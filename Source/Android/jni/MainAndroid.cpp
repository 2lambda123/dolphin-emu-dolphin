--- conflicted
+++ resolved
@@ -164,76 +164,6 @@
 #endif
 
 JNIEXPORT void JNICALL Java_org_dolphinemu_dolphinemu_NativeLibrary_UnPauseEmulation(JNIEnv* env,
-<<<<<<< HEAD
-=======
-                                                                                     jobject obj);
-JNIEXPORT void JNICALL Java_org_dolphinemu_dolphinemu_NativeLibrary_PauseEmulation(JNIEnv* env,
-                                                                                   jobject obj);
-JNIEXPORT void JNICALL Java_org_dolphinemu_dolphinemu_NativeLibrary_StopEmulation(JNIEnv* env,
-                                                                                  jobject obj);
-JNIEXPORT jboolean JNICALL Java_org_dolphinemu_dolphinemu_NativeLibrary_IsRunning(JNIEnv* env,
-                                                                                  jobject obj);
-JNIEXPORT jboolean JNICALL Java_org_dolphinemu_dolphinemu_NativeLibrary_onGamePadEvent(
-    JNIEnv* env, jobject obj, jstring jDevice, jint Button, jint Action);
-JNIEXPORT void JNICALL Java_org_dolphinemu_dolphinemu_NativeLibrary_onGamePadMoveEvent(
-    JNIEnv* env, jobject obj, jstring jDevice, jint Axis, jfloat Value);
-JNIEXPORT jstring JNICALL
-Java_org_dolphinemu_dolphinemu_NativeLibrary_GetVersionString(JNIEnv* env, jobject obj);
-JNIEXPORT jstring JNICALL Java_org_dolphinemu_dolphinemu_NativeLibrary_GetGitRevision(JNIEnv* env,
-                                                                                      jobject obj);
-JNIEXPORT void JNICALL Java_org_dolphinemu_dolphinemu_NativeLibrary_SaveScreenShot(JNIEnv* env,
-                                                                                   jobject obj);
-JNIEXPORT void JNICALL Java_org_dolphinemu_dolphinemu_NativeLibrary_eglBindAPI(JNIEnv* env,
-                                                                               jobject obj,
-                                                                               jint api);
-JNIEXPORT jstring JNICALL Java_org_dolphinemu_dolphinemu_NativeLibrary_GetConfig(
-    JNIEnv* env, jobject obj, jstring jFile, jstring jSection, jstring jKey, jstring jDefault);
-JNIEXPORT void JNICALL Java_org_dolphinemu_dolphinemu_NativeLibrary_SetConfig(
-    JNIEnv* env, jobject obj, jstring jFile, jstring jSection, jstring jKey, jstring jValue);
-JNIEXPORT void JNICALL Java_org_dolphinemu_dolphinemu_NativeLibrary_SetFilename(JNIEnv* env,
-                                                                                jobject obj,
-                                                                                jstring jFile);
-JNIEXPORT void JNICALL Java_org_dolphinemu_dolphinemu_NativeLibrary_SaveState(JNIEnv* env,
-                                                                              jobject obj,
-                                                                              jint slot,
-                                                                              jboolean wait);
-JNIEXPORT void JNICALL Java_org_dolphinemu_dolphinemu_NativeLibrary_SaveStateAs(JNIEnv* env,
-                                                                                jobject obj,
-                                                                                jstring path,
-                                                                                jboolean wait);
-JNIEXPORT void JNICALL Java_org_dolphinemu_dolphinemu_NativeLibrary_LoadState(JNIEnv* env,
-                                                                              jobject obj,
-                                                                              jint slot);
-JNIEXPORT void JNICALL Java_org_dolphinemu_dolphinemu_NativeLibrary_LoadStateAs(JNIEnv* env,
-                                                                                jobject obj,
-                                                                                jstring path);
-JNIEXPORT void JNICALL
-Java_org_dolphinemu_dolphinemu_utils_DirectoryInitialization_CreateUserDirectories(JNIEnv* env,
-                                                                                   jobject obj);
-JNIEXPORT void JNICALL Java_org_dolphinemu_dolphinemu_NativeLibrary_SetUserDirectory(
-    JNIEnv* env, jobject obj, jstring jDirectory);
-JNIEXPORT jstring JNICALL
-Java_org_dolphinemu_dolphinemu_NativeLibrary_GetUserDirectory(JNIEnv* env, jobject obj);
-JNIEXPORT jint JNICALL Java_org_dolphinemu_dolphinemu_NativeLibrary_DefaultCPUCore(JNIEnv* env,
-                                                                                   jobject obj);
-JNIEXPORT void JNICALL Java_org_dolphinemu_dolphinemu_NativeLibrary_SetProfiling(JNIEnv* env,
-                                                                                 jobject obj,
-                                                                                 jboolean enable);
-JNIEXPORT void JNICALL
-Java_org_dolphinemu_dolphinemu_NativeLibrary_WriteProfileResults(JNIEnv* env, jobject obj);
-JNIEXPORT void JNICALL Java_org_dolphinemu_dolphinemu_NativeLibrary_Run__Ljava_lang_String_2Z(
-    JNIEnv* env, jobject obj, jstring jFile, jboolean jfirstOpen);
-JNIEXPORT void JNICALL
-Java_org_dolphinemu_dolphinemu_NativeLibrary_Run__Ljava_lang_String_2Ljava_lang_String_2Z(
-    JNIEnv* env, jobject obj, jstring jFile, jstring jSavestate, jboolean jDeleteSavestate);
-JNIEXPORT void JNICALL Java_org_dolphinemu_dolphinemu_NativeLibrary_SurfaceChanged(JNIEnv* env,
-                                                                                   jobject obj,
-                                                                                   jobject surf);
-JNIEXPORT void JNICALL Java_org_dolphinemu_dolphinemu_NativeLibrary_SurfaceDestroyed(JNIEnv* env,
-                                                                                     jobject obj);
-
-JNIEXPORT void JNICALL Java_org_dolphinemu_dolphinemu_NativeLibrary_UnPauseEmulation(JNIEnv* env,
->>>>>>> 24b202c6
                                                                                      jobject obj)
 {
   std::lock_guard<std::mutex> guard(s_host_identity_lock);
