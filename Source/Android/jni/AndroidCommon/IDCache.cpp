// Copyright 2018 Dolphin Emulator Project
// Licensed under GPLv2+
// Refer to the license.txt file included.

#include "jni/AndroidCommon/IDCache.h"
#include "UICommon/UICommon.h"
#include "Core/HW/WiimoteReal/WiimoteReal.h"

#include <jni.h>

static constexpr jint JNI_VERSION = JNI_VERSION_1_6;

static JavaVM* s_java_vm;

static jclass s_native_library_class;
static jmethodID s_display_alert_msg;

static jclass s_game_file_class;
static jfieldID s_game_file_pointer;
static jmethodID s_game_file_constructor;

static jclass s_game_file_cache_class;
static jfieldID s_game_file_cache_pointer;

namespace IDCache
{
JavaVM* GetJavaVM()
{
  return s_java_vm;
}

jclass GetNativeLibraryClass()
{
  return s_native_library_class;
}

jmethodID GetDisplayAlertMsg()
{
  return s_display_alert_msg;
}

jclass GetGameFileClass()
{
  return s_game_file_class;
}

jfieldID GetGameFilePointer()
{
  return s_game_file_pointer;
}

jmethodID GetGameFileConstructor()
{
  return s_game_file_constructor;
}

jclass GetGameFileCacheClass()
{
  return s_game_file_cache_class;
}

jfieldID GetGameFileCachePointer()
{
  return s_game_file_cache_pointer;
}

}  // namespace IDCache

#ifdef __cplusplus
extern "C" {
#endif

jint JNI_OnLoad(JavaVM* vm, void* reserved)
{
  s_java_vm = vm;

  JNIEnv* env;
  if (vm->GetEnv(reinterpret_cast<void**>(&env), JNI_VERSION) != JNI_OK)
    return JNI_ERR;

  const jclass native_library_class = env->FindClass("org/dolphinemu/dolphinemu/NativeLibrary");
  s_native_library_class = reinterpret_cast<jclass>(env->NewGlobalRef(native_library_class));
  s_display_alert_msg = env->GetStaticMethodID(s_native_library_class, "displayAlertMsg",
                                               "(Ljava/lang/String;Ljava/lang/String;Z)Z");

  const jclass game_file_class = env->FindClass("org/dolphinemu/dolphinemu/model/GameFile");
  s_game_file_class = reinterpret_cast<jclass>(env->NewGlobalRef(game_file_class));
  s_game_file_pointer = env->GetFieldID(game_file_class, "mPointer", "J");
  s_game_file_constructor = env->GetMethodID(game_file_class, "<init>", "(J)V");

  const jclass game_file_cache_class =
      env->FindClass("org/dolphinemu/dolphinemu/model/GameFileCache");
  s_game_file_cache_class = reinterpret_cast<jclass>(env->NewGlobalRef(game_file_cache_class));
  s_game_file_cache_pointer = env->GetFieldID(game_file_cache_class, "mPointer", "J");

<<<<<<< HEAD
=======
  WiimoteReal::InitAdapterClass();

>>>>>>> d4561fbc
  return JNI_VERSION;
}

void JNI_OnUnload(JavaVM* vm, void* reserved)
{
  JNIEnv* env;
  if (vm->GetEnv(reinterpret_cast<void**>(&env), JNI_VERSION) != JNI_OK)
    return;

  UICommon::Shutdown();

  env->DeleteGlobalRef(s_native_library_class);
  env->DeleteGlobalRef(s_game_file_class);
  env->DeleteGlobalRef(s_game_file_cache_class);
}

#ifdef __cplusplus
}
#endif
<|MERGE_RESOLUTION|>--- conflicted
+++ resolved
@@ -1,119 +1,116 @@
-// Copyright 2018 Dolphin Emulator Project
-// Licensed under GPLv2+
-// Refer to the license.txt file included.
-
-#include "jni/AndroidCommon/IDCache.h"
-#include "UICommon/UICommon.h"
-#include "Core/HW/WiimoteReal/WiimoteReal.h"
-
-#include <jni.h>
-
-static constexpr jint JNI_VERSION = JNI_VERSION_1_6;
-
-static JavaVM* s_java_vm;
-
-static jclass s_native_library_class;
-static jmethodID s_display_alert_msg;
-
-static jclass s_game_file_class;
-static jfieldID s_game_file_pointer;
-static jmethodID s_game_file_constructor;
-
-static jclass s_game_file_cache_class;
-static jfieldID s_game_file_cache_pointer;
-
-namespace IDCache
-{
-JavaVM* GetJavaVM()
-{
-  return s_java_vm;
-}
-
-jclass GetNativeLibraryClass()
-{
-  return s_native_library_class;
-}
-
-jmethodID GetDisplayAlertMsg()
-{
-  return s_display_alert_msg;
-}
-
-jclass GetGameFileClass()
-{
-  return s_game_file_class;
-}
-
-jfieldID GetGameFilePointer()
-{
-  return s_game_file_pointer;
-}
-
-jmethodID GetGameFileConstructor()
-{
-  return s_game_file_constructor;
-}
-
-jclass GetGameFileCacheClass()
-{
-  return s_game_file_cache_class;
-}
-
-jfieldID GetGameFileCachePointer()
-{
-  return s_game_file_cache_pointer;
-}
-
-}  // namespace IDCache
-
-#ifdef __cplusplus
-extern "C" {
-#endif
-
-jint JNI_OnLoad(JavaVM* vm, void* reserved)
-{
-  s_java_vm = vm;
-
-  JNIEnv* env;
-  if (vm->GetEnv(reinterpret_cast<void**>(&env), JNI_VERSION) != JNI_OK)
-    return JNI_ERR;
-
-  const jclass native_library_class = env->FindClass("org/dolphinemu/dolphinemu/NativeLibrary");
-  s_native_library_class = reinterpret_cast<jclass>(env->NewGlobalRef(native_library_class));
-  s_display_alert_msg = env->GetStaticMethodID(s_native_library_class, "displayAlertMsg",
-                                               "(Ljava/lang/String;Ljava/lang/String;Z)Z");
-
-  const jclass game_file_class = env->FindClass("org/dolphinemu/dolphinemu/model/GameFile");
-  s_game_file_class = reinterpret_cast<jclass>(env->NewGlobalRef(game_file_class));
-  s_game_file_pointer = env->GetFieldID(game_file_class, "mPointer", "J");
-  s_game_file_constructor = env->GetMethodID(game_file_class, "<init>", "(J)V");
-
-  const jclass game_file_cache_class =
-      env->FindClass("org/dolphinemu/dolphinemu/model/GameFileCache");
-  s_game_file_cache_class = reinterpret_cast<jclass>(env->NewGlobalRef(game_file_cache_class));
-  s_game_file_cache_pointer = env->GetFieldID(game_file_cache_class, "mPointer", "J");
-
-<<<<<<< HEAD
-=======
-  WiimoteReal::InitAdapterClass();
-
->>>>>>> d4561fbc
-  return JNI_VERSION;
-}
-
-void JNI_OnUnload(JavaVM* vm, void* reserved)
-{
-  JNIEnv* env;
-  if (vm->GetEnv(reinterpret_cast<void**>(&env), JNI_VERSION) != JNI_OK)
-    return;
-
-  UICommon::Shutdown();
-
-  env->DeleteGlobalRef(s_native_library_class);
-  env->DeleteGlobalRef(s_game_file_class);
-  env->DeleteGlobalRef(s_game_file_cache_class);
-}
-
-#ifdef __cplusplus
-}
-#endif
+// Copyright 2018 Dolphin Emulator Project
+// Licensed under GPLv2+
+// Refer to the license.txt file included.
+
+#include "jni/AndroidCommon/IDCache.h"
+#include "UICommon/UICommon.h"
+#include "Core/HW/WiimoteReal/WiimoteReal.h"
+
+#include <jni.h>
+
+static constexpr jint JNI_VERSION = JNI_VERSION_1_6;
+
+static JavaVM* s_java_vm;
+
+static jclass s_native_library_class;
+static jmethodID s_display_alert_msg;
+
+static jclass s_game_file_class;
+static jfieldID s_game_file_pointer;
+static jmethodID s_game_file_constructor;
+
+static jclass s_game_file_cache_class;
+static jfieldID s_game_file_cache_pointer;
+
+namespace IDCache
+{
+JavaVM* GetJavaVM()
+{
+  return s_java_vm;
+}
+
+jclass GetNativeLibraryClass()
+{
+  return s_native_library_class;
+}
+
+jmethodID GetDisplayAlertMsg()
+{
+  return s_display_alert_msg;
+}
+
+jclass GetGameFileClass()
+{
+  return s_game_file_class;
+}
+
+jfieldID GetGameFilePointer()
+{
+  return s_game_file_pointer;
+}
+
+jmethodID GetGameFileConstructor()
+{
+  return s_game_file_constructor;
+}
+
+jclass GetGameFileCacheClass()
+{
+  return s_game_file_cache_class;
+}
+
+jfieldID GetGameFileCachePointer()
+{
+  return s_game_file_cache_pointer;
+}
+
+}  // namespace IDCache
+
+#ifdef __cplusplus
+extern "C" {
+#endif
+
+jint JNI_OnLoad(JavaVM* vm, void* reserved)
+{
+  s_java_vm = vm;
+
+  JNIEnv* env;
+  if (vm->GetEnv(reinterpret_cast<void**>(&env), JNI_VERSION) != JNI_OK)
+    return JNI_ERR;
+
+  const jclass native_library_class = env->FindClass("org/dolphinemu/dolphinemu/NativeLibrary");
+  s_native_library_class = reinterpret_cast<jclass>(env->NewGlobalRef(native_library_class));
+  s_display_alert_msg = env->GetStaticMethodID(s_native_library_class, "displayAlertMsg",
+                                               "(Ljava/lang/String;Ljava/lang/String;Z)Z");
+
+  const jclass game_file_class = env->FindClass("org/dolphinemu/dolphinemu/model/GameFile");
+  s_game_file_class = reinterpret_cast<jclass>(env->NewGlobalRef(game_file_class));
+  s_game_file_pointer = env->GetFieldID(game_file_class, "mPointer", "J");
+  s_game_file_constructor = env->GetMethodID(game_file_class, "<init>", "(J)V");
+
+  const jclass game_file_cache_class =
+      env->FindClass("org/dolphinemu/dolphinemu/model/GameFileCache");
+  s_game_file_cache_class = reinterpret_cast<jclass>(env->NewGlobalRef(game_file_cache_class));
+  s_game_file_cache_pointer = env->GetFieldID(game_file_cache_class, "mPointer", "J");
+
+  WiimoteReal::InitAdapterClass();
+
+  return JNI_VERSION;
+}
+
+void JNI_OnUnload(JavaVM* vm, void* reserved)
+{
+  JNIEnv* env;
+  if (vm->GetEnv(reinterpret_cast<void**>(&env), JNI_VERSION) != JNI_OK)
+    return;
+
+  UICommon::Shutdown();
+
+  env->DeleteGlobalRef(s_native_library_class);
+  env->DeleteGlobalRef(s_game_file_class);
+  env->DeleteGlobalRef(s_game_file_cache_class);
+}
+
+#ifdef __cplusplus
+}
+#endif