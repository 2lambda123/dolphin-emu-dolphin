<manifest xmlns:android="http://schemas.android.com/apk/res/android"
          package="org.dolphinemu.dolphinemu">

    <uses-feature
        android:name="android.hardware.touchscreen"
        android:required="false"/>
    <uses-feature
        android:name="android.hardware.gamepad"
        android:required="false"/>
    <uses-feature
        android:name="android.software.leanback"
        android:required="false"/>

    <uses-feature android:glEsVersion="0x00030000" />

    <uses-permission android:name="android.permission.WRITE_EXTERNAL_STORAGE" />
    <uses-permission android:name="android.permission.READ_EXTERNAL_STORAGE" />
    <uses-permission android:name="android.permission.INTERNET" />
    <uses-permission android:name="com.android.providers.tv.permission.READ_EPG_DATA" />
    <uses-permission android:name="com.android.providers.tv.permission.WRITE_EPG_DATA" />

    <application
        android:name=".DolphinApplication"
        android:label="@string/app_name"
        android:icon="@drawable/ic_launcher"
        android:allowBackup="false"
        android:supportsRtl="true"
        android:isGame="true">
        <meta-data android:name="android.max_aspect" android:value="2.1" />

        <activity
            android:name=".ui.main.MainActivity"
            android:theme="@style/DolphinBase">

            <!-- This intentfilter marks this Activity as the one that gets launched from Home screen. -->
            <intent-filter>
                <action android:name="android.intent.action.MAIN"/>

                <category android:name="android.intent.category.LAUNCHER"/>
            </intent-filter>
        </activity>

        <activity
            android:name=".features.settings.ui.SettingsActivity"
            android:theme="@style/DolphinSettingsBase"
            android:label="@string/preferences_settings"/>

        <activity
            android:screenOrientation="userLandscape"
            android:name=".activities.EmulationActivity"
            android:theme="@style/DolphinEmulationBase"/>

        <activity
            android:name=".activities.CustomFilePickerActivity"
            android:label="@string/app_name"
            android:theme="@style/FilePickerTheme">
            <intent-filter>
                <action android:name="android.intent.action.GET_CONTENT" />
                <category android:name="android.intent.category.DEFAULT" />
            </intent-filter>
        </activity>

<<<<<<< HEAD
        <service android:name=".services.DirectoryInitializationService"/>
=======
        <service android:name=".utils.DirectoryInitialization"/>
>>>>>>> d4561fbc
        <service android:name=".services.GameFileCacheService"/>

        <provider
            android:name="android.support.v4.content.FileProvider"
            android:authorities="${applicationId}.filesprovider"
            android:exported="false"
            android:grantUriPermissions="true">
            <meta-data
                android:name="android.support.FILE_PROVIDER_PATHS"
                android:resource="@xml/nnf_provider_paths" />
        </provider>

    </application>

</manifest>
<|MERGE_RESOLUTION|>--- conflicted
+++ resolved
@@ -60,11 +60,7 @@
             </intent-filter>
         </activity>
 
-<<<<<<< HEAD
-        <service android:name=".services.DirectoryInitializationService"/>
-=======
         <service android:name=".utils.DirectoryInitialization"/>
->>>>>>> d4561fbc
         <service android:name=".services.GameFileCacheService"/>
 
         <provider
