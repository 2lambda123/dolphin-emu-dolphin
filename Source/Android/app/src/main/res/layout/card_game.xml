<?xml version="1.0" encoding="utf-8"?>
<android.support.v7.widget.CardView xmlns:android="http://schemas.android.com/apk/res/android"
<<<<<<< HEAD
                                    xmlns:tools="http://schemas.android.com/tools"
                                    android:layout_width="match_parent"
                                    tools:layout_width="match_parent"
                                    android:layout_height="68dp"
                                    android:transitionName="card_game"
                                    android:focusable="true"
                                    android:clickable="true"
                                    android:foreground="?android:attr/selectableItemBackground">
=======
    xmlns:tools="http://schemas.android.com/tools"
    android:layout_width="match_parent"
    xmlns:app="http://schemas.android.com/apk/res-auto"
    tools:layout_width="match_parent"
    android:layout_height="68dp"
    android:transitionName="card_game"
    android:focusable="true"
    android:clickable="true"
    app:cardElevation="0dp"
    android:foreground="?android:attr/selectableItemBackground">
>>>>>>> cba8e07d

    <LinearLayout
        android:layout_width="match_parent"
        android:layout_height="match_parent"
        android:orientation="horizontal">

        <ImageView
            android:id="@+id/image_game_screen"
<<<<<<< HEAD
            android:layout_width="120dp"
            android:layout_height="68dp"
            android:padding="4dp"
            tools:src="@drawable/placeholder_screenshot"
            tools:scaleType="centerCrop"/>

        <LinearLayout
            android:layout_width="match_parent"
            android:layout_height="match_parent"
=======
            android:layout_width="96dp"
            android:layout_height="48dp"
            android:layout_marginStart="10dp"
            android:layout_marginEnd="10dp"
            android:layout_gravity="start|center"
            tools:scaleType="centerCrop"/>

        <LinearLayout
            android:layout_gravity="start|center"
            android:layout_width="match_parent"
            android:layout_height="wrap_content"
>>>>>>> cba8e07d
            android:orientation="vertical">

            <TextView
                android:id="@+id/text_game_title"
                style="@android:style/TextAppearance.Material.Subhead"
                android:layout_width="wrap_content"
                android:layout_height="wrap_content"
                android:layout_marginLeft="2dp"
<<<<<<< HEAD
                android:layout_marginRight="4dp"
                android:layout_marginTop="8dp"
=======
                android:layout_marginRight="2dp"
>>>>>>> cba8e07d
                android:ellipsize="end"
                android:lines="1"
                android:maxLines="1"
                tools:text="The Legend of Zelda: The Wind Waker"/>

            <TextView
<<<<<<< HEAD
=======
                android:id="@+id/text_platform"
                android:text="@string/game_platform_wii"
                style="@android:style/TextAppearance.Material.Caption"
                android:layout_marginLeft="2dp"
                android:layout_marginRight="2dp"
                android:layout_width="wrap_content"
                android:layout_height="wrap_content" />

            <TextView
>>>>>>> cba8e07d
                android:id="@+id/text_company"
                style="@android:style/TextAppearance.Material.Caption"
                android:layout_width="wrap_content"
                android:layout_height="wrap_content"
                android:layout_marginLeft="2dp"
<<<<<<< HEAD
                android:layout_marginRight="4dp"
                android:ellipsize="end"
                android:maxLines="2"
=======
                android:layout_marginRight="2dp"
                android:ellipsize="end"
                android:lines="1"
>>>>>>> cba8e07d
                tools:text="The Legend of Zelda: The Wind Waker"/>

        </LinearLayout>

    </LinearLayout>

</android.support.v7.widget.CardView>
<|MERGE_RESOLUTION|>--- conflicted
+++ resolved
@@ -1,15 +1,5 @@
 <?xml version="1.0" encoding="utf-8"?>
 <android.support.v7.widget.CardView xmlns:android="http://schemas.android.com/apk/res/android"
-<<<<<<< HEAD
-                                    xmlns:tools="http://schemas.android.com/tools"
-                                    android:layout_width="match_parent"
-                                    tools:layout_width="match_parent"
-                                    android:layout_height="68dp"
-                                    android:transitionName="card_game"
-                                    android:focusable="true"
-                                    android:clickable="true"
-                                    android:foreground="?android:attr/selectableItemBackground">
-=======
     xmlns:tools="http://schemas.android.com/tools"
     android:layout_width="match_parent"
     xmlns:app="http://schemas.android.com/apk/res-auto"
@@ -20,7 +10,6 @@
     android:clickable="true"
     app:cardElevation="0dp"
     android:foreground="?android:attr/selectableItemBackground">
->>>>>>> cba8e07d
 
     <LinearLayout
         android:layout_width="match_parent"
@@ -29,17 +18,6 @@
 
         <ImageView
             android:id="@+id/image_game_screen"
-<<<<<<< HEAD
-            android:layout_width="120dp"
-            android:layout_height="68dp"
-            android:padding="4dp"
-            tools:src="@drawable/placeholder_screenshot"
-            tools:scaleType="centerCrop"/>
-
-        <LinearLayout
-            android:layout_width="match_parent"
-            android:layout_height="match_parent"
-=======
             android:layout_width="96dp"
             android:layout_height="48dp"
             android:layout_marginStart="10dp"
@@ -51,7 +29,6 @@
             android:layout_gravity="start|center"
             android:layout_width="match_parent"
             android:layout_height="wrap_content"
->>>>>>> cba8e07d
             android:orientation="vertical">
 
             <TextView
@@ -60,20 +37,13 @@
                 android:layout_width="wrap_content"
                 android:layout_height="wrap_content"
                 android:layout_marginLeft="2dp"
-<<<<<<< HEAD
-                android:layout_marginRight="4dp"
-                android:layout_marginTop="8dp"
-=======
                 android:layout_marginRight="2dp"
->>>>>>> cba8e07d
                 android:ellipsize="end"
                 android:lines="1"
                 android:maxLines="1"
                 tools:text="The Legend of Zelda: The Wind Waker"/>
 
             <TextView
-<<<<<<< HEAD
-=======
                 android:id="@+id/text_platform"
                 android:text="@string/game_platform_wii"
                 style="@android:style/TextAppearance.Material.Caption"
@@ -83,21 +53,14 @@
                 android:layout_height="wrap_content" />
 
             <TextView
->>>>>>> cba8e07d
                 android:id="@+id/text_company"
                 style="@android:style/TextAppearance.Material.Caption"
                 android:layout_width="wrap_content"
                 android:layout_height="wrap_content"
                 android:layout_marginLeft="2dp"
-<<<<<<< HEAD
-                android:layout_marginRight="4dp"
-                android:ellipsize="end"
-                android:maxLines="2"
-=======
                 android:layout_marginRight="2dp"
                 android:ellipsize="end"
                 android:lines="1"
->>>>>>> cba8e07d
                 tools:text="The Legend of Zelda: The Wind Waker"/>
 
         </LinearLayout>
