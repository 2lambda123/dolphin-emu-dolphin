<?xml version="1.0" encoding="utf-8"?>
<resources>

    <!-- Title of the app -->
    <string name="app_name">Dolphin</string>
    <string name="app_name_version">Dolphin %1$s</string>
    <string name="host">app</string>
    <string name="scheme">dolphinemu</string>

    <!-- WARNING Do not move these controller entries AT ALL COSTS! They are indexed with ints, and an assumption
            is made that they are placed together so that we can access them sequentially in a loop. -->
    <string name="controller_0">GameCube Controller 1</string>
    <string name="controller_1">GameCube Controller 2</string>
    <string name="controller_2">GameCube Controller 3</string>
    <string name="controller_3">GameCube Controller 4</string>
    <!-- END WARNING -->

    <string name="controller_control">Control Stick</string>
    <string name="controller_c">C Stick</string>
    <string name="controller_trig">Triggers</string>
    <string name="controller_dpad">D-Pad</string>
    <string name="modifier_range">Modifier Range</string>
    <string name="analog_radius">Analog Radius (High value = High sensitivity)</string>
    <string name="analog_threshold">Analog Threshold (Low value = High sensitivity)</string>

    <!-- WARNING Do not move these controller entries AT ALL COSTS! They are indexed with ints, and an assumption
            is made that they are placed together so that we can access them sequentially in a loop.
            Wiimotes start at 4 since they are mapped to padID's 4-7 in the native code.-->
    <string name="wiimote_4">Wii Remote 1</string>
    <string name="wiimote_5">Wii Remote 2</string>
    <string name="wiimote_6">Wii Remote 3</string>
    <string name="wiimote_7">Wii Remote 4</string>
    <!-- END WARNING -->

    <string name="wiimote_extensions">Extension</string>
    <string name="wiimote_extensions_description">Choose and bind the Wii Remote extension.</string>
    <string name="wiimote_ir">IR</string>
    <string name="wiimote_swing">Swing</string>
    <string name="wiimote_tilt">Tilt</string>
    <string name="wiimote_shake">Shake</string>

    <string name="input_binding">Input Binding</string>
    <string name="input_binding_description">Press or move an input to bind it to %1$s.</string>

    <!-- Generic buttons (Shared with lots of stuff) -->
    <string name="generic_buttons">Buttons</string>
    <string name="generic_up">Up</string>
    <string name="generic_down">Down</string>
    <string name="generic_left">Left</string>
    <string name="generic_right">Right</string>
    <string name="generic_forward">Forward</string>
    <string name="generic_backward">Backward</string>
    <string name="generic_stick">Stick</string>
    <string name="generic_green">Green</string>
    <string name="generic_red">Red</string>
    <string name="generic_yellow">Yellow</string>
    <string name="generic_blue">Blue</string>
    <string name="generic_orange">Orange</string>

    <!-- GameCube buttons (May be shared with other stuff too) -->
    <string name="button_a">A</string>
    <string name="button_b">B</string>
    <string name="button_start">START</string>
    <string name="button_x">X</string>
    <string name="button_y">Y</string>
    <string name="button_z">Z</string>
    <string name="trigger_left">L</string>
    <string name="trigger_right">R</string>

    <!-- Wii Remote buttons (May be shared with other stuff too) -->
    <string name="button_one">1</string>
    <string name="button_two">2</string>
    <string name="button_minus">-</string>
    <string name="button_plus">+</string>
    <string name="button_home">HOME</string>
    <string name="ir_hide">Hide</string>
    <string name="tilt_modifier">Modifier</string>
    <string name="shake_x">X</string>
    <string name="shake_y">Y</string>
    <string name="shake_z">Z</string>

    <!-- Nunchuk only buttons -->
    <string name="nunchuk_button_c">C</string>

    <!-- Classic only buttons -->
    <string name="classic_button_zl">ZL</string>
    <string name="classic_button_zr">ZR</string>
    <string name="classic_leftstick">Left Stick</string>
    <string name="classic_rightstick">Right Stick</string>

    <!-- Guitar only buttons -->
    <string name="guitar_frets">Frets</string>
    <string name="guitar_strum">Strum</string>
    <string name="guitar_whammy">Whammy</string>
    <string name="guitar_whammy_bar">Bar</string>

    <!-- Drums only buttons -->
    <string name="drums_pads">Pads</string>
    <string name="drums_pad_bass">Bass</string>

    <!-- Turntable only buttons -->
    <string name="turntable_button_green_left">Green Left</string>
    <string name="turntable_button_red_left">Red Left</string>
    <string name="turntable_button_blue_left">Blue Left</string>
    <string name="turntable_button_green_right">Green Right</string>
    <string name="turntable_button_red_right">Red Right</string>
    <string name="turntable_button_blue_right">Blue Right</string>
    <string name="turntable_button_euphoria">Euphoria</string>
    <string name="turntable_table_left">Table Left</string>
    <string name="turntable_table_right">Table Right</string>
    <string name="turntable_effect">Effect</string>
    <string name="turntable_effect_dial">Dial</string>
    <string name="turntable_crossfade">Crossfade</string>

    <!-- General Preference Fragment -->
    <string name="general_submenu">General</string>
    <string name="cpu_core">CPU Core</string>
    <string name="cpu_core_description">%s</string>
    <string name="dual_core">Dual Core</string>
    <string name="dual_core_description">Split workload to two CPU cores instead of one. Increases speed.</string>
    <string name="overclock_enable">Override Emulated CPU Clock Speed</string>
    <string name="overclock_enable_description">Higher values can make variable-framerate games run at a higher framerate, requiring a powerful device. Lower values make games run at a lower framerate, increasing emulation speed, but reducing the emulated console\'s performance.</string>
    <string name="overclock_title">Emulated CPU Clock Speed</string>
    <string name="overclock_title_description">Adjusts the emulated CPU\'s clock rate if \"Override Emulated CPU Clock Speed\" is enabled.</string>
    <string name="speed_limit">Speed Limit</string>
    <string name="overclock_warning">WARNING: Changing this from the default (100%) WILL break games and cause glitches. Please do not report bugs that occur with a non-default clock.</string>
    <string name="gamecube_submenu">GameCube</string>
    <string name="gamecube_system_language">System Language</string>
    <string name="override_gamecube_language">Override Language on NTSC games</string>
    <string name="slot_a_device">GameCube Slot A Device</string>
    <string name="slot_b_device">GameCube Slot B Device</string>
    <string name="wii_submenu">Wii</string>
    <string name="wiimote_scanning">Wii Remote Continuous Scanning</string>
    <string name="wiimote_scanning_description">Leave this on if you are using a DolphinBar for real Wiimote support.</string>
    <string name="wiimote_speaker">Wii Remote Speaker</string>
    <string name="wiimote_speaker_description">Enable sound output through the speaker on a real Wiimote (DolphinBar required).</string>
    <string name="audio_stretch">Audio Stretching</string>
    <string name="audio_stretch_description">Stretches audio to reduce stuttering. Increases latency.</string>
<<<<<<< HEAD

    <string name="sync_on_skip_idle">Sync On Skip Idle</string>
    <string name="sync_on_skip_idle_description">Wait to process events until the GPU thread finished.</string>
    <string name="sync_gpu_overclock">Sync GPU Overclock</string>
    <string name="sync_gpu_overclock_description">Set time threshold to sync with GPU thread.</string>
    <string name="mmu_emulation">MMU Emulation</string>
    <string name="mmu_emulation_description">Stop MMU emulation is great for performance, but game may get garbage data or even crash! **Save state is not compatible with different setting.**</string>
    <string name="fast_disc_speed">Fast Disc Speed</string>
    <string name="fast_disc_speed_description">Accelerates the emulated disc speed, removing any loading emulation.</string>
    <string name="jit_follow_branch">JIT Follow Branch</string>
    <string name="jit_follow_branch_description">JIT follow branch is great improve performance, but some games will crash with this enabled.</string>
    <string name="audio_backend">Audio Backend</string>
    <string name="audio_backend_description">Set backend used for audio output.</string>
    <string name="enable_cheats">Enable Cheats</string>
    <string name="enable_cheats_description">Put AR &amp; Gecko Codes in game setting file.</string>
=======
    <string name="enable_save_states">Enable Savestates</string>
    <string name="enable_save_states_description">WARNING: Savestates may not be compatible with future versions of Dolphin and can make it impossible to create normal saves in some cases. Never use savestates as the only way of saving your progress.</string>
    <string name="analytics">Enable usage statistics reporting</string>
    <string name="analytics_desc">If authorized, Dolphin can collect data on its performance, feature usage, and configuration, as well as data on your system\'s hardware and operating system.\n\nNo private data is ever collected. This data helps us understand how people and emulated games use Dolphin and prioritize our efforts. It also helps us identify rare configurations that are causing bugs, performance and stability issues. This authorization can be revoked at any time through Dolphin\'s settings.</string>
    <string name="gametdb_thanks">Thanks to GameTDB.com for providing GameCube and Wii covers!</string>
>>>>>>> 57529bc4

    <!-- Interface Preference Fragment -->
    <string name="interface_submenu">Interface</string>
    <string name="panic_handlers">Use Panic Handlers</string>
    <string name="panic_handlers_description">Show a message box when a potentially serious error has occurred. Disabling this may avoid annoying and non-fatal messages, but it may result in major crashes having no explanation at all.</string>
    <string name="osd_messages">Show On-Screen Display Messages</string>
    <string name="osd_messages_description">Display messages over the emulation screen area. These messages include memory card writes, video backend and CPU information, and JIT cache clearing.</string>

    <!-- Graphics Settings -->
    <string name="graphics_general">General</string>
    <string name="graphics_enhancements_and_hacks">Enhancements &amp; Hacks</string>

    <!-- Video Preference Fragment -->
    <string name="video_backend">Video Backend</string>
    <string name="video_backend_description">Select the API used for graphics rendering.</string>
    <string name="show_fps">Show FPS</string>
    <string name="show_fps_description">Show the number of frames rendered per second as a measure of emulation speed.</string>

    <string name="enhancements_submenu">Enhancements</string>
    <string name="internal_resolution">Internal Resolution</string>
    <string name="internal_resolution_description">Specifies the resolution used to render at. A high resolution will improve visual quality a lot but is also quite heavy on performance and might cause glitches in certain games.</string>
    <string name="FSAA">Full-scene Anti-aliasing</string>
    <string name="FSAA_description">Reduces the amount of aliasing caused by rasterizing 3D graphics. This makes the rendered picture look less blocky. Heavily decreases emulation speed and sometimes causes issues.</string>
    <string name="anisotropic_filtering">Anisotropic Filtering</string>
    <string name="anisotropic_filtering_description">Enhances visual quality of textures that are at oblique viewing angles. Might cause issues in a small number of games.</string>
    <string name="post_processing_shader">Post-Processing Effect</string>
    <string name="post_processing_shader_description">Apply a post-processing effect after finishing a frame</string>
    <string name="postprocessing_shader">Post Processing Shader</string>
    <string name="postprocessing_shader_description">Apply a post-processing effect after finishing a frame.</string>
    <string name="scaled_efb_copy">Scaled EFB Copy</string>
    <string name="scaled_efb_copy_description">Greatly increases quality of textures generated using render to texture effects. Raising the internal resolution will improve the effect of this setting. Slightly decreases performance and possibly causes issues (although unlikely).</string>
    <string name="per_pixel_lighting">Per-Pixel Lighting</string>
    <string name="per_pixel_lighting_description">Calculate lighting of 3D graphics per-pixel rather than per vertex. Decreases emulation speed by some percent (depending on your GPU). This usually is a safe enhancement, but might cause issues sometimes.</string>
    <string name="force_texture_filtering">Force Texture Filtering</string>
    <string name="force_texture_filtering_description">Force texture filtering even if the emulated game explicitly disabled it. Improves texture quality slightly but causes glitches in some games.</string>
    <string name="force_24bit_color">Force 24-Bit Color</string>
    <string name="force_24bit_color_description">Forces the game to render the RGB color channels in 24-bit, thereby increasing quality by reducing color banding.\nIt has no impact on performance and causes few graphical issues. If unsure, leave this checked.</string>
    <string name="disable_fog">Disable Fog</string>
    <string name="disable_fog_description">Makes distant objects more visible by removing fog, thus increasing the overall detail. Disabling fog will break some games which rely on proper fog emulation.</string>
    <string name="disable_copy_filter">Disable Copy Filter</string>
    <string name="disable_copy_filter_description">Disables the blending of adjacent rows when copying the EFB. This is known in some games as \"deflickering\" or \"smoothing\". Disabling the filter is usually safe, and may result in a sharper image.</string>
    <string name="arbitrary_mipmap_detection">Arbitrary Mipmap Detection</string>
    <string name="arbitrary_mipmap_detection_description">Enables detection of arbitrary mipmaps, which some games use for special distance-based effects.\nMay have false positives that result in blurry textures at increased internal resolution, such as in games that use very low resolution mipmaps. Disabling this can also reduce stutter in games that frequently load new textures.\n\nIf unsure, leave this checked.</string>
    <string name="stereoscopy_submenu">Stereoscopy</string>
    <string name="stereoscopy_submenu_description">Stereoscopy allows you to get a better feeling of depth if you have the necessary hardware.\nHeavily decreases emulation speed and sometimes causes issues</string>
    <string name="wide_screen_hack">Widescreen Hack</string>
    <string name="wide_screen_hack_description">Forces the game to output graphics for any aspect ratio. Use with \"Aspect Ratio\" set to \"Force 16:9\" to force 4:3-only games to run at 16:9. Rarely produces good results and often partially breaks graphics and game UIs.\nUnnecessary (and detrimental) if using any AR/Gecko-code widescreen patches. If unsure, leave this unchecked.</string>
    <string name="stereoscopy_mode">Stereoscopy Mode</string>
    <string name="stereoscopy_mode_description">Select the stereoscopic 3D mode.</string>
    <string name="stereoscopy_depth">Depth</string>
    <string name="stereoscopy_depth_description">Control the distance between the virtual cameras.\nA higher value creates a stronger feeling of depth while a lower value is more comfortable.</string>
    <string name="stereoscopy_convergence">Convergence</string>
    <string name="stereoscopy_convergence_description">Control the distance of the convergence plane, this is the distance at which objects will appear to be in front of the screen.\nA higher value creates stronger out-of-screen effects while a lower value is more comfortable.</string>
    <string name="stereoscopy_swap_eyes">Swap Eyes</string>
    <string name="stereoscopy_swap_eyes_description">Swap the left and right eye, mostly useful if you want to view side-by-side cross-eyed.</string>

    <string name="hacks_submenu">Hacks</string>
    <string name="embedded_frame_buffer">Embedded Frame Buffer</string>
    <string name="skip_efb_access">Skip EFB Access from CPU</string>
    <string name="skip_efb_access_description">Ignore any requests from the CPU to read/write to the EFB.</string>
    <string name="ignore_format_changes">Ignore Format Changes</string>
    <string name="ignore_format_changes_description">Ignore any changes to the EFB format.</string>
    <string name="efb_copy_method">Store EFB Copies to Texture Only</string>
    <string name="efb_copy_method_description">Stores EFB Copies exclusively on the GPU, bypassing system memory. Causes graphical defects in a small number of games. If unsure, leave this checked.</string>
    <string name="texture_cache">Texture Cache</string>
    <string name="texture_cache_accuracy">Texture Cache Accuracy</string>
    <string name="texture_cache_accuracy_description">The safer the selection, the less likely the emulator will be missing any texture updates from RAM.</string>
    <string name="gpu_texture_decoding">GPU Texture Decoding</string>
    <string name="gpu_texture_decoding_description">Decodes textures on the GPU using compute shaders where supported. May improve performance in some scenarios.</string>
    <string name="external_frame_buffer">External Frame Buffer</string>
    <string name="xfb_copy_method">Store XFB Copies to Texture Only</string>
    <string name="xfb_copy_method_description">Stores XFB Copies exclusively on the GPU, bypassing system memory. Causes graphical defects in a small number of games that need to readback from memory. If unsure, leave this checked.</string>
    <string name="immediate_xfb">Immediately Present XFB</string>
    <string name="immediate_xfb_description">Displays the XFB copies as soon as they are created, without waiting for scanout. Causes graphical defects in some games but reduces latency. If unsure, leave this unchecked.</string>
    <string name="disable_destination_alpha">Disable Destination Alpha</string>
    <string name="disable_destination_alpha_description">Disables emulation of a hardware feature called destination alpha, which is used in many games for various effects.</string>
    <string name="fast_depth_calculation">Fast Depth Calculation</string>
    <string name="fast_depth_calculation_description">Uses a less accurate algorithm to calculate depth values.</string>
    <string name="aspect_ratio">Aspect Ratio</string>
    <string name="aspect_ratio_description">Select what aspect ratio to use when rendering</string>
    <string name="shader_compilation_mode">Shader Compilation Mode</string>
    <string name="shader_compilation_mode_description">Skip Drawing - Do not draw objects while shaders are compiling, will cause broken effects.</string>
    <string name="wait_for_shaders">Compile Shaders Before Starting</string>
    <string name="wait_for_shaders_description">This causes a delay when launching games, but will reduce stuttering early on.</string>

    <!-- Miscellaneous -->
    <string name="yes">Yes</string>
    <string name="no">No</string>
    <string name="ok">OK</string>
    <string name="cancel">Cancel</string>
    <string name="clear">Clear</string>
    <string name="disabled">Disabled</string>
    <string name="other">Other</string>

    <!-- Game Grid Screen-->
    <string name="grid_menu_config">Config</string>
    <string name="grid_menu_graphics_settings">Graphics Settings</string>
    <string name="grid_menu_gcpad_settings">GameCube Input</string>
    <string name="grid_menu_wiimote_settings">Wii Input</string>
    <string name="grid_menu_refresh">Refresh Library</string>

    <!-- Add Directory Screen-->
    <string name="add_directory_title">Add Folder to Library</string>
    <string name="add_directory_up_one_level">Up one level</string>
    <string name="add_directory_empty_folder">That folder is empty.</string>

    <!-- Preferences Screen -->
    <string name="preferences_save_exit">Save and Exit</string>
    <string name="preferences_settings">Settings</string>
    <string name="preferences_game_settings">Game Settings</string>
    <string name="preferences_extensions">Extension Bindings</string>

    <!-- Emulation Menu -->
    <string name="emulation_screenshot">Take Screenshot</string>
    <string name="emulation_savestate">Save State</string>
    <string name="emulation_loadstate">Load State</string>
    <string name="emulation_exit">Exit</string>
    <string name="emulation_slot1">Slot 1</string>
    <string name="emulation_slot2">Slot 2</string>
    <string name="emulation_slot3">Slot 3</string>
    <string name="emulation_slot4">Slot 4</string>
    <string name="emulation_slot5">Slot 5</string>
    <string name="emulation_slot6">Slot 6</string>
    <string name="emulation_quicksave">Quick Save</string>
    <string name="emulation_quickload">Quick Load</string>
    <string name="emulation_refresh_wiimotes">Refresh Wii Remotes</string>
    <string name="emulation_configure_controls">Configure Controls</string>
    <string name="emulation_edit_layout">Edit Layout</string>
    <string name="emulation_done">Done</string>
    <string name="emulation_toggle_controls">Toggle Controls</string>
    <string name="emulation_toggle_all">Toggle All</string>
    <string name="emulation_control_scale">Adjust Scale</string>
    <string name="emulation_control_joystick_rel_center">Relative Stick Center</string>
    <string name="emulation_control_rumble">Rumble</string>
    <string name="emulation_choose_controller">Choose Controller</string>
    <string name="emulation_touch_overlay_reset">Reset Overlay</string>

    <!-- GC Adapter Menu-->
    <string name="gc_adapter_rumble">Enable Vibration</string>
    <string name="gc_adapter_rumble_description">Enable the vibration function for this GameCube controller.</string>
    <string name="gc_adapter_bongos">Bongo Controller</string>
    <string name="gc_adapter_bongos_description">Enable this if you are using bongos on this port.</string>

    <!-- Wii Remote Input Menu-->
    <string name="header_wiimote_general">General</string>
    <string name="header_controllers">Controllers</string>

    <string name="write_permission_needed">You need to allow write access to external storage for the emulator to work</string>
    <string name="load_settings">Loading Settings...</string>
    <string name="emulation_change_disc">Change Disc</string>

    <string name="external_storage_not_mounted">The external storage needs to be available in order to use Dolphin</string>

    <!-- Extra Leanback Homescreen Channels-->
    <string name="homescreen_favorites">Favorites</string>

    <string name="emulation_joystick_settings">Joystick Settings</string>
    <string name="emulation_sensor_settings">Sensor Settings</string>
    <string name="game_platform_wii">[Wii] %1$s</string>
    <string name="game_platform_ngc">[NGC] %1$s</string>
    <string name="game_platform_ware">[Ware] %1$s</string>
    <string name="delete_game_setting">Delete Settings</string>
    <string name="delete_game_file">Delete Game</string>
    <string name="clear_game_data">Clear Data</string>
    <string name="cheat_code">Cheat Code</string>
    <string name="save_code">Save</string>
    <string name="toast_save_code_ok">Code Saved!</string>
    <string name="toast_save_code_no">Save Failed!</string>
    <string name="interface_show_extended_fps">Show Extended FPS</string>
    <string name="interface_show_extended_fps_description">Show extended fps information on screen.</string>

    <string name="sysconf_screensaver">Screensaver</string>
    <string name="sysconf_language">System Language</string>
    <string name="sysconf_widescreen">Widescreen</string>
    <string name="sysconf_progressive_scan">Progressive Scan</string>
    <string name="sysconf_pal60">PAL60</string>
    <string name="sysconf_sensor_bar_position">Sensor Bar Position</string>
    <string name="sysconf_sensor_bar_sensitivity">Sensor Bar Sensitivity</string>
    <string name="sysconf_speaker_volume">Speaker Volume</string>
    <string name="sysconf_wiimote_motor">Wiimote Motor</string>

	<string name="nnf_new_folder">New folder</string>
    <string name="nnf_create_folder_error">Failed to create folder</string>
    <string name="nnf_name">Name</string>
    <string name="nnf_select_something_first">Please select something first</string>
    <string name="nnf_need_valid_filename">Please enter or select a valid filename</string>
    <string name="nnf_permission_external_write_denied">Permisson to access filesystem denied</string>
    <string name="nnf_filename">Filename</string>
    <string name="nnf_list_ok">@android:string/ok</string>
    <string name="nnf_list_cancel">@android:string/cancel</string>
    <string name="nnf_new_folder_ok">@android:string/ok</string>
    <string name="nnf_new_folder_cancel">@android:string/cancel</string>
</resources><|MERGE_RESOLUTION|>--- conflicted
+++ resolved
@@ -136,7 +136,6 @@
     <string name="wiimote_speaker_description">Enable sound output through the speaker on a real Wiimote (DolphinBar required).</string>
     <string name="audio_stretch">Audio Stretching</string>
     <string name="audio_stretch_description">Stretches audio to reduce stuttering. Increases latency.</string>
-<<<<<<< HEAD
 
     <string name="sync_on_skip_idle">Sync On Skip Idle</string>
     <string name="sync_on_skip_idle_description">Wait to process events until the GPU thread finished.</string>
@@ -152,13 +151,8 @@
     <string name="audio_backend_description">Set backend used for audio output.</string>
     <string name="enable_cheats">Enable Cheats</string>
     <string name="enable_cheats_description">Put AR &amp; Gecko Codes in game setting file.</string>
-=======
     <string name="enable_save_states">Enable Savestates</string>
     <string name="enable_save_states_description">WARNING: Savestates may not be compatible with future versions of Dolphin and can make it impossible to create normal saves in some cases. Never use savestates as the only way of saving your progress.</string>
-    <string name="analytics">Enable usage statistics reporting</string>
-    <string name="analytics_desc">If authorized, Dolphin can collect data on its performance, feature usage, and configuration, as well as data on your system\'s hardware and operating system.\n\nNo private data is ever collected. This data helps us understand how people and emulated games use Dolphin and prioritize our efforts. It also helps us identify rare configurations that are causing bugs, performance and stability issues. This authorization can be revoked at any time through Dolphin\'s settings.</string>
-    <string name="gametdb_thanks">Thanks to GameTDB.com for providing GameCube and Wii covers!</string>
->>>>>>> 57529bc4
 
     <!-- Interface Preference Fragment -->
     <string name="interface_submenu">Interface</string>
@@ -340,7 +334,7 @@
     <string name="sysconf_speaker_volume">Speaker Volume</string>
     <string name="sysconf_wiimote_motor">Wiimote Motor</string>
 
-	<string name="nnf_new_folder">New folder</string>
+    <string name="nnf_new_folder">New folder</string>
     <string name="nnf_create_folder_error">Failed to create folder</string>
     <string name="nnf_name">Name</string>
     <string name="nnf_select_something_first">Please select something first</string>
