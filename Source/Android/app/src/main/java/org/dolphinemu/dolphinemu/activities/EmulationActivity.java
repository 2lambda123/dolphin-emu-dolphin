package org.dolphinemu.dolphinemu.activities;

import android.app.AlertDialog;
import android.content.Context;
import android.content.Intent;
import android.content.SharedPreferences;
import android.hardware.Sensor;
import android.hardware.SensorManager;
import android.hardware.usb.UsbManager;
import android.os.Build;
import android.os.Bundle;
import android.os.Handler;
import android.os.VibrationEffect;
import android.os.Vibrator;
import android.preference.PreferenceManager;
import android.support.v4.app.FragmentActivity;
import android.support.v7.app.AppCompatActivity;
import android.text.TextUtils;
import android.view.InputDevice;
import android.view.KeyEvent;
import android.view.LayoutInflater;
import android.view.Menu;
import android.view.MenuItem;
import android.view.MotionEvent;
import android.view.View;
import android.widget.SeekBar;
import android.widget.TextView;

import org.dolphinemu.dolphinemu.NativeLibrary;
import org.dolphinemu.dolphinemu.R;
import org.dolphinemu.dolphinemu.dialogs.RunningSettingDialog;
import org.dolphinemu.dolphinemu.features.settings.model.BooleanSetting;
import org.dolphinemu.dolphinemu.features.settings.model.Settings;
import org.dolphinemu.dolphinemu.features.settings.utils.SettingsFile;
import org.dolphinemu.dolphinemu.fragments.EmulationFragment;
import org.dolphinemu.dolphinemu.model.GameFile;
import org.dolphinemu.dolphinemu.overlay.InputOverlay;
import org.dolphinemu.dolphinemu.ui.main.MainActivity;
import org.dolphinemu.dolphinemu.ui.main.MainPresenter;
import org.dolphinemu.dolphinemu.ui.platform.Platform;
import org.dolphinemu.dolphinemu.utils.ControllerMappingHelper;
import org.dolphinemu.dolphinemu.utils.FileBrowserHelper;
import org.dolphinemu.dolphinemu.utils.Java_GCAdapter;
import org.dolphinemu.dolphinemu.utils.Java_WiimoteAdapter;

import java.io.File;
import java.util.List;

public final class EmulationActivity extends AppCompatActivity
{
  public static final int REQUEST_CHANGE_DISC = 1;

  private SensorManager mSensorManager;
  private View mDecorView;
  private EmulationFragment mEmulationFragment;

  private SharedPreferences mPreferences;
  private ControllerMappingHelper mControllerMappingHelper;

  private boolean mStopEmulation;
  private boolean mMenuVisible;

  private static boolean sIsGameCubeGame;
  private static GameFile sGameFile;

  private boolean activityRecreated;
  private String mSelectedTitle;
  private int mPlatform;
  private String mPath;
  private String mSavedState;

  public static final String RUMBLE_PREF_KEY = "phoneRumble";
  private Vibrator mVibrator;

  public static final String EXTRA_SELECTED_GAME = "SelectedGame";
  public static final String EXTRA_SELECTED_TITLE = "SelectedTitle";
  public static final String EXTRA_PLATFORM = "Platform";
  public static final String EXTRA_SAVED_STATE = "SavedState";

  public static void launch(FragmentActivity activity, GameFile gameFile, String savedState)
  {
    Intent launcher = new Intent(activity, EmulationActivity.class);

    launcher.putExtra(EXTRA_SELECTED_GAME, gameFile.getPath());
    launcher.putExtra(EXTRA_SELECTED_TITLE, gameFile.getTitle());
    launcher.putExtra(EXTRA_PLATFORM, gameFile.getPlatform());
    launcher.putExtra(EXTRA_SAVED_STATE, savedState);
    Bundle options = new Bundle();

    //
    sGameFile = gameFile;

    // I believe this warning is a bug. Activities are FragmentActivity from the support lib
    //noinspection RestrictedApi
    activity.startActivityForResult(launcher, MainPresenter.REQUEST_EMULATE_GAME, options);
  }

  @Override
  protected void onCreate(Bundle savedInstanceState)
  {
    super.onCreate(savedInstanceState);

    if (savedInstanceState == null)
    {
      // Get params we were passed
      Intent gameToEmulate = getIntent();
      mPath = gameToEmulate.getStringExtra(EXTRA_SELECTED_GAME);
      mSelectedTitle = gameToEmulate.getStringExtra(EXTRA_SELECTED_TITLE);
      mPlatform = gameToEmulate.getIntExtra(EXTRA_PLATFORM, 0);
      mSavedState = gameToEmulate.getStringExtra(EXTRA_SAVED_STATE);
      activityRecreated = false;
    }
    else
    {
      activityRecreated = true;
      restoreState(savedInstanceState);
    }

    // TODO: The accurate way to find out which console we're emulating is to
    // first launch emulation and then ask the core which console we're emulating
    sIsGameCubeGame = Platform.fromNativeInt(mPlatform) == Platform.GAMECUBE;
    mControllerMappingHelper = new ControllerMappingHelper();

    // Get a handle to the Window containing the UI.
    mDecorView = getWindow().getDecorView();
    mDecorView.setOnSystemUiVisibilityChangeListener(visibility ->
    {
      if ((visibility & View.SYSTEM_UI_FLAG_FULLSCREEN) == 0)
      {
        // Go back to immersive fullscreen mode in 3s
        Handler handler = new Handler(getMainLooper());
        handler.postDelayed(this::enableFullscreenImmersive, 3000 /* 3s */);
      }
    });
    // Set these options now so that the SurfaceView the game renders into is the right size.
    mStopEmulation = false;
    enableFullscreenImmersive();

    setTheme(R.style.DolphinEmulationBase);

    Java_GCAdapter.manager = (UsbManager) getSystemService(Context.USB_SERVICE);
    Java_WiimoteAdapter.manager = (UsbManager) getSystemService(Context.USB_SERVICE);

    setContentView(R.layout.activity_emulation);

    // Find or create the EmulationFragment
    mEmulationFragment = (EmulationFragment) getSupportFragmentManager()
      .findFragmentById(R.id.frame_emulation_fragment);
    if (mEmulationFragment == null)
    {
      mEmulationFragment = EmulationFragment.newInstance(mPath);
      getSupportFragmentManager().beginTransaction()
        .add(R.id.frame_emulation_fragment, mEmulationFragment)
        .commit();
    }

    setTitle(mSelectedTitle);

    mPreferences = PreferenceManager.getDefaultSharedPreferences(this);
    setRumbeState(mPreferences.getBoolean(RUMBLE_PREF_KEY, true));
  }

  @Override
  protected void onSaveInstanceState(Bundle outState)
  {
<<<<<<< HEAD
    saveTemporaryState();
=======
    if (!isChangingConfigurations())
    {
      mEmulationFragment.saveTemporaryState();
    }
>>>>>>> 48862850
    outState.putString(EXTRA_SELECTED_GAME, mPath);
    outState.putString(EXTRA_SELECTED_TITLE, mSelectedTitle);
    outState.putInt(EXTRA_PLATFORM, mPlatform);
    outState.putString(EXTRA_SAVED_STATE, mSavedState);
    super.onSaveInstanceState(outState);
  }

  protected void restoreState(Bundle savedInstanceState)
  {
    mPath = savedInstanceState.getString(EXTRA_SELECTED_GAME);
    mSelectedTitle = savedInstanceState.getString(EXTRA_SELECTED_TITLE);
    mPlatform = savedInstanceState.getInt(EXTRA_PLATFORM);
    mSavedState = savedInstanceState.getString(EXTRA_SAVED_STATE);
  }

  @Override
  public void onBackPressed()
  {
    if (mMenuVisible)
    {
      mStopEmulation = true;
      mEmulationFragment.stopEmulation();
      finish();
    }
    else
    {
      disableFullscreenImmersive();
    }
  }

  @Override
  protected void onActivityResult(int requestCode, int resultCode, Intent result)
  {
    switch (requestCode)
    {
      case REQUEST_CHANGE_DISC:
        // If the user picked a file, as opposed to just backing out.
        if (resultCode == MainActivity.RESULT_OK)
        {
          String newDiscPath = FileBrowserHelper.getSelectedDirectory(result);
          if (!TextUtils.isEmpty(newDiscPath))
          {
            NativeLibrary.ChangeDisc(newDiscPath);
          }
        }
        break;
    }
  }

  private void enableFullscreenImmersive()
  {
    if (mStopEmulation)
    {
      return;
    }
    mMenuVisible = false;
    // It would be nice to use IMMERSIVE_STICKY, but that doesn't show the toolbar.
    mDecorView.setSystemUiVisibility(
      View.SYSTEM_UI_FLAG_LAYOUT_STABLE |
        View.SYSTEM_UI_FLAG_LAYOUT_HIDE_NAVIGATION |
        View.SYSTEM_UI_FLAG_LAYOUT_FULLSCREEN |
        View.SYSTEM_UI_FLAG_HIDE_NAVIGATION |
        View.SYSTEM_UI_FLAG_FULLSCREEN |
        View.SYSTEM_UI_FLAG_IMMERSIVE);
  }

  private void disableFullscreenImmersive()
  {
    mMenuVisible = true;
    mDecorView.setSystemUiVisibility(View.SYSTEM_UI_FLAG_LAYOUT_STABLE
      | View.SYSTEM_UI_FLAG_LAYOUT_HIDE_NAVIGATION
      | View.SYSTEM_UI_FLAG_LAYOUT_FULLSCREEN);
  }

  @Override
  public boolean onCreateOptionsMenu(Menu menu)
  {
    // Inflate the menu; this adds items to the action bar if it is present.
    if (sIsGameCubeGame)
    {
      getMenuInflater().inflate(R.menu.menu_emulation, menu);
    }
    else
    {
      getMenuInflater().inflate(R.menu.menu_emulation_wii, menu);
    }
    return true;
  }

  @Override
  public boolean onOptionsItemSelected(MenuItem item)
  {
    switch (item.getItemId())
    {
      // Edit the placement of the controls
      case R.id.menu_emulation_edit_layout:
        editControlsPlacement();
        break;

      case R.id.menu_emulation_joystick_settings:
        showJoystickSettings();
        break;

      case R.id.menu_emulation_sensor_settings:
        showSensorSettings();
        break;

      // Enable/Disable specific buttons or the entire input overlay.
      case R.id.menu_emulation_toggle_controls:
        toggleControls();
        break;

      // Adjust the scale of the overlay controls.
      case R.id.menu_emulation_adjust_scale:
        adjustScale();
        break;

      // (Wii games only) Change the controller for the input overlay.
      case R.id.menu_emulation_choose_controller:
        chooseController();
        break;

      /*case R.id.menu_refresh_wiimotes:
        NativeLibrary.RefreshWiimotes();
        break;*/

      // Screenshot capturing
      case R.id.menu_emulation_screenshot:
        NativeLibrary.SaveScreenShot();
        break;

      // Quick save / load
      case R.id.menu_quicksave:
        NativeLibrary.SaveState(9, false);
        break;

      case R.id.menu_quickload:
        NativeLibrary.LoadState(9);
        break;

      // Save state slots
      case R.id.menu_emulation_save_1:
        NativeLibrary.SaveState(0, false);
        break;

      case R.id.menu_emulation_save_2:
        NativeLibrary.SaveState(1, false);
        break;

      case R.id.menu_emulation_save_3:
        NativeLibrary.SaveState(2, false);
        break;

      case R.id.menu_emulation_save_4:
        NativeLibrary.SaveState(3, false);
        break;

      case R.id.menu_emulation_save_5:
        NativeLibrary.SaveState(4, false);
        break;

      // Load state slots
      case R.id.menu_emulation_load_1:
        NativeLibrary.LoadState(0);
        break;

      case R.id.menu_emulation_load_2:
        NativeLibrary.LoadState(1);
        break;

      case R.id.menu_emulation_load_3:
        NativeLibrary.LoadState(2);
        break;

      case R.id.menu_emulation_load_4:
        NativeLibrary.LoadState(3);
        break;

      case R.id.menu_emulation_load_5:
        NativeLibrary.LoadState(4);
        break;

      case R.id.menu_change_disc:
        FileBrowserHelper.openFilePicker(this, REQUEST_CHANGE_DISC);
        break;

      case R.id.menu_running_setting:
        RunningSettingDialog.newInstance()
          .show(getSupportFragmentManager(), "RunningSettingDialog");
        break;

      default:
        return false;
    }

    return true;
  }

  private void showJoystickSettings()
  {
    final int joystick = InputOverlay.sJoyStickSetting;
    final int itemsId = isGameCubeGame() ? R.array.gcJoystickSettings : R.array.wiiJoystickSettings;
    AlertDialog.Builder builder = new AlertDialog.Builder(this);
    builder.setTitle(R.string.emulation_joystick_settings);

    builder.setSingleChoiceItems(itemsId, joystick,
      (dialog, indexSelected) ->
      {
        InputOverlay.sJoyStickSetting = indexSelected;
      });
    builder.setPositiveButton(getString(R.string.ok), (dialogInterface, i) ->
    {
      if(InputOverlay.sJoyStickSetting != joystick)
      {
        mEmulationFragment.refreshInputOverlay();
      }
    });

    AlertDialog alertDialog = builder.create();
    alertDialog.show();
  }

  private void showSensorSettings()
  {
    AlertDialog.Builder builder = new AlertDialog.Builder(this);
    builder.setTitle(R.string.emulation_sensor_settings);

    if(sIsGameCubeGame)
    {
      int sensor = InputOverlay.sSensorGCSetting;
      builder.setSingleChoiceItems(R.array.gcSensorSettings, sensor,
        (dialog, indexSelected) ->
        {
          InputOverlay.sSensorGCSetting = indexSelected;
        });
      builder.setPositiveButton(getString(R.string.ok), (dialogInterface, i) ->
      {
        setSensorState(InputOverlay.sSensorGCSetting > 0);
      });
    }
    else
    {
      int sensor = InputOverlay.sSensorWiiSetting;
      builder.setSingleChoiceItems(R.array.wiiSensorSettings, sensor,
        (dialog, indexSelected) ->
        {
          InputOverlay.sSensorWiiSetting = indexSelected;
        });
      builder.setPositiveButton(getString(R.string.ok), (dialogInterface, i) ->
      {
        setSensorState(InputOverlay.sSensorWiiSetting > 0);
      });
    }

    AlertDialog alertDialog = builder.create();
    alertDialog.show();
  }

  private void setSensorState(boolean enabled)
  {
    if(enabled)
    {
      if(mSensorManager == null)
      {
        mSensorManager = (SensorManager)getSystemService(Context.SENSOR_SERVICE);
        Sensor rotationVector = mSensorManager.getDefaultSensor(Sensor.TYPE_GAME_ROTATION_VECTOR);
        if(rotationVector != null)
        {
          mSensorManager.registerListener(mEmulationFragment, rotationVector, SensorManager.SENSOR_DELAY_NORMAL, SensorManager.SENSOR_DELAY_UI);
        }
      }
    }
    else
    {
      if(mSensorManager != null)
      {
        mSensorManager.unregisterListener(mEmulationFragment);
        mSensorManager = null;
      }
    }

    //
    mEmulationFragment.onAccuracyChanged(null, 0);
  }

  private void editControlsPlacement()
  {
    if (mEmulationFragment.isConfiguringControls())
    {
      mEmulationFragment.stopConfiguringControls();
    }
    else
    {
      mEmulationFragment.startConfiguringControls();
    }
  }

  @Override
  protected void onResume()
  {
    super.onResume();

    if(mSensorManager != null)
    {
      Sensor rotationVector = mSensorManager.getDefaultSensor(Sensor.TYPE_GAME_ROTATION_VECTOR);
      if(rotationVector != null)
      {
        mSensorManager.registerListener(mEmulationFragment, rotationVector, SensorManager.SENSOR_DELAY_NORMAL, SensorManager.SENSOR_DELAY_UI);
      }
    }
  }

  @Override
  protected void onPause()
  {
    super.onPause();

    final SharedPreferences.Editor editor = mPreferences.edit();
    editor.putInt(InputOverlay.JOYSTICK_PREF_KEY, InputOverlay.sJoyStickSetting);
    editor.putInt(InputOverlay.CONTROL_TYPE_PREF_KEY, InputOverlay.sControllerType);
    editor.putInt(InputOverlay.CONTROL_SCALE_PREF_KEY, InputOverlay.sControllerScale);
    editor.apply();

    if(mSensorManager != null)
    {
      mSensorManager.unregisterListener(mEmulationFragment);
    }
  }

  // Gets button presses
  @Override
  public boolean dispatchKeyEvent(KeyEvent event)
  {
    if (mMenuVisible)
    {
      return super.dispatchKeyEvent(event);
    }

    int action;
    switch (event.getAction())
    {
      case KeyEvent.ACTION_DOWN:
        // Handling the case where the back button is pressed.
        if (event.getKeyCode() == KeyEvent.KEYCODE_BACK)
        {
          onBackPressed();
          return true;
        }
        // Normal key events.
        action = NativeLibrary.ButtonState.PRESSED;
        break;
      case KeyEvent.ACTION_UP:
        action = NativeLibrary.ButtonState.RELEASED;
        break;
      default:
        return false;
    }
    InputDevice input = event.getDevice();
    return NativeLibrary.onGamePadEvent(input.getDescriptor(), event.getKeyCode(), action);
  }

  private void toggleControls()
  {
    final SharedPreferences.Editor editor = mPreferences.edit();
    boolean[] enabledButtons = new boolean[14];
    int controller = InputOverlay.sControllerType;
    AlertDialog.Builder builder = new AlertDialog.Builder(this);
    builder.setTitle(R.string.emulation_toggle_controls);

    if (sIsGameCubeGame || controller == InputOverlay.CONTROLLER_GAMECUBE)
    {
      for (int i = 0; i < enabledButtons.length; i++)
      {
        enabledButtons[i] = mPreferences.getBoolean("buttonToggleGc" + i, true);
      }
      builder.setMultiChoiceItems(R.array.gcpadButtons, enabledButtons,
        (dialog, indexSelected, isChecked) -> editor
          .putBoolean("buttonToggleGc" + indexSelected, isChecked));
    }
    else if (controller == InputOverlay.COCONTROLLER_CLASSIC)
    {
      for (int i = 0; i < enabledButtons.length; i++)
      {
        enabledButtons[i] = mPreferences.getBoolean("buttonToggleClassic" + i, true);
      }
      builder.setMultiChoiceItems(R.array.classicButtons, enabledButtons,
        (dialog, indexSelected, isChecked) -> editor
          .putBoolean("buttonToggleClassic" + indexSelected, isChecked));
    }
    else
    {
      for (int i = 0; i < enabledButtons.length; i++)
      {
        enabledButtons[i] = mPreferences.getBoolean("buttonToggleWii" + i, true);
      }
      if (controller == InputOverlay.CONTROLLER_WIINUNCHUK)
      {
        builder.setMultiChoiceItems(R.array.nunchukButtons, enabledButtons,
          (dialog, indexSelected, isChecked) -> editor
            .putBoolean("buttonToggleWii" + indexSelected, isChecked));
      }
      else
      {
        builder.setMultiChoiceItems(R.array.wiimoteButtons, enabledButtons,
          (dialog, indexSelected, isChecked) -> editor
            .putBoolean("buttonToggleWii" + indexSelected, isChecked));
      }
    }

    builder.setNeutralButton(getString(R.string.emulation_toggle_all),
      (dialogInterface, i) -> mEmulationFragment.toggleInputOverlayVisibility());
    builder.setPositiveButton(getString(R.string.ok), (dialogInterface, i) ->
    {
      editor.apply();
      mEmulationFragment.refreshInputOverlay();
    });

    AlertDialog alertDialog = builder.create();
    alertDialog.show();
  }

  private void adjustScale()
  {
    LayoutInflater inflater = LayoutInflater.from(this);
    View view = inflater.inflate(R.layout.dialog_seekbar, null);

    final SeekBar seekbar = (SeekBar) view.findViewById(R.id.seekbar);
    final TextView value = (TextView) view.findViewById(R.id.text_value);
    final TextView units = (TextView) view.findViewById(R.id.text_units);

    seekbar.setMax(150);
    seekbar.setProgress(InputOverlay.sControllerScale);
    seekbar.setOnSeekBarChangeListener(new SeekBar.OnSeekBarChangeListener()
    {
      public void onStartTrackingTouch(SeekBar seekBar)
      {
        // Do nothing
      }

      public void onProgressChanged(SeekBar seekBar, int progress, boolean fromUser)
      {
        value.setText(String.valueOf(progress + 50));
      }

      public void onStopTrackingTouch(SeekBar seekBar)
      {
        // Do nothing
      }
    });

    value.setText(String.valueOf(seekbar.getProgress() + 50));
    units.setText("%");

    AlertDialog.Builder builder = new AlertDialog.Builder(this);
    builder.setTitle(R.string.emulation_control_scale);
    builder.setView(view);
    builder.setPositiveButton(getString(R.string.ok), (dialogInterface, i) ->
    {
      InputOverlay.sControllerScale = seekbar.getProgress();
      mEmulationFragment.refreshInputOverlay();
    });

    AlertDialog alertDialog = builder.create();
    alertDialog.show();
  }

  private void chooseController()
  {
    int controller = InputOverlay.sControllerType;
    AlertDialog.Builder builder = new AlertDialog.Builder(this);
    builder.setTitle(R.string.emulation_choose_controller);
    builder.setSingleChoiceItems(R.array.controllersEntries, controller,
      (dialog, indexSelected) ->
      {
        InputOverlay.sControllerType = indexSelected;
      });
    builder.setPositiveButton(getString(R.string.ok), (dialogInterface, i) ->
    {
      NativeLibrary.SetConfig("WiimoteNew.ini", "Wiimote1", "Extension",
        getResources().getStringArray(R.array.controllersValues)[InputOverlay.sControllerType]);
      mEmulationFragment.refreshInputOverlay();
    });

    AlertDialog alertDialog = builder.create();
    alertDialog.show();
  }

  @Override
  public boolean dispatchGenericMotionEvent(MotionEvent event)
  {
    if (mMenuVisible)
    {
      return false;
    }

    if (((event.getSource() & InputDevice.SOURCE_CLASS_JOYSTICK) == 0))
    {
      return super.dispatchGenericMotionEvent(event);
    }

    // Don't attempt to do anything if we are disconnecting a device.
    if (event.getActionMasked() == MotionEvent.ACTION_CANCEL)
      return true;

    InputDevice input = event.getDevice();
    List<InputDevice.MotionRange> motions = input.getMotionRanges();

    for (InputDevice.MotionRange range : motions)
    {
      int axis = range.getAxis();
      float origValue = event.getAxisValue(axis);
      float value = mControllerMappingHelper.scaleAxis(input, axis, origValue);
      // If the input is still in the "flat" area, that means it's really zero.
      // This is used to compensate for imprecision in joysticks.
      if (Math.abs(value) > range.getFlat())
      {
        NativeLibrary.onGamePadMoveEvent(input.getDescriptor(), axis, value);
      }
      else
      {
        NativeLibrary.onGamePadMoveEvent(input.getDescriptor(), axis, 0.0f);
      }
    }

    return true;
  }

  public void setRumbeState(boolean rumble)
  {
    if(rumble)
    {
      if(mVibrator == null)
      {
        mVibrator = (Vibrator) getSystemService(Context.VIBRATOR_SERVICE);
        if (mVibrator != null && !mVibrator.hasVibrator())
        {
          mVibrator = null;
        }
      }
    }
    else
    {
      mVibrator = null;
    }
  }

  public void rumble(int padID, double state)
  {
    if (mVibrator != null)
    {
      if (Build.VERSION.SDK_INT >= Build.VERSION_CODES.O)
      {
        mVibrator.vibrate(VibrationEffect.createOneShot(100, VibrationEffect.DEFAULT_AMPLITUDE));
      }
      else
      {
        mVibrator.vibrate(100);
      }
    }
  }

  public static boolean isGameCubeGame()
  {
    return sIsGameCubeGame;
  }

  public static GameFile getGameFile()
  {
    return sGameFile;
  }

  public boolean isActivityRecreated()
  {
    return activityRecreated;
  }

  public String getSavedState()
  {
    return mSavedState;
  }

  public void saveTemporaryState()
  {
    mSavedState = getFilesDir() + File.separator + "temp.sav";
    NativeLibrary.SaveStateAs(mSavedState, true);
  }
}<|MERGE_RESOLUTION|>--- conflicted
+++ resolved
@@ -163,14 +163,10 @@
   @Override
   protected void onSaveInstanceState(Bundle outState)
   {
-<<<<<<< HEAD
-    saveTemporaryState();
-=======
     if (!isChangingConfigurations())
     {
-      mEmulationFragment.saveTemporaryState();
-    }
->>>>>>> 48862850
+      saveTemporaryState();
+    }
     outState.putString(EXTRA_SELECTED_GAME, mPath);
     outState.putString(EXTRA_SELECTED_TITLE, mSelectedTitle);
     outState.putInt(EXTRA_PLATFORM, mPlatform);
