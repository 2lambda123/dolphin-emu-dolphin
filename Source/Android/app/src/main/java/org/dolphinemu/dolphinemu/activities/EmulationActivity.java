--- conflicted
+++ resolved
@@ -7,17 +7,10 @@
 import android.hardware.Sensor;
 import android.hardware.SensorManager;
 import android.hardware.usb.UsbManager;
-import android.os.Build;
 import android.os.Bundle;
 import android.os.Handler;
-import android.os.VibrationEffect;
 import android.os.Vibrator;
 import android.preference.PreferenceManager;
-<<<<<<< HEAD
-=======
-import android.support.annotation.IntDef;
-import android.support.v4.app.Fragment;
->>>>>>> 2b905eb0
 import android.support.v4.app.FragmentActivity;
 import android.support.v7.app.AppCompatActivity;
 import android.text.TextUtils;
@@ -30,17 +23,10 @@
 import android.view.View;
 import android.widget.SeekBar;
 import android.widget.TextView;
-<<<<<<< HEAD
-=======
-import android.widget.Toast;
->>>>>>> 2b905eb0
 
 import org.dolphinemu.dolphinemu.NativeLibrary;
 import org.dolphinemu.dolphinemu.R;
 import org.dolphinemu.dolphinemu.dialogs.RunningSettingDialog;
-import org.dolphinemu.dolphinemu.features.settings.model.BooleanSetting;
-import org.dolphinemu.dolphinemu.features.settings.model.Settings;
-import org.dolphinemu.dolphinemu.features.settings.utils.SettingsFile;
 import org.dolphinemu.dolphinemu.fragments.EmulationFragment;
 import org.dolphinemu.dolphinemu.model.GameFile;
 import org.dolphinemu.dolphinemu.overlay.InputOverlay;
@@ -51,11 +37,7 @@
 import org.dolphinemu.dolphinemu.utils.FileBrowserHelper;
 import org.dolphinemu.dolphinemu.utils.Java_GCAdapter;
 import org.dolphinemu.dolphinemu.utils.Java_WiimoteAdapter;
-<<<<<<< HEAD
-=======
 import org.dolphinemu.dolphinemu.utils.Rumble;
-import org.dolphinemu.dolphinemu.utils.TvUtil;
->>>>>>> 2b905eb0
 
 import java.io.File;
 import java.util.List;
@@ -71,13 +53,7 @@
   private SharedPreferences mPreferences;
   private ControllerMappingHelper mControllerMappingHelper;
 
-<<<<<<< HEAD
   private boolean mStopEmulation;
-=======
-  private Settings mSettings;
-
-  private boolean mDeviceHasTouchScreen;
->>>>>>> 2b905eb0
   private boolean mMenuVisible;
 
   private static boolean sIsGameCubeGame;
@@ -90,121 +66,24 @@
   private String mSavedState;
 
   public static final String RUMBLE_PREF_KEY = "phoneRumble";
-  private Vibrator mVibrator;
-
   public static final String EXTRA_SELECTED_GAME = "SelectedGame";
   public static final String EXTRA_SELECTED_TITLE = "SelectedTitle";
   public static final String EXTRA_PLATFORM = "Platform";
-<<<<<<< HEAD
   public static final String EXTRA_SAVED_STATE = "SavedState";
 
   public static void launch(FragmentActivity activity, GameFile gameFile, String savedState)
-=======
-
-  @Retention(SOURCE)
-  @IntDef({MENU_ACTION_EDIT_CONTROLS_PLACEMENT, MENU_ACTION_TOGGLE_CONTROLS, MENU_ACTION_ADJUST_SCALE,
-          MENU_ACTION_CHOOSE_CONTROLLER, MENU_ACTION_REFRESH_WIIMOTES, MENU_ACTION_TAKE_SCREENSHOT,
-          MENU_ACTION_QUICK_SAVE, MENU_ACTION_QUICK_LOAD, MENU_ACTION_SAVE_ROOT,
-          MENU_ACTION_LOAD_ROOT, MENU_ACTION_SAVE_SLOT1, MENU_ACTION_SAVE_SLOT2,
-          MENU_ACTION_SAVE_SLOT3, MENU_ACTION_SAVE_SLOT4, MENU_ACTION_SAVE_SLOT5,
-          MENU_ACTION_SAVE_SLOT6, MENU_ACTION_LOAD_SLOT1, MENU_ACTION_LOAD_SLOT2,
-          MENU_ACTION_LOAD_SLOT3, MENU_ACTION_LOAD_SLOT4, MENU_ACTION_LOAD_SLOT5,
-          MENU_ACTION_LOAD_SLOT6, MENU_ACTION_EXIT, MENU_ACTION_CHANGE_DISC,
-          MENU_ACTION_RESET_OVERLAY})
-  public @interface MenuAction
-  {
-  }
-
-  public static final int MENU_ACTION_EDIT_CONTROLS_PLACEMENT = 0;
-  public static final int MENU_ACTION_TOGGLE_CONTROLS = 1;
-  public static final int MENU_ACTION_ADJUST_SCALE = 2;
-  public static final int MENU_ACTION_CHOOSE_CONTROLLER = 3;
-  public static final int MENU_ACTION_REFRESH_WIIMOTES = 4;
-  public static final int MENU_ACTION_TAKE_SCREENSHOT = 5;
-  public static final int MENU_ACTION_QUICK_SAVE = 6;
-  public static final int MENU_ACTION_QUICK_LOAD = 7;
-  public static final int MENU_ACTION_SAVE_ROOT = 8;
-  public static final int MENU_ACTION_LOAD_ROOT = 9;
-  public static final int MENU_ACTION_SAVE_SLOT1 = 10;
-  public static final int MENU_ACTION_SAVE_SLOT2 = 11;
-  public static final int MENU_ACTION_SAVE_SLOT3 = 12;
-  public static final int MENU_ACTION_SAVE_SLOT4 = 13;
-  public static final int MENU_ACTION_SAVE_SLOT5 = 14;
-  public static final int MENU_ACTION_SAVE_SLOT6 = 15;
-  public static final int MENU_ACTION_LOAD_SLOT1 = 16;
-  public static final int MENU_ACTION_LOAD_SLOT2 = 17;
-  public static final int MENU_ACTION_LOAD_SLOT3 = 18;
-  public static final int MENU_ACTION_LOAD_SLOT4 = 19;
-  public static final int MENU_ACTION_LOAD_SLOT5 = 20;
-  public static final int MENU_ACTION_LOAD_SLOT6 = 21;
-  public static final int MENU_ACTION_EXIT = 22;
-  public static final int MENU_ACTION_CHANGE_DISC = 23;
-  public static final int MENU_ACTION_JOYSTICK_REL_CENTER = 24;
-  public static final int MENU_ACTION_RUMBLE = 25;
-  public static final int MENU_ACTION_RESET_OVERLAY = 26;
-
-
-  private static SparseIntArray buttonsActionsMap = new SparseIntArray();
-
-  static
-  {
-    buttonsActionsMap.append(R.id.menu_emulation_edit_layout,
-            EmulationActivity.MENU_ACTION_EDIT_CONTROLS_PLACEMENT);
-    buttonsActionsMap.append(R.id.menu_emulation_toggle_controls,
-            EmulationActivity.MENU_ACTION_TOGGLE_CONTROLS);
-    buttonsActionsMap
-            .append(R.id.menu_emulation_adjust_scale, EmulationActivity.MENU_ACTION_ADJUST_SCALE);
-    buttonsActionsMap.append(R.id.menu_emulation_choose_controller,
-            EmulationActivity.MENU_ACTION_CHOOSE_CONTROLLER);
-    buttonsActionsMap
-            .append(R.id.menu_refresh_wiimotes, EmulationActivity.MENU_ACTION_REFRESH_WIIMOTES);
-    buttonsActionsMap
-            .append(R.id.menu_emulation_screenshot, EmulationActivity.MENU_ACTION_TAKE_SCREENSHOT);
-
-    buttonsActionsMap.append(R.id.menu_quicksave, EmulationActivity.MENU_ACTION_QUICK_SAVE);
-    buttonsActionsMap.append(R.id.menu_quickload, EmulationActivity.MENU_ACTION_QUICK_LOAD);
-    buttonsActionsMap
-            .append(R.id.menu_emulation_save_root, EmulationActivity.MENU_ACTION_SAVE_ROOT);
-    buttonsActionsMap
-            .append(R.id.menu_emulation_load_root, EmulationActivity.MENU_ACTION_LOAD_ROOT);
-    buttonsActionsMap.append(R.id.menu_emulation_save_1, EmulationActivity.MENU_ACTION_SAVE_SLOT1);
-    buttonsActionsMap.append(R.id.menu_emulation_save_2, EmulationActivity.MENU_ACTION_SAVE_SLOT2);
-    buttonsActionsMap.append(R.id.menu_emulation_save_3, EmulationActivity.MENU_ACTION_SAVE_SLOT3);
-    buttonsActionsMap.append(R.id.menu_emulation_save_4, EmulationActivity.MENU_ACTION_SAVE_SLOT4);
-    buttonsActionsMap.append(R.id.menu_emulation_save_5, EmulationActivity.MENU_ACTION_SAVE_SLOT5);
-    buttonsActionsMap.append(R.id.menu_emulation_load_1, EmulationActivity.MENU_ACTION_LOAD_SLOT1);
-    buttonsActionsMap.append(R.id.menu_emulation_load_2, EmulationActivity.MENU_ACTION_LOAD_SLOT2);
-    buttonsActionsMap.append(R.id.menu_emulation_load_3, EmulationActivity.MENU_ACTION_LOAD_SLOT3);
-    buttonsActionsMap.append(R.id.menu_emulation_load_4, EmulationActivity.MENU_ACTION_LOAD_SLOT4);
-    buttonsActionsMap.append(R.id.menu_emulation_load_5, EmulationActivity.MENU_ACTION_LOAD_SLOT5);
-    buttonsActionsMap.append(R.id.menu_change_disc, EmulationActivity.MENU_ACTION_CHANGE_DISC);
-    buttonsActionsMap.append(R.id.menu_exit, EmulationActivity.MENU_ACTION_EXIT);
-    buttonsActionsMap.append(R.id.menu_emulation_joystick_rel_center,
-            EmulationActivity.MENU_ACTION_JOYSTICK_REL_CENTER);
-    buttonsActionsMap.append(R.id.menu_emulation_rumble, EmulationActivity.MENU_ACTION_RUMBLE);
-    buttonsActionsMap
-            .append(R.id.menu_emulation_reset_overlay, EmulationActivity.MENU_ACTION_RESET_OVERLAY);
-  }
-
-  public static void launch(FragmentActivity activity, GameFile gameFile)
->>>>>>> 2b905eb0
   {
     Intent launcher = new Intent(activity, EmulationActivity.class);
 
     launcher.putExtra(EXTRA_SELECTED_GAME, gameFile.getPath());
     launcher.putExtra(EXTRA_SELECTED_TITLE, gameFile.getTitle());
     launcher.putExtra(EXTRA_PLATFORM, gameFile.getPlatform());
-<<<<<<< HEAD
     launcher.putExtra(EXTRA_SAVED_STATE, savedState);
     Bundle options = new Bundle();
 
     //
     sGameFile = gameFile;
 
-=======
-    Bundle options = new Bundle();
-
->>>>>>> 2b905eb0
     // I believe this warning is a bug. Activities are FragmentActivity from the support lib
     //noinspection RestrictedApi
     activity.startActivityForResult(launcher, MainPresenter.REQUEST_EMULATE_GAME, options);
@@ -222,10 +101,7 @@
       mPath = gameToEmulate.getStringExtra(EXTRA_SELECTED_GAME);
       mSelectedTitle = gameToEmulate.getStringExtra(EXTRA_SELECTED_TITLE);
       mPlatform = gameToEmulate.getIntExtra(EXTRA_PLATFORM, 0);
-<<<<<<< HEAD
       mSavedState = gameToEmulate.getStringExtra(EXTRA_SAVED_STATE);
-=======
->>>>>>> 2b905eb0
       activityRecreated = false;
     }
     else
@@ -258,7 +134,7 @@
 
     Java_GCAdapter.manager = (UsbManager) getSystemService(Context.USB_SERVICE);
     Java_WiimoteAdapter.manager = (UsbManager) getSystemService(Context.USB_SERVICE);
-    Rumble.initRumble(this);
+		Rumble.initDeviceRumble();
 
     setContentView(R.layout.activity_emulation);
 
@@ -269,25 +145,14 @@
     {
       mEmulationFragment = EmulationFragment.newInstance(mPath);
       getSupportFragmentManager().beginTransaction()
-<<<<<<< HEAD
         .add(R.id.frame_emulation_fragment, mEmulationFragment)
         .commit();
     }
 
     setTitle(mSelectedTitle);
-=======
-              .add(R.id.frame_emulation_fragment, mEmulationFragment)
-              .commit();
-    }
-
-    if (mDeviceHasTouchScreen)
-    {
-      setTitle(mSelectedTitle);
-    }
->>>>>>> 2b905eb0
 
     mPreferences = PreferenceManager.getDefaultSharedPreferences(this);
-    setRumbeState(mPreferences.getBoolean(RUMBLE_PREF_KEY, true));
+		Rumble.setPhoneRumble(this, mPreferences.getBoolean(RUMBLE_PREF_KEY, true));
   }
 
   @Override
@@ -300,10 +165,7 @@
     outState.putString(EXTRA_SELECTED_GAME, mPath);
     outState.putString(EXTRA_SELECTED_TITLE, mSelectedTitle);
     outState.putInt(EXTRA_PLATFORM, mPlatform);
-<<<<<<< HEAD
     outState.putString(EXTRA_SAVED_STATE, mSavedState);
-=======
->>>>>>> 2b905eb0
     super.onSaveInstanceState(outState);
   }
 
@@ -312,17 +174,7 @@
     mPath = savedInstanceState.getString(EXTRA_SELECTED_GAME);
     mSelectedTitle = savedInstanceState.getString(EXTRA_SELECTED_TITLE);
     mPlatform = savedInstanceState.getInt(EXTRA_PLATFORM);
-<<<<<<< HEAD
     mSavedState = savedInstanceState.getString(EXTRA_SAVED_STATE);
-=======
-  }
-
-  @Override
-  protected void onStop()
-  {
-    super.onStop();
-    Rumble.clear();
->>>>>>> 2b905eb0
   }
 
   @Override
@@ -336,21 +188,7 @@
     }
     else
     {
-<<<<<<< HEAD
       disableFullscreenImmersive();
-=======
-      if (backPressedOnce)
-      {
-        mEmulationFragment.stopEmulation();
-        finish();
-      }
-      else
-      {
-        backPressedOnce = true;
-        Toast.makeText(this, "Press back again to exit", Toast.LENGTH_LONG).show();
-        new Handler().postDelayed(() -> backPressedOnce = false, 3000);
-      }
->>>>>>> 2b905eb0
     }
   }
 
@@ -390,7 +228,6 @@
         View.SYSTEM_UI_FLAG_IMMERSIVE);
   }
 
-<<<<<<< HEAD
   private void disableFullscreenImmersive()
   {
     mMenuVisible = true;
@@ -399,8 +236,6 @@
       | View.SYSTEM_UI_FLAG_LAYOUT_FULLSCREEN);
   }
 
-=======
->>>>>>> 2b905eb0
   @Override
   public boolean onCreateOptionsMenu(Menu menu)
   {
@@ -511,7 +346,6 @@
 
       case R.id.menu_change_disc:
         FileBrowserHelper.openFilePicker(this, REQUEST_CHANGE_DISC);
-<<<<<<< HEAD
         break;
 
       case R.id.menu_running_setting:
@@ -521,17 +355,6 @@
 
       default:
         return false;
-=======
-        return;
-
-      case MENU_ACTION_EXIT:
-        // ATV menu is built using a fragment, this will pop that fragment before emulation ends.
-        if (TvUtil.isLeanback(getApplicationContext()))
-          toggleMenu();  // Hide the menu (it will be showing since we just clicked it)
-        mEmulationFragment.stopEmulation();
-        finish();
-        return;
->>>>>>> 2b905eb0
     }
 
     return true;
@@ -563,7 +386,6 @@
 
   private void showSensorSettings()
   {
-<<<<<<< HEAD
     AlertDialog.Builder builder = new AlertDialog.Builder(this);
     builder.setTitle(R.string.emulation_sensor_settings);
 
@@ -596,12 +418,6 @@
 
     AlertDialog alertDialog = builder.create();
     alertDialog.show();
-=======
-    final SharedPreferences.Editor editor = mPreferences.edit();
-    editor.putBoolean("phoneRumble", state);
-    editor.apply();
-    Rumble.setPhoneVibrator(state, this);
->>>>>>> 2b905eb0
   }
 
   private void setSensorState(boolean enabled)
@@ -873,49 +689,6 @@
     return true;
   }
 
-  public void setRumbeState(boolean rumble)
-  {
-    if(rumble)
-    {
-      if(mVibrator == null)
-      {
-        mVibrator = (Vibrator) getSystemService(Context.VIBRATOR_SERVICE);
-        if (mVibrator != null && !mVibrator.hasVibrator())
-        {
-          mVibrator = null;
-        }
-      }
-    }
-    else
-    {
-      mVibrator = null;
-    }
-  }
-
-<<<<<<< HEAD
-  public void rumble(int padID, double state)
-=======
-  public boolean deviceHasTouchScreen()
-  {
-    return mDeviceHasTouchScreen;
-  }
-
-  public String getSelectedTitle()
->>>>>>> 2b905eb0
-  {
-    if (mVibrator != null)
-    {
-      if (Build.VERSION.SDK_INT >= Build.VERSION_CODES.O)
-      {
-        mVibrator.vibrate(VibrationEffect.createOneShot(100, VibrationEffect.DEFAULT_AMPLITUDE));
-      }
-      else
-      {
-        mVibrator.vibrate(100);
-      }
-    }
-  }
-
   public static boolean isGameCubeGame()
   {
     return sIsGameCubeGame;
