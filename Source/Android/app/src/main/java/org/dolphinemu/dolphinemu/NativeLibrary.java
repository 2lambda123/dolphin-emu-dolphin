/*
 * Copyright 2013 Dolphin Emulator Project
 * Licensed under GPLv2+
 * Refer to the license.txt file included.
 */

package org.dolphinemu.dolphinemu;

import android.app.AlertDialog;
import android.content.Context;
import android.os.Build;
import android.os.VibrationEffect;
import android.os.Vibrator;
import android.preference.PreferenceManager;
import android.view.Surface;

import org.dolphinemu.dolphinemu.activities.EmulationActivity;
import org.dolphinemu.dolphinemu.utils.Log;

import java.lang.ref.WeakReference;

/**
 * Class which contains methods that interact
 * with the native side of the Dolphin code.
 */
<<<<<<< HEAD
public final class NativeLibrary {
	public static WeakReference<EmulationActivity> sEmulationActivity = new WeakReference<>(null);

	/**
	 * Button type for use in onTouchEvent
	 */
	public static final class ButtonType {
		public static final int BUTTON_A = 0;
		public static final int BUTTON_B = 1;
		public static final int BUTTON_START = 2;
		public static final int BUTTON_X = 3;
		public static final int BUTTON_Y = 4;
		public static final int BUTTON_Z = 5;
		public static final int BUTTON_UP = 6;
		public static final int BUTTON_DOWN = 7;
		public static final int BUTTON_LEFT = 8;
		public static final int BUTTON_RIGHT = 9;
		public static final int STICK_MAIN = 10;
		public static final int STICK_MAIN_UP = 11;
		public static final int STICK_MAIN_DOWN = 12;
		public static final int STICK_MAIN_LEFT = 13;
		public static final int STICK_MAIN_RIGHT = 14;
		public static final int STICK_C = 15;
		public static final int STICK_C_UP = 16;
		public static final int STICK_C_DOWN = 17;
		public static final int STICK_C_LEFT = 18;
		public static final int STICK_C_RIGHT = 19;
		public static final int TRIGGER_L = 20;
		public static final int TRIGGER_R = 21;
		public static final int WIIMOTE_BUTTON_A = 100;
		public static final int WIIMOTE_BUTTON_B = 101;
		public static final int WIIMOTE_BUTTON_MINUS = 102;
		public static final int WIIMOTE_BUTTON_PLUS = 103;
		public static final int WIIMOTE_BUTTON_HOME = 104;
		public static final int WIIMOTE_BUTTON_1 = 105;
		public static final int WIIMOTE_BUTTON_2 = 106;
		public static final int WIIMOTE_UP = 107;
		public static final int WIIMOTE_DOWN = 108;
		public static final int WIIMOTE_LEFT = 109;
		public static final int WIIMOTE_RIGHT = 110;
		public static final int WIIMOTE_IR = 111;
		public static final int WIIMOTE_IR_UP = 112;
		public static final int WIIMOTE_IR_DOWN = 113;
		public static final int WIIMOTE_IR_LEFT = 114;
		public static final int WIIMOTE_IR_RIGHT = 115;
		public static final int WIIMOTE_IR_FORWARD = 116;
		public static final int WIIMOTE_IR_BACKWARD = 117;
		public static final int WIIMOTE_IR_HIDE = 118;
		public static final int WIIMOTE_SWING = 119;
		public static final int WIIMOTE_SWING_UP = 120;
		public static final int WIIMOTE_SWING_DOWN = 121;
		public static final int WIIMOTE_SWING_LEFT = 122;
		public static final int WIIMOTE_SWING_RIGHT = 123;
		public static final int WIIMOTE_SWING_FORWARD = 124;
		public static final int WIIMOTE_SWING_BACKWARD = 125;
		public static final int WIIMOTE_TILT = 126;
		public static final int WIIMOTE_TILT_FORWARD = 127;
		public static final int WIIMOTE_TILT_BACKWARD = 128;
		public static final int WIIMOTE_TILT_LEFT = 129;
		public static final int WIIMOTE_TILT_RIGHT = 130;
		public static final int WIIMOTE_TILT_MODIFIER = 131;
		public static final int WIIMOTE_SHAKE_X = 132;
		public static final int WIIMOTE_SHAKE_Y = 133;
		public static final int WIIMOTE_SHAKE_Z = 134;
		public static final int NUNCHUK_BUTTON_C = 200;
		public static final int NUNCHUK_BUTTON_Z = 201;
		public static final int NUNCHUK_STICK = 202;
		public static final int NUNCHUK_STICK_UP = 203;
		public static final int NUNCHUK_STICK_DOWN = 204;
		public static final int NUNCHUK_STICK_LEFT = 205;
		public static final int NUNCHUK_STICK_RIGHT = 206;
		public static final int NUNCHUK_SWING = 207;
		public static final int NUNCHUK_SWING_UP = 208;
		public static final int NUNCHUK_SWING_DOWN = 209;
		public static final int NUNCHUK_SWING_LEFT = 210;
		public static final int NUNCHUK_SWING_RIGHT = 221;
		public static final int NUNCHUK_SWING_FORWARD = 212;
		public static final int NUNCHUK_SWING_BACKWARD = 213;
		public static final int NUNCHUK_TILT = 214;
		public static final int NUNCHUK_TILT_FORWARD = 215;
		public static final int NUNCHUK_TILT_BACKWARD = 216;
		public static final int NUNCHUK_TILT_LEFT = 217;
		public static final int NUNCHUK_TILT_RIGHT = 218;
		public static final int NUNCHUK_TILT_MODIFIER = 219;
		public static final int NUNCHUK_SHAKE_X = 220;
		public static final int NUNCHUK_SHAKE_Y = 221;
		public static final int NUNCHUK_SHAKE_Z = 222;
		public static final int CLASSIC_BUTTON_A = 300;
		public static final int CLASSIC_BUTTON_B = 301;
		public static final int CLASSIC_BUTTON_X = 302;
		public static final int CLASSIC_BUTTON_Y = 303;
		public static final int CLASSIC_BUTTON_MINUS = 304;
		public static final int CLASSIC_BUTTON_PLUS = 305;
		public static final int CLASSIC_BUTTON_HOME = 306;
		public static final int CLASSIC_BUTTON_ZL = 307;
		public static final int CLASSIC_BUTTON_ZR = 308;
		public static final int CLASSIC_DPAD_UP = 309;
		public static final int CLASSIC_DPAD_DOWN = 310;
		public static final int CLASSIC_DPAD_LEFT = 311;
		public static final int CLASSIC_DPAD_RIGHT = 312;
		public static final int CLASSIC_STICK_LEFT = 313;
		public static final int CLASSIC_STICK_LEFT_UP = 314;
		public static final int CLASSIC_STICK_LEFT_DOWN = 315;
		public static final int CLASSIC_STICK_LEFT_LEFT = 316;
		public static final int CLASSIC_STICK_LEFT_RIGHT = 317;
		public static final int CLASSIC_STICK_RIGHT = 318;
		public static final int CLASSIC_STICK_RIGHT_UP = 319;
		public static final int CLASSIC_STICK_RIGHT_DOWN = 100;
		public static final int CLASSIC_STICK_RIGHT_LEFT = 321;
		public static final int CLASSIC_STICK_RIGHT_RIGHT = 322;
		public static final int CLASSIC_TRIGGER_L = 323;
		public static final int CLASSIC_TRIGGER_R = 324;
		public static final int GUITAR_BUTTON_MINUS = 400;
		public static final int GUITAR_BUTTON_PLUS = 401;
		public static final int GUITAR_FRET_GREEN = 402;
		public static final int GUITAR_FRET_RED = 403;
		public static final int GUITAR_FRET_YELLOW = 404;
		public static final int GUITAR_FRET_BLUE = 405;
		public static final int GUITAR_FRET_ORANGE = 406;
		public static final int GUITAR_STRUM_UP = 407;
		public static final int GUITAR_STRUM_DOWN = 408;
		public static final int GUITAR_STICK = 409;
		public static final int GUITAR_STICK_UP = 410;
		public static final int GUITAR_STICK_DOWN = 411;
		public static final int GUITAR_STICK_LEFT = 412;
		public static final int GUITAR_STICK_RIGHT = 413;
		public static final int GUITAR_WHAMMY_BAR = 414;
		public static final int DRUMS_BUTTON_MINUS = 500;
		public static final int DRUMS_BUTTON_PLUS = 501;
		public static final int DRUMS_PAD_RED = 502;
		public static final int DRUMS_PAD_YELLOW = 503;
		public static final int DRUMS_PAD_BLUE = 504;
		public static final int DRUMS_PAD_GREEN = 505;
		public static final int DRUMS_PAD_ORANGE = 506;
		public static final int DRUMS_PAD_BASS = 507;
		public static final int DRUMS_STICK = 508;
		public static final int DRUMS_STICK_UP = 509;
		public static final int DRUMS_STICK_DOWN = 510;
		public static final int DRUMS_STICK_LEFT = 511;
		public static final int DRUMS_STICK_RIGHT = 512;
		public static final int TURNTABLE_BUTTON_GREEN_LEFT = 600;
		public static final int TURNTABLE_BUTTON_RED_LEFT = 601;
		public static final int TURNTABLE_BUTTON_BLUE_LEFT = 602;
		public static final int TURNTABLE_BUTTON_GREEN_RIGHT = 603;
		public static final int TURNTABLE_BUTTON_RED_RIGHT = 604;
		public static final int TURNTABLE_BUTTON_BLUE_RIGHT = 605;
		public static final int TURNTABLE_BUTTON_MINUS = 606;
		public static final int TURNTABLE_BUTTON_PLUS = 607;
		public static final int TURNTABLE_BUTTON_HOME = 608;
		public static final int TURNTABLE_BUTTON_EUPHORIA = 609;
		public static final int TURNTABLE_TABLE_LEFT = 610;
		public static final int TURNTABLE_TABLE_LEFT_LEFT = 611;
		public static final int TURNTABLE_TABLE_LEFT_RIGHT = 612;
		public static final int TURNTABLE_TABLE_RIGHT = 613;
		public static final int TURNTABLE_TABLE_RIGHT_LEFT = 614;
		public static final int TURNTABLE_TABLE_RIGHT_RIGHT = 615;
		public static final int TURNTABLE_STICK = 616;
		public static final int TURNTABLE_STICK_UP = 617;
		public static final int TURNTABLE_STICK_DOWN = 618;
		public static final int TURNTABLE_STICK_LEFT = 619;
		public static final int TURNTABLE_STICK_RIGHT = 620;
		public static final int TURNTABLE_EFFECT_DIAL = 621;
		public static final int TURNTABLE_CROSSFADE = 622;
		public static final int TURNTABLE_CROSSFADE_LEFT = 623;
		public static final int TURNTABLE_CROSSFADE_RIGHT = 624;
	}

	/**
	 * Button states
	 */
	public static final class ButtonState {
		public static final int RELEASED = 0;
		public static final int PRESSED = 1;
	}

	/**
	 * Sysconf settings
	 */
	public static final class SYSCONFSetting {
		// SYSCONF.IPL
		public static final int SYSCONF_SCREENSAVER = 0;
		public static final int SYSCONF_LANGUAGE = 1;
		public static final int SYSCONF_WIDESCREEN = 2;
		public static final int SYSCONF_PROGRESSIVE_SCAN = 3;
		public static final int SYSCONF_PAL60 = 4;

		// SYSCONF.BT
		public static final int SYSCONF_SENSOR_BAR_POSITION = 5;
		public static final int SYSCONF_SENSOR_BAR_SENSITIVITY = 6;
		public static final int SYSCONF_SPEAKER_VOLUME = 7;
		public static final int SYSCONF_WIIMOTE_MOTOR = 8;
	}

	private NativeLibrary() {
		// Disallows instantiation.
	}

	/**
	 * Default touchscreen device
	 */
	public static final String TouchScreenDevice = "Touchscreen";

	/**
	 * Handles button press events for a gamepad.
	 *
	 * @param Device The input descriptor of the gamepad.
	 * @param Button Key code identifying which button was pressed.
	 * @param Action Mask identifying which action is happening (button pressed down, or button released).
	 * @return If we handled the button press.
	 */
	public static native boolean onGamePadEvent(String Device, int Button, int Action);

	/**
	 * Handles gamepad movement events.
	 *
	 * @param Device The device ID of the gamepad.
	 * @param Axis   The axis ID
	 * @param Value  The value of the axis represented by the given ID.
	 */
	public static native void onGamePadMoveEvent(String Device, int Axis, float Value);

	public static native String GetUserSetting(String gameID, String Section, String Key);

	public static native void SetUserSetting(String gameID, String Section, String Key, String Value);

	public static native void InitGameIni(String gameID);

	/**
	 * Gets a value from a key in the given ini-based config file.
	 *
	 * @param configFile The ini-based config file to get the value from.
	 * @param Section    The section key that the actual key is in.
	 * @param Key        The key to get the value from.
	 * @param Default    The value to return in the event the given key doesn't exist.
	 * @return the value stored at the key, or a default value if it doesn't exist.
	 */
	public static native String GetConfig(String configFile, String Section, String Key, String Default);

	/**
	 * Sets a value to a key in the given ini config file.
	 *
	 * @param configFile The ini-based config file to add the value to.
	 * @param Section    The section key for the ini key
	 * @param Key        The actual ini key to set.
	 * @param Value      The string to set the ini key to.
	 */
	public static native void SetConfig(String configFile, String Section, String Key, String Value);

	/**
	 * Gets the Dolphin version string.
	 *
	 * @return the Dolphin version string.
	 */
	public static native String GetVersionString();

	public static native String GetGitRevision();

	/**
	 * Saves a screen capture of the game
	 */
	public static native void SaveScreenShot();

	/**
	 * Saves a game state to the slot number.
	 *
	 * @param slot The slot location to save state to.
	 * @param wait If false, returns as early as possible.
	 *             If true, returns once the savestate has been written to disk.
	 */
	public static native void SaveState(int slot, boolean wait);

	/**
	 * Saves a game state to the specified path.
	 *
	 * @param path The path to save state to.
	 * @param wait If false, returns as early as possible.
	 *             If true, returns once the savestate has been written to disk.
	 */
	public static native void SaveStateAs(String path, boolean wait);

	/**
	 * Loads a game state from the slot number.
	 *
	 * @param slot The slot location to load state from.
	 */
	public static native void LoadState(int slot);

	/**
	 * Loads a game state from the specified path.
	 *
	 * @param path The path to load state from.
	 */
	public static native void LoadStateAs(String path);

	/**
	 * Sets the current working user directory
	 * If not set, it auto-detects a location
	 */
	public static native void SetUserDirectory(String directory);

	/**
	 * Returns the current working user directory
	 */
	public static native String GetUserDirectory();

	public static native int DefaultCPUCore();

	/**
	 * Returns the current available audio backend list
	 */
	public static native String[] GetAudioBackendList();

	/**
	 * Returns the current working audio backend
	 */
	public static native String DefaultAudioBackend();

	/**
	 * Get sysconf settings
	 */
	public static native int[] getSysconfSettings();

	/**
	 * Set sysconf settings
	 */
	public static native void setSysconfSettings(int[] settings);

	/**
	 * Get sysconf settings
	 */
	public static native int[] getRunningSettings();

	/**
	 * Set sysconf settings
	 */
	public static native void setRunningSettings(int[] settings);

	/**
	 * Begins emulation.
	 */
	public static native void Run(String path);

	/**
	 * Begins emulation from the specified savestate.
	 */
	public static native void Run(String path, String savestatePath, boolean deleteSavestate);

	public static native void ChangeDisc(String path);

	// Surface Handling
	public static native void SurfaceChanged(Surface surf);

	public static native void SurfaceDestroyed();

	/**
	 * Unpauses emulation from a paused state.
	 */
	public static native void UnPauseEmulation();

	/**
	 * Pauses emulation.
	 */
	public static native void PauseEmulation();

	/**
	 * Stops emulation.
	 */
	public static native void StopEmulation();

	/**
	 * Returns true if emulation is running (or is paused).
	 */
	public static native boolean IsRunning();

	/**
	 * Enables or disables CPU block profiling
	 *
	 * @param enable
	 */
	public static native void SetProfiling(boolean enable);

	/**
	 * Writes out the block profile results
	 */
	public static native void WriteProfileResults();

	/**
	 * Native EGL functions not exposed by Java bindings
	 **/
	public static native void eglBindAPI(int api);

	/**
	 * Provides a way to refresh the connections on Wiimotes
	 */
	public static native void RefreshWiimotes();

	private static boolean alertResult = false;

	public static boolean displayAlertMsg(final String caption, final String text, final boolean yesNo) {
		Log.error("[NativeLibrary] Alert: " + text);
		final EmulationActivity emulationActivity = sEmulationActivity.get();
		boolean result = false;
		if (emulationActivity == null) {
			Log.warning("[NativeLibrary] EmulationActivity is null, can't do panic alert.");
		} else {
			// Create object used for waiting.
			final Object lock = new Object();
			AlertDialog.Builder builder = new AlertDialog.Builder(emulationActivity)
				.setTitle(caption)
				.setMessage(text);

			// If not yes/no dialog just have one button that dismisses modal,
			// otherwise have a yes and no button that sets alertResult accordingly.
			if (!yesNo) {
				builder
					.setCancelable(false)
					.setPositiveButton("OK", (dialog, whichButton) ->
					{
						dialog.dismiss();
						synchronized (lock) {
							lock.notify();
						}
					});
			} else {
				alertResult = false;

				builder
					.setPositiveButton("Yes", (dialog, whichButton) ->
					{
						alertResult = true;
						dialog.dismiss();
						synchronized (lock) {
							lock.notify();
						}
					})
					.setNegativeButton("No", (dialog, whichButton) ->
					{
						alertResult = false;
						dialog.dismiss();
						synchronized (lock) {
							lock.notify();
						}
					});
			}

			// Show the AlertDialog on the main thread.
			emulationActivity.runOnUiThread(() -> builder.show());

			// Wait for the lock to notify that it is complete.
			synchronized (lock) {
				try {
					lock.wait();
				} catch (Exception e) {
				}
			}

			if (yesNo)
				result = alertResult;
		}
		return result;
	}

	public static void setEmulationActivity(EmulationActivity emulationActivity) {
		Log.verbose("[NativeLibrary] Registering EmulationActivity.");
		sEmulationActivity = new WeakReference<>(emulationActivity);
	}

	public static void clearEmulationActivity() {
		Log.verbose("[NativeLibrary] Unregistering EmulationActivity.");

		sEmulationActivity.clear();
	}
=======
public final class NativeLibrary
{
  public static WeakReference<EmulationActivity> sEmulationActivity = new WeakReference<>(null);

  /**
   * Button type for use in onTouchEvent
   */
  public static final class ButtonType
  {
    public static final int BUTTON_A = 0;
    public static final int BUTTON_B = 1;
    public static final int BUTTON_START = 2;
    public static final int BUTTON_X = 3;
    public static final int BUTTON_Y = 4;
    public static final int BUTTON_Z = 5;
    public static final int BUTTON_UP = 6;
    public static final int BUTTON_DOWN = 7;
    public static final int BUTTON_LEFT = 8;
    public static final int BUTTON_RIGHT = 9;
    public static final int STICK_MAIN = 10;
    public static final int STICK_MAIN_UP = 11;
    public static final int STICK_MAIN_DOWN = 12;
    public static final int STICK_MAIN_LEFT = 13;
    public static final int STICK_MAIN_RIGHT = 14;
    public static final int STICK_C = 15;
    public static final int STICK_C_UP = 16;
    public static final int STICK_C_DOWN = 17;
    public static final int STICK_C_LEFT = 18;
    public static final int STICK_C_RIGHT = 19;
    public static final int TRIGGER_L = 20;
    public static final int TRIGGER_R = 21;
    public static final int WIIMOTE_BUTTON_A = 100;
    public static final int WIIMOTE_BUTTON_B = 101;
    public static final int WIIMOTE_BUTTON_MINUS = 102;
    public static final int WIIMOTE_BUTTON_PLUS = 103;
    public static final int WIIMOTE_BUTTON_HOME = 104;
    public static final int WIIMOTE_BUTTON_1 = 105;
    public static final int WIIMOTE_BUTTON_2 = 106;
    public static final int WIIMOTE_UP = 107;
    public static final int WIIMOTE_DOWN = 108;
    public static final int WIIMOTE_LEFT = 109;
    public static final int WIIMOTE_RIGHT = 110;
    public static final int WIIMOTE_IR = 111;
    public static final int WIIMOTE_IR_UP = 112;
    public static final int WIIMOTE_IR_DOWN = 113;
    public static final int WIIMOTE_IR_LEFT = 114;
    public static final int WIIMOTE_IR_RIGHT = 115;
    public static final int WIIMOTE_IR_FORWARD = 116;
    public static final int WIIMOTE_IR_BACKWARD = 117;
    public static final int WIIMOTE_IR_HIDE = 118;
    public static final int WIIMOTE_SWING = 119;
    public static final int WIIMOTE_SWING_UP = 120;
    public static final int WIIMOTE_SWING_DOWN = 121;
    public static final int WIIMOTE_SWING_LEFT = 122;
    public static final int WIIMOTE_SWING_RIGHT = 123;
    public static final int WIIMOTE_SWING_FORWARD = 124;
    public static final int WIIMOTE_SWING_BACKWARD = 125;
    public static final int WIIMOTE_TILT = 126;
    public static final int WIIMOTE_TILT_FORWARD = 127;
    public static final int WIIMOTE_TILT_BACKWARD = 128;
    public static final int WIIMOTE_TILT_LEFT = 129;
    public static final int WIIMOTE_TILT_RIGHT = 130;
    public static final int WIIMOTE_TILT_MODIFIER = 131;
    public static final int WIIMOTE_SHAKE_X = 132;
    public static final int WIIMOTE_SHAKE_Y = 133;
    public static final int WIIMOTE_SHAKE_Z = 134;
    public static final int NUNCHUK_BUTTON_C = 200;
    public static final int NUNCHUK_BUTTON_Z = 201;
    public static final int NUNCHUK_STICK = 202;
    public static final int NUNCHUK_STICK_UP = 203;
    public static final int NUNCHUK_STICK_DOWN = 204;
    public static final int NUNCHUK_STICK_LEFT = 205;
    public static final int NUNCHUK_STICK_RIGHT = 206;
    public static final int NUNCHUK_SWING = 207;
    public static final int NUNCHUK_SWING_UP = 208;
    public static final int NUNCHUK_SWING_DOWN = 209;
    public static final int NUNCHUK_SWING_LEFT = 210;
    public static final int NUNCHUK_SWING_RIGHT = 221;
    public static final int NUNCHUK_SWING_FORWARD = 212;
    public static final int NUNCHUK_SWING_BACKWARD = 213;
    public static final int NUNCHUK_TILT = 214;
    public static final int NUNCHUK_TILT_FORWARD = 215;
    public static final int NUNCHUK_TILT_BACKWARD = 216;
    public static final int NUNCHUK_TILT_LEFT = 217;
    public static final int NUNCHUK_TILT_RIGHT = 218;
    public static final int NUNCHUK_TILT_MODIFIER = 219;
    public static final int NUNCHUK_SHAKE_X = 220;
    public static final int NUNCHUK_SHAKE_Y = 221;
    public static final int NUNCHUK_SHAKE_Z = 222;
    public static final int CLASSIC_BUTTON_A = 300;
    public static final int CLASSIC_BUTTON_B = 301;
    public static final int CLASSIC_BUTTON_X = 302;
    public static final int CLASSIC_BUTTON_Y = 303;
    public static final int CLASSIC_BUTTON_MINUS = 304;
    public static final int CLASSIC_BUTTON_PLUS = 305;
    public static final int CLASSIC_BUTTON_HOME = 306;
    public static final int CLASSIC_BUTTON_ZL = 307;
    public static final int CLASSIC_BUTTON_ZR = 308;
    public static final int CLASSIC_DPAD_UP = 309;
    public static final int CLASSIC_DPAD_DOWN = 310;
    public static final int CLASSIC_DPAD_LEFT = 311;
    public static final int CLASSIC_DPAD_RIGHT = 312;
    public static final int CLASSIC_STICK_LEFT = 313;
    public static final int CLASSIC_STICK_LEFT_UP = 314;
    public static final int CLASSIC_STICK_LEFT_DOWN = 315;
    public static final int CLASSIC_STICK_LEFT_LEFT = 316;
    public static final int CLASSIC_STICK_LEFT_RIGHT = 317;
    public static final int CLASSIC_STICK_RIGHT = 318;
    public static final int CLASSIC_STICK_RIGHT_UP = 319;
    public static final int CLASSIC_STICK_RIGHT_DOWN = 100;
    public static final int CLASSIC_STICK_RIGHT_LEFT = 321;
    public static final int CLASSIC_STICK_RIGHT_RIGHT = 322;
    public static final int CLASSIC_TRIGGER_L = 323;
    public static final int CLASSIC_TRIGGER_R = 324;
    public static final int GUITAR_BUTTON_MINUS = 400;
    public static final int GUITAR_BUTTON_PLUS = 401;
    public static final int GUITAR_FRET_GREEN = 402;
    public static final int GUITAR_FRET_RED = 403;
    public static final int GUITAR_FRET_YELLOW = 404;
    public static final int GUITAR_FRET_BLUE = 405;
    public static final int GUITAR_FRET_ORANGE = 406;
    public static final int GUITAR_STRUM_UP = 407;
    public static final int GUITAR_STRUM_DOWN = 408;
    public static final int GUITAR_STICK = 409;
    public static final int GUITAR_STICK_UP = 410;
    public static final int GUITAR_STICK_DOWN = 411;
    public static final int GUITAR_STICK_LEFT = 412;
    public static final int GUITAR_STICK_RIGHT = 413;
    public static final int GUITAR_WHAMMY_BAR = 414;
    public static final int DRUMS_BUTTON_MINUS = 500;
    public static final int DRUMS_BUTTON_PLUS = 501;
    public static final int DRUMS_PAD_RED = 502;
    public static final int DRUMS_PAD_YELLOW = 503;
    public static final int DRUMS_PAD_BLUE = 504;
    public static final int DRUMS_PAD_GREEN = 505;
    public static final int DRUMS_PAD_ORANGE = 506;
    public static final int DRUMS_PAD_BASS = 507;
    public static final int DRUMS_STICK = 508;
    public static final int DRUMS_STICK_UP = 509;
    public static final int DRUMS_STICK_DOWN = 510;
    public static final int DRUMS_STICK_LEFT = 511;
    public static final int DRUMS_STICK_RIGHT = 512;
    public static final int TURNTABLE_BUTTON_GREEN_LEFT = 600;
    public static final int TURNTABLE_BUTTON_RED_LEFT = 601;
    public static final int TURNTABLE_BUTTON_BLUE_LEFT = 602;
    public static final int TURNTABLE_BUTTON_GREEN_RIGHT = 603;
    public static final int TURNTABLE_BUTTON_RED_RIGHT = 604;
    public static final int TURNTABLE_BUTTON_BLUE_RIGHT = 605;
    public static final int TURNTABLE_BUTTON_MINUS = 606;
    public static final int TURNTABLE_BUTTON_PLUS = 607;
    public static final int TURNTABLE_BUTTON_HOME = 608;
    public static final int TURNTABLE_BUTTON_EUPHORIA = 609;
    public static final int TURNTABLE_TABLE_LEFT = 610;
    public static final int TURNTABLE_TABLE_LEFT_LEFT = 611;
    public static final int TURNTABLE_TABLE_LEFT_RIGHT = 612;
    public static final int TURNTABLE_TABLE_RIGHT = 613;
    public static final int TURNTABLE_TABLE_RIGHT_LEFT = 614;
    public static final int TURNTABLE_TABLE_RIGHT_RIGHT = 615;
    public static final int TURNTABLE_STICK = 616;
    public static final int TURNTABLE_STICK_UP = 617;
    public static final int TURNTABLE_STICK_DOWN = 618;
    public static final int TURNTABLE_STICK_LEFT = 619;
    public static final int TURNTABLE_STICK_RIGHT = 620;
    public static final int TURNTABLE_EFFECT_DIAL = 621;
    public static final int TURNTABLE_CROSSFADE = 622;
    public static final int TURNTABLE_CROSSFADE_LEFT = 623;
    public static final int TURNTABLE_CROSSFADE_RIGHT = 624;
  }

  /**
   * Button states
   */
  public static final class ButtonState
  {
    public static final int RELEASED = 0;
    public static final int PRESSED = 1;
  }

  private NativeLibrary()
  {
    // Disallows instantiation.
  }

  /**
   * Default touchscreen device
   */
  public static final String TouchScreenDevice = "Touchscreen";

  /**
   * Handles button press events for a gamepad.
   *
   * @param Device The input descriptor of the gamepad.
   * @param Button Key code identifying which button was pressed.
   * @param Action Mask identifying which action is happening (button pressed down, or button released).
   * @return If we handled the button press.
   */
  public static native boolean onGamePadEvent(String Device, int Button, int Action);

  /**
   * Handles gamepad movement events.
   *
   * @param Device The device ID of the gamepad.
   * @param Axis   The axis ID
   * @param Value  The value of the axis represented by the given ID.
   */
  public static native void onGamePadMoveEvent(String Device, int Axis, float Value);

  /**
   * Rumble sent from native. Currently only supports phone rumble.
   *
   * @param padID Ignored for now. Future use would be to pass rumble to a connected controller
   * @param state Ignored for now since phone rumble can't just be 'turned' on/off
   */
  public static void rumble(int padID, double state)
  {
    final EmulationActivity emulationActivity = sEmulationActivity.get();
    if (emulationActivity == null)
    {
      Log.warning("[NativeLibrary] EmulationActivity is null");
      return;
    }

    if (PreferenceManager.getDefaultSharedPreferences(emulationActivity)
            .getBoolean("phoneRumble", true))
    {
      Vibrator vibrator = (Vibrator) emulationActivity.getSystemService(Context.VIBRATOR_SERVICE);
      if (vibrator != null && vibrator.hasVibrator())
      {
        if (Build.VERSION.SDK_INT >= Build.VERSION_CODES.O)
        {
          vibrator.vibrate(VibrationEffect.createOneShot(100, VibrationEffect.DEFAULT_AMPLITUDE));
        }
        else
        {
          vibrator.vibrate(100);
        }
      }
    }
  }

  public static native String GetUserSetting(String gameID, String Section, String Key);

  public static native void SetUserSetting(String gameID, String Section, String Key, String Value);

  public static native void InitGameIni(String gameID);

  /**
   * Gets a value from a key in the given ini-based config file.
   *
   * @param configFile The ini-based config file to get the value from.
   * @param Section    The section key that the actual key is in.
   * @param Key        The key to get the value from.
   * @param Default    The value to return in the event the given key doesn't exist.
   * @return the value stored at the key, or a default value if it doesn't exist.
   */
  public static native String GetConfig(String configFile, String Section, String Key,
          String Default);

  /**
   * Sets a value to a key in the given ini config file.
   *
   * @param configFile The ini-based config file to add the value to.
   * @param Section    The section key for the ini key
   * @param Key        The actual ini key to set.
   * @param Value      The string to set the ini key to.
   */
  public static native void SetConfig(String configFile, String Section, String Key, String Value);

  /**
   * Gets the Dolphin version string.
   *
   * @return the Dolphin version string.
   */
  public static native String GetVersionString();

  public static native String GetGitRevision();

  /**
   * Saves a screen capture of the game
   */
  public static native void SaveScreenShot();

  /**
   * Saves a game state to the slot number.
   *
   * @param slot The slot location to save state to.
   * @param wait If false, returns as early as possible.
   *             If true, returns once the savestate has been written to disk.
   */
  public static native void SaveState(int slot, boolean wait);

  /**
   * Saves a game state to the specified path.
   *
   * @param path The path to save state to.
   * @param wait If false, returns as early as possible.
   *             If true, returns once the savestate has been written to disk.
   */
  public static native void SaveStateAs(String path, boolean wait);

  /**
   * Loads a game state from the slot number.
   *
   * @param slot The slot location to load state from.
   */
  public static native void LoadState(int slot);

  /**
   * Loads a game state from the specified path.
   *
   * @param path The path to load state from.
   */
  public static native void LoadStateAs(String path);

  /**
   * Sets the current working user directory
   * If not set, it auto-detects a location
   */
  public static native void SetUserDirectory(String directory);

  /**
   * Returns the current working user directory
   */
  public static native String GetUserDirectory();

  public static native int DefaultCPUCore();

  /**
   * Begins emulation.
   */
  public static native void Run(String path, boolean firstOpen);

  /**
   * Begins emulation from the specified savestate.
   */
  public static native void Run(String path, String savestatePath, boolean deleteSavestate);

  public static native void ChangeDisc(String path);

  // Surface Handling
  public static native void SurfaceChanged(Surface surf);

  public static native void SurfaceDestroyed();

  /**
   * Unpauses emulation from a paused state.
   */
  public static native void UnPauseEmulation();

  /**
   * Pauses emulation.
   */
  public static native void PauseEmulation();

  /**
   * Stops emulation.
   */
  public static native void StopEmulation();

  /**
   * Returns true if emulation is running (or is paused).
   */
  public static native boolean IsRunning();

  /**
   * Enables or disables CPU block profiling
   *
   * @param enable
   */
  public static native void SetProfiling(boolean enable);

  /**
   * Writes out the block profile results
   */
  public static native void WriteProfileResults();

  /**
   * Native EGL functions not exposed by Java bindings
   **/
  public static native void eglBindAPI(int api);

  /**
   * Provides a way to refresh the connections on Wiimotes
   */
  public static native void RefreshWiimotes();

  private static boolean alertResult = false;

  public static boolean displayAlertMsg(final String caption, final String text,
          final boolean yesNo)
  {
    Log.error("[NativeLibrary] Alert: " + text);
    final EmulationActivity emulationActivity = sEmulationActivity.get();
    boolean result = false;
    if (emulationActivity == null)
    {
      Log.warning("[NativeLibrary] EmulationActivity is null, can't do panic alert.");
    }
    else
    {
      // Create object used for waiting.
      final Object lock = new Object();
      AlertDialog.Builder builder = new AlertDialog.Builder(emulationActivity)
              .setTitle(caption)
              .setMessage(text);

      // If not yes/no dialog just have one button that dismisses modal,
      // otherwise have a yes and no button that sets alertResult accordingly.
      if (!yesNo)
      {
        builder
                .setCancelable(false)
                .setPositiveButton("OK", (dialog, whichButton) ->
                {
                  dialog.dismiss();
                  synchronized (lock)
                  {
                    lock.notify();
                  }
                });
      }
      else
      {
        alertResult = false;

        builder
                .setPositiveButton("Yes", (dialog, whichButton) ->
                {
                  alertResult = true;
                  dialog.dismiss();
                  synchronized (lock)
                  {
                    lock.notify();
                  }
                })
                .setNegativeButton("No", (dialog, whichButton) ->
                {
                  alertResult = false;
                  dialog.dismiss();
                  synchronized (lock)
                  {
                    lock.notify();
                  }
                });
      }

      // Show the AlertDialog on the main thread.
      emulationActivity.runOnUiThread(() -> builder.show());

      // Wait for the lock to notify that it is complete.
      synchronized (lock)
      {
        try
        {
          lock.wait();
        }
        catch (Exception e)
        {
        }
      }

      if (yesNo)
        result = alertResult;
    }
    return result;
  }

  public static void setEmulationActivity(EmulationActivity emulationActivity)
  {
    Log.verbose("[NativeLibrary] Registering EmulationActivity.");
    sEmulationActivity = new WeakReference<>(emulationActivity);
  }

  public static void clearEmulationActivity()
  {
    Log.verbose("[NativeLibrary] Unregistering EmulationActivity.");

    sEmulationActivity.clear();
  }
>>>>>>> 8bb6cf2c
}<|MERGE_RESOLUTION|>--- conflicted
+++ resolved
@@ -23,480 +23,6 @@
  * Class which contains methods that interact
  * with the native side of the Dolphin code.
  */
-<<<<<<< HEAD
-public final class NativeLibrary {
-	public static WeakReference<EmulationActivity> sEmulationActivity = new WeakReference<>(null);
-
-	/**
-	 * Button type for use in onTouchEvent
-	 */
-	public static final class ButtonType {
-		public static final int BUTTON_A = 0;
-		public static final int BUTTON_B = 1;
-		public static final int BUTTON_START = 2;
-		public static final int BUTTON_X = 3;
-		public static final int BUTTON_Y = 4;
-		public static final int BUTTON_Z = 5;
-		public static final int BUTTON_UP = 6;
-		public static final int BUTTON_DOWN = 7;
-		public static final int BUTTON_LEFT = 8;
-		public static final int BUTTON_RIGHT = 9;
-		public static final int STICK_MAIN = 10;
-		public static final int STICK_MAIN_UP = 11;
-		public static final int STICK_MAIN_DOWN = 12;
-		public static final int STICK_MAIN_LEFT = 13;
-		public static final int STICK_MAIN_RIGHT = 14;
-		public static final int STICK_C = 15;
-		public static final int STICK_C_UP = 16;
-		public static final int STICK_C_DOWN = 17;
-		public static final int STICK_C_LEFT = 18;
-		public static final int STICK_C_RIGHT = 19;
-		public static final int TRIGGER_L = 20;
-		public static final int TRIGGER_R = 21;
-		public static final int WIIMOTE_BUTTON_A = 100;
-		public static final int WIIMOTE_BUTTON_B = 101;
-		public static final int WIIMOTE_BUTTON_MINUS = 102;
-		public static final int WIIMOTE_BUTTON_PLUS = 103;
-		public static final int WIIMOTE_BUTTON_HOME = 104;
-		public static final int WIIMOTE_BUTTON_1 = 105;
-		public static final int WIIMOTE_BUTTON_2 = 106;
-		public static final int WIIMOTE_UP = 107;
-		public static final int WIIMOTE_DOWN = 108;
-		public static final int WIIMOTE_LEFT = 109;
-		public static final int WIIMOTE_RIGHT = 110;
-		public static final int WIIMOTE_IR = 111;
-		public static final int WIIMOTE_IR_UP = 112;
-		public static final int WIIMOTE_IR_DOWN = 113;
-		public static final int WIIMOTE_IR_LEFT = 114;
-		public static final int WIIMOTE_IR_RIGHT = 115;
-		public static final int WIIMOTE_IR_FORWARD = 116;
-		public static final int WIIMOTE_IR_BACKWARD = 117;
-		public static final int WIIMOTE_IR_HIDE = 118;
-		public static final int WIIMOTE_SWING = 119;
-		public static final int WIIMOTE_SWING_UP = 120;
-		public static final int WIIMOTE_SWING_DOWN = 121;
-		public static final int WIIMOTE_SWING_LEFT = 122;
-		public static final int WIIMOTE_SWING_RIGHT = 123;
-		public static final int WIIMOTE_SWING_FORWARD = 124;
-		public static final int WIIMOTE_SWING_BACKWARD = 125;
-		public static final int WIIMOTE_TILT = 126;
-		public static final int WIIMOTE_TILT_FORWARD = 127;
-		public static final int WIIMOTE_TILT_BACKWARD = 128;
-		public static final int WIIMOTE_TILT_LEFT = 129;
-		public static final int WIIMOTE_TILT_RIGHT = 130;
-		public static final int WIIMOTE_TILT_MODIFIER = 131;
-		public static final int WIIMOTE_SHAKE_X = 132;
-		public static final int WIIMOTE_SHAKE_Y = 133;
-		public static final int WIIMOTE_SHAKE_Z = 134;
-		public static final int NUNCHUK_BUTTON_C = 200;
-		public static final int NUNCHUK_BUTTON_Z = 201;
-		public static final int NUNCHUK_STICK = 202;
-		public static final int NUNCHUK_STICK_UP = 203;
-		public static final int NUNCHUK_STICK_DOWN = 204;
-		public static final int NUNCHUK_STICK_LEFT = 205;
-		public static final int NUNCHUK_STICK_RIGHT = 206;
-		public static final int NUNCHUK_SWING = 207;
-		public static final int NUNCHUK_SWING_UP = 208;
-		public static final int NUNCHUK_SWING_DOWN = 209;
-		public static final int NUNCHUK_SWING_LEFT = 210;
-		public static final int NUNCHUK_SWING_RIGHT = 221;
-		public static final int NUNCHUK_SWING_FORWARD = 212;
-		public static final int NUNCHUK_SWING_BACKWARD = 213;
-		public static final int NUNCHUK_TILT = 214;
-		public static final int NUNCHUK_TILT_FORWARD = 215;
-		public static final int NUNCHUK_TILT_BACKWARD = 216;
-		public static final int NUNCHUK_TILT_LEFT = 217;
-		public static final int NUNCHUK_TILT_RIGHT = 218;
-		public static final int NUNCHUK_TILT_MODIFIER = 219;
-		public static final int NUNCHUK_SHAKE_X = 220;
-		public static final int NUNCHUK_SHAKE_Y = 221;
-		public static final int NUNCHUK_SHAKE_Z = 222;
-		public static final int CLASSIC_BUTTON_A = 300;
-		public static final int CLASSIC_BUTTON_B = 301;
-		public static final int CLASSIC_BUTTON_X = 302;
-		public static final int CLASSIC_BUTTON_Y = 303;
-		public static final int CLASSIC_BUTTON_MINUS = 304;
-		public static final int CLASSIC_BUTTON_PLUS = 305;
-		public static final int CLASSIC_BUTTON_HOME = 306;
-		public static final int CLASSIC_BUTTON_ZL = 307;
-		public static final int CLASSIC_BUTTON_ZR = 308;
-		public static final int CLASSIC_DPAD_UP = 309;
-		public static final int CLASSIC_DPAD_DOWN = 310;
-		public static final int CLASSIC_DPAD_LEFT = 311;
-		public static final int CLASSIC_DPAD_RIGHT = 312;
-		public static final int CLASSIC_STICK_LEFT = 313;
-		public static final int CLASSIC_STICK_LEFT_UP = 314;
-		public static final int CLASSIC_STICK_LEFT_DOWN = 315;
-		public static final int CLASSIC_STICK_LEFT_LEFT = 316;
-		public static final int CLASSIC_STICK_LEFT_RIGHT = 317;
-		public static final int CLASSIC_STICK_RIGHT = 318;
-		public static final int CLASSIC_STICK_RIGHT_UP = 319;
-		public static final int CLASSIC_STICK_RIGHT_DOWN = 100;
-		public static final int CLASSIC_STICK_RIGHT_LEFT = 321;
-		public static final int CLASSIC_STICK_RIGHT_RIGHT = 322;
-		public static final int CLASSIC_TRIGGER_L = 323;
-		public static final int CLASSIC_TRIGGER_R = 324;
-		public static final int GUITAR_BUTTON_MINUS = 400;
-		public static final int GUITAR_BUTTON_PLUS = 401;
-		public static final int GUITAR_FRET_GREEN = 402;
-		public static final int GUITAR_FRET_RED = 403;
-		public static final int GUITAR_FRET_YELLOW = 404;
-		public static final int GUITAR_FRET_BLUE = 405;
-		public static final int GUITAR_FRET_ORANGE = 406;
-		public static final int GUITAR_STRUM_UP = 407;
-		public static final int GUITAR_STRUM_DOWN = 408;
-		public static final int GUITAR_STICK = 409;
-		public static final int GUITAR_STICK_UP = 410;
-		public static final int GUITAR_STICK_DOWN = 411;
-		public static final int GUITAR_STICK_LEFT = 412;
-		public static final int GUITAR_STICK_RIGHT = 413;
-		public static final int GUITAR_WHAMMY_BAR = 414;
-		public static final int DRUMS_BUTTON_MINUS = 500;
-		public static final int DRUMS_BUTTON_PLUS = 501;
-		public static final int DRUMS_PAD_RED = 502;
-		public static final int DRUMS_PAD_YELLOW = 503;
-		public static final int DRUMS_PAD_BLUE = 504;
-		public static final int DRUMS_PAD_GREEN = 505;
-		public static final int DRUMS_PAD_ORANGE = 506;
-		public static final int DRUMS_PAD_BASS = 507;
-		public static final int DRUMS_STICK = 508;
-		public static final int DRUMS_STICK_UP = 509;
-		public static final int DRUMS_STICK_DOWN = 510;
-		public static final int DRUMS_STICK_LEFT = 511;
-		public static final int DRUMS_STICK_RIGHT = 512;
-		public static final int TURNTABLE_BUTTON_GREEN_LEFT = 600;
-		public static final int TURNTABLE_BUTTON_RED_LEFT = 601;
-		public static final int TURNTABLE_BUTTON_BLUE_LEFT = 602;
-		public static final int TURNTABLE_BUTTON_GREEN_RIGHT = 603;
-		public static final int TURNTABLE_BUTTON_RED_RIGHT = 604;
-		public static final int TURNTABLE_BUTTON_BLUE_RIGHT = 605;
-		public static final int TURNTABLE_BUTTON_MINUS = 606;
-		public static final int TURNTABLE_BUTTON_PLUS = 607;
-		public static final int TURNTABLE_BUTTON_HOME = 608;
-		public static final int TURNTABLE_BUTTON_EUPHORIA = 609;
-		public static final int TURNTABLE_TABLE_LEFT = 610;
-		public static final int TURNTABLE_TABLE_LEFT_LEFT = 611;
-		public static final int TURNTABLE_TABLE_LEFT_RIGHT = 612;
-		public static final int TURNTABLE_TABLE_RIGHT = 613;
-		public static final int TURNTABLE_TABLE_RIGHT_LEFT = 614;
-		public static final int TURNTABLE_TABLE_RIGHT_RIGHT = 615;
-		public static final int TURNTABLE_STICK = 616;
-		public static final int TURNTABLE_STICK_UP = 617;
-		public static final int TURNTABLE_STICK_DOWN = 618;
-		public static final int TURNTABLE_STICK_LEFT = 619;
-		public static final int TURNTABLE_STICK_RIGHT = 620;
-		public static final int TURNTABLE_EFFECT_DIAL = 621;
-		public static final int TURNTABLE_CROSSFADE = 622;
-		public static final int TURNTABLE_CROSSFADE_LEFT = 623;
-		public static final int TURNTABLE_CROSSFADE_RIGHT = 624;
-	}
-
-	/**
-	 * Button states
-	 */
-	public static final class ButtonState {
-		public static final int RELEASED = 0;
-		public static final int PRESSED = 1;
-	}
-
-	/**
-	 * Sysconf settings
-	 */
-	public static final class SYSCONFSetting {
-		// SYSCONF.IPL
-		public static final int SYSCONF_SCREENSAVER = 0;
-		public static final int SYSCONF_LANGUAGE = 1;
-		public static final int SYSCONF_WIDESCREEN = 2;
-		public static final int SYSCONF_PROGRESSIVE_SCAN = 3;
-		public static final int SYSCONF_PAL60 = 4;
-
-		// SYSCONF.BT
-		public static final int SYSCONF_SENSOR_BAR_POSITION = 5;
-		public static final int SYSCONF_SENSOR_BAR_SENSITIVITY = 6;
-		public static final int SYSCONF_SPEAKER_VOLUME = 7;
-		public static final int SYSCONF_WIIMOTE_MOTOR = 8;
-	}
-
-	private NativeLibrary() {
-		// Disallows instantiation.
-	}
-
-	/**
-	 * Default touchscreen device
-	 */
-	public static final String TouchScreenDevice = "Touchscreen";
-
-	/**
-	 * Handles button press events for a gamepad.
-	 *
-	 * @param Device The input descriptor of the gamepad.
-	 * @param Button Key code identifying which button was pressed.
-	 * @param Action Mask identifying which action is happening (button pressed down, or button released).
-	 * @return If we handled the button press.
-	 */
-	public static native boolean onGamePadEvent(String Device, int Button, int Action);
-
-	/**
-	 * Handles gamepad movement events.
-	 *
-	 * @param Device The device ID of the gamepad.
-	 * @param Axis   The axis ID
-	 * @param Value  The value of the axis represented by the given ID.
-	 */
-	public static native void onGamePadMoveEvent(String Device, int Axis, float Value);
-
-	public static native String GetUserSetting(String gameID, String Section, String Key);
-
-	public static native void SetUserSetting(String gameID, String Section, String Key, String Value);
-
-	public static native void InitGameIni(String gameID);
-
-	/**
-	 * Gets a value from a key in the given ini-based config file.
-	 *
-	 * @param configFile The ini-based config file to get the value from.
-	 * @param Section    The section key that the actual key is in.
-	 * @param Key        The key to get the value from.
-	 * @param Default    The value to return in the event the given key doesn't exist.
-	 * @return the value stored at the key, or a default value if it doesn't exist.
-	 */
-	public static native String GetConfig(String configFile, String Section, String Key, String Default);
-
-	/**
-	 * Sets a value to a key in the given ini config file.
-	 *
-	 * @param configFile The ini-based config file to add the value to.
-	 * @param Section    The section key for the ini key
-	 * @param Key        The actual ini key to set.
-	 * @param Value      The string to set the ini key to.
-	 */
-	public static native void SetConfig(String configFile, String Section, String Key, String Value);
-
-	/**
-	 * Gets the Dolphin version string.
-	 *
-	 * @return the Dolphin version string.
-	 */
-	public static native String GetVersionString();
-
-	public static native String GetGitRevision();
-
-	/**
-	 * Saves a screen capture of the game
-	 */
-	public static native void SaveScreenShot();
-
-	/**
-	 * Saves a game state to the slot number.
-	 *
-	 * @param slot The slot location to save state to.
-	 * @param wait If false, returns as early as possible.
-	 *             If true, returns once the savestate has been written to disk.
-	 */
-	public static native void SaveState(int slot, boolean wait);
-
-	/**
-	 * Saves a game state to the specified path.
-	 *
-	 * @param path The path to save state to.
-	 * @param wait If false, returns as early as possible.
-	 *             If true, returns once the savestate has been written to disk.
-	 */
-	public static native void SaveStateAs(String path, boolean wait);
-
-	/**
-	 * Loads a game state from the slot number.
-	 *
-	 * @param slot The slot location to load state from.
-	 */
-	public static native void LoadState(int slot);
-
-	/**
-	 * Loads a game state from the specified path.
-	 *
-	 * @param path The path to load state from.
-	 */
-	public static native void LoadStateAs(String path);
-
-	/**
-	 * Sets the current working user directory
-	 * If not set, it auto-detects a location
-	 */
-	public static native void SetUserDirectory(String directory);
-
-	/**
-	 * Returns the current working user directory
-	 */
-	public static native String GetUserDirectory();
-
-	public static native int DefaultCPUCore();
-
-	/**
-	 * Returns the current available audio backend list
-	 */
-	public static native String[] GetAudioBackendList();
-
-	/**
-	 * Returns the current working audio backend
-	 */
-	public static native String DefaultAudioBackend();
-
-	/**
-	 * Get sysconf settings
-	 */
-	public static native int[] getSysconfSettings();
-
-	/**
-	 * Set sysconf settings
-	 */
-	public static native void setSysconfSettings(int[] settings);
-
-	/**
-	 * Get sysconf settings
-	 */
-	public static native int[] getRunningSettings();
-
-	/**
-	 * Set sysconf settings
-	 */
-	public static native void setRunningSettings(int[] settings);
-
-	/**
-	 * Begins emulation.
-	 */
-	public static native void Run(String path);
-
-	/**
-	 * Begins emulation from the specified savestate.
-	 */
-	public static native void Run(String path, String savestatePath, boolean deleteSavestate);
-
-	public static native void ChangeDisc(String path);
-
-	// Surface Handling
-	public static native void SurfaceChanged(Surface surf);
-
-	public static native void SurfaceDestroyed();
-
-	/**
-	 * Unpauses emulation from a paused state.
-	 */
-	public static native void UnPauseEmulation();
-
-	/**
-	 * Pauses emulation.
-	 */
-	public static native void PauseEmulation();
-
-	/**
-	 * Stops emulation.
-	 */
-	public static native void StopEmulation();
-
-	/**
-	 * Returns true if emulation is running (or is paused).
-	 */
-	public static native boolean IsRunning();
-
-	/**
-	 * Enables or disables CPU block profiling
-	 *
-	 * @param enable
-	 */
-	public static native void SetProfiling(boolean enable);
-
-	/**
-	 * Writes out the block profile results
-	 */
-	public static native void WriteProfileResults();
-
-	/**
-	 * Native EGL functions not exposed by Java bindings
-	 **/
-	public static native void eglBindAPI(int api);
-
-	/**
-	 * Provides a way to refresh the connections on Wiimotes
-	 */
-	public static native void RefreshWiimotes();
-
-	private static boolean alertResult = false;
-
-	public static boolean displayAlertMsg(final String caption, final String text, final boolean yesNo) {
-		Log.error("[NativeLibrary] Alert: " + text);
-		final EmulationActivity emulationActivity = sEmulationActivity.get();
-		boolean result = false;
-		if (emulationActivity == null) {
-			Log.warning("[NativeLibrary] EmulationActivity is null, can't do panic alert.");
-		} else {
-			// Create object used for waiting.
-			final Object lock = new Object();
-			AlertDialog.Builder builder = new AlertDialog.Builder(emulationActivity)
-				.setTitle(caption)
-				.setMessage(text);
-
-			// If not yes/no dialog just have one button that dismisses modal,
-			// otherwise have a yes and no button that sets alertResult accordingly.
-			if (!yesNo) {
-				builder
-					.setCancelable(false)
-					.setPositiveButton("OK", (dialog, whichButton) ->
-					{
-						dialog.dismiss();
-						synchronized (lock) {
-							lock.notify();
-						}
-					});
-			} else {
-				alertResult = false;
-
-				builder
-					.setPositiveButton("Yes", (dialog, whichButton) ->
-					{
-						alertResult = true;
-						dialog.dismiss();
-						synchronized (lock) {
-							lock.notify();
-						}
-					})
-					.setNegativeButton("No", (dialog, whichButton) ->
-					{
-						alertResult = false;
-						dialog.dismiss();
-						synchronized (lock) {
-							lock.notify();
-						}
-					});
-			}
-
-			// Show the AlertDialog on the main thread.
-			emulationActivity.runOnUiThread(() -> builder.show());
-
-			// Wait for the lock to notify that it is complete.
-			synchronized (lock) {
-				try {
-					lock.wait();
-				} catch (Exception e) {
-				}
-			}
-
-			if (yesNo)
-				result = alertResult;
-		}
-		return result;
-	}
-
-	public static void setEmulationActivity(EmulationActivity emulationActivity) {
-		Log.verbose("[NativeLibrary] Registering EmulationActivity.");
-		sEmulationActivity = new WeakReference<>(emulationActivity);
-	}
-
-	public static void clearEmulationActivity() {
-		Log.verbose("[NativeLibrary] Unregistering EmulationActivity.");
-
-		sEmulationActivity.clear();
-	}
-=======
 public final class NativeLibrary
 {
   public static WeakReference<EmulationActivity> sEmulationActivity = new WeakReference<>(null);
@@ -675,6 +201,25 @@
     public static final int PRESSED = 1;
   }
 
+  /**
+   * Sysconf settings
+   */
+  public static final class SYSCONFSetting
+  {
+    // SYSCONF.IPL
+    public static final int SYSCONF_SCREENSAVER = 0;
+    public static final int SYSCONF_LANGUAGE = 1;
+    public static final int SYSCONF_WIDESCREEN = 2;
+    public static final int SYSCONF_PROGRESSIVE_SCAN = 3;
+    public static final int SYSCONF_PAL60 = 4;
+
+    // SYSCONF.BT
+    public static final int SYSCONF_SENSOR_BAR_POSITION = 5;
+    public static final int SYSCONF_SENSOR_BAR_SENSITIVITY = 6;
+    public static final int SYSCONF_SPEAKER_VOLUME = 7;
+    public static final int SYSCONF_WIIMOTE_MOTOR = 8;
+  }
+
   private NativeLibrary()
   {
     // Disallows instantiation.
@@ -825,9 +370,39 @@
   public static native int DefaultCPUCore();
 
   /**
+   * Returns the current available audio backend list
+   */
+  public static native String[] GetAudioBackendList();
+
+  /**
+   * Returns the current working audio backend
+   */
+  public static native String DefaultAudioBackend();
+
+  /**
+   * Get sysconf settings
+   */
+  public static native int[] getSysconfSettings();
+
+  /**
+   * Set sysconf settings
+   */
+  public static native void setSysconfSettings(int[] settings);
+
+  /**
+   * Get sysconf settings
+   */
+  public static native int[] getRunningSettings();
+
+  /**
+   * Set sysconf settings
+   */
+  public static native void setRunningSettings(int[] settings);
+
+  /**
    * Begins emulation.
    */
-  public static native void Run(String path, boolean firstOpen);
+  public static native void Run(String path);
 
   /**
    * Begins emulation from the specified savestate.
@@ -976,5 +551,4 @@
 
     sEmulationActivity.clear();
   }
->>>>>>> 8bb6cf2c
 }