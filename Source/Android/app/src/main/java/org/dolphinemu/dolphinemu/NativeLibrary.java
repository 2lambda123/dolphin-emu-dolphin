--- conflicted
+++ resolved
@@ -7,12 +7,9 @@
 package org.dolphinemu.dolphinemu;
 
 import android.app.AlertDialog;
-<<<<<<< HEAD
 import android.content.Context;
 import android.net.ConnectivityManager;
 import android.net.NetworkInfo;
-=======
->>>>>>> 2b905eb0
 import android.view.Surface;
 
 import org.dolphinemu.dolphinemu.activities.EmulationActivity;
@@ -259,18 +256,7 @@
    */
   public static void rumble(int padID, double state)
   {
-    final EmulationActivity emulationActivity = sEmulationActivity.get();
-    if (emulationActivity == null)
-    {
-      Log.warning("[NativeLibrary] EmulationActivity is null");
-      return;
-    }
-<<<<<<< HEAD
-    emulationActivity.rumble(padID, state);
-=======
-
-    Rumble.checkRumble(padID, state);
->>>>>>> 2b905eb0
+		Rumble.checkRumble(padID, state);
   }
 
   public static native void LoadGameIniFile(String gameId);
