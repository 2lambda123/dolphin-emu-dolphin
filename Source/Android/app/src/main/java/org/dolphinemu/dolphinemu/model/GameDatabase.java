package org.dolphinemu.dolphinemu.model;

import android.content.ContentValues;
import android.content.Context;
import android.database.Cursor;
import android.database.sqlite.SQLiteDatabase;
import android.database.sqlite.SQLiteOpenHelper;
import android.util.Log;

import org.dolphinemu.dolphinemu.NativeLibrary;

import java.io.File;
import java.util.Arrays;
import java.util.HashSet;
import java.util.Set;

/**
 * A helper class that provides several utilities simplifying interaction with
 * the SQLite database.
 */
public final class GameDatabase extends SQLiteOpenHelper
{
	private static final int DB_VERSION = 1;

	public static final int COLUMN_DB_ID = 0;

	public static final int GAME_COLUMN_PATH = 1;
	public static final int GAME_COLUMN_PLATFORM = 2;
	public static final int GAME_COLUMN_TITLE = 3;
	public static final int GAME_COLUMN_DESCRIPTION = 4;
	public static final int GAME_COLUMN_COUNTRY = 5;
	public static final int GAME_COLUMN_GAME_ID = 6;
	public static final int GAME_COLUMN_COMPANY = 7;
	public static final int GAME_COLUMN_SCREENSHOT_PATH = 8;

	public static final int FOLDER_COLUMN_PATH = 1;

	public static final String KEY_DB_ID = "_id";

	public static final String KEY_GAME_PATH = "path";
	public static final String KEY_GAME_PLATFORM = "platform";
	public static final String KEY_GAME_TITLE = "title";
	public static final String KEY_GAME_DESCRIPTION = "description";
	public static final String KEY_GAME_COUNTRY = "country";
	public static final String KEY_GAME_ID = "game_id";
	public static final String KEY_GAME_COMPANY = "company";
	public static final String KEY_GAME_SCREENSHOT_PATH = "screenshot_path";

	public static final String KEY_FOLDER_PATH = "path";

	public static final String TABLE_NAME_FOLDERS = "folders";
	public static final String TABLE_NAME_GAMES = "games";

	private static final String TYPE_PRIMARY = " INTEGER PRIMARY KEY";
	private static final String TYPE_INTEGER = " INTEGER";
	private static final String TYPE_STRING = " TEXT";

	private static final String CONSTRAINT_UNIQUE = " UNIQUE";

	private static final String SEPARATOR = ", ";

	private static final String SQL_CREATE_GAMES = "CREATE TABLE " + TABLE_NAME_GAMES + "("
			+ KEY_DB_ID + TYPE_PRIMARY + SEPARATOR
			+ KEY_GAME_PATH + TYPE_STRING + SEPARATOR
			+ KEY_GAME_PLATFORM + TYPE_STRING + SEPARATOR
			+ KEY_GAME_TITLE + TYPE_STRING + SEPARATOR
			+ KEY_GAME_DESCRIPTION + TYPE_STRING + SEPARATOR
			+ KEY_GAME_COUNTRY + TYPE_INTEGER + SEPARATOR
			+ KEY_GAME_ID + TYPE_STRING + SEPARATOR
			+ KEY_GAME_COMPANY + TYPE_STRING + SEPARATOR
			+ KEY_GAME_SCREENSHOT_PATH + TYPE_STRING + ")";

	private static final String SQL_CREATE_FOLDERS = "CREATE TABLE " + TABLE_NAME_FOLDERS + "("
			+ KEY_DB_ID + TYPE_PRIMARY + SEPARATOR
			+ KEY_FOLDER_PATH + TYPE_STRING + CONSTRAINT_UNIQUE + ")";

	private static final String SQL_DELETE_GAMES = "DROP TABLE IF EXISTS " + TABLE_NAME_GAMES;

	public GameDatabase(Context context)
	{
		// Superclass constructor builds a database or uses an existing one.
		super(context, "games.db", null, DB_VERSION);
	}

	@Override
	public void onCreate(SQLiteDatabase database)
	{
		Log.d("DolphinEmu", "GameDatabase - Creating database...");

		Log.v("DolphinEmu", "Executing SQL: " + SQL_CREATE_GAMES);
		database.execSQL(SQL_CREATE_GAMES);

		Log.v("DolphinEmu", "Executing SQL: " + SQL_CREATE_FOLDERS);
		database.execSQL(SQL_CREATE_FOLDERS);
	}

	@Override
	public void onUpgrade(SQLiteDatabase database, int oldVersion, int newVersion)
	{
		Log.i("DolphinEmu", "Upgrading database from schema version " + oldVersion + " to " + newVersion);

		Log.v("DolphinEmu", "Executing SQL: " + SQL_DELETE_GAMES);
		database.execSQL(SQL_DELETE_GAMES);

		Log.v("DolphinEmu", "Executing SQL: " + SQL_CREATE_GAMES);
		database.execSQL(SQL_CREATE_GAMES);

		Log.v("DolphinEmu", "Re-scanning library with new schema.");
		scanLibrary(database);
	}

	public void scanLibrary(SQLiteDatabase database)
	{
		// Before scanning known folders, go through the game table and remove any entries for which the file itself is missing.
		Cursor fileCursor = database.query(TABLE_NAME_GAMES,
				null,    // Get all columns.
				null,    // Get all rows.
				null,
				null,    // No grouping.
				null,
				null);    // Order of games is irrelevant.

		// Possibly overly defensive, but ensures that moveToNext() does not skip a row.
		fileCursor.moveToPosition(-1);

		while (fileCursor.moveToNext())
		{
			String gamePath = fileCursor.getString(GAME_COLUMN_PATH);
			File game = new File(gamePath);

			if (!game.exists())
			{
				Log.e("DolphinEmu", "Game file no longer exists. Removing from the library: " + gamePath);
				database.delete(TABLE_NAME_GAMES,
						KEY_DB_ID + " = ?",
						new String[]{Long.toString(fileCursor.getLong(COLUMN_DB_ID))});
			}
		}


		// Get a cursor listing all the folders the user has added to the library.
		Cursor folderCursor = database.query(TABLE_NAME_FOLDERS,
				null,    // Get all columns.
				null,    // Get all rows.
				null,
				null,    // No grouping.
				null,
				null);    // Order of folders is irrelevant.

		Set<String> allowedExtensions = new HashSet<String>(Arrays.asList(".dff", ".dol", ".elf", ".gcm", ".gcz", ".iso", ".wad", ".wbfs"));

		// Possibly overly defensive, but ensures that moveToNext() does not skip a row.
		folderCursor.moveToPosition(-1);

		// Iterate through all results of the DB query (i.e. all folders in the library.)
		while (folderCursor.moveToNext())
		{

			String folderPath = folderCursor.getString(FOLDER_COLUMN_PATH);
			File folder = new File(folderPath);

			Log.i("DolphinEmu", "Reading files from library folder: " + folderPath);

			// Iterate through every file in the folder.
			File[] children = folder.listFiles();

			if (children != null)
			{
				for (File file : children)
				{
					if (!file.isHidden() && !file.isDirectory())
					{
						String filePath = file.getPath();

						int extensionStart = filePath.lastIndexOf('.');
						if (extensionStart > 0)
						{
<<<<<<< HEAD
							String name = NativeLibrary.GetTitle(filePath);

							// If the game's title field is empty, use the filename.
							if (name.isEmpty())
							{
								name = filePath.substring(filePath.lastIndexOf("/") + 1);
							}

							ContentValues game = Game.asContentValues(NativeLibrary.GetPlatform(filePath),
									name,
									NativeLibrary.GetDescription(filePath).replace("\n", " "),
									NativeLibrary.GetCountry(filePath),
									filePath,
									NativeLibrary.GetGameId(filePath),
									NativeLibrary.GetCompany(filePath));

							// Try to update an existing game first.
							int rowsMatched = database.update(TABLE_NAME_GAMES,    // Which table to update.
									game,                                            // The values to fill the row with.
									KEY_GAME_ID + " = ?",                            // The WHERE clause used to find the right row.
									new String[]{game.getAsString(KEY_GAME_ID)});    // The ? in WHERE clause is replaced with this,
							// which is provided as an array because there
							// could potentially be more than one argument.

							// If update fails, insert a new game instead.
							if (rowsMatched == 0)
							{
								Log.v("DolphinEmu", "Adding game: " + game.getAsString(KEY_GAME_TITLE));
								database.insert(TABLE_NAME_GAMES, null, game);
							}
							else
=======
							String fileExtension = filePath.substring(extensionStart);

							// Check that the file has an extension we care about before trying to read out of it.
							if (allowedExtensions.contains(fileExtension))
>>>>>>> ad978122
							{
								String name = NativeLibrary.GetTitle(filePath);

								// If the game's title field is empty, use the filename.
								if (name.isEmpty())
								{
									name = filePath.substring(filePath.lastIndexOf("/") + 1);
								}

								String gameId = NativeLibrary.GetGameId(filePath);

								// If the game's ID field is empty, use the filename without extension.
								if (gameId.isEmpty())
								{
									gameId = filePath.substring(filePath.lastIndexOf("/") + 1, filePath.lastIndexOf("."));
								}

								// If the game's platform field is empty, file under Wiiware. // TODO Something less dum
								int platform = NativeLibrary.GetPlatform(filePath);
								if (platform == -1)
								{
									platform = Game.PLATFORM_WII_WARE;
								}

								ContentValues game = Game.asContentValues(platform,
										name,
										NativeLibrary.GetDescription(filePath).replace("\n", " "),
										NativeLibrary.GetCountry(filePath),
										filePath,
										gameId,
										NativeLibrary.GetCompany(filePath));

								// Try to update an existing game first.
								int rowsMatched = database.update(TABLE_NAME_GAMES,    // Which table to update.
										game,                                            // The values to fill the row with.
										KEY_GAME_ID + " = ?",                            // The WHERE clause used to find the right row.
										new String[]{game.getAsString(KEY_GAME_ID)});    // The ? in WHERE clause is replaced with this,
								// which is provided as an array because there
								// could potentially be more than one argument.

								// If update fails, insert a new game instead.
								if (rowsMatched == 0)
								{
									Log.v("DolphinEmu", "Adding game: " + game.getAsString(KEY_GAME_TITLE));
									database.insert(TABLE_NAME_GAMES, null, game);
								}
								else
								{
									Log.v("DolphinEmu", "Updated game: " + game.getAsString(KEY_GAME_TITLE));
								}
							}
						}
					}
				}
			}
			// If the folder is empty because it no longer exists, remove it from the library.
			else if (!folder.exists())
			{
				Log.e("DolphinEmu", "Folder no longer exists. Removing from the library: " + folderPath);
				database.delete(TABLE_NAME_FOLDERS,
						KEY_DB_ID + " = ?",
						new String[]{Long.toString(folderCursor.getLong(COLUMN_DB_ID))});
			}
			else
			{
				Log.e("DolphinEmu", "Folder contains no games: " + folderPath);
			}
		}


		folderCursor.close();
		database.close();
	}
}<|MERGE_RESOLUTION|>--- conflicted
+++ resolved
@@ -175,44 +175,10 @@
 						int extensionStart = filePath.lastIndexOf('.');
 						if (extensionStart > 0)
 						{
-<<<<<<< HEAD
-							String name = NativeLibrary.GetTitle(filePath);
-
-							// If the game's title field is empty, use the filename.
-							if (name.isEmpty())
-							{
-								name = filePath.substring(filePath.lastIndexOf("/") + 1);
-							}
-
-							ContentValues game = Game.asContentValues(NativeLibrary.GetPlatform(filePath),
-									name,
-									NativeLibrary.GetDescription(filePath).replace("\n", " "),
-									NativeLibrary.GetCountry(filePath),
-									filePath,
-									NativeLibrary.GetGameId(filePath),
-									NativeLibrary.GetCompany(filePath));
-
-							// Try to update an existing game first.
-							int rowsMatched = database.update(TABLE_NAME_GAMES,    // Which table to update.
-									game,                                            // The values to fill the row with.
-									KEY_GAME_ID + " = ?",                            // The WHERE clause used to find the right row.
-									new String[]{game.getAsString(KEY_GAME_ID)});    // The ? in WHERE clause is replaced with this,
-							// which is provided as an array because there
-							// could potentially be more than one argument.
-
-							// If update fails, insert a new game instead.
-							if (rowsMatched == 0)
-							{
-								Log.v("DolphinEmu", "Adding game: " + game.getAsString(KEY_GAME_TITLE));
-								database.insert(TABLE_NAME_GAMES, null, game);
-							}
-							else
-=======
 							String fileExtension = filePath.substring(extensionStart);
 
 							// Check that the file has an extension we care about before trying to read out of it.
 							if (allowedExtensions.contains(fileExtension))
->>>>>>> ad978122
 							{
 								String name = NativeLibrary.GetTitle(filePath);
 
