package org.dolphinemu.dolphinemu.features.settings.ui;

import android.content.pm.PackageManager;
import android.os.Bundle;
import android.text.TextUtils;

import org.dolphinemu.dolphinemu.DolphinApplication;
import org.dolphinemu.dolphinemu.NativeLibrary;
import org.dolphinemu.dolphinemu.R;
import org.dolphinemu.dolphinemu.features.settings.model.AbstractIntSetting;
import org.dolphinemu.dolphinemu.features.settings.model.AbstractStringSetting;
import org.dolphinemu.dolphinemu.features.settings.model.BooleanSetting;
import org.dolphinemu.dolphinemu.features.settings.model.FloatSetting;
import org.dolphinemu.dolphinemu.features.settings.model.IntSetting;
import org.dolphinemu.dolphinemu.features.settings.model.LegacyBooleanSetting;
import org.dolphinemu.dolphinemu.features.settings.model.LegacyIntSetting;
import org.dolphinemu.dolphinemu.features.settings.model.LegacyStringSetting;
import org.dolphinemu.dolphinemu.features.settings.model.Settings;
import org.dolphinemu.dolphinemu.features.settings.model.StringSetting;
import org.dolphinemu.dolphinemu.features.settings.model.WiimoteProfileStringSetting;
import org.dolphinemu.dolphinemu.features.settings.model.view.CheckBoxSetting;
import org.dolphinemu.dolphinemu.features.settings.model.view.FilePicker;
import org.dolphinemu.dolphinemu.features.settings.model.view.HeaderSetting;
import org.dolphinemu.dolphinemu.features.settings.model.view.InputBindingSetting;
import org.dolphinemu.dolphinemu.features.settings.model.view.IntSliderSetting;
import org.dolphinemu.dolphinemu.features.settings.model.view.InvertedCheckBoxSetting;
import org.dolphinemu.dolphinemu.features.settings.model.view.LogCheckBoxSetting;
import org.dolphinemu.dolphinemu.features.settings.model.view.PercentSliderSetting;
import org.dolphinemu.dolphinemu.features.settings.model.view.RumbleBindingSetting;
import org.dolphinemu.dolphinemu.features.settings.model.view.RunRunnable;
import org.dolphinemu.dolphinemu.features.settings.model.view.SettingsItem;
import org.dolphinemu.dolphinemu.features.settings.model.view.SingleChoiceSetting;
import org.dolphinemu.dolphinemu.features.settings.model.view.SingleChoiceSettingDynamicDescriptions;
import org.dolphinemu.dolphinemu.features.settings.model.view.StringSingleChoiceSetting;
import org.dolphinemu.dolphinemu.features.settings.model.view.SubmenuSetting;
import org.dolphinemu.dolphinemu.features.settings.utils.SettingsFile;
import org.dolphinemu.dolphinemu.ui.main.MainPresenter;
import org.dolphinemu.dolphinemu.utils.DirectoryInitialization;
import org.dolphinemu.dolphinemu.utils.EGLHelper;
import org.dolphinemu.dolphinemu.utils.Log;

import java.io.File;
import java.util.ArrayList;
import java.util.LinkedHashMap;
import java.util.Map;

public final class SettingsFragmentPresenter
{
  private SettingsFragmentView mView;

  public static final LinkedHashMap<String, String> LOG_TYPE_NAMES =
          NativeLibrary.GetLogTypeNames();

  public static final String ARG_CONTROLLER_TYPE = "controller_type";
  private MenuTag mMenuTag;
  private String mGameID;

  private Settings mSettings;
  private ArrayList<SettingsItem> mSettingsList;

  private int mControllerNumber;
  private int mControllerType;

  public SettingsFragmentPresenter(SettingsFragmentView view)
  {
    mView = view;
  }

  public void onCreate(MenuTag menuTag, String gameId, Bundle extras)
  {
    mGameID = gameId;
    this.mMenuTag = menuTag;

    if (menuTag.isGCPadMenu() || menuTag.isWiimoteExtensionMenu())
    {
      mControllerNumber = menuTag.getSubType();
      mControllerType = extras.getInt(ARG_CONTROLLER_TYPE);
    }
    else if (menuTag.isWiimoteMenu())
    {
      mControllerNumber = menuTag.getSubType();
    }
  }

  public void onViewCreated(MenuTag menuTag, Settings settings)
  {
    this.mMenuTag = menuTag;
    setSettings(settings);
  }

  public Settings getSettings()
  {
    return mSettings;
  }

  public void loadDefaultSettings()
  {
    loadSettingsList();
  }

  public void setSettings(Settings settings)
  {
    if (mSettingsList == null && settings != null)
    {
      mSettings = settings;

      loadSettingsList();
    }
    else
    {
      mView.showSettingsList(mSettingsList);
    }
  }

  private void loadSettingsList()
  {
    if (!TextUtils.isEmpty(mGameID))
    {
      mView.getActivity().setTitle("Game Settings: " + mGameID);
    }
    ArrayList<SettingsItem> sl = new ArrayList<>();

    switch (mMenuTag)
    {
      case SETTINGS:
        addTopLevelSettings(sl);
        break;

      case CONFIG:
        addConfigSettings(sl);
        break;

      case CONFIG_GENERAL:
        addGeneralSettings(sl);
        break;

      case CONFIG_INTERFACE:
        addInterfaceSettings(sl);
        break;

      case CONFIG_AUDIO:
        addAudioSettings(sl);
        break;

      case CONFIG_PATHS:
        addPathsSettings(sl);
        break;

      case CONFIG_GAME_CUBE:
        addGameCubeSettings(sl);
        break;

      case CONFIG_WII:
        addWiiSettings(sl);
        break;

      case CONFIG_ADVANCED:
        addAdvancedSettings(sl);
        break;

      case GRAPHICS:
        addGraphicsSettings(sl);
        break;

      case GCPAD_TYPE:
        addGcPadSettings(sl);
        break;

      case WIIMOTE:
        addWiimoteSettings(sl);
        break;

      case ENHANCEMENTS:
        addEnhanceSettings(sl);
        break;

      case HACKS:
        addHackSettings(sl);
        break;

      case CONFIG_LOG:
        addLogConfigurationSettings(sl);
        break;

      case DEBUG:
        addDebugSettings(sl);
        break;

      case GCPAD_1:
      case GCPAD_2:
      case GCPAD_3:
      case GCPAD_4:
        addGcPadSubSettings(sl, mControllerNumber, mControllerType);
        break;

      case WIIMOTE_1:
      case WIIMOTE_2:
      case WIIMOTE_3:
      case WIIMOTE_4:
        addWiimoteSubSettings(sl, mControllerNumber);
        break;

      case WIIMOTE_EXTENSION_1:
      case WIIMOTE_EXTENSION_2:
      case WIIMOTE_EXTENSION_3:
      case WIIMOTE_EXTENSION_4:
        addExtensionTypeSettings(sl, mControllerNumber, mControllerType);
        break;

      case STEREOSCOPY:
        addStereoSettings(sl);
        break;

      default:
        mView.showToastMessage("Unimplemented menu");
        return;
    }

    mSettingsList = sl;
    mView.showSettingsList(mSettingsList);
  }

  private void addTopLevelSettings(ArrayList<SettingsItem> sl)
  {
    sl.add(new SubmenuSetting(R.string.config, MenuTag.CONFIG));
    sl.add(new SubmenuSetting(R.string.graphics_settings, MenuTag.GRAPHICS));

    if (!NativeLibrary.IsRunning())
    {
      sl.add(new SubmenuSetting(R.string.gcpad_settings, MenuTag.GCPAD_TYPE));
      if (mSettings.isWii())
        sl.add(new SubmenuSetting(R.string.wiimote_settings, MenuTag.WIIMOTE));
    }

    sl.add(new HeaderSetting(R.string.setting_clear_info, 0));
  }

  private void addConfigSettings(ArrayList<SettingsItem> sl)
  {
    sl.add(new SubmenuSetting(R.string.general_submenu, MenuTag.CONFIG_GENERAL));
    sl.add(new SubmenuSetting(R.string.interface_submenu, MenuTag.CONFIG_INTERFACE));
    sl.add(new SubmenuSetting(R.string.audio_submenu, MenuTag.CONFIG_AUDIO));
    sl.add(new SubmenuSetting(R.string.paths_submenu, MenuTag.CONFIG_PATHS));
    sl.add(new SubmenuSetting(R.string.gamecube_submenu, MenuTag.CONFIG_GAME_CUBE));
    sl.add(new SubmenuSetting(R.string.wii_submenu, MenuTag.CONFIG_WII));
    sl.add(new SubmenuSetting(R.string.advanced_submenu, MenuTag.CONFIG_ADVANCED));
    sl.add(new SubmenuSetting(R.string.log_submenu, MenuTag.CONFIG_LOG));
    sl.add(new SubmenuSetting(R.string.debug_submenu, MenuTag.DEBUG));
  }

  private void addGeneralSettings(ArrayList<SettingsItem> sl)
  {
    sl.add(new CheckBoxSetting(BooleanSetting.MAIN_CPU_THREAD, R.string.dual_core,
            R.string.dual_core_description));
    sl.add(new CheckBoxSetting(BooleanSetting.MAIN_OVERRIDE_REGION_SETTINGS,
            R.string.override_region_settings, 0));
    sl.add(new CheckBoxSetting(BooleanSetting.MAIN_AUTO_DISC_CHANGE, R.string.auto_disc_change, 0));
    sl.add(new PercentSliderSetting(FloatSetting.MAIN_EMULATION_SPEED, R.string.speed_limit, 0, 0,
            200, "%"));
    sl.add(new CheckBoxSetting(BooleanSetting.MAIN_ANALYTICS_ENABLED, R.string.analytics, 0));
    sl.add(new RunRunnable(R.string.analytics_new_id, 0, R.string.analytics_new_id_confirmation, 0,
            NativeLibrary::GenerateNewStatisticsId));
    sl.add(new CheckBoxSetting(BooleanSetting.MAIN_ENABLE_SAVESTATES, R.string.enable_save_states,
            R.string.enable_save_states_description));
  }

  private void addInterfaceSettings(ArrayList<SettingsItem> sl)
  {
    // Hide the orientation setting if the device only supports one orientation. Old devices which
    // support both portrait and landscape may report support for neither, so we use ==, not &&.
    PackageManager packageManager = DolphinApplication.getAppContext().getPackageManager();
    if (packageManager.hasSystemFeature(PackageManager.FEATURE_SCREEN_PORTRAIT) ==
            packageManager.hasSystemFeature(PackageManager.FEATURE_SCREEN_LANDSCAPE))
    {
      sl.add(new SingleChoiceSetting(IntSetting.MAIN_EMULATION_ORIENTATION,
              R.string.emulation_screen_orientation, 0, R.array.orientationEntries,
              R.array.orientationValues));
    }

    sl.add(new CheckBoxSetting(BooleanSetting.MAIN_USE_PANIC_HANDLERS, R.string.panic_handlers,
            R.string.panic_handlers_description));
    sl.add(new CheckBoxSetting(BooleanSetting.MAIN_OSD_MESSAGES, R.string.osd_messages,
            R.string.osd_messages_description));
    sl.add(new CheckBoxSetting(BooleanSetting.MAIN_USE_GAME_COVERS, R.string.download_game_covers,
            0));
  }

  private void addAudioSettings(ArrayList<SettingsItem> sl)
  {
    final int DSP_HLE = 0;
    final int DSP_LLE_RECOMPILER = 1;
    final int DSP_LLE_INTERPRETER = 2;

    AbstractIntSetting dspEmulationEngine = new AbstractIntSetting()
    {
      @Override
      public int getInt(Settings settings)
      {
        if (BooleanSetting.MAIN_DSP_HLE.getBoolean(settings))
        {
          return DSP_HLE;
        }
        else
        {
          boolean jit = BooleanSetting.MAIN_DSP_JIT.getBoolean(settings);
          return jit ? DSP_LLE_RECOMPILER : DSP_LLE_INTERPRETER;
        }
      }

      @Override
      public void setInt(Settings settings, int newValue)
      {
        switch (newValue)
        {
          case DSP_HLE:
            BooleanSetting.MAIN_DSP_HLE.setBoolean(settings, true);
            BooleanSetting.MAIN_DSP_JIT.setBoolean(settings, true);
            break;

          case DSP_LLE_RECOMPILER:
            BooleanSetting.MAIN_DSP_HLE.setBoolean(settings, false);
            BooleanSetting.MAIN_DSP_JIT.setBoolean(settings, true);
            break;

          case DSP_LLE_INTERPRETER:
            BooleanSetting.MAIN_DSP_HLE.setBoolean(settings, false);
            BooleanSetting.MAIN_DSP_JIT.setBoolean(settings, false);
            break;
        }
      }

      @Override
      public boolean isOverridden(Settings settings)
      {
        return BooleanSetting.MAIN_DSP_HLE.isOverridden(settings) ||
                BooleanSetting.MAIN_DSP_JIT.isOverridden(settings);
      }

      @Override
      public boolean isRuntimeEditable()
      {
        return BooleanSetting.MAIN_DSP_HLE.isRuntimeEditable() &&
                BooleanSetting.MAIN_DSP_JIT.isRuntimeEditable();
      }

      @Override
      public boolean delete(Settings settings)
      {
        // Not short circuiting
        return BooleanSetting.MAIN_DSP_HLE.delete(settings) &
                BooleanSetting.MAIN_DSP_JIT.delete(settings);
      }
    };

    // TODO: Exclude values from arrays instead of having multiple arrays.
    int defaultCpuCore = NativeLibrary.DefaultCPUCore();
    int dspEngineEntries;
    int dspEngineValues;
    if (defaultCpuCore == 1)  // x86-64
    {
      dspEngineEntries = R.array.dspEngineEntriesX86_64;
      dspEngineValues = R.array.dspEngineValuesX86_64;
    }
    else  // Generic
    {
      dspEngineEntries = R.array.dspEngineEntriesGeneric;
      dspEngineValues = R.array.dspEngineValuesGeneric;
    }
    sl.add(new SingleChoiceSetting(dspEmulationEngine, R.string.dsp_emulation_engine, 0,
            dspEngineEntries, dspEngineValues));
    sl.add(new CheckBoxSetting(BooleanSetting.MAIN_AUDIO_STRETCH, R.string.audio_stretch,
            R.string.audio_stretch_description));
    sl.add(new IntSliderSetting(IntSetting.MAIN_AUDIO_VOLUME, R.string.audio_volume, 0, 0, 100,
            "%"));
  }

  private void addPathsSettings(ArrayList<SettingsItem> sl)
  {
    sl.add(new CheckBoxSetting(BooleanSetting.MAIN_RECURSIVE_ISO_PATHS, R.string.search_subfolders,
            0));
    sl.add(new FilePicker(StringSetting.MAIN_DEFAULT_ISO, R.string.default_ISO, 0,
            MainPresenter.REQUEST_GAME_FILE, null));
    sl.add(new FilePicker(StringSetting.MAIN_FS_PATH, R.string.wii_NAND_root, 0,
            MainPresenter.REQUEST_DIRECTORY, "/Wii"));
    sl.add(new FilePicker(StringSetting.MAIN_DUMP_PATH, R.string.dump_path, 0,
            MainPresenter.REQUEST_DIRECTORY, "/Dump"));
    sl.add(new FilePicker(StringSetting.MAIN_LOAD_PATH, R.string.load_path, 0,
            MainPresenter.REQUEST_DIRECTORY, "/Load"));
    sl.add(new FilePicker(StringSetting.MAIN_RESOURCEPACK_PATH, R.string.resource_pack_path, 0,
            MainPresenter.REQUEST_DIRECTORY, "/ResourcePacks"));
    sl.add(new FilePicker(StringSetting.MAIN_SD_PATH, R.string.SD_card_path, 0,
            MainPresenter.REQUEST_SD_FILE, "/Wii/sd.raw"));
  }

  private void addGameCubeSettings(ArrayList<SettingsItem> sl)
  {
    sl.add(new SingleChoiceSetting(IntSetting.MAIN_GC_LANGUAGE, R.string.system_language, 0,
            R.array.gameCubeSystemLanguageEntries, R.array.gameCubeSystemLanguageValues));
    sl.add(new SingleChoiceSetting(IntSetting.MAIN_SLOT_A, R.string.slot_a_device, 0,
            R.array.slotDeviceEntries, R.array.slotDeviceValues));
    sl.add(new SingleChoiceSetting(IntSetting.MAIN_SLOT_B, R.string.slot_b_device, 0,
            R.array.slotDeviceEntries, R.array.slotDeviceValues));
  }

  private void addWiiSettings(ArrayList<SettingsItem> sl)
  {
    sl.add(new SingleChoiceSetting(IntSetting.SYSCONF_LANGUAGE, R.string.system_language, 0,
            R.array.wiiSystemLanguageEntries, R.array.wiiSystemLanguageValues));
    sl.add(new CheckBoxSetting(BooleanSetting.SYSCONF_WIDESCREEN, R.string.wii_widescreen,
            R.string.wii_widescreen_description));
    sl.add(new CheckBoxSetting(BooleanSetting.SYSCONF_PAL60, R.string.wii_pal60,
            R.string.wii_pal60_description));
    sl.add(new CheckBoxSetting(BooleanSetting.SYSCONF_SCREENSAVER, R.string.wii_screensaver,
            R.string.wii_screensaver_description));
    sl.add(new SingleChoiceSetting(IntSetting.SYSCONF_SOUND_MODE, R.string.sound_mode, 0,
            R.array.soundModeEntries, R.array.soundModeValues));
    sl.add(new CheckBoxSetting(BooleanSetting.MAIN_WII_SD_CARD, R.string.insert_sd_card,
            R.string.insert_sd_card_description));
    sl.add(new CheckBoxSetting(BooleanSetting.MAIN_ALLOW_SD_WRITES,
            R.string.wii_sd_card_allow_writes, 0));
    sl.add(new CheckBoxSetting(BooleanSetting.SYSCONF_WIIMOTE_MOTOR, R.string.wiimote_rumble, 0));
    sl.add(new IntSliderSetting(IntSetting.SYSCONF_SPEAKER_VOLUME, R.string.wiimote_volume, 0, 0,
            127, ""));
    sl.add(new IntSliderSetting(IntSetting.SYSCONF_SENSOR_BAR_SENSITIVITY,
            R.string.sensor_bar_sensitivity, 0, 1, 5, ""));
    sl.add(new SingleChoiceSetting(IntSetting.SYSCONF_SENSOR_BAR_POSITION,
            R.string.sensor_bar_position, 0, R.array.sensorBarPositionEntries,
            R.array.sensorBarPositionValues));
    sl.add(new CheckBoxSetting(BooleanSetting.MAIN_WIIMOTE_CONTINUOUS_SCANNING,
            R.string.wiimote_scanning, R.string.wiimote_scanning_description));
    sl.add(new CheckBoxSetting(BooleanSetting.MAIN_WIIMOTE_ENABLE_SPEAKER, R.string.wiimote_speaker,
            R.string.wiimote_speaker_description));
  }

  private void addAdvancedSettings(ArrayList<SettingsItem> sl)
  {
    // TODO: Having different emuCoresEntries/emuCoresValues for each architecture is annoying.
    //       The proper solution would be to have one set of entries and one set of values
    //       and exclude the values that aren't present in PowerPC::AvailableCPUCores().
    int defaultCpuCore = NativeLibrary.DefaultCPUCore();
    int emuCoresEntries;
    int emuCoresValues;
    if (defaultCpuCore == 1)  // x86-64
    {
      emuCoresEntries = R.array.emuCoresEntriesX86_64;
      emuCoresValues = R.array.emuCoresValuesX86_64;
    }
    else if (defaultCpuCore == 4)  // AArch64
    {
      emuCoresEntries = R.array.emuCoresEntriesARM64;
      emuCoresValues = R.array.emuCoresValuesARM64;
    }
    else
    {
      emuCoresEntries = R.array.emuCoresEntriesGeneric;
      emuCoresValues = R.array.emuCoresValuesGeneric;
    }
    sl.add(new SingleChoiceSetting(IntSetting.MAIN_CPU_CORE, R.string.cpu_core, 0, emuCoresEntries,
            emuCoresValues));
    sl.add(new CheckBoxSetting(BooleanSetting.MAIN_OVERCLOCK_ENABLE, R.string.overclock_enable,
            R.string.overclock_enable_description));
    sl.add(new PercentSliderSetting(FloatSetting.MAIN_OVERCLOCK, R.string.overclock_title,
            R.string.overclock_title_description, 0, 400, "%"));
  }

  private void addGcPadSettings(ArrayList<SettingsItem> sl)
  {
    for (int i = 0; i < 4; i++)
    {
      // GameCube controller 1 is set to Emulated by default, all others disabled
      int defaultValue = i == 0 ? 6 : 0;

      LegacyIntSetting gcPadSetting;
      if (mGameID.equals(""))
      {
        gcPadSetting = new LegacyIntSetting(Settings.FILE_DOLPHIN, Settings.SECTION_INI_CORE,
                SettingsFile.KEY_GCPAD_TYPE + i, defaultValue);
      }
      else
      {
        gcPadSetting = new LegacyIntSetting(Settings.GAME_SETTINGS_PLACEHOLDER_FILE_NAME,
                Settings.SECTION_CONTROLS, SettingsFile.KEY_GCPAD_G_TYPE + i, defaultValue);
      }
      // TODO: This controller_0 + i business is quite the hack. It should work, but only if the definitions are kept together and in order.
      sl.add(new SingleChoiceSetting(gcPadSetting, R.string.controller_0 + i, 0,
              R.array.gcpadTypeEntries, R.array.gcpadTypeValues, MenuTag.getGCPadMenuTag(i)));
    }
  }

  private void addWiimoteSettings(ArrayList<SettingsItem> sl)
  {
    for (int i = 0; i < 4; i++)
    {
      // Wii Remote 1 is set to Emulated by default, all others disabled
      int defaultValue = i == 0 ? 1 : 0;

      LegacyIntSetting wiimoteSetting;
      if (mGameID.equals(""))
      {
        wiimoteSetting = new LegacyIntSetting(Settings.FILE_WIIMOTE,
                Settings.SECTION_WIIMOTE + (i + 1), SettingsFile.KEY_WIIMOTE_TYPE, defaultValue);
      }
      else
      {
        wiimoteSetting = new LegacyIntSetting(Settings.GAME_SETTINGS_PLACEHOLDER_FILE_NAME,
                Settings.SECTION_CONTROLS, SettingsFile.KEY_WIIMOTE_G_TYPE + i, defaultValue);
      }
      // TODO: This wiimote_0 + i business is quite the hack. It should work, but only if the definitions are kept together and in order.
      sl.add(new SingleChoiceSetting(wiimoteSetting, R.string.wiimote_4 + i, 0,
              R.array.wiimoteTypeEntries, R.array.wiimoteTypeValues,
              MenuTag.getWiimoteMenuTag(i + 4)));
    }
  }

  private void addGraphicsSettings(ArrayList<SettingsItem> sl)
  {
    sl.add(new HeaderSetting(R.string.graphics_general, 0));
    sl.add(new StringSingleChoiceSetting(StringSetting.MAIN_GFX_BACKEND, R.string.video_backend, 0,
            R.array.videoBackendEntries, R.array.videoBackendValues));
    sl.add(new CheckBoxSetting(BooleanSetting.GFX_SHOW_FPS, R.string.show_fps,
            R.string.show_fps_description));
    sl.add(new SingleChoiceSettingDynamicDescriptions(IntSetting.GFX_SHADER_COMPILATION_MODE,
            R.string.shader_compilation_mode, 0, R.array.shaderCompilationModeEntries,
            R.array.shaderCompilationModeValues, R.array.shaderCompilationDescriptionEntries,
            R.array.shaderCompilationDescriptionValues));
    sl.add(new CheckBoxSetting(BooleanSetting.GFX_WAIT_FOR_SHADERS_BEFORE_STARTING,
            R.string.wait_for_shaders, R.string.wait_for_shaders_description));
    sl.add(new SingleChoiceSetting(IntSetting.GFX_ASPECT_RATIO, R.string.aspect_ratio, 0,
            R.array.aspectRatioEntries, R.array.aspectRatioValues));

    sl.add(new HeaderSetting(R.string.graphics_enhancements_and_hacks, 0));
    sl.add(new SubmenuSetting(R.string.enhancements_submenu, MenuTag.ENHANCEMENTS));
    sl.add(new SubmenuSetting(R.string.hacks_submenu, MenuTag.HACKS));
  }

  private void addEnhanceSettings(ArrayList<SettingsItem> sl)
  {
    sl.add(new SingleChoiceSetting(IntSetting.GFX_EFB_SCALE, R.string.internal_resolution,
            R.string.internal_resolution_description, R.array.internalResolutionEntries,
            R.array.internalResolutionValues));
    sl.add(new SingleChoiceSetting(IntSetting.GFX_MSAA, R.string.FSAA, R.string.FSAA_description,
            R.array.FSAAEntries, R.array.FSAAValues));
    sl.add(new SingleChoiceSetting(IntSetting.GFX_ENHANCE_MAX_ANISOTROPY,
            R.string.anisotropic_filtering, R.string.anisotropic_filtering_description,
            R.array.anisotropicFilteringEntries, R.array.anisotropicFilteringValues));

    int stereoModeValue = IntSetting.GFX_STEREO_MODE.getInt(mSettings);
    final int anaglyphMode = 3;
    String subDir = stereoModeValue == anaglyphMode ? "Anaglyph" : null;
    String[] shaderListEntries = getShaderList(subDir);
    String[] shaderListValues = new String[shaderListEntries.length];
    System.arraycopy(shaderListEntries, 0, shaderListValues, 0, shaderListEntries.length);
    shaderListValues[0] = "";
    sl.add(new StringSingleChoiceSetting(StringSetting.GFX_ENHANCE_POST_SHADER,
            R.string.post_processing_shader, 0, shaderListEntries, shaderListValues));

    sl.add(new CheckBoxSetting(BooleanSetting.GFX_HACK_COPY_EFB_SCALED, R.string.scaled_efb_copy,
            R.string.scaled_efb_copy_description));
    sl.add(new CheckBoxSetting(BooleanSetting.GFX_ENABLE_PIXEL_LIGHTING,
            R.string.per_pixel_lighting, R.string.per_pixel_lighting_description));
    sl.add(new CheckBoxSetting(BooleanSetting.GFX_ENHANCE_FORCE_FILTERING,
            R.string.force_texture_filtering, R.string.force_texture_filtering_description));
    sl.add(new CheckBoxSetting(BooleanSetting.GFX_ENHANCE_FORCE_TRUE_COLOR,
            R.string.force_24bit_color, R.string.force_24bit_color_description));
    sl.add(new CheckBoxSetting(BooleanSetting.GFX_DISABLE_FOG, R.string.disable_fog,
            R.string.disable_fog_description));
    sl.add(new CheckBoxSetting(BooleanSetting.GFX_ENHANCE_DISABLE_COPY_FILTER,
            R.string.disable_copy_filter, R.string.disable_copy_filter_description));
    sl.add(new CheckBoxSetting(BooleanSetting.GFX_ENHANCE_ARBITRARY_MIPMAP_DETECTION,
            R.string.arbitrary_mipmap_detection, R.string.arbitrary_mipmap_detection_description));
    sl.add(new CheckBoxSetting(BooleanSetting.GFX_WIDESCREEN_HACK, R.string.wide_screen_hack,
            R.string.wide_screen_hack_description));
    sl.add(new CheckBoxSetting(BooleanSetting.GFX_BACKEND_MULTITHREADING,
            R.string.backend_multithreading, R.string.backend_multithreading_description));

     /*
     Check if we support stereo
     If we support desktop GL then we must support at least OpenGL 3.2
     If we only support OpenGLES then we need both OpenGLES 3.1 and AEP
     */
    EGLHelper helper = new EGLHelper(EGLHelper.EGL_OPENGL_ES2_BIT);

    if ((helper.supportsOpenGL() && helper.GetVersion() >= 320) ||
            (helper.supportsGLES3() && helper.GetVersion() >= 310 &&
                    helper.SupportsExtension("GL_ANDROID_extension_pack_es31a")))
    {
      sl.add(new SubmenuSetting(R.string.stereoscopy_submenu, MenuTag.STEREOSCOPY));
    }
  }

  private String[] getShaderList(String subDir)
  {
    try
    {
      String shadersPath =
              DirectoryInitialization.getDolphinInternalDirectory() + "/Shaders";
      if (!TextUtils.isEmpty(subDir))
      {
        shadersPath += "/" + subDir;
      }

      File file = new File(shadersPath);
      File[] shaderFiles = file.listFiles();
      if (shaderFiles != null)
      {
        String[] result = new String[shaderFiles.length + 1];
        result[0] = mView.getActivity().getString(R.string.off);
        for (int i = 0; i < shaderFiles.length; i++)
        {
          String name = shaderFiles[i].getName();
          int extensionIndex = name.indexOf(".glsl");
          if (extensionIndex > 0)
          {
            name = name.substring(0, extensionIndex);
          }
          result[i + 1] = name;
        }

        return result;
      }
    }
    catch (Exception ex)
    {
      Log.debug("[Settings] Unable to find shader files");
      // return empty list
    }

    return new String[]{};
  }

  private void addHackSettings(ArrayList<SettingsItem> sl)
  {
    sl.add(new HeaderSetting(R.string.embedded_frame_buffer, 0));
    sl.add(new InvertedCheckBoxSetting(BooleanSetting.GFX_HACK_EFB_ACCESS_ENABLE,
            R.string.skip_efb_access, R.string.skip_efb_access_description));
    sl.add(new InvertedCheckBoxSetting(BooleanSetting.GFX_HACK_EFB_EMULATE_FORMAT_CHANGES,
            R.string.ignore_format_changes, R.string.ignore_format_changes_description));
    sl.add(new CheckBoxSetting(BooleanSetting.GFX_HACK_SKIP_EFB_COPY_TO_RAM,
            R.string.efb_copy_method, R.string.efb_copy_method_description));
    sl.add(new CheckBoxSetting(BooleanSetting.GFX_HACK_DEFER_EFB_COPIES, R.string.defer_efb_copies,
            R.string.defer_efb_copies_description));

    sl.add(new HeaderSetting(R.string.texture_cache, 0));
    sl.add(new SingleChoiceSetting(IntSetting.GFX_SAFE_TEXTURE_CACHE_COLOR_SAMPLES,
            R.string.texture_cache_accuracy, R.string.texture_cache_accuracy_description,
            R.array.textureCacheAccuracyEntries, R.array.textureCacheAccuracyValues));
    sl.add(new CheckBoxSetting(BooleanSetting.GFX_ENABLE_GPU_TEXTURE_DECODING,
            R.string.gpu_texture_decoding, R.string.gpu_texture_decoding_description));

    sl.add(new HeaderSetting(R.string.external_frame_buffer, 0));
    sl.add(new CheckBoxSetting(BooleanSetting.GFX_HACK_SKIP_XFB_COPY_TO_RAM,
            R.string.xfb_copy_method, R.string.xfb_copy_method_description));
    sl.add(new CheckBoxSetting(BooleanSetting.GFX_HACK_IMMEDIATE_XFB, R.string.immediate_xfb,
            R.string.immediate_xfb_description));
    sl.add(new CheckBoxSetting(BooleanSetting.GFX_HACK_SKIP_DUPLICATE_XFBS,
            R.string.skip_duplicate_xfbs, R.string.skip_duplicate_xfbs_description));

    sl.add(new HeaderSetting(R.string.other, 0));
    sl.add(new CheckBoxSetting(BooleanSetting.GFX_FAST_DEPTH_CALC, R.string.fast_depth_calculation,
            R.string.fast_depth_calculation_description));
  }

  private void addLogConfigurationSettings(ArrayList<SettingsItem> sl)
  {
    sl.add(new CheckBoxSetting(BooleanSetting.LOGGER_WRITE_TO_FILE, R.string.enable_logging,
            R.string.enable_logging_description));
    sl.add(new SingleChoiceSetting(IntSetting.LOGGER_VERBOSITY, R.string.log_verbosity, 0,
            getLogVerbosityEntries(), getLogVerbosityValues()));
    sl.add(new RunRunnable(R.string.log_enable_all, 0, R.string.log_enable_all_confirmation, 0,
            () -> mView.getAdapter().setAllLogTypes(true)));
    sl.add(new RunRunnable(R.string.log_disable_all, 0, R.string.log_disable_all_confirmation, 0,
            () -> mView.getAdapter().setAllLogTypes(false)));
    sl.add(new RunRunnable(R.string.log_clear, 0, R.string.log_clear_confirmation, 0,
            SettingsAdapter::clearLog));

    sl.add(new HeaderSetting(R.string.log_types, 0));
    for (Map.Entry<String, String> entry : LOG_TYPE_NAMES.entrySet())
    {
      // TitleID is handled by special case in CheckBoxSettingViewHolder.
      sl.add(new LogCheckBoxSetting(entry.getKey(), 0, 0));
    }
  }

  private void addDebugSettings(ArrayList<SettingsItem> sl)
  {
    sl.add(new HeaderSetting(R.string.debug_warning, 0));
    sl.add(new InvertedCheckBoxSetting(BooleanSetting.MAIN_FASTMEM, R.string.debug_fastmem, 0));

    sl.add(new HeaderSetting(R.string.debug_jit_header, 0));
    sl.add(new CheckBoxSetting(BooleanSetting.MAIN_JIT_OFF, R.string.debug_jitoff, 0));
    sl.add(new CheckBoxSetting(BooleanSetting.MAIN_JIT_LOAD_STORE_OFF,
            R.string.debug_jitloadstoreoff, 0));
    sl.add(new CheckBoxSetting(BooleanSetting.MAIN_JIT_LOAD_STORE_FLOATING_OFF,
            R.string.debug_jitloadstorefloatingoff, 0));
    sl.add(new CheckBoxSetting(BooleanSetting.MAIN_JIT_LOAD_STORE_PAIRED_OFF,
            R.string.debug_jitloadstorepairedoff, 0));
    sl.add(new CheckBoxSetting(BooleanSetting.MAIN_JIT_FLOATING_POINT_OFF,
            R.string.debug_jitfloatingpointoff, 0));
    sl.add(new CheckBoxSetting(BooleanSetting.MAIN_JIT_INTEGER_OFF, R.string.debug_jitintegeroff,
            0));
    sl.add(new CheckBoxSetting(BooleanSetting.MAIN_JIT_PAIRED_OFF, R.string.debug_jitpairedoff, 0));
    sl.add(new CheckBoxSetting(BooleanSetting.MAIN_JIT_SYSTEM_REGISTERS_OFF,
            R.string.debug_jitsystemregistersoff, 0));
    sl.add(new CheckBoxSetting(BooleanSetting.MAIN_JIT_BRANCH_OFF, R.string.debug_jitbranchoff, 0));
    sl.add(new CheckBoxSetting(BooleanSetting.MAIN_JIT_REGISTER_CACHE_OFF,
            R.string.debug_jitregistercacheoff, 0));
  }

  private void addStereoSettings(ArrayList<SettingsItem> sl)
  {
    sl.add(new SingleChoiceSetting(IntSetting.GFX_STEREO_MODE, R.string.stereoscopy_mode, 0,
            R.array.stereoscopyEntries, R.array.stereoscopyValues));
    sl.add(new IntSliderSetting(IntSetting.GFX_STEREO_DEPTH, R.string.stereoscopy_depth,
            R.string.stereoscopy_depth_description, 0, 100, "%"));
    sl.add(new IntSliderSetting(IntSetting.GFX_STEREO_CONVERGENCE_PERCENTAGE,
            R.string.stereoscopy_convergence, R.string.stereoscopy_convergence_description, 0, 200,
            "%"));
    sl.add(new CheckBoxSetting(BooleanSetting.GFX_STEREO_SWAP_EYES, R.string.stereoscopy_swap_eyes,
            R.string.stereoscopy_swap_eyes_description));
  }

  private void addGcPadSubSettings(ArrayList<SettingsItem> sl, int gcPadNumber, int gcPadType)
  {
    if (gcPadType == 1) // Emulated
    {
<<<<<<< HEAD
      Setting bindA = bindingsSection.getSetting(SettingsFile.KEY_GCBIND_A + gcPadNumber);
      Setting bindB = bindingsSection.getSetting(SettingsFile.KEY_GCBIND_B + gcPadNumber);
      Setting bindX = bindingsSection.getSetting(SettingsFile.KEY_GCBIND_X + gcPadNumber);
      Setting bindY = bindingsSection.getSetting(SettingsFile.KEY_GCBIND_Y + gcPadNumber);
      Setting bindZ = bindingsSection.getSetting(SettingsFile.KEY_GCBIND_Z + gcPadNumber);
      Setting bindStart = bindingsSection.getSetting(SettingsFile.KEY_GCBIND_START + gcPadNumber);
      Setting bindControlUp =
              bindingsSection.getSetting(SettingsFile.KEY_GCBIND_CONTROL_UP + gcPadNumber);
      Setting bindControlDown =
              bindingsSection.getSetting(SettingsFile.KEY_GCBIND_CONTROL_DOWN + gcPadNumber);
      Setting bindControlLeft =
              bindingsSection.getSetting(SettingsFile.KEY_GCBIND_CONTROL_LEFT + gcPadNumber);
      Setting bindControlRight =
              bindingsSection.getSetting(SettingsFile.KEY_GCBIND_CONTROL_RIGHT + gcPadNumber);
      Setting bindCUp = bindingsSection.getSetting(SettingsFile.KEY_GCBIND_C_UP + gcPadNumber);
      Setting bindCDown = bindingsSection.getSetting(SettingsFile.KEY_GCBIND_C_DOWN + gcPadNumber);
      Setting bindCLeft = bindingsSection.getSetting(SettingsFile.KEY_GCBIND_C_LEFT + gcPadNumber);
      Setting bindCRight =
              bindingsSection.getSetting(SettingsFile.KEY_GCBIND_C_RIGHT + gcPadNumber);
      Setting bindTriggerL =
              bindingsSection.getSetting(SettingsFile.KEY_GCBIND_TRIGGER_L + gcPadNumber);
      Setting bindTriggerR =
              bindingsSection.getSetting(SettingsFile.KEY_GCBIND_TRIGGER_R + gcPadNumber);
      Setting bindTriggerLAnalog =
              bindingsSection.getSetting(SettingsFile.KEY_GCBIND_TRIGGER_L_ANALOG + gcPadNumber);
      Setting bindTriggerRAnalog =
              bindingsSection.getSetting(SettingsFile.KEY_GCBIND_TRIGGER_R_ANALOG + gcPadNumber);
      Setting bindDPadUp =
              bindingsSection.getSetting(SettingsFile.KEY_GCBIND_DPAD_UP + gcPadNumber);
      Setting bindDPadDown =
              bindingsSection.getSetting(SettingsFile.KEY_GCBIND_DPAD_DOWN + gcPadNumber);
      Setting bindDPadLeft =
              bindingsSection.getSetting(SettingsFile.KEY_GCBIND_DPAD_LEFT + gcPadNumber);
      Setting bindDPadRight =
              bindingsSection.getSetting(SettingsFile.KEY_GCBIND_DPAD_RIGHT + gcPadNumber);
      Setting gcEmuRumble =
              bindingsSection.getSetting(SettingsFile.KEY_EMU_RUMBLE + gcPadNumber);

      sl.add(new HeaderSetting(null, null, R.string.generic_buttons, 0));
      sl.add(new InputBindingSetting(SettingsFile.KEY_GCBIND_A + gcPadNumber,
              Settings.SECTION_BINDINGS, R.string.button_a, bindA, mGameID));
      sl.add(new InputBindingSetting(SettingsFile.KEY_GCBIND_B + gcPadNumber,
              Settings.SECTION_BINDINGS, R.string.button_b, bindB, mGameID));
      sl.add(new InputBindingSetting(SettingsFile.KEY_GCBIND_X + gcPadNumber,
              Settings.SECTION_BINDINGS, R.string.button_x, bindX, mGameID));
      sl.add(new InputBindingSetting(SettingsFile.KEY_GCBIND_Y + gcPadNumber,
              Settings.SECTION_BINDINGS, R.string.button_y, bindY, mGameID));
      sl.add(new InputBindingSetting(SettingsFile.KEY_GCBIND_Z + gcPadNumber,
              Settings.SECTION_BINDINGS, R.string.button_z, bindZ, mGameID));
      sl.add(new InputBindingSetting(SettingsFile.KEY_GCBIND_START + gcPadNumber,
              Settings.SECTION_BINDINGS, R.string.button_start, bindStart, mGameID));

      sl.add(new HeaderSetting(null, null, R.string.controller_control, 0));
      sl.add(new InputBindingSetting(SettingsFile.KEY_GCBIND_CONTROL_UP + gcPadNumber,
              Settings.SECTION_BINDINGS, R.string.generic_up, bindControlUp, mGameID));
      sl.add(new InputBindingSetting(SettingsFile.KEY_GCBIND_CONTROL_DOWN + gcPadNumber,
              Settings.SECTION_BINDINGS, R.string.generic_down, bindControlDown, mGameID));
      sl.add(new InputBindingSetting(SettingsFile.KEY_GCBIND_CONTROL_LEFT + gcPadNumber,
              Settings.SECTION_BINDINGS, R.string.generic_left, bindControlLeft, mGameID));
      sl.add(new InputBindingSetting(SettingsFile.KEY_GCBIND_CONTROL_RIGHT + gcPadNumber,
              Settings.SECTION_BINDINGS, R.string.generic_right, bindControlRight, mGameID));

      sl.add(new HeaderSetting(null, null, R.string.controller_c, 0));
      sl.add(new InputBindingSetting(SettingsFile.KEY_GCBIND_C_UP + gcPadNumber,
              Settings.SECTION_BINDINGS, R.string.generic_up, bindCUp, mGameID));
      sl.add(new InputBindingSetting(SettingsFile.KEY_GCBIND_C_DOWN + gcPadNumber,
              Settings.SECTION_BINDINGS, R.string.generic_down, bindCDown, mGameID));
      sl.add(new InputBindingSetting(SettingsFile.KEY_GCBIND_C_LEFT + gcPadNumber,
              Settings.SECTION_BINDINGS, R.string.generic_left, bindCLeft, mGameID));
      sl.add(new InputBindingSetting(SettingsFile.KEY_GCBIND_C_RIGHT + gcPadNumber,
              Settings.SECTION_BINDINGS, R.string.generic_right, bindCRight, mGameID));

      sl.add(new HeaderSetting(null, null, R.string.controller_trig, 0));
      sl.add(new InputBindingSetting(SettingsFile.KEY_GCBIND_TRIGGER_L + gcPadNumber,
              Settings.SECTION_BINDINGS, R.string.trigger_left, bindTriggerL, mGameID));
      sl.add(new InputBindingSetting(SettingsFile.KEY_GCBIND_TRIGGER_R + gcPadNumber,
              Settings.SECTION_BINDINGS, R.string.trigger_right, bindTriggerR, mGameID));

      sl.add(new InputBindingSetting(SettingsFile.KEY_GCBIND_TRIGGER_L_ANALOG + gcPadNumber,
              Settings.SECTION_BINDINGS, R.string.trigger_left_analog, bindTriggerLAnalog,
              mGameID));

      sl.add(new InputBindingSetting(SettingsFile.KEY_GCBIND_TRIGGER_R_ANALOG + gcPadNumber,
              Settings.SECTION_BINDINGS, R.string.trigger_right_analog, bindTriggerRAnalog,
              mGameID));

      sl.add(new HeaderSetting(null, null, R.string.controller_dpad, 0));
      sl.add(new InputBindingSetting(SettingsFile.KEY_GCBIND_DPAD_UP + gcPadNumber,
              Settings.SECTION_BINDINGS, R.string.generic_up, bindDPadUp, mGameID));
      sl.add(new InputBindingSetting(SettingsFile.KEY_GCBIND_DPAD_DOWN + gcPadNumber,
              Settings.SECTION_BINDINGS, R.string.generic_down, bindDPadDown, mGameID));
      sl.add(new InputBindingSetting(SettingsFile.KEY_GCBIND_DPAD_LEFT + gcPadNumber,
              Settings.SECTION_BINDINGS, R.string.generic_left, bindDPadLeft, mGameID));
      sl.add(new InputBindingSetting(SettingsFile.KEY_GCBIND_DPAD_RIGHT + gcPadNumber,
              Settings.SECTION_BINDINGS, R.string.generic_right, bindDPadRight, mGameID));


      sl.add(new HeaderSetting(null, null, R.string.emulation_control_rumble, 0));
      sl.add(new RumbleBindingSetting(SettingsFile.KEY_EMU_RUMBLE + gcPadNumber,
              Settings.SECTION_BINDINGS, R.string.emulation_control_rumble, gcEmuRumble, mGameID));
=======
      sl.add(new HeaderSetting(R.string.generic_buttons, 0));
      sl.add(new InputBindingSetting(Settings.FILE_DOLPHIN, Settings.SECTION_BINDINGS,
              SettingsFile.KEY_GCBIND_A + gcPadNumber, R.string.button_a, mGameID));
      sl.add(new InputBindingSetting(Settings.FILE_DOLPHIN, Settings.SECTION_BINDINGS,
              SettingsFile.KEY_GCBIND_B + gcPadNumber, R.string.button_b, mGameID));
      sl.add(new InputBindingSetting(Settings.FILE_DOLPHIN, Settings.SECTION_BINDINGS,
              SettingsFile.KEY_GCBIND_X + gcPadNumber, R.string.button_x, mGameID));
      sl.add(new InputBindingSetting(Settings.FILE_DOLPHIN, Settings.SECTION_BINDINGS,
              SettingsFile.KEY_GCBIND_Y + gcPadNumber, R.string.button_y, mGameID));
      sl.add(new InputBindingSetting(Settings.FILE_DOLPHIN, Settings.SECTION_BINDINGS,
              SettingsFile.KEY_GCBIND_Z + gcPadNumber, R.string.button_z, mGameID));
      sl.add(new InputBindingSetting(Settings.FILE_DOLPHIN, Settings.SECTION_BINDINGS,
              SettingsFile.KEY_GCBIND_START + gcPadNumber, R.string.button_start, mGameID));

      sl.add(new HeaderSetting(R.string.controller_control, 0));
      sl.add(new InputBindingSetting(Settings.FILE_DOLPHIN, Settings.SECTION_BINDINGS,
              SettingsFile.KEY_GCBIND_CONTROL_UP + gcPadNumber, R.string.generic_up, mGameID));
      sl.add(new InputBindingSetting(Settings.FILE_DOLPHIN, Settings.SECTION_BINDINGS,
              SettingsFile.KEY_GCBIND_CONTROL_DOWN + gcPadNumber, R.string.generic_down, mGameID));
      sl.add(new InputBindingSetting(Settings.FILE_DOLPHIN, Settings.SECTION_BINDINGS,
              SettingsFile.KEY_GCBIND_CONTROL_LEFT + gcPadNumber, R.string.generic_left, mGameID));
      sl.add(new InputBindingSetting(Settings.FILE_DOLPHIN, Settings.SECTION_BINDINGS,
              SettingsFile.KEY_GCBIND_CONTROL_RIGHT + gcPadNumber, R.string.generic_right,
              mGameID));

      sl.add(new HeaderSetting(R.string.controller_c, 0));
      sl.add(new InputBindingSetting(Settings.FILE_DOLPHIN, Settings.SECTION_BINDINGS,
              SettingsFile.KEY_GCBIND_C_UP + gcPadNumber, R.string.generic_up, mGameID));
      sl.add(new InputBindingSetting(Settings.FILE_DOLPHIN, Settings.SECTION_BINDINGS,
              SettingsFile.KEY_GCBIND_C_DOWN + gcPadNumber, R.string.generic_down, mGameID));
      sl.add(new InputBindingSetting(Settings.FILE_DOLPHIN, Settings.SECTION_BINDINGS,
              SettingsFile.KEY_GCBIND_C_LEFT + gcPadNumber, R.string.generic_left, mGameID));
      sl.add(new InputBindingSetting(Settings.FILE_DOLPHIN, Settings.SECTION_BINDINGS,
              SettingsFile.KEY_GCBIND_C_RIGHT + gcPadNumber, R.string.generic_right, mGameID));

      sl.add(new HeaderSetting(R.string.controller_trig, 0));
      sl.add(new InputBindingSetting(Settings.FILE_DOLPHIN, Settings.SECTION_BINDINGS,
              SettingsFile.KEY_GCBIND_TRIGGER_L + gcPadNumber, R.string.trigger_left, mGameID));
      sl.add(new InputBindingSetting(Settings.FILE_DOLPHIN, Settings.SECTION_BINDINGS,
              SettingsFile.KEY_GCBIND_TRIGGER_R + gcPadNumber, R.string.trigger_right, mGameID));

      sl.add(new HeaderSetting(R.string.controller_dpad, 0));
      sl.add(new InputBindingSetting(Settings.FILE_DOLPHIN, Settings.SECTION_BINDINGS,
              SettingsFile.KEY_GCBIND_DPAD_UP + gcPadNumber, R.string.generic_up, mGameID));
      sl.add(new InputBindingSetting(Settings.FILE_DOLPHIN, Settings.SECTION_BINDINGS,
              SettingsFile.KEY_GCBIND_DPAD_DOWN + gcPadNumber, R.string.generic_down, mGameID));
      sl.add(new InputBindingSetting(Settings.FILE_DOLPHIN, Settings.SECTION_BINDINGS,
              SettingsFile.KEY_GCBIND_DPAD_LEFT + gcPadNumber, R.string.generic_left, mGameID));
      sl.add(new InputBindingSetting(Settings.FILE_DOLPHIN, Settings.SECTION_BINDINGS,
              SettingsFile.KEY_GCBIND_DPAD_RIGHT + gcPadNumber, R.string.generic_right, mGameID));


      sl.add(new HeaderSetting(R.string.emulation_control_rumble, 0));
      sl.add(new RumbleBindingSetting(Settings.FILE_DOLPHIN, Settings.SECTION_BINDINGS,
              SettingsFile.KEY_EMU_RUMBLE + gcPadNumber, R.string.emulation_control_rumble,
              mGameID));
>>>>>>> b6e9cca6
    }
    else // Adapter
    {
      LegacyBooleanSetting rumble = new LegacyBooleanSetting(Settings.FILE_DOLPHIN,
              Settings.SECTION_INI_CORE, SettingsFile.KEY_GCADAPTER_RUMBLE + gcPadNumber, false);
      LegacyBooleanSetting bongo = new LegacyBooleanSetting(Settings.FILE_DOLPHIN,
              Settings.SECTION_INI_CORE, SettingsFile.KEY_GCADAPTER_BONGOS + gcPadNumber, false);

      sl.add(new CheckBoxSetting(rumble, R.string.gc_adapter_rumble,
              R.string.gc_adapter_rumble_description));
      sl.add(new CheckBoxSetting(bongo, R.string.gc_adapter_bongos,
              R.string.gc_adapter_bongos_description));
    }
  }

  private void addWiimoteSubSettings(ArrayList<SettingsItem> sl, int wiimoteNumber)
  {
    // Bindings use controller numbers 4-7 (0-3 are GameCube), but the extension setting uses 1-4.
    // But game specific extension settings are saved in their own profile. These profiles
    // do not have any way to specify the controller that is loaded outside of knowing the filename
    // of the profile that was loaded.
    AbstractStringSetting extension;
    final String defaultExtension = "None";
    if (mGameID.isEmpty())
    {
      extension = new LegacyStringSetting(Settings.FILE_WIIMOTE,
              Settings.SECTION_WIIMOTE + (wiimoteNumber - 3), SettingsFile.KEY_WIIMOTE_EXTENSION,
              defaultExtension);
    }
    else
    {
      extension = new WiimoteProfileStringSetting(mGameID, wiimoteNumber - 4,
              Settings.SECTION_PROFILE, SettingsFile.KEY_WIIMOTE_EXTENSION, defaultExtension);
    }

    sl.add(new StringSingleChoiceSetting(extension, R.string.wiimote_extensions, 0,
            R.array.wiimoteExtensionsEntries, R.array.wiimoteExtensionsValues,
            MenuTag.getWiimoteExtensionMenuTag(wiimoteNumber)));

    sl.add(new HeaderSetting(R.string.generic_buttons, 0));
    sl.add(new InputBindingSetting(Settings.FILE_DOLPHIN, Settings.SECTION_BINDINGS,
            SettingsFile.KEY_WIIBIND_A + wiimoteNumber, R.string.button_a, mGameID));
    sl.add(new InputBindingSetting(Settings.FILE_DOLPHIN, Settings.SECTION_BINDINGS,
            SettingsFile.KEY_WIIBIND_B + wiimoteNumber, R.string.button_b, mGameID));
    sl.add(new InputBindingSetting(Settings.FILE_DOLPHIN, Settings.SECTION_BINDINGS,
            SettingsFile.KEY_WIIBIND_1 + wiimoteNumber, R.string.button_one, mGameID));
    sl.add(new InputBindingSetting(Settings.FILE_DOLPHIN, Settings.SECTION_BINDINGS,
            SettingsFile.KEY_WIIBIND_2 + wiimoteNumber, R.string.button_two, mGameID));
    sl.add(new InputBindingSetting(Settings.FILE_DOLPHIN, Settings.SECTION_BINDINGS,
            SettingsFile.KEY_WIIBIND_MINUS + wiimoteNumber, R.string.button_minus, mGameID));
    sl.add(new InputBindingSetting(Settings.FILE_DOLPHIN, Settings.SECTION_BINDINGS,
            SettingsFile.KEY_WIIBIND_PLUS + wiimoteNumber, R.string.button_plus, mGameID));
    sl.add(new InputBindingSetting(Settings.FILE_DOLPHIN, Settings.SECTION_BINDINGS,
            SettingsFile.KEY_WIIBIND_HOME + wiimoteNumber, R.string.button_home, mGameID));

    sl.add(new HeaderSetting(R.string.wiimote_ir, 0));
    sl.add(new InputBindingSetting(Settings.FILE_DOLPHIN, Settings.SECTION_BINDINGS,
            SettingsFile.KEY_WIIBIND_IR_UP + wiimoteNumber, R.string.generic_up, mGameID));
    sl.add(new InputBindingSetting(Settings.FILE_DOLPHIN, Settings.SECTION_BINDINGS,
            SettingsFile.KEY_WIIBIND_IR_DOWN + wiimoteNumber, R.string.generic_down, mGameID));
    sl.add(new InputBindingSetting(Settings.FILE_DOLPHIN, Settings.SECTION_BINDINGS,
            SettingsFile.KEY_WIIBIND_IR_LEFT + wiimoteNumber, R.string.generic_left, mGameID));
    sl.add(new InputBindingSetting(Settings.FILE_DOLPHIN, Settings.SECTION_BINDINGS,
            SettingsFile.KEY_WIIBIND_IR_RIGHT + wiimoteNumber, R.string.generic_right, mGameID));
    sl.add(new InputBindingSetting(Settings.FILE_DOLPHIN, Settings.SECTION_BINDINGS,
            SettingsFile.KEY_WIIBIND_IR_FORWARD + wiimoteNumber, R.string.generic_forward,
            mGameID));
    sl.add(new InputBindingSetting(Settings.FILE_DOLPHIN, Settings.SECTION_BINDINGS,
            SettingsFile.KEY_WIIBIND_IR_BACKWARD + wiimoteNumber, R.string.generic_backward,
            mGameID));
    sl.add(new InputBindingSetting(Settings.FILE_DOLPHIN, Settings.SECTION_BINDINGS,
            SettingsFile.KEY_WIIBIND_IR_HIDE + wiimoteNumber, R.string.ir_hide, mGameID));

    sl.add(new HeaderSetting(R.string.wiimote_swing, 0));
    sl.add(new InputBindingSetting(Settings.FILE_DOLPHIN, Settings.SECTION_BINDINGS,
            SettingsFile.KEY_WIIBIND_SWING_UP + wiimoteNumber, R.string.generic_up, mGameID));
    sl.add(new InputBindingSetting(Settings.FILE_DOLPHIN, Settings.SECTION_BINDINGS,
            SettingsFile.KEY_WIIBIND_SWING_DOWN + wiimoteNumber, R.string.generic_down, mGameID));
    sl.add(new InputBindingSetting(Settings.FILE_DOLPHIN, Settings.SECTION_BINDINGS,
            SettingsFile.KEY_WIIBIND_SWING_LEFT + wiimoteNumber, R.string.generic_left, mGameID));
    sl.add(new InputBindingSetting(Settings.FILE_DOLPHIN, Settings.SECTION_BINDINGS,
            SettingsFile.KEY_WIIBIND_SWING_RIGHT + wiimoteNumber, R.string.generic_right, mGameID));
    sl.add(new InputBindingSetting(Settings.FILE_DOLPHIN, Settings.SECTION_BINDINGS,
            SettingsFile.KEY_WIIBIND_SWING_FORWARD + wiimoteNumber, R.string.generic_forward,
            mGameID));
    sl.add(new InputBindingSetting(Settings.FILE_DOLPHIN, Settings.SECTION_BINDINGS,
            SettingsFile.KEY_WIIBIND_SWING_BACKWARD + wiimoteNumber, R.string.generic_backward,
            mGameID));

    sl.add(new HeaderSetting(R.string.wiimote_tilt, 0));
    sl.add(new InputBindingSetting(Settings.FILE_DOLPHIN, Settings.SECTION_BINDINGS,
            SettingsFile.KEY_WIIBIND_TILT_FORWARD + wiimoteNumber, R.string.generic_forward,
            mGameID));
    sl.add(new InputBindingSetting(Settings.FILE_DOLPHIN, Settings.SECTION_BINDINGS,
            SettingsFile.KEY_WIIBIND_TILT_BACKWARD + wiimoteNumber, R.string.generic_backward,
            mGameID));
    sl.add(new InputBindingSetting(Settings.FILE_DOLPHIN, Settings.SECTION_BINDINGS,
            SettingsFile.KEY_WIIBIND_TILT_LEFT + wiimoteNumber, R.string.generic_left, mGameID));
    sl.add(new InputBindingSetting(Settings.FILE_DOLPHIN, Settings.SECTION_BINDINGS,
            SettingsFile.KEY_WIIBIND_TILT_RIGHT + wiimoteNumber, R.string.generic_right, mGameID));
    sl.add(new InputBindingSetting(Settings.FILE_DOLPHIN, Settings.SECTION_BINDINGS,
            SettingsFile.KEY_WIIBIND_TILT_MODIFIER + wiimoteNumber, R.string.tilt_modifier,
            mGameID));

    sl.add(new HeaderSetting(R.string.wiimote_shake, 0));
    sl.add(new InputBindingSetting(Settings.FILE_DOLPHIN, Settings.SECTION_BINDINGS,
            SettingsFile.KEY_WIIBIND_SHAKE_X + wiimoteNumber, R.string.shake_x, mGameID));
    sl.add(new InputBindingSetting(Settings.FILE_DOLPHIN, Settings.SECTION_BINDINGS,
            SettingsFile.KEY_WIIBIND_SHAKE_Y + wiimoteNumber, R.string.shake_y, mGameID));
    sl.add(new InputBindingSetting(Settings.FILE_DOLPHIN, Settings.SECTION_BINDINGS,
            SettingsFile.KEY_WIIBIND_SHAKE_Z + wiimoteNumber, R.string.shake_z, mGameID));

    sl.add(new HeaderSetting(R.string.controller_dpad, 0));
    sl.add(new InputBindingSetting(Settings.FILE_DOLPHIN, Settings.SECTION_BINDINGS,
            SettingsFile.KEY_WIIBIND_DPAD_UP + wiimoteNumber, R.string.generic_up, mGameID));
    sl.add(new InputBindingSetting(Settings.FILE_DOLPHIN, Settings.SECTION_BINDINGS,
            SettingsFile.KEY_WIIBIND_DPAD_DOWN + wiimoteNumber, R.string.generic_down, mGameID));
    sl.add(new InputBindingSetting(Settings.FILE_DOLPHIN, Settings.SECTION_BINDINGS,
            SettingsFile.KEY_WIIBIND_DPAD_LEFT + wiimoteNumber, R.string.generic_left, mGameID));
    sl.add(new InputBindingSetting(Settings.FILE_DOLPHIN, Settings.SECTION_BINDINGS,
            SettingsFile.KEY_WIIBIND_DPAD_RIGHT + wiimoteNumber, R.string.generic_right, mGameID));


    sl.add(new HeaderSetting(R.string.emulation_control_rumble, 0));
    sl.add(new RumbleBindingSetting(Settings.FILE_DOLPHIN, Settings.SECTION_BINDINGS,
            SettingsFile.KEY_EMU_RUMBLE + wiimoteNumber, R.string.emulation_control_rumble,
            mGameID));
  }

  private void addExtensionTypeSettings(ArrayList<SettingsItem> sl, int wiimoteNumber,
          int extentionType)
  {
    switch (extentionType)
    {
      case 1: // Nunchuk
        sl.add(new HeaderSetting(R.string.generic_buttons, 0));
        sl.add(new InputBindingSetting(Settings.FILE_DOLPHIN, Settings.SECTION_BINDINGS,
                SettingsFile.KEY_WIIBIND_NUNCHUK_C + wiimoteNumber, R.string.nunchuk_button_c,
                mGameID));
        sl.add(new InputBindingSetting(Settings.FILE_DOLPHIN, Settings.SECTION_BINDINGS,
                SettingsFile.KEY_WIIBIND_NUNCHUK_Z + wiimoteNumber, R.string.button_z, mGameID));

        sl.add(new HeaderSetting(R.string.generic_stick, 0));
        sl.add(new InputBindingSetting(Settings.FILE_DOLPHIN, Settings.SECTION_BINDINGS,
                SettingsFile.KEY_WIIBIND_NUNCHUK_UP + wiimoteNumber, R.string.generic_up, mGameID));
        sl.add(new InputBindingSetting(Settings.FILE_DOLPHIN, Settings.SECTION_BINDINGS,
                SettingsFile.KEY_WIIBIND_NUNCHUK_DOWN + wiimoteNumber, R.string.generic_down,
                mGameID));
        sl.add(new InputBindingSetting(Settings.FILE_DOLPHIN, Settings.SECTION_BINDINGS,
                SettingsFile.KEY_WIIBIND_NUNCHUK_LEFT + wiimoteNumber, R.string.generic_left,
                mGameID));
        sl.add(new InputBindingSetting(Settings.FILE_DOLPHIN, Settings.SECTION_BINDINGS,
                SettingsFile.KEY_WIIBIND_NUNCHUK_RIGHT + wiimoteNumber, R.string.generic_right,
                mGameID));

        sl.add(new HeaderSetting(R.string.wiimote_swing, 0));
        sl.add(new InputBindingSetting(Settings.FILE_DOLPHIN, Settings.SECTION_BINDINGS,
                SettingsFile.KEY_WIIBIND_NUNCHUK_SWING_UP + wiimoteNumber, R.string.generic_up,
                mGameID));
        sl.add(new InputBindingSetting(Settings.FILE_DOLPHIN, Settings.SECTION_BINDINGS,
                SettingsFile.KEY_WIIBIND_NUNCHUK_SWING_DOWN + wiimoteNumber, R.string.generic_down,
                mGameID));
        sl.add(new InputBindingSetting(Settings.FILE_DOLPHIN, Settings.SECTION_BINDINGS,
                SettingsFile.KEY_WIIBIND_NUNCHUK_SWING_LEFT + wiimoteNumber, R.string.generic_left,
                mGameID));
        sl.add(new InputBindingSetting(Settings.FILE_DOLPHIN, Settings.SECTION_BINDINGS,
                SettingsFile.KEY_WIIBIND_NUNCHUK_SWING_RIGHT + wiimoteNumber,
                R.string.generic_right, mGameID));
        sl.add(new InputBindingSetting(Settings.FILE_DOLPHIN, Settings.SECTION_BINDINGS,
                SettingsFile.KEY_WIIBIND_NUNCHUK_SWING_FORWARD + wiimoteNumber,
                R.string.generic_forward, mGameID));
        sl.add(new InputBindingSetting(Settings.FILE_DOLPHIN, Settings.SECTION_BINDINGS,
                SettingsFile.KEY_WIIBIND_NUNCHUK_SWING_BACKWARD + wiimoteNumber,
                R.string.generic_backward, mGameID));

        sl.add(new HeaderSetting(R.string.wiimote_tilt, 0));
        sl.add(new InputBindingSetting(Settings.FILE_DOLPHIN, Settings.SECTION_BINDINGS,
                SettingsFile.KEY_WIIBIND_NUNCHUK_TILT_FORWARD + wiimoteNumber,
                R.string.generic_forward, mGameID));
        sl.add(new InputBindingSetting(Settings.FILE_DOLPHIN, Settings.SECTION_BINDINGS,
                SettingsFile.KEY_WIIBIND_NUNCHUK_TILT_BACKWARD + wiimoteNumber,
                R.string.generic_backward, mGameID));
        sl.add(new InputBindingSetting(Settings.FILE_DOLPHIN, Settings.SECTION_BINDINGS,
                SettingsFile.KEY_WIIBIND_NUNCHUK_TILT_LEFT + wiimoteNumber, R.string.generic_left,
                mGameID));
        sl.add(new InputBindingSetting(Settings.FILE_DOLPHIN, Settings.SECTION_BINDINGS,
                SettingsFile.KEY_WIIBIND_NUNCHUK_TILT_RIGHT + wiimoteNumber, R.string.generic_right,
                mGameID));
        sl.add(new InputBindingSetting(Settings.FILE_DOLPHIN, Settings.SECTION_BINDINGS,
                SettingsFile.KEY_WIIBIND_NUNCHUK_TILT_MODIFIER + wiimoteNumber,
                R.string.tilt_modifier, mGameID));

        sl.add(new HeaderSetting(R.string.wiimote_shake, 0));
        sl.add(new InputBindingSetting(Settings.FILE_DOLPHIN, Settings.SECTION_BINDINGS,
                SettingsFile.KEY_WIIBIND_NUNCHUK_SHAKE_X + wiimoteNumber, R.string.shake_x,
                mGameID));
        sl.add(new InputBindingSetting(Settings.FILE_DOLPHIN, Settings.SECTION_BINDINGS,
                SettingsFile.KEY_WIIBIND_NUNCHUK_SHAKE_Y + wiimoteNumber, R.string.shake_y,
                mGameID));
        sl.add(new InputBindingSetting(Settings.FILE_DOLPHIN, Settings.SECTION_BINDINGS,
                SettingsFile.KEY_WIIBIND_NUNCHUK_SHAKE_Z + wiimoteNumber, R.string.shake_z,
                mGameID));
        break;
      case 2: // Classic
        sl.add(new HeaderSetting(R.string.generic_buttons, 0));
        sl.add(new InputBindingSetting(Settings.FILE_DOLPHIN, Settings.SECTION_BINDINGS,
                SettingsFile.KEY_WIIBIND_CLASSIC_A + wiimoteNumber, R.string.button_a, mGameID));
        sl.add(new InputBindingSetting(Settings.FILE_DOLPHIN, Settings.SECTION_BINDINGS,
                SettingsFile.KEY_WIIBIND_CLASSIC_B + wiimoteNumber, R.string.button_b, mGameID));
        sl.add(new InputBindingSetting(Settings.FILE_DOLPHIN, Settings.SECTION_BINDINGS,
                SettingsFile.KEY_WIIBIND_CLASSIC_X + wiimoteNumber, R.string.button_x, mGameID));
        sl.add(new InputBindingSetting(Settings.FILE_DOLPHIN, Settings.SECTION_BINDINGS,
                SettingsFile.KEY_WIIBIND_CLASSIC_Y + wiimoteNumber, R.string.button_y, mGameID));
        sl.add(new InputBindingSetting(Settings.FILE_DOLPHIN, Settings.SECTION_BINDINGS,
                SettingsFile.KEY_WIIBIND_CLASSIC_ZL + wiimoteNumber, R.string.classic_button_zl,
                mGameID));
        sl.add(new InputBindingSetting(Settings.FILE_DOLPHIN, Settings.SECTION_BINDINGS,
                SettingsFile.KEY_WIIBIND_CLASSIC_ZR + wiimoteNumber, R.string.classic_button_zr,
                mGameID));
        sl.add(new InputBindingSetting(Settings.FILE_DOLPHIN, Settings.SECTION_BINDINGS,
                SettingsFile.KEY_WIIBIND_CLASSIC_MINUS + wiimoteNumber, R.string.button_minus,
                mGameID));
        sl.add(new InputBindingSetting(Settings.FILE_DOLPHIN, Settings.SECTION_BINDINGS,
                SettingsFile.KEY_WIIBIND_CLASSIC_PLUS + wiimoteNumber, R.string.button_plus,
                mGameID));
        sl.add(new InputBindingSetting(Settings.FILE_DOLPHIN, Settings.SECTION_BINDINGS,
                SettingsFile.KEY_WIIBIND_CLASSIC_HOME + wiimoteNumber, R.string.button_home,
                mGameID));

        sl.add(new HeaderSetting(R.string.classic_leftstick, 0));
        sl.add(new InputBindingSetting(Settings.FILE_DOLPHIN, Settings.SECTION_BINDINGS,
                SettingsFile.KEY_WIIBIND_CLASSIC_LEFT_UP + wiimoteNumber, R.string.generic_up,
                mGameID));
        sl.add(new InputBindingSetting(Settings.FILE_DOLPHIN, Settings.SECTION_BINDINGS,
                SettingsFile.KEY_WIIBIND_CLASSIC_LEFT_DOWN + wiimoteNumber, R.string.generic_down,
                mGameID));
        sl.add(new InputBindingSetting(Settings.FILE_DOLPHIN, Settings.SECTION_BINDINGS,
                SettingsFile.KEY_WIIBIND_CLASSIC_LEFT_LEFT + wiimoteNumber, R.string.generic_left,
                mGameID));
        sl.add(new InputBindingSetting(Settings.FILE_DOLPHIN, Settings.SECTION_BINDINGS,
                SettingsFile.KEY_WIIBIND_CLASSIC_LEFT_RIGHT + wiimoteNumber, R.string.generic_right,
                mGameID));

        sl.add(new HeaderSetting(R.string.classic_rightstick, 0));
        sl.add(new InputBindingSetting(Settings.FILE_DOLPHIN, Settings.SECTION_BINDINGS,
                SettingsFile.KEY_WIIBIND_CLASSIC_RIGHT_UP + wiimoteNumber, R.string.generic_up,
                mGameID));
        sl.add(new InputBindingSetting(Settings.FILE_DOLPHIN, Settings.SECTION_BINDINGS,
                SettingsFile.KEY_WIIBIND_CLASSIC_RIGHT_DOWN + wiimoteNumber, R.string.generic_down,
                mGameID));
        sl.add(new InputBindingSetting(Settings.FILE_DOLPHIN, Settings.SECTION_BINDINGS,
                SettingsFile.KEY_WIIBIND_CLASSIC_RIGHT_LEFT + wiimoteNumber, R.string.generic_left,
                mGameID));
        sl.add(new InputBindingSetting(Settings.FILE_DOLPHIN, Settings.SECTION_BINDINGS,
                SettingsFile.KEY_WIIBIND_CLASSIC_RIGHT_RIGHT + wiimoteNumber,
                R.string.generic_right, mGameID));

        sl.add(new HeaderSetting(R.string.controller_trig, 0));
        sl.add(new InputBindingSetting(Settings.FILE_DOLPHIN, Settings.SECTION_BINDINGS,
                SettingsFile.KEY_WIIBIND_CLASSIC_TRIGGER_L + wiimoteNumber, R.string.trigger_left,
                mGameID));
        sl.add(new InputBindingSetting(Settings.FILE_DOLPHIN, Settings.SECTION_BINDINGS,
                SettingsFile.KEY_WIIBIND_CLASSIC_TRIGGER_R + wiimoteNumber, R.string.trigger_right,
                mGameID));

        sl.add(new HeaderSetting(R.string.controller_dpad, 0));
        sl.add(new InputBindingSetting(Settings.FILE_DOLPHIN, Settings.SECTION_BINDINGS,
                SettingsFile.KEY_WIIBIND_CLASSIC_DPAD_UP + wiimoteNumber, R.string.generic_up,
                mGameID));
        sl.add(new InputBindingSetting(Settings.FILE_DOLPHIN, Settings.SECTION_BINDINGS,
                SettingsFile.KEY_WIIBIND_CLASSIC_DPAD_DOWN + wiimoteNumber, R.string.generic_down,
                mGameID));
        sl.add(new InputBindingSetting(Settings.FILE_DOLPHIN, Settings.SECTION_BINDINGS,
                SettingsFile.KEY_WIIBIND_CLASSIC_DPAD_LEFT + wiimoteNumber, R.string.generic_left,
                mGameID));
        sl.add(new InputBindingSetting(Settings.FILE_DOLPHIN, Settings.SECTION_BINDINGS,
                SettingsFile.KEY_WIIBIND_CLASSIC_DPAD_RIGHT + wiimoteNumber, R.string.generic_right,
                mGameID));
        break;
      case 3: // Guitar
        sl.add(new HeaderSetting(R.string.guitar_frets, 0));
        sl.add(new InputBindingSetting(Settings.FILE_DOLPHIN, Settings.SECTION_BINDINGS,
                SettingsFile.KEY_WIIBIND_GUITAR_FRET_GREEN + wiimoteNumber, R.string.generic_green,
                mGameID));
        sl.add(new InputBindingSetting(Settings.FILE_DOLPHIN, Settings.SECTION_BINDINGS,
                SettingsFile.KEY_WIIBIND_GUITAR_FRET_RED + wiimoteNumber, R.string.generic_red,
                mGameID));
        sl.add(new InputBindingSetting(Settings.FILE_DOLPHIN, Settings.SECTION_BINDINGS,
                SettingsFile.KEY_WIIBIND_GUITAR_FRET_YELLOW + wiimoteNumber,
                R.string.generic_yellow, mGameID));
        sl.add(new InputBindingSetting(Settings.FILE_DOLPHIN, Settings.SECTION_BINDINGS,
                SettingsFile.KEY_WIIBIND_GUITAR_FRET_BLUE + wiimoteNumber, R.string.generic_blue,
                mGameID));
        sl.add(new InputBindingSetting(Settings.FILE_DOLPHIN, Settings.SECTION_BINDINGS,
                SettingsFile.KEY_WIIBIND_GUITAR_FRET_ORANGE + wiimoteNumber,
                R.string.generic_orange, mGameID));

        sl.add(new HeaderSetting(R.string.guitar_strum, 0));
        sl.add(new InputBindingSetting(Settings.FILE_DOLPHIN, Settings.SECTION_BINDINGS,
                SettingsFile.KEY_WIIBIND_GUITAR_STRUM_UP + wiimoteNumber, R.string.generic_up,
                mGameID));
        sl.add(new InputBindingSetting(Settings.FILE_DOLPHIN, Settings.SECTION_BINDINGS,
                SettingsFile.KEY_WIIBIND_GUITAR_STRUM_DOWN + wiimoteNumber, R.string.generic_down,
                mGameID));

        sl.add(new HeaderSetting(R.string.generic_buttons, 0));
        sl.add(new InputBindingSetting(Settings.FILE_DOLPHIN, Settings.SECTION_BINDINGS,
                SettingsFile.KEY_WIIBIND_GUITAR_MINUS + wiimoteNumber, R.string.button_minus,
                mGameID));
        sl.add(new InputBindingSetting(Settings.FILE_DOLPHIN, Settings.SECTION_BINDINGS,
                SettingsFile.KEY_WIIBIND_GUITAR_PLUS + wiimoteNumber, R.string.button_plus,
                mGameID));

        sl.add(new HeaderSetting(R.string.generic_stick, 0));
        sl.add(new InputBindingSetting(Settings.FILE_DOLPHIN, Settings.SECTION_BINDINGS,
                SettingsFile.KEY_WIIBIND_GUITAR_STICK_UP + wiimoteNumber, R.string.generic_up,
                mGameID));
        sl.add(new InputBindingSetting(Settings.FILE_DOLPHIN, Settings.SECTION_BINDINGS,
                SettingsFile.KEY_WIIBIND_GUITAR_STICK_DOWN + wiimoteNumber, R.string.generic_down,
                mGameID));
        sl.add(new InputBindingSetting(Settings.FILE_DOLPHIN, Settings.SECTION_BINDINGS,
                SettingsFile.KEY_WIIBIND_GUITAR_STICK_LEFT + wiimoteNumber, R.string.generic_left,
                mGameID));
        sl.add(new InputBindingSetting(Settings.FILE_DOLPHIN, Settings.SECTION_BINDINGS,
                SettingsFile.KEY_WIIBIND_GUITAR_STICK_RIGHT + wiimoteNumber, R.string.generic_right,
                mGameID));

        sl.add(new HeaderSetting(R.string.guitar_whammy, 0));
        sl.add(new InputBindingSetting(Settings.FILE_DOLPHIN, Settings.SECTION_BINDINGS,
                SettingsFile.KEY_WIIBIND_GUITAR_WHAMMY_BAR + wiimoteNumber, R.string.generic_right,
                mGameID));
        break;
      case 4: // Drums
        sl.add(new HeaderSetting(R.string.drums_pads, 0));
        sl.add(new InputBindingSetting(Settings.FILE_DOLPHIN, Settings.SECTION_BINDINGS,
                SettingsFile.KEY_WIIBIND_DRUMS_PAD_RED + wiimoteNumber, R.string.generic_red,
                mGameID));
        sl.add(new InputBindingSetting(Settings.FILE_DOLPHIN, Settings.SECTION_BINDINGS,
                SettingsFile.KEY_WIIBIND_DRUMS_PAD_YELLOW + wiimoteNumber, R.string.generic_yellow,
                mGameID));
        sl.add(new InputBindingSetting(Settings.FILE_DOLPHIN, Settings.SECTION_BINDINGS,
                SettingsFile.KEY_WIIBIND_DRUMS_PAD_BLUE + wiimoteNumber, R.string.generic_blue,
                mGameID));
        sl.add(new InputBindingSetting(Settings.FILE_DOLPHIN, Settings.SECTION_BINDINGS,
                SettingsFile.KEY_WIIBIND_DRUMS_PAD_GREEN + wiimoteNumber, R.string.generic_green,
                mGameID));
        sl.add(new InputBindingSetting(Settings.FILE_DOLPHIN, Settings.SECTION_BINDINGS,
                SettingsFile.KEY_WIIBIND_DRUMS_PAD_ORANGE + wiimoteNumber, R.string.generic_orange,
                mGameID));
        sl.add(new InputBindingSetting(Settings.FILE_DOLPHIN, Settings.SECTION_BINDINGS,
                SettingsFile.KEY_WIIBIND_DRUMS_PAD_BASS + wiimoteNumber, R.string.drums_pad_bass,
                mGameID));

        sl.add(new HeaderSetting(R.string.generic_stick, 0));
        sl.add(new InputBindingSetting(Settings.FILE_DOLPHIN, Settings.SECTION_BINDINGS,
                SettingsFile.KEY_WIIBIND_DRUMS_STICK_UP + wiimoteNumber, R.string.generic_up,
                mGameID));
        sl.add(new InputBindingSetting(Settings.FILE_DOLPHIN, Settings.SECTION_BINDINGS,
                SettingsFile.KEY_WIIBIND_DRUMS_STICK_DOWN + wiimoteNumber, R.string.generic_down,
                mGameID));
        sl.add(new InputBindingSetting(Settings.FILE_DOLPHIN, Settings.SECTION_BINDINGS,
                SettingsFile.KEY_WIIBIND_DRUMS_STICK_LEFT + wiimoteNumber, R.string.generic_left,
                mGameID));
        sl.add(new InputBindingSetting(Settings.FILE_DOLPHIN, Settings.SECTION_BINDINGS,
                SettingsFile.KEY_WIIBIND_DRUMS_STICK_RIGHT + wiimoteNumber, R.string.generic_right,
                mGameID));

        sl.add(new HeaderSetting(R.string.generic_buttons, 0));
        sl.add(new InputBindingSetting(Settings.FILE_DOLPHIN, Settings.SECTION_BINDINGS,
                SettingsFile.KEY_WIIBIND_DRUMS_MINUS + wiimoteNumber, R.string.button_minus,
                mGameID));
        sl.add(new InputBindingSetting(Settings.FILE_DOLPHIN, Settings.SECTION_BINDINGS,
                SettingsFile.KEY_WIIBIND_DRUMS_PLUS + wiimoteNumber, R.string.button_plus,
                mGameID));
        break;
      case 5: // Turntable
        sl.add(new HeaderSetting(R.string.generic_buttons, 0));
        sl.add(new InputBindingSetting(Settings.FILE_DOLPHIN, Settings.SECTION_BINDINGS,
                SettingsFile.KEY_WIIBIND_TURNTABLE_GREEN_LEFT + wiimoteNumber,
                R.string.turntable_button_green_left, mGameID));
        sl.add(new InputBindingSetting(Settings.FILE_DOLPHIN, Settings.SECTION_BINDINGS,
                SettingsFile.KEY_WIIBIND_TURNTABLE_RED_LEFT + wiimoteNumber,
                R.string.turntable_button_red_left, mGameID));
        sl.add(new InputBindingSetting(Settings.FILE_DOLPHIN, Settings.SECTION_BINDINGS,
                SettingsFile.KEY_WIIBIND_TURNTABLE_BLUE_LEFT + wiimoteNumber,
                R.string.turntable_button_blue_left, mGameID));
        sl.add(new InputBindingSetting(Settings.FILE_DOLPHIN, Settings.SECTION_BINDINGS,
                SettingsFile.KEY_WIIBIND_TURNTABLE_GREEN_RIGHT + wiimoteNumber,
                R.string.turntable_button_green_right, mGameID));
        sl.add(new InputBindingSetting(Settings.FILE_DOLPHIN, Settings.SECTION_BINDINGS,
                SettingsFile.KEY_WIIBIND_TURNTABLE_RED_RIGHT + wiimoteNumber,
                R.string.turntable_button_red_right, mGameID));
        sl.add(new InputBindingSetting(Settings.FILE_DOLPHIN, Settings.SECTION_BINDINGS,
                SettingsFile.KEY_WIIBIND_TURNTABLE_BLUE_RIGHT + wiimoteNumber,
                R.string.turntable_button_blue_right, mGameID));
        sl.add(new InputBindingSetting(Settings.FILE_DOLPHIN, Settings.SECTION_BINDINGS,
                SettingsFile.KEY_WIIBIND_TURNTABLE_MINUS + wiimoteNumber,
                R.string.button_minus, mGameID));
        sl.add(new InputBindingSetting(Settings.FILE_DOLPHIN, Settings.SECTION_BINDINGS,
                SettingsFile.KEY_WIIBIND_TURNTABLE_PLUS + wiimoteNumber,
                R.string.button_plus, mGameID));
        sl.add(new InputBindingSetting(Settings.FILE_DOLPHIN, Settings.SECTION_BINDINGS,
                SettingsFile.KEY_WIIBIND_TURNTABLE_EUPHORIA + wiimoteNumber,
                R.string.turntable_button_euphoria, mGameID));

        sl.add(new HeaderSetting(R.string.turntable_table_left, 0));
        sl.add(new InputBindingSetting(Settings.FILE_DOLPHIN, Settings.SECTION_BINDINGS,
                SettingsFile.KEY_WIIBIND_TURNTABLE_LEFT_LEFT + wiimoteNumber, R.string.generic_left,
                mGameID));
        sl.add(new InputBindingSetting(Settings.FILE_DOLPHIN, Settings.SECTION_BINDINGS,
                SettingsFile.KEY_WIIBIND_TURNTABLE_LEFT_RIGHT + wiimoteNumber,
                R.string.generic_right, mGameID));

        sl.add(new HeaderSetting(R.string.turntable_table_right, 0));
        sl.add(new InputBindingSetting(Settings.FILE_DOLPHIN, Settings.SECTION_BINDINGS,
                SettingsFile.KEY_WIIBIND_TURNTABLE_RIGHT_LEFT + wiimoteNumber,
                R.string.generic_left, mGameID));
        sl.add(new InputBindingSetting(Settings.FILE_DOLPHIN, Settings.SECTION_BINDINGS,
                SettingsFile.KEY_WIIBIND_TURNTABLE_RIGHT_RIGHT + wiimoteNumber,
                R.string.generic_right, mGameID));

        sl.add(new HeaderSetting(R.string.generic_stick, 0));
        sl.add(new InputBindingSetting(Settings.FILE_DOLPHIN, Settings.SECTION_BINDINGS,
                SettingsFile.KEY_WIIBIND_TURNTABLE_STICK_UP + wiimoteNumber, R.string.generic_up,
                mGameID));
        sl.add(new InputBindingSetting(Settings.FILE_DOLPHIN, Settings.SECTION_BINDINGS,
                SettingsFile.KEY_WIIBIND_TURNTABLE_STICK_DOWN + wiimoteNumber,
                R.string.generic_down, mGameID));
        sl.add(new InputBindingSetting(Settings.FILE_DOLPHIN, Settings.SECTION_BINDINGS,
                SettingsFile.KEY_WIIBIND_TURNTABLE_STICK_LEFT + wiimoteNumber,
                R.string.generic_left, mGameID));
        sl.add(new InputBindingSetting(Settings.FILE_DOLPHIN, Settings.SECTION_BINDINGS,
                SettingsFile.KEY_WIIBIND_TURNTABLE_STICK_RIGHT + wiimoteNumber,
                R.string.generic_right, mGameID));

        sl.add(new HeaderSetting(R.string.turntable_effect, 0));
        sl.add(new InputBindingSetting(Settings.FILE_DOLPHIN, Settings.SECTION_BINDINGS,
                SettingsFile.KEY_WIIBIND_TURNTABLE_EFFECT_DIAL + wiimoteNumber,
                R.string.turntable_effect_dial, mGameID));

        sl.add(new HeaderSetting(R.string.turntable_crossfade, 0));
        sl.add(new InputBindingSetting(Settings.FILE_DOLPHIN, Settings.SECTION_BINDINGS,
                SettingsFile.KEY_WIIBIND_TURNTABLE_CROSSFADE_LEFT + wiimoteNumber,
                R.string.generic_left, mGameID));
        sl.add(new InputBindingSetting(Settings.FILE_DOLPHIN, Settings.SECTION_BINDINGS,
                SettingsFile.KEY_WIIBIND_TURNTABLE_CROSSFADE_RIGHT + wiimoteNumber,
                R.string.generic_right, mGameID));
        break;
    }
  }

  private static int getLogVerbosityEntries()
  {
    // Value obtained from LOG_LEVELS in Common/Logging/Log.h
    if (NativeLibrary.GetMaxLogLevel() == 5)
    {
      return R.array.logVerbosityEntriesMaxLevelDebug;
    }
    else
    {
      return R.array.logVerbosityEntriesMaxLevelInfo;
    }
  }

  private static int getLogVerbosityValues()
  {
    // Value obtained from LOG_LEVELS in Common/Logging/Log.h
    if (NativeLibrary.GetMaxLogLevel() == 5)
    {
      return R.array.logVerbosityValuesMaxLevelDebug;
    }
    else
    {
      return R.array.logVerbosityValuesMaxLevelInfo;
    }
  }
}<|MERGE_RESOLUTION|>--- conflicted
+++ resolved
@@ -723,108 +723,6 @@
   {
     if (gcPadType == 1) // Emulated
     {
-<<<<<<< HEAD
-      Setting bindA = bindingsSection.getSetting(SettingsFile.KEY_GCBIND_A + gcPadNumber);
-      Setting bindB = bindingsSection.getSetting(SettingsFile.KEY_GCBIND_B + gcPadNumber);
-      Setting bindX = bindingsSection.getSetting(SettingsFile.KEY_GCBIND_X + gcPadNumber);
-      Setting bindY = bindingsSection.getSetting(SettingsFile.KEY_GCBIND_Y + gcPadNumber);
-      Setting bindZ = bindingsSection.getSetting(SettingsFile.KEY_GCBIND_Z + gcPadNumber);
-      Setting bindStart = bindingsSection.getSetting(SettingsFile.KEY_GCBIND_START + gcPadNumber);
-      Setting bindControlUp =
-              bindingsSection.getSetting(SettingsFile.KEY_GCBIND_CONTROL_UP + gcPadNumber);
-      Setting bindControlDown =
-              bindingsSection.getSetting(SettingsFile.KEY_GCBIND_CONTROL_DOWN + gcPadNumber);
-      Setting bindControlLeft =
-              bindingsSection.getSetting(SettingsFile.KEY_GCBIND_CONTROL_LEFT + gcPadNumber);
-      Setting bindControlRight =
-              bindingsSection.getSetting(SettingsFile.KEY_GCBIND_CONTROL_RIGHT + gcPadNumber);
-      Setting bindCUp = bindingsSection.getSetting(SettingsFile.KEY_GCBIND_C_UP + gcPadNumber);
-      Setting bindCDown = bindingsSection.getSetting(SettingsFile.KEY_GCBIND_C_DOWN + gcPadNumber);
-      Setting bindCLeft = bindingsSection.getSetting(SettingsFile.KEY_GCBIND_C_LEFT + gcPadNumber);
-      Setting bindCRight =
-              bindingsSection.getSetting(SettingsFile.KEY_GCBIND_C_RIGHT + gcPadNumber);
-      Setting bindTriggerL =
-              bindingsSection.getSetting(SettingsFile.KEY_GCBIND_TRIGGER_L + gcPadNumber);
-      Setting bindTriggerR =
-              bindingsSection.getSetting(SettingsFile.KEY_GCBIND_TRIGGER_R + gcPadNumber);
-      Setting bindTriggerLAnalog =
-              bindingsSection.getSetting(SettingsFile.KEY_GCBIND_TRIGGER_L_ANALOG + gcPadNumber);
-      Setting bindTriggerRAnalog =
-              bindingsSection.getSetting(SettingsFile.KEY_GCBIND_TRIGGER_R_ANALOG + gcPadNumber);
-      Setting bindDPadUp =
-              bindingsSection.getSetting(SettingsFile.KEY_GCBIND_DPAD_UP + gcPadNumber);
-      Setting bindDPadDown =
-              bindingsSection.getSetting(SettingsFile.KEY_GCBIND_DPAD_DOWN + gcPadNumber);
-      Setting bindDPadLeft =
-              bindingsSection.getSetting(SettingsFile.KEY_GCBIND_DPAD_LEFT + gcPadNumber);
-      Setting bindDPadRight =
-              bindingsSection.getSetting(SettingsFile.KEY_GCBIND_DPAD_RIGHT + gcPadNumber);
-      Setting gcEmuRumble =
-              bindingsSection.getSetting(SettingsFile.KEY_EMU_RUMBLE + gcPadNumber);
-
-      sl.add(new HeaderSetting(null, null, R.string.generic_buttons, 0));
-      sl.add(new InputBindingSetting(SettingsFile.KEY_GCBIND_A + gcPadNumber,
-              Settings.SECTION_BINDINGS, R.string.button_a, bindA, mGameID));
-      sl.add(new InputBindingSetting(SettingsFile.KEY_GCBIND_B + gcPadNumber,
-              Settings.SECTION_BINDINGS, R.string.button_b, bindB, mGameID));
-      sl.add(new InputBindingSetting(SettingsFile.KEY_GCBIND_X + gcPadNumber,
-              Settings.SECTION_BINDINGS, R.string.button_x, bindX, mGameID));
-      sl.add(new InputBindingSetting(SettingsFile.KEY_GCBIND_Y + gcPadNumber,
-              Settings.SECTION_BINDINGS, R.string.button_y, bindY, mGameID));
-      sl.add(new InputBindingSetting(SettingsFile.KEY_GCBIND_Z + gcPadNumber,
-              Settings.SECTION_BINDINGS, R.string.button_z, bindZ, mGameID));
-      sl.add(new InputBindingSetting(SettingsFile.KEY_GCBIND_START + gcPadNumber,
-              Settings.SECTION_BINDINGS, R.string.button_start, bindStart, mGameID));
-
-      sl.add(new HeaderSetting(null, null, R.string.controller_control, 0));
-      sl.add(new InputBindingSetting(SettingsFile.KEY_GCBIND_CONTROL_UP + gcPadNumber,
-              Settings.SECTION_BINDINGS, R.string.generic_up, bindControlUp, mGameID));
-      sl.add(new InputBindingSetting(SettingsFile.KEY_GCBIND_CONTROL_DOWN + gcPadNumber,
-              Settings.SECTION_BINDINGS, R.string.generic_down, bindControlDown, mGameID));
-      sl.add(new InputBindingSetting(SettingsFile.KEY_GCBIND_CONTROL_LEFT + gcPadNumber,
-              Settings.SECTION_BINDINGS, R.string.generic_left, bindControlLeft, mGameID));
-      sl.add(new InputBindingSetting(SettingsFile.KEY_GCBIND_CONTROL_RIGHT + gcPadNumber,
-              Settings.SECTION_BINDINGS, R.string.generic_right, bindControlRight, mGameID));
-
-      sl.add(new HeaderSetting(null, null, R.string.controller_c, 0));
-      sl.add(new InputBindingSetting(SettingsFile.KEY_GCBIND_C_UP + gcPadNumber,
-              Settings.SECTION_BINDINGS, R.string.generic_up, bindCUp, mGameID));
-      sl.add(new InputBindingSetting(SettingsFile.KEY_GCBIND_C_DOWN + gcPadNumber,
-              Settings.SECTION_BINDINGS, R.string.generic_down, bindCDown, mGameID));
-      sl.add(new InputBindingSetting(SettingsFile.KEY_GCBIND_C_LEFT + gcPadNumber,
-              Settings.SECTION_BINDINGS, R.string.generic_left, bindCLeft, mGameID));
-      sl.add(new InputBindingSetting(SettingsFile.KEY_GCBIND_C_RIGHT + gcPadNumber,
-              Settings.SECTION_BINDINGS, R.string.generic_right, bindCRight, mGameID));
-
-      sl.add(new HeaderSetting(null, null, R.string.controller_trig, 0));
-      sl.add(new InputBindingSetting(SettingsFile.KEY_GCBIND_TRIGGER_L + gcPadNumber,
-              Settings.SECTION_BINDINGS, R.string.trigger_left, bindTriggerL, mGameID));
-      sl.add(new InputBindingSetting(SettingsFile.KEY_GCBIND_TRIGGER_R + gcPadNumber,
-              Settings.SECTION_BINDINGS, R.string.trigger_right, bindTriggerR, mGameID));
-
-      sl.add(new InputBindingSetting(SettingsFile.KEY_GCBIND_TRIGGER_L_ANALOG + gcPadNumber,
-              Settings.SECTION_BINDINGS, R.string.trigger_left_analog, bindTriggerLAnalog,
-              mGameID));
-
-      sl.add(new InputBindingSetting(SettingsFile.KEY_GCBIND_TRIGGER_R_ANALOG + gcPadNumber,
-              Settings.SECTION_BINDINGS, R.string.trigger_right_analog, bindTriggerRAnalog,
-              mGameID));
-
-      sl.add(new HeaderSetting(null, null, R.string.controller_dpad, 0));
-      sl.add(new InputBindingSetting(SettingsFile.KEY_GCBIND_DPAD_UP + gcPadNumber,
-              Settings.SECTION_BINDINGS, R.string.generic_up, bindDPadUp, mGameID));
-      sl.add(new InputBindingSetting(SettingsFile.KEY_GCBIND_DPAD_DOWN + gcPadNumber,
-              Settings.SECTION_BINDINGS, R.string.generic_down, bindDPadDown, mGameID));
-      sl.add(new InputBindingSetting(SettingsFile.KEY_GCBIND_DPAD_LEFT + gcPadNumber,
-              Settings.SECTION_BINDINGS, R.string.generic_left, bindDPadLeft, mGameID));
-      sl.add(new InputBindingSetting(SettingsFile.KEY_GCBIND_DPAD_RIGHT + gcPadNumber,
-              Settings.SECTION_BINDINGS, R.string.generic_right, bindDPadRight, mGameID));
-
-
-      sl.add(new HeaderSetting(null, null, R.string.emulation_control_rumble, 0));
-      sl.add(new RumbleBindingSetting(SettingsFile.KEY_EMU_RUMBLE + gcPadNumber,
-              Settings.SECTION_BINDINGS, R.string.emulation_control_rumble, gcEmuRumble, mGameID));
-=======
       sl.add(new HeaderSetting(R.string.generic_buttons, 0));
       sl.add(new InputBindingSetting(Settings.FILE_DOLPHIN, Settings.SECTION_BINDINGS,
               SettingsFile.KEY_GCBIND_A + gcPadNumber, R.string.button_a, mGameID));
@@ -881,7 +779,6 @@
       sl.add(new RumbleBindingSetting(Settings.FILE_DOLPHIN, Settings.SECTION_BINDINGS,
               SettingsFile.KEY_EMU_RUMBLE + gcPadNumber, R.string.emulation_control_rumble,
               mGameID));
->>>>>>> b6e9cca6
     }
     else // Adapter
     {
