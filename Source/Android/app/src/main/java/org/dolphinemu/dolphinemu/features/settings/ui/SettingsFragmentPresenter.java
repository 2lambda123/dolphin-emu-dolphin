package org.dolphinemu.dolphinemu.features.settings.ui;

import android.os.Bundle;
import android.text.TextUtils;

import org.dolphinemu.dolphinemu.NativeLibrary;
import org.dolphinemu.dolphinemu.R;
import org.dolphinemu.dolphinemu.features.settings.model.BooleanSetting;
import org.dolphinemu.dolphinemu.features.settings.model.IntSetting;
import org.dolphinemu.dolphinemu.features.settings.model.Setting;
import org.dolphinemu.dolphinemu.features.settings.model.SettingSection;
import org.dolphinemu.dolphinemu.features.settings.model.Settings;
import org.dolphinemu.dolphinemu.features.settings.model.StringSetting;
import org.dolphinemu.dolphinemu.features.settings.model.view.CheckBoxSetting;
import org.dolphinemu.dolphinemu.features.settings.model.view.HeaderSetting;
import org.dolphinemu.dolphinemu.features.settings.model.view.InputBindingSetting;
import org.dolphinemu.dolphinemu.features.settings.model.view.RumbleBindingSetting;
import org.dolphinemu.dolphinemu.features.settings.model.view.SettingsItem;
import org.dolphinemu.dolphinemu.features.settings.model.view.SingleChoiceSetting;
import org.dolphinemu.dolphinemu.features.settings.model.view.SliderSetting;
import org.dolphinemu.dolphinemu.features.settings.model.view.StringSingleChoiceSetting;
import org.dolphinemu.dolphinemu.features.settings.model.view.SubmenuSetting;
import org.dolphinemu.dolphinemu.features.settings.utils.SettingsFile;
import org.dolphinemu.dolphinemu.utils.DirectoryInitialization;
import org.dolphinemu.dolphinemu.utils.Log;

import java.io.File;
import java.util.ArrayList;

public final class SettingsFragmentPresenter
{
  private MenuTag mMenuTag;
  private String mGameID;
  private Settings mSettings;
  private SettingsActivity mActivity;

  private int mControllerNumber;
  private int mControllerType;

  public SettingsFragmentPresenter(SettingsActivity activity)
  {
    mActivity = activity;
  }

  public void onCreate(MenuTag menuTag, String gameId, Bundle extras)
  {
    mGameID = gameId;
    mMenuTag = menuTag;

    if (menuTag.isGCPadMenu() || menuTag.isWiimoteExtensionMenu())
    {
      mControllerNumber = menuTag.getSubType();
      mControllerType = extras.getInt(SettingsActivity.ARG_CONTROLLER_TYPE);
    }
    else if (menuTag.isWiimoteMenu())
    {
      mControllerNumber = menuTag.getSubType();
    }
  }

  /**
   * If the screen is rotated, the Activity will forget the settings map. This fragment
   * won't, though; so rather than have the Activity reload from disk, have the fragment pass
   * the settings map back to the Activity.
   */
  public void onAttach()
  {
    if (mSettings != null)
    {
      mActivity.setSettings(mSettings);
    }
  }

  public ArrayList<SettingsItem> loadSettingsList(Settings settings)
  {
    ArrayList<SettingsItem> sl = new ArrayList<>();
    mSettings = settings;
    switch (mMenuTag)
    {
      case CONFIG:
        addConfigSettings(sl);
        break;

      case CONFIG_GENERAL:
        addGeneralSettings(sl);
        break;

      case CONFIG_INTERFACE:
        addInterfaceSettings(sl);
        break;

      case CONFIG_GAME_CUBE:
        addGameCubeSettings(sl);
        break;

      case CONFIG_WII:
        addWiiSettings(sl);
        break;

      case GRAPHICS:
        addGraphicsSettings(sl);
        break;

      case GCPAD_TYPE:
        addGcPadSettings(sl);
        break;

      case WIIMOTE:
        addWiimoteSettings(sl);
        break;

      case ENHANCEMENTS:
        addEnhanceSettings(sl);
        break;

      case HACKS:
        addHackSettings(sl);
        break;

      case GCPAD_1:
      case GCPAD_2:
      case GCPAD_3:
      case GCPAD_4:
        addGcPadSubSettings(sl, mControllerNumber, mControllerType);
        break;

      case WIIMOTE_1:
      case WIIMOTE_2:
      case WIIMOTE_3:
      case WIIMOTE_4:
        addWiimoteSubSettings(sl, mControllerNumber);
        break;

      case WIIMOTE_EXTENSION_1:
      case WIIMOTE_EXTENSION_2:
      case WIIMOTE_EXTENSION_3:
      case WIIMOTE_EXTENSION_4:
        addExtensionTypeSettings(sl, mControllerNumber, mControllerType);
        break;

      default:
        return null;
    }
    return sl;
  }

  private void addConfigSettings(ArrayList<SettingsItem> sl)
  {
    sl.add(new SubmenuSetting(null, null, R.string.general_submenu, 0, MenuTag.CONFIG_GENERAL));
    sl.add(new SubmenuSetting(null, null, R.string.grid_menu_graphics_settings, 0,
      MenuTag.GRAPHICS));
    sl.add(new SubmenuSetting(null, null, R.string.enhancements_submenu, 0, MenuTag.ENHANCEMENTS));
    sl.add(new SubmenuSetting(null, null, R.string.hacks_submenu, 0, MenuTag.HACKS));
    sl.add(new SubmenuSetting(null, null, R.string.interface_submenu, 0, MenuTag.CONFIG_INTERFACE));

    sl.add(new SubmenuSetting(null, null, R.string.gamecube_submenu, 0, MenuTag.CONFIG_GAME_CUBE));
    sl.add(new SubmenuSetting(null, null, R.string.wii_submenu, 0, MenuTag.CONFIG_WII));
  }

  private void addGeneralSettings(ArrayList<SettingsItem> sl)
  {
    SettingSection coreSection = mSettings.getSection(Settings.SECTION_INI_CORE);
    Setting cpuCore = coreSection.getSetting(SettingsFile.KEY_CPU_CORE);
    Setting dualCore = coreSection.getSetting(SettingsFile.KEY_DUAL_CORE);
    Setting overclockEnable = coreSection.getSetting(SettingsFile.KEY_OVERCLOCK_ENABLE);
    Setting overclock = coreSection.getSetting(SettingsFile.KEY_OVERCLOCK_PERCENT);
    Setting speedLimit = coreSection.getSetting(SettingsFile.KEY_SPEED_LIMIT);
    Setting syncOnSkipIdle = coreSection.getSetting(SettingsFile.KEY_SYNC_ON_SKIP_IDLE);
    //Setting mmuEmulation = coreSection.getSetting(SettingsFile.KEY_MMU_EMULATION);
    //Setting fastDiscSpeed = coreSection.getSetting(SettingsFile.KEY_FAST_DISC_SPEED);
    Setting followBranch = coreSection.getSetting(SettingsFile.KEY_JIT_FOLLOW_BRANCH);
    Setting audioStretch = coreSection.getSetting(SettingsFile.KEY_AUDIO_STRETCH);
    Setting audioBackend = mSettings.getSection(Settings.SECTION_INI_DSP)
      .getSetting(SettingsFile.KEY_AUDIO_BACKEND);
    Setting enableCheats = coreSection.getSetting(SettingsFile.KEY_ENABLE_CHEATS);

    // TODO: Having different emuCoresEntries/emuCoresValues for each architecture is annoying.
    // The proper solution would be to have one emuCoresEntries and one emuCoresValues
    // and exclude the values that aren't present in PowerPC::AvailableCPUCores().
    int defaultCpuCore = NativeLibrary.DefaultCPUCore();
    int emuCoresEntries;
    int emuCoresValues;
    if (defaultCpuCore == 1)  // x86-64
    {
      emuCoresEntries = R.array.emuCoresEntriesX86_64;
      emuCoresValues = R.array.emuCoresValuesX86_64;
    }
    else if (defaultCpuCore == 4)  // AArch64
    {
      emuCoresEntries = R.array.emuCoresEntriesARM64;
      emuCoresValues = R.array.emuCoresValuesARM64;
    }
    else
    {
      emuCoresEntries = R.array.emuCoresEntriesGeneric;
      emuCoresValues = R.array.emuCoresValuesGeneric;
    }
    sl.add(new SingleChoiceSetting(SettingsFile.KEY_CPU_CORE, Settings.SECTION_INI_CORE,
      R.string.cpu_core, 0, emuCoresEntries, emuCoresValues, defaultCpuCore, cpuCore));
    sl.add(new CheckBoxSetting(SettingsFile.KEY_DUAL_CORE, Settings.SECTION_INI_CORE,
      R.string.dual_core, R.string.dual_core_description, true, dualCore));
    sl.add(new CheckBoxSetting(SettingsFile.KEY_OVERCLOCK_ENABLE, Settings.SECTION_INI_CORE,
      R.string.overclock_enable, R.string.overclock_enable_description, false,
      overclockEnable));
    sl.add(new SliderSetting(SettingsFile.KEY_OVERCLOCK_PERCENT, Settings.SECTION_INI_CORE,
      R.string.overclock_title, R.string.overclock_title_description, 300, "%", 100,
      overclock));
    sl.add(new SliderSetting(SettingsFile.KEY_SPEED_LIMIT, Settings.SECTION_INI_CORE,
      R.string.speed_limit, 0, 200, "%", 100, speedLimit));
    sl.add(new CheckBoxSetting(SettingsFile.KEY_SYNC_ON_SKIP_IDLE, Settings.SECTION_INI_CORE,
      R.string.sync_on_skip_idle, R.string.sync_on_skip_idle_description, true,
      syncOnSkipIdle));
    //sl.add(new CheckBoxSetting(SettingsFile.KEY_MMU_EMULATION, Settings.SECTION_INI_CORE, R.string.mmu_emulation, R.string.mmu_emulation_description, false, mmuEmulation));
    //sl.add(new CheckBoxSetting(SettingsFile.KEY_FAST_DISC_SPEED, Settings.SECTION_INI_CORE, R.string.fast_disc_speed, R.string.fast_disc_speed_description, false, fastDiscSpeed));
    sl.add(new CheckBoxSetting(SettingsFile.KEY_JIT_FOLLOW_BRANCH, Settings.SECTION_INI_CORE,
      R.string.jit_follow_branch, R.string.jit_follow_branch_description, true,
      followBranch));
    sl.add(new CheckBoxSetting(SettingsFile.KEY_ENABLE_CHEATS, Settings.SECTION_INI_CORE,
      R.string.enable_cheats, R.string.enable_cheats_description, false, enableCheats));
    sl.add(new CheckBoxSetting(SettingsFile.KEY_AUDIO_STRETCH, Settings.SECTION_INI_CORE,
      R.string.audio_stretch, R.string.audio_stretch_description, false, audioStretch));

    String defaultAudioBackend = NativeLibrary.DefaultAudioBackend();
    String[] audioListEntries = NativeLibrary.GetAudioBackendList();
    String[] audioListValues = new String[audioListEntries.length];
    System.arraycopy(audioListEntries, 0, audioListValues, 0, audioListEntries.length);
    sl.add(new StringSingleChoiceSetting(SettingsFile.KEY_AUDIO_BACKEND, Settings.SECTION_INI_DSP,
      R.string.audio_backend, R.string.audio_backend_description, audioListEntries,
      audioListValues, defaultAudioBackend, audioBackend));
  }

  private void addInterfaceSettings(ArrayList<SettingsItem> sl)
  {
    Setting usePanicHandlers = mSettings.getSection(Settings.SECTION_INI_INTERFACE)
      .getSetting(SettingsFile.KEY_USE_PANIC_HANDLERS);
    Setting onScreenDisplayMessages = mSettings.getSection(Settings.SECTION_INI_INTERFACE)
      .getSetting(SettingsFile.KEY_OSD_MESSAGES);
    Setting useBuiltinTitleDatabase = mSettings.getSection(Settings.SECTION_INI_INTERFACE)
      .getSetting(SettingsFile.KEY_BUILTIN_TITLE_DATABASE);
    Setting showDebugInfo = mSettings.getSection(Settings.SECTION_INI_INTERFACE)
      .getSetting(SettingsFile.KEY_SHOW_DEBUG_INFO);

    sl.add(new CheckBoxSetting(SettingsFile.KEY_USE_PANIC_HANDLERS, Settings.SECTION_INI_INTERFACE,
      R.string.panic_handlers, R.string.panic_handlers_description, true, usePanicHandlers));
    sl.add(new CheckBoxSetting(SettingsFile.KEY_OSD_MESSAGES, Settings.SECTION_INI_INTERFACE,
      R.string.osd_messages, R.string.osd_messages_description, true,
      onScreenDisplayMessages));
    sl.add(new CheckBoxSetting(SettingsFile.KEY_BUILTIN_TITLE_DATABASE, Settings.SECTION_INI_INTERFACE,
      R.string.use_builtin_title_database, 0, true, useBuiltinTitleDatabase));
    sl.add(new CheckBoxSetting(SettingsFile.KEY_SHOW_DEBUG_INFO, Settings.SECTION_INI_INTERFACE,
      R.string.interface_show_extended_fps, R.string.interface_show_extended_fps_description,
      false, showDebugInfo));
  }

  private void addGameCubeSettings(ArrayList<SettingsItem> sl)
  {
    SettingSection coreSection = mSettings.getSection(Settings.SECTION_INI_CORE);
    Setting systemLanguage = coreSection.getSetting(SettingsFile.KEY_GAME_CUBE_LANGUAGE);
    Setting overrideGCLanguage = coreSection.getSetting(SettingsFile.KEY_OVERRIDE_GAME_CUBE_LANGUAGE);
    Setting slotADevice = coreSection.getSetting(SettingsFile.KEY_SLOT_A_DEVICE);
    Setting slotBDevice = coreSection.getSetting(SettingsFile.KEY_SLOT_B_DEVICE);

    sl.add(new SingleChoiceSetting(SettingsFile.KEY_GAME_CUBE_LANGUAGE, Settings.SECTION_INI_CORE,
      R.string.gamecube_system_language, 0, R.array.gameCubeSystemLanguageEntries,
      R.array.gameCubeSystemLanguageValues, 0, systemLanguage));
    sl.add(new CheckBoxSetting(SettingsFile.KEY_OVERRIDE_GAME_CUBE_LANGUAGE,
      Settings.SECTION_INI_CORE, R.string.override_gamecube_language, 0, false,
      overrideGCLanguage));
    sl.add(new SingleChoiceSetting(SettingsFile.KEY_SLOT_A_DEVICE, Settings.SECTION_INI_CORE,
      R.string.slot_a_device, 0, R.array.slotDeviceEntries, R.array.slotDeviceValues, 8,
      slotADevice));
    sl.add(new SingleChoiceSetting(SettingsFile.KEY_SLOT_B_DEVICE, Settings.SECTION_INI_CORE,
      R.string.slot_b_device, 0, R.array.slotDeviceEntries, R.array.slotDeviceValues, 255,
      slotBDevice));
  }

  private void addWiiSettings(ArrayList<SettingsItem> sl)
  {
    SettingSection coreSection = mSettings.getSection(Settings.SECTION_INI_CORE);
    Setting continuousScan = coreSection.getSetting(SettingsFile.KEY_WIIMOTE_SCAN);
    Setting wiimoteSpeaker = coreSection.getSetting(SettingsFile.KEY_WIIMOTE_SPEAKER);

    sl.add(new CheckBoxSetting(SettingsFile.KEY_WIIMOTE_SCAN, Settings.SECTION_INI_CORE,
      R.string.wiimote_scanning, R.string.wiimote_scanning_description, true,
      continuousScan));
    sl.add(new CheckBoxSetting(SettingsFile.KEY_WIIMOTE_SPEAKER, Settings.SECTION_INI_CORE,
      R.string.wiimote_speaker, R.string.wiimote_speaker_description, true, wiimoteSpeaker));

    if(TextUtils.isEmpty(mGameID))
    {
      SettingSection sysconfSection = mSettings.getSection(Settings.SECTION_SYSCONF);
      Setting screensaver = sysconfSection.getSetting(SettingsFile.KEY_SYSCONF_SCREENSAVER);
      Setting language = sysconfSection.getSetting(SettingsFile.KEY_SYSCONF_LANGUAGE);
      Setting widescreen = sysconfSection.getSetting(SettingsFile.KEY_SYSCONF_WIDESCREEN);
      //Setting progressiveScan = sysconfSection.getSetting(SettingsFile.KEY_SYSCONF_PROGRESSIVE_SCAN);
      Setting pal60 = sysconfSection.getSetting(SettingsFile.KEY_SYSCONF_PAL60);
      //Setting sensorBarPosition = sysconfSection.getSetting(SettingsFile.KEY_SYSCONF_SENSOR_BAR_POSITION);
      //Setting sensorBarSensitivity = sysconfSection.getSetting(SettingsFile.KEY_SYSCONF_SENSOR_BAR_SENSITIVITY);
      //Setting speakerVolume = sysconfSection.getSetting(SettingsFile.KEY_SYSCONF_SPEAKER_VOLUME);
      //Setting wiimoteMotor = sysconfSection.getSetting(SettingsFile.KEY_SYSCONF_WIIMOTE_MOTOR);

      sl.add(new CheckBoxSetting(SettingsFile.KEY_SYSCONF_SCREENSAVER, Settings.SECTION_SYSCONF,
        R.string.sysconf_screensaver, 0, true, screensaver));
      sl.add(new SingleChoiceSetting(SettingsFile.KEY_SYSCONF_LANGUAGE, Settings.SECTION_SYSCONF,
        R.string.sysconf_language, 0, R.array.wiiSystemLanguageEntries,
        R.array.wiiSystemLanguageValues, 7, language));
      sl.add(new CheckBoxSetting(SettingsFile.KEY_SYSCONF_WIDESCREEN, Settings.SECTION_SYSCONF,
        R.string.sysconf_widescreen, 0, true, widescreen));
      //sl.add(new CheckBoxSetting(SettingsFile.KEY_SYSCONF_PROGRESSIVE_SCAN, Settings.SECTION_SYSCONF, R.string.sysconf_progressive_scan, 0, true, progressiveScan));
      sl.add(new CheckBoxSetting(SettingsFile.KEY_SYSCONF_PAL60, Settings.SECTION_SYSCONF,
        R.string.sysconf_pal60, 0, true, pal60));
      //sl.add(new SingleChoiceSetting(SettingsFile.KEY_SYSCONF_SENSOR_BAR_POSITION, Settings.SECTION_SYSCONF, R.string.sysconf_sensor_bar_position, 0, R.array.sensorBarPositionEntries, R.array.sensorBarPositionValues, 0, sensorBarPosition));
      //sl.add(new SliderSetting(SettingsFile.KEY_SYSCONF_SENSOR_BAR_SENSITIVITY, Settings.SECTION_SYSCONF, R.string.sysconf_sensor_bar_sensitivity, 0, 100, "", 70, sensorBarSensitivity));
      //sl.add(new SliderSetting(SettingsFile.KEY_SYSCONF_SPEAKER_VOLUME, Settings.SECTION_SYSCONF, R.string.sysconf_speaker_volume, 0, 100, "", 70, speakerVolume));
      //sl.add(new CheckBoxSetting(SettingsFile.KEY_SYSCONF_WIIMOTE_MOTOR, Settings.SECTION_SYSCONF, R.string.sysconf_wiimote_motor, 0, true, wiimoteMotor));
    }
  }

  private void addGcPadSettings(ArrayList<SettingsItem> sl)
  {
    for (int i = 0; i < 4; i++)
    {
      if (TextUtils.isEmpty(mGameID))
      {
        // TODO This controller_0 + i business is quite the hack. It should work, but only if the definitions are kept together and in order.
        Setting gcPadSetting = mSettings.getSection(Settings.SECTION_INI_CORE)
                .getSetting(SettingsFile.KEY_GCPAD_TYPE + i);
        sl.add(new SingleChoiceSetting(SettingsFile.KEY_GCPAD_TYPE + i, Settings.SECTION_INI_CORE,
                R.string.controller_0 + i, 0, R.array.gcpadTypeEntries, R.array.gcpadTypeValues, 0,
                gcPadSetting, MenuTag.getGCPadMenuTag(i)));
      }
      else
      {
        Setting gcPadSetting = mSettings.getSection(Settings.SECTION_CONTROLS)
                .getSetting(SettingsFile.KEY_GCPAD_G_TYPE + i);
        sl.add(new SingleChoiceSetting(SettingsFile.KEY_GCPAD_G_TYPE + i, Settings.SECTION_CONTROLS,
                R.string.controller_0 + i, 0, R.array.gcpadTypeEntries, R.array.gcpadTypeValues, 0,
                gcPadSetting, MenuTag.getGCPadMenuTag(i)));
      }
    }
  }

  private void addWiimoteSettings(ArrayList<SettingsItem> sl)
  {
    for (int i = 0; i < 4; i++)
    {
      // TODO This wiimote_0 + i business is quite the hack. It should work, but only if the definitions are kept together and in order.
      if (TextUtils.isEmpty(mGameID))
      {
        Setting wiimoteSetting = mSettings.getSection(Settings.SECTION_WIIMOTE + (i + 1))
                .getSetting(SettingsFile.KEY_WIIMOTE_TYPE);
        sl.add(new SingleChoiceSetting(SettingsFile.KEY_WIIMOTE_TYPE,
                Settings.SECTION_WIIMOTE + (i + 1), R.string.wiimote_4 + i, 0,
                R.array.wiimoteTypeEntries, R.array.wiimoteTypeValues, 0, wiimoteSetting,
                MenuTag.getWiimoteMenuTag(i + 4)));
      }
      else
      {
        Setting wiimoteSetting = mSettings.getSection(Settings.SECTION_CONTROLS)
                .getSetting(SettingsFile.KEY_WIIMOTE_G_TYPE + i);
        sl.add(new SingleChoiceSetting(SettingsFile.KEY_WIIMOTE_G_TYPE + i,
                Settings.SECTION_CONTROLS, R.string.wiimote_4 + i, 0, R.array.wiimoteTypeEntries,
                R.array.wiimoteTypeValues, 0, wiimoteSetting, MenuTag.getWiimoteMenuTag(i + 4)));
      }
    }
  }

  private void addGraphicsSettings(ArrayList<SettingsItem> sl)
  {
    IntSetting videoBackend =
      new IntSetting(SettingsFile.KEY_VIDEO_BACKEND_INDEX, Settings.SECTION_INI_CORE,
        getVideoBackendValue());

    SettingSection gfxSection = mSettings.getSection(Settings.SECTION_GFX_SETTINGS);
    Setting showFps = gfxSection.getSetting(SettingsFile.KEY_SHOW_FPS);
    Setting shaderCompilationMode = gfxSection.getSetting(SettingsFile.KEY_SHADER_COMPILATION_MODE);
    Setting waitForShaders = gfxSection.getSetting(SettingsFile.KEY_WAIT_FOR_SHADERS);
    Setting aspectRatio = gfxSection.getSetting(SettingsFile.KEY_ASPECT_RATIO);

    sl.add(new SingleChoiceSetting(SettingsFile.KEY_VIDEO_BACKEND_INDEX, Settings.SECTION_INI_CORE,
      R.string.video_backend, R.string.video_backend_description, R.array.videoBackendEntries,
      R.array.videoBackendValues, 0, videoBackend));
    sl.add(new CheckBoxSetting(SettingsFile.KEY_SHOW_FPS, Settings.SECTION_GFX_SETTINGS,
      R.string.show_fps, R.string.show_fps_description, false, showFps));
    sl.add(new SingleChoiceSetting(SettingsFile.KEY_SHADER_COMPILATION_MODE,
      Settings.SECTION_GFX_SETTINGS, R.string.shader_compilation_mode,
      R.string.shader_compilation_mode_description, R.array.shaderCompilationModeEntries,
      R.array.shaderCompilationModeValues, 0, shaderCompilationMode));
    sl.add(new CheckBoxSetting(SettingsFile.KEY_WAIT_FOR_SHADERS, Settings.SECTION_GFX_SETTINGS,
      R.string.wait_for_shaders, R.string.wait_for_shaders_description, false,
      waitForShaders));
    sl.add(new SingleChoiceSetting(SettingsFile.KEY_ASPECT_RATIO, Settings.SECTION_GFX_SETTINGS,
      R.string.aspect_ratio, R.string.aspect_ratio_description, R.array.aspectRatioEntries,
      R.array.aspectRatioValues, 0, aspectRatio));
  }

  private void addEnhanceSettings(ArrayList<SettingsItem> sl)
  {
    SettingSection gfxSection = mSettings.getSection(Settings.SECTION_GFX_SETTINGS);
    SettingSection enhancementSection = mSettings.getSection(Settings.SECTION_GFX_ENHANCEMENTS);
    SettingSection hacksSection = mSettings.getSection(Settings.SECTION_GFX_HACKS);

    Setting resolution = gfxSection.getSetting(SettingsFile.KEY_INTERNAL_RES);
    Setting fsaa = gfxSection.getSetting(SettingsFile.KEY_FSAA);
    Setting anisotropic = enhancementSection.getSetting(SettingsFile.KEY_ANISOTROPY);
    Setting shader = enhancementSection.getSetting(SettingsFile.KEY_POST_SHADER);
    Setting efbScaledCopy = hacksSection.getSetting(SettingsFile.KEY_SCALED_EFB);
    Setting perPixel = gfxSection.getSetting(SettingsFile.KEY_PER_PIXEL);
    Setting forceFilter = enhancementSection.getSetting(SettingsFile.KEY_FORCE_FILTERING);
    Setting disableFog = gfxSection.getSetting(SettingsFile.KEY_DISABLE_FOG);
    Setting disableCopyFilter = enhancementSection.getSetting(SettingsFile.KEY_DISABLE_COPY_FILTER);
    Setting arbitraryMipmapDetection =
      enhancementSection.getSetting(SettingsFile.KEY_ARBITRARY_MIPMAP_DETECTION);
    Setting wideScreenHack = gfxSection.getSetting(SettingsFile.KEY_WIDE_SCREEN_HACK);
    Setting force24BitColor = enhancementSection.getSetting(SettingsFile.KEY_FORCE_24_BIT_COLOR);

    sl.add(new SingleChoiceSetting(SettingsFile.KEY_INTERNAL_RES, Settings.SECTION_GFX_SETTINGS,
      R.string.internal_resolution, R.string.internal_resolution_description,
      R.array.internalResolutionEntries, R.array.internalResolutionValues, 1, resolution));
    sl.add(new SingleChoiceSetting(SettingsFile.KEY_FSAA, Settings.SECTION_GFX_SETTINGS,
      R.string.FSAA, R.string.FSAA_description, R.array.FSAAEntries, R.array.FSAAValues, 0,
      fsaa));
    sl.add(new SingleChoiceSetting(SettingsFile.KEY_ANISOTROPY, Settings.SECTION_GFX_ENHANCEMENTS,
      R.string.anisotropic_filtering, R.string.anisotropic_filtering_description,
      R.array.anisotropicFilteringEntries, R.array.anisotropicFilteringValues, 0,
      anisotropic));

    String[] shaderListEntries = getShaderList(null);
    String[] shaderListValues = new String[shaderListEntries.length];
    System.arraycopy(shaderListEntries, 0, shaderListValues, 0, shaderListEntries.length);
    shaderListValues[0] = "";
    sl.add(new StringSingleChoiceSetting(SettingsFile.KEY_POST_SHADER,
      Settings.SECTION_GFX_ENHANCEMENTS, R.string.post_processing_shader,
      R.string.post_processing_shader_description, shaderListEntries, shaderListValues, "",
      shader));

    sl.add(new CheckBoxSetting(SettingsFile.KEY_SCALED_EFB, Settings.SECTION_GFX_HACKS,
      R.string.scaled_efb_copy, R.string.scaled_efb_copy_description, true, efbScaledCopy));
    sl.add(new CheckBoxSetting(SettingsFile.KEY_PER_PIXEL, Settings.SECTION_GFX_SETTINGS,
      R.string.per_pixel_lighting, R.string.per_pixel_lighting_description, false, perPixel));
    sl.add(new CheckBoxSetting(SettingsFile.KEY_FORCE_FILTERING, Settings.SECTION_GFX_ENHANCEMENTS,
      R.string.force_texture_filtering, R.string.force_texture_filtering_description, false,
      forceFilter));
    sl.add(new CheckBoxSetting(SettingsFile.KEY_FORCE_24_BIT_COLOR, Settings.SECTION_GFX_ENHANCEMENTS,
      R.string.force_24bit_color, R.string.force_24bit_color_description, true,
      force24BitColor));
    sl.add(new CheckBoxSetting(SettingsFile.KEY_DISABLE_FOG, Settings.SECTION_GFX_SETTINGS,
      R.string.disable_fog, R.string.disable_fog_description, false, disableFog));
    sl.add(new CheckBoxSetting(SettingsFile.KEY_DISABLE_COPY_FILTER, Settings.SECTION_GFX_ENHANCEMENTS,
      R.string.disable_copy_filter, R.string.disable_copy_filter_description, false,
      disableCopyFilter));
    sl.add(new CheckBoxSetting(SettingsFile.KEY_ARBITRARY_MIPMAP_DETECTION,
      Settings.SECTION_GFX_ENHANCEMENTS, R.string.arbitrary_mipmap_detection,
      R.string.arbitrary_mipmap_detection_description, true, arbitraryMipmapDetection));
    sl.add(new CheckBoxSetting(SettingsFile.KEY_WIDE_SCREEN_HACK, Settings.SECTION_GFX_SETTINGS,
      R.string.wide_screen_hack, R.string.wide_screen_hack_description, false,
      wideScreenHack));
  }

  private String[] getShaderList(String subDir)
  {
    try
    {
      String shadersPath = DirectoryInitialization.getDolphinInternalDirectory() + "/Shaders";
      if (!TextUtils.isEmpty(subDir))
      {
        shadersPath += "/" + subDir;
      }

      File file = new File(shadersPath);
      File[] shaderFiles = file.listFiles();
      if (shaderFiles != null)
      {
        String[] result = new String[shaderFiles.length + 1];
        result[0] = "Off";
        for (int i = 0; i < shaderFiles.length; i++)
        {
          String name = shaderFiles[i].getName();
          int extensionIndex = name.indexOf(".glsl");
          if (extensionIndex > 0)
          {
            name = name.substring(0, extensionIndex);
          }
          result[i + 1] = name;
        }

        return result;
      }
    }
    catch (Exception ex)
    {
      Log.debug("[Settings] Unable to find shader files");
      // return empty list
    }

    return new String[]{};
  }

  private void addHackSettings(ArrayList<SettingsItem> sl)
  {
    SettingSection gfxSection = mSettings.getSection(Settings.SECTION_GFX_SETTINGS);
    SettingSection hacksSection = mSettings.getSection(Settings.SECTION_GFX_HACKS);

    boolean skipEFBValue =
      getInvertedBooleanValue(Settings.SECTION_GFX_HACKS, SettingsFile.KEY_SKIP_EFB, false);
    boolean ignoreFormatValue =
      getInvertedBooleanValue(Settings.SECTION_GFX_HACKS, SettingsFile.KEY_IGNORE_FORMAT,
        true);

    BooleanSetting skipEFB =
      new BooleanSetting(SettingsFile.KEY_SKIP_EFB, Settings.SECTION_GFX_HACKS, skipEFBValue);
    BooleanSetting ignoreFormat =
      new BooleanSetting(SettingsFile.KEY_IGNORE_FORMAT, Settings.SECTION_GFX_HACKS,
        ignoreFormatValue);
    Setting efbToTexture = hacksSection.getSetting(SettingsFile.KEY_EFB_TEXTURE);
    Setting deferEfbCopies = hacksSection.getSetting(SettingsFile.KEY_DEFER_EFB_COPIES);
    Setting texCacheAccuracy = gfxSection.getSetting(SettingsFile.KEY_TEXCACHE_ACCURACY);
    Setting gpuTextureDecoding = gfxSection.getSetting(SettingsFile.KEY_GPU_TEXTURE_DECODING);
    Setting xfbToTexture = hacksSection.getSetting(SettingsFile.KEY_XFB_TEXTURE);
    Setting immediateXfb = hacksSection.getSetting(SettingsFile.KEY_IMMEDIATE_XFB);
    Setting fastDepth = gfxSection.getSetting(SettingsFile.KEY_FAST_DEPTH);

    sl.add(new HeaderSetting(null, null, R.string.embedded_frame_buffer, 0));
    sl.add(new CheckBoxSetting(SettingsFile.KEY_SKIP_EFB, Settings.SECTION_GFX_HACKS,
      R.string.skip_efb_access, R.string.skip_efb_access_description, false, skipEFB));
    sl.add(new CheckBoxSetting(SettingsFile.KEY_IGNORE_FORMAT, Settings.SECTION_GFX_HACKS,
      R.string.ignore_format_changes, R.string.ignore_format_changes_description, true,
      ignoreFormat));
    sl.add(new CheckBoxSetting(SettingsFile.KEY_EFB_TEXTURE, Settings.SECTION_GFX_HACKS,
<<<<<<< HEAD
      R.string.efb_copy_method, R.string.efb_copy_method_description, true, efbToTexture));
=======
            R.string.efb_copy_method, R.string.efb_copy_method_description, true, efbToTexture));
    sl.add(new CheckBoxSetting(SettingsFile.KEY_DEFER_EFB_COPIES, Settings.SECTION_GFX_HACKS,
            R.string.defer_efb_copies, R.string.defer_efb_copies_description, true,
            deferEfbCopies));
>>>>>>> dac58a85

    sl.add(new HeaderSetting(null, null, R.string.texture_cache, 0));
    sl.add(new SingleChoiceSetting(SettingsFile.KEY_TEXCACHE_ACCURACY,
      Settings.SECTION_GFX_SETTINGS, R.string.texture_cache_accuracy,
      R.string.texture_cache_accuracy_description, R.array.textureCacheAccuracyEntries,
      R.array.textureCacheAccuracyValues, 128, texCacheAccuracy));
    sl.add(new CheckBoxSetting(SettingsFile.KEY_GPU_TEXTURE_DECODING, Settings.SECTION_GFX_SETTINGS, R.string.gpu_texture_decoding, R.string.gpu_texture_decoding_description, false, gpuTextureDecoding));

    sl.add(new HeaderSetting(null, null, R.string.external_frame_buffer, 0));
    sl.add(new CheckBoxSetting(SettingsFile.KEY_XFB_TEXTURE, Settings.SECTION_GFX_HACKS,
      R.string.xfb_copy_method, R.string.xfb_copy_method_description, true, xfbToTexture));
    sl.add(new CheckBoxSetting(SettingsFile.KEY_IMMEDIATE_XFB, Settings.SECTION_GFX_HACKS,
      R.string.immediate_xfb, R.string.immediate_xfb_description, false, immediateXfb));

    sl.add(new HeaderSetting(null, null, R.string.other, 0));
    sl.add(new CheckBoxSetting(SettingsFile.KEY_FAST_DEPTH, Settings.SECTION_GFX_SETTINGS,
      R.string.fast_depth_calculation, R.string.fast_depth_calculation_description, true,
      fastDepth));
  }

  private void addGcPadSubSettings(ArrayList<SettingsItem> sl, int gcPadNumber, int gcPadType)
  {
    SettingSection bindingsSection = mSettings.getSection(Settings.SECTION_BINDINGS);
    SettingSection coreSection = mSettings.getSection(Settings.SECTION_INI_CORE);

    if (gcPadType == 1) // Emulated
    {
      Setting bindA = bindingsSection.getSetting(SettingsFile.KEY_GCBIND_A + gcPadNumber);
      Setting bindB = bindingsSection.getSetting(SettingsFile.KEY_GCBIND_B + gcPadNumber);
      Setting bindX = bindingsSection.getSetting(SettingsFile.KEY_GCBIND_X + gcPadNumber);
      Setting bindY = bindingsSection.getSetting(SettingsFile.KEY_GCBIND_Y + gcPadNumber);
      Setting bindZ = bindingsSection.getSetting(SettingsFile.KEY_GCBIND_Z + gcPadNumber);
      Setting bindStart = bindingsSection.getSetting(SettingsFile.KEY_GCBIND_START + gcPadNumber);
      Setting bindControlUp =
        bindingsSection.getSetting(SettingsFile.KEY_GCBIND_CONTROL_UP + gcPadNumber);
      Setting bindControlDown =
        bindingsSection.getSetting(SettingsFile.KEY_GCBIND_CONTROL_DOWN + gcPadNumber);
      Setting bindControlLeft =
        bindingsSection.getSetting(SettingsFile.KEY_GCBIND_CONTROL_LEFT + gcPadNumber);
      Setting bindControlRight =
        bindingsSection.getSetting(SettingsFile.KEY_GCBIND_CONTROL_RIGHT + gcPadNumber);
      Setting bindCUp = bindingsSection.getSetting(SettingsFile.KEY_GCBIND_C_UP + gcPadNumber);
      Setting bindCDown = bindingsSection.getSetting(SettingsFile.KEY_GCBIND_C_DOWN + gcPadNumber);
      Setting bindCLeft = bindingsSection.getSetting(SettingsFile.KEY_GCBIND_C_LEFT + gcPadNumber);
      Setting bindCRight =
        bindingsSection.getSetting(SettingsFile.KEY_GCBIND_C_RIGHT + gcPadNumber);
      Setting bindTriggerL =
        bindingsSection.getSetting(SettingsFile.KEY_GCBIND_TRIGGER_L + gcPadNumber);
      Setting bindTriggerR =
        bindingsSection.getSetting(SettingsFile.KEY_GCBIND_TRIGGER_R + gcPadNumber);
      Setting bindDPadUp =
        bindingsSection.getSetting(SettingsFile.KEY_GCBIND_DPAD_UP + gcPadNumber);
      Setting bindDPadDown =
        bindingsSection.getSetting(SettingsFile.KEY_GCBIND_DPAD_DOWN + gcPadNumber);
      Setting bindDPadLeft =
        bindingsSection.getSetting(SettingsFile.KEY_GCBIND_DPAD_LEFT + gcPadNumber);
      Setting bindDPadRight =
              bindingsSection.getSetting(SettingsFile.KEY_GCBIND_DPAD_RIGHT + gcPadNumber);
      Setting gcEmuRumble =
              bindingsSection.getSetting(SettingsFile.KEY_EMU_RUMBLE + gcPadNumber);

      sl.add(new HeaderSetting(null, null, R.string.generic_buttons, 0));
      sl.add(new InputBindingSetting(SettingsFile.KEY_GCBIND_A + gcPadNumber,
              Settings.SECTION_BINDINGS, R.string.button_a, bindA));
      sl.add(new InputBindingSetting(SettingsFile.KEY_GCBIND_B + gcPadNumber,
              Settings.SECTION_BINDINGS, R.string.button_b, bindB));
      sl.add(new InputBindingSetting(SettingsFile.KEY_GCBIND_X + gcPadNumber,
              Settings.SECTION_BINDINGS, R.string.button_x, bindX));
      sl.add(new InputBindingSetting(SettingsFile.KEY_GCBIND_Y + gcPadNumber,
              Settings.SECTION_BINDINGS, R.string.button_y, bindY));
      sl.add(new InputBindingSetting(SettingsFile.KEY_GCBIND_Z + gcPadNumber,
              Settings.SECTION_BINDINGS, R.string.button_z, bindZ));
      sl.add(new InputBindingSetting(SettingsFile.KEY_GCBIND_START + gcPadNumber,
              Settings.SECTION_BINDINGS, R.string.button_start, bindStart));

      sl.add(new HeaderSetting(null, null, R.string.controller_control, 0));
      sl.add(new InputBindingSetting(SettingsFile.KEY_GCBIND_CONTROL_UP + gcPadNumber,
              Settings.SECTION_BINDINGS, R.string.generic_up, bindControlUp));
      sl.add(new InputBindingSetting(SettingsFile.KEY_GCBIND_CONTROL_DOWN + gcPadNumber,
              Settings.SECTION_BINDINGS, R.string.generic_down, bindControlDown));
      sl.add(new InputBindingSetting(SettingsFile.KEY_GCBIND_CONTROL_LEFT + gcPadNumber,
              Settings.SECTION_BINDINGS, R.string.generic_left, bindControlLeft));
      sl.add(new InputBindingSetting(SettingsFile.KEY_GCBIND_CONTROL_RIGHT + gcPadNumber,
              Settings.SECTION_BINDINGS, R.string.generic_right, bindControlRight));

      sl.add(new HeaderSetting(null, null, R.string.controller_c, 0));
      sl.add(new InputBindingSetting(SettingsFile.KEY_GCBIND_C_UP + gcPadNumber,
              Settings.SECTION_BINDINGS, R.string.generic_up, bindCUp));
      sl.add(new InputBindingSetting(SettingsFile.KEY_GCBIND_C_DOWN + gcPadNumber,
              Settings.SECTION_BINDINGS, R.string.generic_down, bindCDown));
      sl.add(new InputBindingSetting(SettingsFile.KEY_GCBIND_C_LEFT + gcPadNumber,
              Settings.SECTION_BINDINGS, R.string.generic_left, bindCLeft));
      sl.add(new InputBindingSetting(SettingsFile.KEY_GCBIND_C_RIGHT + gcPadNumber,
              Settings.SECTION_BINDINGS, R.string.generic_right, bindCRight));

      sl.add(new HeaderSetting(null, null, R.string.controller_trig, 0));
      sl.add(new InputBindingSetting(SettingsFile.KEY_GCBIND_TRIGGER_L + gcPadNumber,
              Settings.SECTION_BINDINGS, R.string.trigger_left, bindTriggerL));
      sl.add(new InputBindingSetting(SettingsFile.KEY_GCBIND_TRIGGER_R + gcPadNumber,
              Settings.SECTION_BINDINGS, R.string.trigger_right, bindTriggerR));

      sl.add(new HeaderSetting(null, null, R.string.controller_dpad, 0));
      sl.add(new InputBindingSetting(SettingsFile.KEY_GCBIND_DPAD_UP + gcPadNumber,
              Settings.SECTION_BINDINGS, R.string.generic_up, bindDPadUp));
      sl.add(new InputBindingSetting(SettingsFile.KEY_GCBIND_DPAD_DOWN + gcPadNumber,
              Settings.SECTION_BINDINGS, R.string.generic_down, bindDPadDown));
      sl.add(new InputBindingSetting(SettingsFile.KEY_GCBIND_DPAD_LEFT + gcPadNumber,
              Settings.SECTION_BINDINGS, R.string.generic_left, bindDPadLeft));
      sl.add(new InputBindingSetting(SettingsFile.KEY_GCBIND_DPAD_RIGHT + gcPadNumber,
              Settings.SECTION_BINDINGS, R.string.generic_right, bindDPadRight));


      sl.add(new HeaderSetting(null, null, R.string.emulation_control_rumble, 0));
      sl.add(new RumbleBindingSetting(SettingsFile.KEY_EMU_RUMBLE + gcPadNumber,
              Settings.SECTION_BINDINGS, R.string.emulation_control_rumble, gcEmuRumble));
    }
    else // Adapter
    {
      Setting rumble = coreSection.getSetting(SettingsFile.KEY_GCADAPTER_RUMBLE + gcPadNumber);
      Setting bongos = coreSection.getSetting(SettingsFile.KEY_GCADAPTER_BONGOS + gcPadNumber);

      sl.add(new CheckBoxSetting(SettingsFile.KEY_GCADAPTER_RUMBLE + gcPadNumber,
        Settings.SECTION_INI_CORE, R.string.gc_adapter_rumble,
        R.string.gc_adapter_rumble_description, false, rumble));
      sl.add(new CheckBoxSetting(SettingsFile.KEY_GCADAPTER_BONGOS + gcPadNumber,
        Settings.SECTION_INI_CORE, R.string.gc_adapter_bongos,
        R.string.gc_adapter_bongos_description, false, bongos));
    }
  }

  private void addWiimoteSubSettings(ArrayList<SettingsItem> sl, int wiimoteNumber)
  {
    SettingSection bindingsSection = mSettings.getSection(Settings.SECTION_BINDINGS);

    Setting bindA = bindingsSection.getSetting(SettingsFile.KEY_WIIBIND_A + wiimoteNumber);
    Setting bindB = bindingsSection.getSetting(SettingsFile.KEY_WIIBIND_B + wiimoteNumber);
    Setting bind1 = bindingsSection.getSetting(SettingsFile.KEY_WIIBIND_1 + wiimoteNumber);
    Setting bind2 = bindingsSection.getSetting(SettingsFile.KEY_WIIBIND_2 + wiimoteNumber);
    Setting bindMinus = bindingsSection.getSetting(SettingsFile.KEY_WIIBIND_MINUS + wiimoteNumber);
    Setting bindPlus = bindingsSection.getSetting(SettingsFile.KEY_WIIBIND_PLUS + wiimoteNumber);
    Setting bindHome = bindingsSection.getSetting(SettingsFile.KEY_WIIBIND_HOME + wiimoteNumber);
    Setting bindIRUp = bindingsSection.getSetting(SettingsFile.KEY_WIIBIND_IR_UP + wiimoteNumber);
    Setting bindIRDown =
      bindingsSection.getSetting(SettingsFile.KEY_WIIBIND_IR_DOWN + wiimoteNumber);
    Setting bindIRLeft =
      bindingsSection.getSetting(SettingsFile.KEY_WIIBIND_IR_LEFT + wiimoteNumber);
    Setting bindIRRight =
      bindingsSection.getSetting(SettingsFile.KEY_WIIBIND_IR_RIGHT + wiimoteNumber);
    Setting bindIRForward =
      bindingsSection.getSetting(SettingsFile.KEY_WIIBIND_IR_FORWARD + wiimoteNumber);
    Setting bindIRBackward =
      bindingsSection.getSetting(SettingsFile.KEY_WIIBIND_IR_BACKWARD + wiimoteNumber);
    Setting bindIRHide =
      bindingsSection.getSetting(SettingsFile.KEY_WIIBIND_IR_HIDE + wiimoteNumber);
    Setting bindSwingUp =
      bindingsSection.getSetting(SettingsFile.KEY_WIIBIND_SWING_UP + wiimoteNumber);
    Setting bindSwingDown =
      bindingsSection.getSetting(SettingsFile.KEY_WIIBIND_SWING_DOWN + wiimoteNumber);
    Setting bindSwingLeft =
      bindingsSection.getSetting(SettingsFile.KEY_WIIBIND_SWING_LEFT + wiimoteNumber);
    Setting bindSwingRight =
      bindingsSection.getSetting(SettingsFile.KEY_WIIBIND_SWING_RIGHT + wiimoteNumber);
    Setting bindSwingForward =
      bindingsSection.getSetting(SettingsFile.KEY_WIIBIND_SWING_FORWARD + wiimoteNumber);
    Setting bindSwingBackward =
      bindingsSection.getSetting(SettingsFile.KEY_WIIBIND_SWING_BACKWARD + wiimoteNumber);
    Setting bindTiltForward =
      bindingsSection.getSetting(SettingsFile.KEY_WIIBIND_TILT_FORWARD + wiimoteNumber);
    Setting bindTiltBackward =
      bindingsSection.getSetting(SettingsFile.KEY_WIIBIND_TILT_BACKWARD + wiimoteNumber);
    Setting bindTiltLeft =
      bindingsSection.getSetting(SettingsFile.KEY_WIIBIND_TILT_LEFT + wiimoteNumber);
    Setting bindTiltRight =
      bindingsSection.getSetting(SettingsFile.KEY_WIIBIND_TILT_RIGHT + wiimoteNumber);
    Setting bindTiltModifier =
      bindingsSection.getSetting(SettingsFile.KEY_WIIBIND_TILT_MODIFIER + wiimoteNumber);
    Setting bindShakeX =
      bindingsSection.getSetting(SettingsFile.KEY_WIIBIND_SHAKE_X + wiimoteNumber);
    Setting bindShakeY =
      bindingsSection.getSetting(SettingsFile.KEY_WIIBIND_SHAKE_Y + wiimoteNumber);
    Setting bindShakeZ =
      bindingsSection.getSetting(SettingsFile.KEY_WIIBIND_SHAKE_Z + wiimoteNumber);
    Setting bindDPadUp =
      bindingsSection.getSetting(SettingsFile.KEY_WIIBIND_DPAD_UP + wiimoteNumber);
    Setting bindDPadDown =
      bindingsSection.getSetting(SettingsFile.KEY_WIIBIND_DPAD_DOWN + wiimoteNumber);
    Setting bindDPadLeft =
      bindingsSection.getSetting(SettingsFile.KEY_WIIBIND_DPAD_LEFT + wiimoteNumber);
    Setting bindDPadRight =
            bindingsSection.getSetting(SettingsFile.KEY_WIIBIND_DPAD_RIGHT + wiimoteNumber);
    Setting wiiEmuRumble =
            bindingsSection.getSetting(SettingsFile.KEY_EMU_RUMBLE + wiimoteNumber);

    // Bindings use controller numbers 4-7 (0-3 are GameCube), but the extension setting uses 1-4.
    // But game game specific extension settings are saved in their own profile. These profiles
    // do not have any way to specify the controller that is loaded outside of knowing the filename
    // of the profile that was loaded.
    IntSetting extension;
    if (TextUtils.isEmpty(mGameID))
    {
      extension = new IntSetting(SettingsFile.KEY_WIIMOTE_EXTENSION,
              Settings.SECTION_WIIMOTE + wiimoteNumber, getExtensionValue(wiimoteNumber - 3),
              MenuTag.getWiimoteExtensionMenuTag(wiimoteNumber));
      sl.add(new SingleChoiceSetting(SettingsFile.KEY_WIIMOTE_EXTENSION,
              Settings.SECTION_WIIMOTE + (wiimoteNumber - 3), R.string.wiimote_extensions,
              R.string.wiimote_extensions_description, R.array.wiimoteExtensionsEntries,
              R.array.wiimoteExtensionsValues, 0, extension,
              MenuTag.getWiimoteExtensionMenuTag(wiimoteNumber)));
    }
    else
    {
      mSettings.loadWiimoteProfile(mGameID, String.valueOf(wiimoteNumber - 4));
      extension = new IntSetting(SettingsFile.KEY_WIIMOTE_EXTENSION + (wiimoteNumber - 4),
              Settings.SECTION_CONTROLS, getExtensionValue(wiimoteNumber - 4),
              MenuTag.getWiimoteExtensionMenuTag(wiimoteNumber));
      sl.add(new SingleChoiceSetting(SettingsFile.KEY_WIIMOTE_EXTENSION + (wiimoteNumber - 4),
              Settings.SECTION_CONTROLS, R.string.wiimote_extensions,
              R.string.wiimote_extensions_description, R.array.wiimoteExtensionsEntries,
              R.array.wiimoteExtensionsValues, 0, extension,
              MenuTag.getWiimoteExtensionMenuTag(wiimoteNumber)));
    }

    sl.add(new HeaderSetting(null, null, R.string.generic_buttons, 0));
    sl.add(new InputBindingSetting(SettingsFile.KEY_WIIBIND_A + wiimoteNumber,
            Settings.SECTION_BINDINGS, R.string.button_a, bindA));
    sl.add(new InputBindingSetting(SettingsFile.KEY_WIIBIND_B + wiimoteNumber,
            Settings.SECTION_BINDINGS, R.string.button_b, bindB));
    sl.add(new InputBindingSetting(SettingsFile.KEY_WIIBIND_1 + wiimoteNumber,
            Settings.SECTION_BINDINGS, R.string.button_one, bind1));
    sl.add(new InputBindingSetting(SettingsFile.KEY_WIIBIND_2 + wiimoteNumber,
            Settings.SECTION_BINDINGS, R.string.button_two, bind2));
    sl.add(new InputBindingSetting(SettingsFile.KEY_WIIBIND_MINUS + wiimoteNumber,
            Settings.SECTION_BINDINGS, R.string.button_minus, bindMinus));
    sl.add(new InputBindingSetting(SettingsFile.KEY_WIIBIND_PLUS + wiimoteNumber,
            Settings.SECTION_BINDINGS, R.string.button_plus, bindPlus));
    sl.add(new InputBindingSetting(SettingsFile.KEY_WIIBIND_HOME + wiimoteNumber,
            Settings.SECTION_BINDINGS, R.string.button_home, bindHome));

    sl.add(new HeaderSetting(null, null, R.string.wiimote_ir, 0));
    sl.add(new InputBindingSetting(SettingsFile.KEY_WIIBIND_IR_UP + wiimoteNumber,
            Settings.SECTION_BINDINGS, R.string.generic_up, bindIRUp));
    sl.add(new InputBindingSetting(SettingsFile.KEY_WIIBIND_IR_DOWN + wiimoteNumber,
            Settings.SECTION_BINDINGS, R.string.generic_down, bindIRDown));
    sl.add(new InputBindingSetting(SettingsFile.KEY_WIIBIND_IR_LEFT + wiimoteNumber,
            Settings.SECTION_BINDINGS, R.string.generic_left, bindIRLeft));
    sl.add(new InputBindingSetting(SettingsFile.KEY_WIIBIND_IR_RIGHT + wiimoteNumber,
            Settings.SECTION_BINDINGS, R.string.generic_right, bindIRRight));
    sl.add(new InputBindingSetting(SettingsFile.KEY_WIIBIND_IR_FORWARD + wiimoteNumber,
            Settings.SECTION_BINDINGS, R.string.generic_forward, bindIRForward));
    sl.add(new InputBindingSetting(SettingsFile.KEY_WIIBIND_IR_BACKWARD + wiimoteNumber,
            Settings.SECTION_BINDINGS, R.string.generic_backward, bindIRBackward));
    sl.add(new InputBindingSetting(SettingsFile.KEY_WIIBIND_IR_HIDE + wiimoteNumber,
            Settings.SECTION_BINDINGS, R.string.ir_hide, bindIRHide));

    sl.add(new HeaderSetting(null, null, R.string.wiimote_swing, 0));
    sl.add(new InputBindingSetting(SettingsFile.KEY_WIIBIND_SWING_UP + wiimoteNumber,
            Settings.SECTION_BINDINGS, R.string.generic_up, bindSwingUp));
    sl.add(new InputBindingSetting(SettingsFile.KEY_WIIBIND_SWING_DOWN + wiimoteNumber,
            Settings.SECTION_BINDINGS, R.string.generic_down, bindSwingDown));
    sl.add(new InputBindingSetting(SettingsFile.KEY_WIIBIND_SWING_LEFT + wiimoteNumber,
            Settings.SECTION_BINDINGS, R.string.generic_left, bindSwingLeft));
    sl.add(new InputBindingSetting(SettingsFile.KEY_WIIBIND_SWING_RIGHT + wiimoteNumber,
            Settings.SECTION_BINDINGS, R.string.generic_right, bindSwingRight));
    sl.add(new InputBindingSetting(SettingsFile.KEY_WIIBIND_SWING_FORWARD + wiimoteNumber,
            Settings.SECTION_BINDINGS, R.string.generic_forward, bindSwingForward));
    sl.add(new InputBindingSetting(SettingsFile.KEY_WIIBIND_SWING_BACKWARD + wiimoteNumber,
            Settings.SECTION_BINDINGS, R.string.generic_backward, bindSwingBackward));

    sl.add(new HeaderSetting(null, null, R.string.wiimote_tilt, 0));
    sl.add(new InputBindingSetting(SettingsFile.KEY_WIIBIND_TILT_FORWARD + wiimoteNumber,
            Settings.SECTION_BINDINGS, R.string.generic_forward, bindTiltForward));
    sl.add(new InputBindingSetting(SettingsFile.KEY_WIIBIND_TILT_BACKWARD + wiimoteNumber,
            Settings.SECTION_BINDINGS, R.string.generic_backward, bindTiltBackward));
    sl.add(new InputBindingSetting(SettingsFile.KEY_WIIBIND_TILT_LEFT + wiimoteNumber,
            Settings.SECTION_BINDINGS, R.string.generic_left, bindTiltLeft));
    sl.add(new InputBindingSetting(SettingsFile.KEY_WIIBIND_TILT_RIGHT + wiimoteNumber,
            Settings.SECTION_BINDINGS, R.string.generic_right, bindTiltRight));
    sl.add(new InputBindingSetting(SettingsFile.KEY_WIIBIND_TILT_MODIFIER + wiimoteNumber,
            Settings.SECTION_BINDINGS, R.string.tilt_modifier, bindTiltModifier));

    sl.add(new HeaderSetting(null, null, R.string.wiimote_shake, 0));
    sl.add(new InputBindingSetting(SettingsFile.KEY_WIIBIND_SHAKE_X + wiimoteNumber,
            Settings.SECTION_BINDINGS, R.string.shake_x, bindShakeX));
    sl.add(new InputBindingSetting(SettingsFile.KEY_WIIBIND_SHAKE_Y + wiimoteNumber,
            Settings.SECTION_BINDINGS, R.string.shake_y, bindShakeY));
    sl.add(new InputBindingSetting(SettingsFile.KEY_WIIBIND_SHAKE_Z + wiimoteNumber,
            Settings.SECTION_BINDINGS, R.string.shake_z, bindShakeZ));

    sl.add(new HeaderSetting(null, null, R.string.controller_dpad, 0));
    sl.add(new InputBindingSetting(SettingsFile.KEY_WIIBIND_DPAD_UP + wiimoteNumber,
            Settings.SECTION_BINDINGS, R.string.generic_up, bindDPadUp));
    sl.add(new InputBindingSetting(SettingsFile.KEY_WIIBIND_DPAD_DOWN + wiimoteNumber,
            Settings.SECTION_BINDINGS, R.string.generic_down, bindDPadDown));
    sl.add(new InputBindingSetting(SettingsFile.KEY_WIIBIND_DPAD_LEFT + wiimoteNumber,
            Settings.SECTION_BINDINGS, R.string.generic_left, bindDPadLeft));
    sl.add(new InputBindingSetting(SettingsFile.KEY_WIIBIND_DPAD_RIGHT + wiimoteNumber,
            Settings.SECTION_BINDINGS, R.string.generic_right, bindDPadRight));


    sl.add(new HeaderSetting(null, null, R.string.emulation_control_rumble, 0));
    sl.add(new RumbleBindingSetting(SettingsFile.KEY_EMU_RUMBLE + wiimoteNumber,
            Settings.SECTION_BINDINGS, R.string.emulation_control_rumble, wiiEmuRumble));
  }

  private void addExtensionTypeSettings(ArrayList<SettingsItem> sl, int wiimoteNumber,
    int extentionType)
  {
    SettingSection bindingsSection = mSettings.getSection(Settings.SECTION_BINDINGS);

    switch (extentionType)
    {
      case 1: // Nunchuk
        Setting bindC =
          bindingsSection.getSetting(SettingsFile.KEY_WIIBIND_NUNCHUK_C + wiimoteNumber);
        Setting bindZ =
          bindingsSection.getSetting(SettingsFile.KEY_WIIBIND_NUNCHUK_Z + wiimoteNumber);
        Setting bindUp =
          bindingsSection.getSetting(SettingsFile.KEY_WIIBIND_NUNCHUK_UP + wiimoteNumber);
        Setting bindDown =
          bindingsSection.getSetting(SettingsFile.KEY_WIIBIND_NUNCHUK_DOWN + wiimoteNumber);
        Setting bindLeft =
          bindingsSection.getSetting(SettingsFile.KEY_WIIBIND_NUNCHUK_LEFT + wiimoteNumber);
        Setting bindRight =
          bindingsSection.getSetting(SettingsFile.KEY_WIIBIND_NUNCHUK_RIGHT + wiimoteNumber);
        Setting bindSwingUp = bindingsSection
          .getSetting(SettingsFile.KEY_WIIBIND_NUNCHUK_SWING_UP + wiimoteNumber);
        Setting bindSwingDown = bindingsSection
          .getSetting(SettingsFile.KEY_WIIBIND_NUNCHUK_SWING_DOWN + wiimoteNumber);
        Setting bindSwingLeft = bindingsSection
          .getSetting(SettingsFile.KEY_WIIBIND_NUNCHUK_SWING_LEFT + wiimoteNumber);
        Setting bindSwingRight = bindingsSection
          .getSetting(SettingsFile.KEY_WIIBIND_NUNCHUK_SWING_RIGHT + wiimoteNumber);
        Setting bindSwingForward = bindingsSection
          .getSetting(SettingsFile.KEY_WIIBIND_NUNCHUK_SWING_FORWARD + wiimoteNumber);
        Setting bindSwingBackward = bindingsSection
          .getSetting(SettingsFile.KEY_WIIBIND_NUNCHUK_SWING_BACKWARD + wiimoteNumber);
        Setting bindTiltForward = bindingsSection
          .getSetting(SettingsFile.KEY_WIIBIND_NUNCHUK_TILT_FORWARD + wiimoteNumber);
        Setting bindTiltBackward = bindingsSection
          .getSetting(SettingsFile.KEY_WIIBIND_NUNCHUK_TILT_BACKWARD + wiimoteNumber);
        Setting bindTiltLeft = bindingsSection
          .getSetting(SettingsFile.KEY_WIIBIND_NUNCHUK_TILT_LEFT + wiimoteNumber);
        Setting bindTiltRight = bindingsSection
          .getSetting(SettingsFile.KEY_WIIBIND_NUNCHUK_TILT_RIGHT + wiimoteNumber);
        Setting bindTiltModifier = bindingsSection
          .getSetting(SettingsFile.KEY_WIIBIND_NUNCHUK_TILT_MODIFIER + wiimoteNumber);
        Setting bindShakeX = bindingsSection
          .getSetting(SettingsFile.KEY_WIIBIND_NUNCHUK_SHAKE_X + wiimoteNumber);
        Setting bindShakeY = bindingsSection
          .getSetting(SettingsFile.KEY_WIIBIND_NUNCHUK_SHAKE_Y + wiimoteNumber);
        Setting bindShakeZ = bindingsSection
          .getSetting(SettingsFile.KEY_WIIBIND_NUNCHUK_SHAKE_Z + wiimoteNumber);

        sl.add(new HeaderSetting(null, null, R.string.generic_buttons, 0));
        sl.add(new InputBindingSetting(SettingsFile.KEY_WIIBIND_NUNCHUK_C + wiimoteNumber,
                Settings.SECTION_BINDINGS, R.string.nunchuk_button_c, bindC));
        sl.add(new InputBindingSetting(SettingsFile.KEY_WIIBIND_NUNCHUK_Z + wiimoteNumber,
                Settings.SECTION_BINDINGS, R.string.button_z, bindZ));

        sl.add(new HeaderSetting(null, null, R.string.generic_stick, 0));
        sl.add(new InputBindingSetting(SettingsFile.KEY_WIIBIND_NUNCHUK_UP + wiimoteNumber,
                Settings.SECTION_BINDINGS, R.string.generic_up, bindUp));
        sl.add(new InputBindingSetting(SettingsFile.KEY_WIIBIND_NUNCHUK_DOWN + wiimoteNumber,
                Settings.SECTION_BINDINGS, R.string.generic_down, bindDown));
        sl.add(new InputBindingSetting(SettingsFile.KEY_WIIBIND_NUNCHUK_LEFT + wiimoteNumber,
                Settings.SECTION_BINDINGS, R.string.generic_left, bindLeft));
        sl.add(new InputBindingSetting(SettingsFile.KEY_WIIBIND_NUNCHUK_RIGHT + wiimoteNumber,
                Settings.SECTION_BINDINGS, R.string.generic_right, bindRight));

        sl.add(new HeaderSetting(null, null, R.string.wiimote_swing, 0));
        sl.add(new InputBindingSetting(SettingsFile.KEY_WIIBIND_NUNCHUK_SWING_UP + wiimoteNumber,
                Settings.SECTION_BINDINGS, R.string.generic_up, bindSwingUp));
        sl.add(new InputBindingSetting(SettingsFile.KEY_WIIBIND_NUNCHUK_SWING_DOWN + wiimoteNumber,
                Settings.SECTION_BINDINGS, R.string.generic_down, bindSwingDown));
        sl.add(new InputBindingSetting(SettingsFile.KEY_WIIBIND_NUNCHUK_SWING_LEFT + wiimoteNumber,
                Settings.SECTION_BINDINGS, R.string.generic_left, bindSwingLeft));
        sl.add(new InputBindingSetting(SettingsFile.KEY_WIIBIND_NUNCHUK_SWING_RIGHT + wiimoteNumber,
                Settings.SECTION_BINDINGS, R.string.generic_right, bindSwingRight));
        sl.add(new InputBindingSetting(
                SettingsFile.KEY_WIIBIND_NUNCHUK_SWING_FORWARD + wiimoteNumber,
                Settings.SECTION_BINDINGS, R.string.generic_forward, bindSwingForward));
        sl.add(new InputBindingSetting(
                SettingsFile.KEY_WIIBIND_NUNCHUK_SWING_BACKWARD + wiimoteNumber,
                Settings.SECTION_BINDINGS, R.string.generic_backward, bindSwingBackward));

        sl.add(new HeaderSetting(null, null, R.string.wiimote_tilt, 0));
        sl.add(new InputBindingSetting(
                SettingsFile.KEY_WIIBIND_NUNCHUK_TILT_FORWARD + wiimoteNumber,
                Settings.SECTION_BINDINGS, R.string.generic_forward, bindTiltForward));
        sl.add(new InputBindingSetting(
                SettingsFile.KEY_WIIBIND_NUNCHUK_TILT_BACKWARD + wiimoteNumber,
                Settings.SECTION_BINDINGS, R.string.generic_backward, bindTiltBackward));
        sl.add(new InputBindingSetting(SettingsFile.KEY_WIIBIND_NUNCHUK_TILT_LEFT + wiimoteNumber,
                Settings.SECTION_BINDINGS, R.string.generic_left, bindTiltLeft));
        sl.add(new InputBindingSetting(SettingsFile.KEY_WIIBIND_NUNCHUK_TILT_RIGHT + wiimoteNumber,
                Settings.SECTION_BINDINGS, R.string.generic_right, bindTiltRight));
        sl.add(new InputBindingSetting(
                SettingsFile.KEY_WIIBIND_NUNCHUK_TILT_MODIFIER + wiimoteNumber,
                Settings.SECTION_BINDINGS, R.string.tilt_modifier, bindTiltModifier));

        sl.add(new HeaderSetting(null, null, R.string.wiimote_shake, 0));
        sl.add(new InputBindingSetting(SettingsFile.KEY_WIIBIND_NUNCHUK_SHAKE_X + wiimoteNumber,
                Settings.SECTION_BINDINGS, R.string.shake_x, bindShakeX));
        sl.add(new InputBindingSetting(SettingsFile.KEY_WIIBIND_NUNCHUK_SHAKE_Y + wiimoteNumber,
                Settings.SECTION_BINDINGS, R.string.shake_y, bindShakeY));
        sl.add(new InputBindingSetting(SettingsFile.KEY_WIIBIND_NUNCHUK_SHAKE_Z + wiimoteNumber,
                Settings.SECTION_BINDINGS, R.string.shake_z, bindShakeZ));
        break;
      case 2: // Classic
        Setting bindA =
          bindingsSection.getSetting(SettingsFile.KEY_WIIBIND_CLASSIC_A + wiimoteNumber);
        Setting bindB =
          bindingsSection.getSetting(SettingsFile.KEY_WIIBIND_CLASSIC_B + wiimoteNumber);
        Setting bindX =
          bindingsSection.getSetting(SettingsFile.KEY_WIIBIND_CLASSIC_X + wiimoteNumber);
        Setting bindY =
          bindingsSection.getSetting(SettingsFile.KEY_WIIBIND_CLASSIC_Y + wiimoteNumber);
        Setting bindZL =
          bindingsSection.getSetting(SettingsFile.KEY_WIIBIND_CLASSIC_ZL + wiimoteNumber);
        Setting bindZR =
          bindingsSection.getSetting(SettingsFile.KEY_WIIBIND_CLASSIC_ZR + wiimoteNumber);
        Setting bindMinus =
          bindingsSection.getSetting(SettingsFile.KEY_WIIBIND_CLASSIC_MINUS + wiimoteNumber);
        Setting bindPlus =
          bindingsSection.getSetting(SettingsFile.KEY_WIIBIND_CLASSIC_PLUS + wiimoteNumber);
        Setting bindHome =
          bindingsSection.getSetting(SettingsFile.KEY_WIIBIND_CLASSIC_HOME + wiimoteNumber);
        Setting bindLeftUp = bindingsSection
          .getSetting(SettingsFile.KEY_WIIBIND_CLASSIC_LEFT_UP + wiimoteNumber);
        Setting bindLeftDown = bindingsSection
          .getSetting(SettingsFile.KEY_WIIBIND_CLASSIC_LEFT_DOWN + wiimoteNumber);
        Setting bindLeftLeft = bindingsSection
          .getSetting(SettingsFile.KEY_WIIBIND_CLASSIC_LEFT_LEFT + wiimoteNumber);
        Setting bindLeftRight = bindingsSection
          .getSetting(SettingsFile.KEY_WIIBIND_CLASSIC_LEFT_RIGHT + wiimoteNumber);
        Setting bindRightUp = bindingsSection
          .getSetting(SettingsFile.KEY_WIIBIND_CLASSIC_RIGHT_UP + wiimoteNumber);
        Setting bindRightDown = bindingsSection
          .getSetting(SettingsFile.KEY_WIIBIND_CLASSIC_RIGHT_DOWN + wiimoteNumber);
        Setting bindRightLeft = bindingsSection
          .getSetting(SettingsFile.KEY_WIIBIND_CLASSIC_RIGHT_LEFT + wiimoteNumber);
        Setting bindRightRight = bindingsSection
          .getSetting(SettingsFile.KEY_WIIBIND_CLASSIC_RIGHT_RIGHT + wiimoteNumber);
        Setting bindL = bindingsSection
          .getSetting(SettingsFile.KEY_WIIBIND_CLASSIC_TRIGGER_L + wiimoteNumber);
        Setting bindR = bindingsSection
          .getSetting(SettingsFile.KEY_WIIBIND_CLASSIC_TRIGGER_R + wiimoteNumber);
        Setting bindDpadUp = bindingsSection
          .getSetting(SettingsFile.KEY_WIIBIND_CLASSIC_DPAD_UP + wiimoteNumber);
        Setting bindDpadDown = bindingsSection
          .getSetting(SettingsFile.KEY_WIIBIND_CLASSIC_DPAD_DOWN + wiimoteNumber);
        Setting bindDpadLeft = bindingsSection
          .getSetting(SettingsFile.KEY_WIIBIND_CLASSIC_DPAD_LEFT + wiimoteNumber);
        Setting bindDpadRight = bindingsSection
          .getSetting(SettingsFile.KEY_WIIBIND_CLASSIC_DPAD_RIGHT + wiimoteNumber);

        sl.add(new HeaderSetting(null, null, R.string.generic_buttons, 0));
        sl.add(new InputBindingSetting(SettingsFile.KEY_WIIBIND_CLASSIC_A + wiimoteNumber,
                Settings.SECTION_BINDINGS, R.string.button_a, bindA));
        sl.add(new InputBindingSetting(SettingsFile.KEY_WIIBIND_CLASSIC_B + wiimoteNumber,
                Settings.SECTION_BINDINGS, R.string.button_b, bindB));
        sl.add(new InputBindingSetting(SettingsFile.KEY_WIIBIND_CLASSIC_X + wiimoteNumber,
                Settings.SECTION_BINDINGS, R.string.button_x, bindX));
        sl.add(new InputBindingSetting(SettingsFile.KEY_WIIBIND_CLASSIC_Y + wiimoteNumber,
                Settings.SECTION_BINDINGS, R.string.button_y, bindY));
        sl.add(new InputBindingSetting(SettingsFile.KEY_WIIBIND_CLASSIC_ZL + wiimoteNumber,
                Settings.SECTION_BINDINGS, R.string.classic_button_zl, bindZL));
        sl.add(new InputBindingSetting(SettingsFile.KEY_WIIBIND_CLASSIC_ZR + wiimoteNumber,
                Settings.SECTION_BINDINGS, R.string.classic_button_zr, bindZR));
        sl.add(new InputBindingSetting(SettingsFile.KEY_WIIBIND_CLASSIC_MINUS + wiimoteNumber,
                Settings.SECTION_BINDINGS, R.string.button_minus, bindMinus));
        sl.add(new InputBindingSetting(SettingsFile.KEY_WIIBIND_CLASSIC_PLUS + wiimoteNumber,
                Settings.SECTION_BINDINGS, R.string.button_plus, bindPlus));
        sl.add(new InputBindingSetting(SettingsFile.KEY_WIIBIND_CLASSIC_HOME + wiimoteNumber,
                Settings.SECTION_BINDINGS, R.string.button_home, bindHome));

        sl.add(new HeaderSetting(null, null, R.string.classic_leftstick, 0));
        sl.add(new InputBindingSetting(SettingsFile.KEY_WIIBIND_CLASSIC_LEFT_UP + wiimoteNumber,
                Settings.SECTION_BINDINGS, R.string.generic_up, bindLeftUp));
        sl.add(new InputBindingSetting(SettingsFile.KEY_WIIBIND_CLASSIC_LEFT_DOWN + wiimoteNumber,
                Settings.SECTION_BINDINGS, R.string.generic_down, bindLeftDown));
        sl.add(new InputBindingSetting(SettingsFile.KEY_WIIBIND_CLASSIC_LEFT_LEFT + wiimoteNumber,
                Settings.SECTION_BINDINGS, R.string.generic_left, bindLeftLeft));
        sl.add(new InputBindingSetting(SettingsFile.KEY_WIIBIND_CLASSIC_LEFT_RIGHT + wiimoteNumber,
                Settings.SECTION_BINDINGS, R.string.generic_right, bindLeftRight));

        sl.add(new HeaderSetting(null, null, R.string.classic_rightstick, 0));
        sl.add(new InputBindingSetting(SettingsFile.KEY_WIIBIND_CLASSIC_RIGHT_UP + wiimoteNumber,
                Settings.SECTION_BINDINGS, R.string.generic_up, bindRightUp));
        sl.add(new InputBindingSetting(SettingsFile.KEY_WIIBIND_CLASSIC_RIGHT_DOWN + wiimoteNumber,
                Settings.SECTION_BINDINGS, R.string.generic_down, bindRightDown));
        sl.add(new InputBindingSetting(SettingsFile.KEY_WIIBIND_CLASSIC_RIGHT_LEFT + wiimoteNumber,
                Settings.SECTION_BINDINGS, R.string.generic_left, bindRightLeft));
        sl.add(new InputBindingSetting(SettingsFile.KEY_WIIBIND_CLASSIC_RIGHT_RIGHT + wiimoteNumber,
                Settings.SECTION_BINDINGS, R.string.generic_right, bindRightRight));

        sl.add(new HeaderSetting(null, null, R.string.controller_trig, 0));
        sl.add(new InputBindingSetting(SettingsFile.KEY_WIIBIND_CLASSIC_TRIGGER_L + wiimoteNumber,
                Settings.SECTION_BINDINGS, R.string.trigger_left, bindR));
        sl.add(new InputBindingSetting(SettingsFile.KEY_WIIBIND_CLASSIC_TRIGGER_R + wiimoteNumber,
                Settings.SECTION_BINDINGS, R.string.trigger_right, bindL));

        sl.add(new HeaderSetting(null, null, R.string.controller_dpad, 0));
        sl.add(new InputBindingSetting(SettingsFile.KEY_WIIBIND_CLASSIC_DPAD_UP + wiimoteNumber,
                Settings.SECTION_BINDINGS, R.string.generic_up, bindDpadUp));
        sl.add(new InputBindingSetting(SettingsFile.KEY_WIIBIND_CLASSIC_DPAD_DOWN + wiimoteNumber,
                Settings.SECTION_BINDINGS, R.string.generic_down, bindDpadDown));
        sl.add(new InputBindingSetting(SettingsFile.KEY_WIIBIND_CLASSIC_DPAD_LEFT + wiimoteNumber,
                Settings.SECTION_BINDINGS, R.string.generic_left, bindDpadLeft));
        sl.add(new InputBindingSetting(SettingsFile.KEY_WIIBIND_CLASSIC_DPAD_RIGHT + wiimoteNumber,
                Settings.SECTION_BINDINGS, R.string.generic_right, bindDpadRight));
        break;
      case 3: // Guitar
        Setting bindFretGreen = bindingsSection
          .getSetting(SettingsFile.KEY_WIIBIND_GUITAR_FRET_GREEN + wiimoteNumber);
        Setting bindFretRed = bindingsSection
          .getSetting(SettingsFile.KEY_WIIBIND_GUITAR_FRET_RED + wiimoteNumber);
        Setting bindFretYellow = bindingsSection
          .getSetting(SettingsFile.KEY_WIIBIND_GUITAR_FRET_YELLOW + wiimoteNumber);
        Setting bindFretBlue = bindingsSection
          .getSetting(SettingsFile.KEY_WIIBIND_GUITAR_FRET_BLUE + wiimoteNumber);
        Setting bindFretOrange = bindingsSection
          .getSetting(SettingsFile.KEY_WIIBIND_GUITAR_FRET_ORANGE + wiimoteNumber);
        Setting bindStrumUp = bindingsSection
          .getSetting(SettingsFile.KEY_WIIBIND_GUITAR_STRUM_UP + wiimoteNumber);
        Setting bindStrumDown = bindingsSection
          .getSetting(SettingsFile.KEY_WIIBIND_GUITAR_STRUM_DOWN + wiimoteNumber);
        Setting bindGuitarMinus =
          bindingsSection.getSetting(SettingsFile.KEY_WIIBIND_GUITAR_MINUS + wiimoteNumber);
        Setting bindGuitarPlus =
          bindingsSection.getSetting(SettingsFile.KEY_WIIBIND_GUITAR_PLUS + wiimoteNumber);
        Setting bindGuitarUp = bindingsSection
          .getSetting(SettingsFile.KEY_WIIBIND_GUITAR_STICK_UP + wiimoteNumber);
        Setting bindGuitarDown = bindingsSection
          .getSetting(SettingsFile.KEY_WIIBIND_GUITAR_STICK_DOWN + wiimoteNumber);
        Setting bindGuitarLeft = bindingsSection
          .getSetting(SettingsFile.KEY_WIIBIND_GUITAR_STICK_LEFT + wiimoteNumber);
        Setting bindGuitarRight = bindingsSection
          .getSetting(SettingsFile.KEY_WIIBIND_GUITAR_STICK_RIGHT + wiimoteNumber);
        Setting bindWhammyBar = bindingsSection
          .getSetting(SettingsFile.KEY_WIIBIND_GUITAR_WHAMMY_BAR + wiimoteNumber);

        sl.add(new HeaderSetting(null, null, R.string.guitar_frets, 0));
        sl.add(new InputBindingSetting(SettingsFile.KEY_WIIBIND_GUITAR_FRET_GREEN + wiimoteNumber,
                Settings.SECTION_BINDINGS, R.string.generic_green, bindFretGreen));
        sl.add(new InputBindingSetting(SettingsFile.KEY_WIIBIND_GUITAR_FRET_RED + wiimoteNumber,
                Settings.SECTION_BINDINGS, R.string.generic_red, bindFretRed));
        sl.add(new InputBindingSetting(SettingsFile.KEY_WIIBIND_GUITAR_FRET_YELLOW + wiimoteNumber,
                Settings.SECTION_BINDINGS, R.string.generic_yellow, bindFretYellow));
        sl.add(new InputBindingSetting(SettingsFile.KEY_WIIBIND_GUITAR_FRET_BLUE + wiimoteNumber,
                Settings.SECTION_BINDINGS, R.string.generic_blue, bindFretBlue));
        sl.add(new InputBindingSetting(SettingsFile.KEY_WIIBIND_GUITAR_FRET_ORANGE + wiimoteNumber,
                Settings.SECTION_BINDINGS, R.string.generic_orange, bindFretOrange));

        sl.add(new HeaderSetting(null, null, R.string.guitar_strum, 0));
        sl.add(new InputBindingSetting(SettingsFile.KEY_WIIBIND_GUITAR_STRUM_UP + wiimoteNumber,
                Settings.SECTION_BINDINGS, R.string.generic_up, bindStrumUp));
        sl.add(new InputBindingSetting(SettingsFile.KEY_WIIBIND_GUITAR_STRUM_DOWN + wiimoteNumber,
                Settings.SECTION_BINDINGS, R.string.generic_down, bindStrumDown));

        sl.add(new HeaderSetting(null, null, R.string.generic_buttons, 0));
        sl.add(new InputBindingSetting(SettingsFile.KEY_WIIBIND_GUITAR_MINUS + wiimoteNumber,
                Settings.SECTION_BINDINGS, R.string.button_minus, bindGuitarMinus));
        sl.add(new InputBindingSetting(SettingsFile.KEY_WIIBIND_GUITAR_PLUS + wiimoteNumber,
                Settings.SECTION_BINDINGS, R.string.button_plus, bindGuitarPlus));

        sl.add(new HeaderSetting(null, null, R.string.generic_stick, 0));
        sl.add(new InputBindingSetting(SettingsFile.KEY_WIIBIND_GUITAR_STICK_UP + wiimoteNumber,
                Settings.SECTION_BINDINGS, R.string.generic_up, bindGuitarUp));
        sl.add(new InputBindingSetting(SettingsFile.KEY_WIIBIND_GUITAR_STICK_DOWN + wiimoteNumber,
                Settings.SECTION_BINDINGS, R.string.generic_down, bindGuitarDown));
        sl.add(new InputBindingSetting(SettingsFile.KEY_WIIBIND_GUITAR_STICK_LEFT + wiimoteNumber,
                Settings.SECTION_BINDINGS, R.string.generic_left, bindGuitarLeft));
        sl.add(new InputBindingSetting(SettingsFile.KEY_WIIBIND_GUITAR_STICK_RIGHT + wiimoteNumber,
                Settings.SECTION_BINDINGS, R.string.generic_right, bindGuitarRight));

        sl.add(new HeaderSetting(null, null, R.string.guitar_whammy, 0));
        sl.add(new InputBindingSetting(SettingsFile.KEY_WIIBIND_GUITAR_WHAMMY_BAR + wiimoteNumber,
                Settings.SECTION_BINDINGS, R.string.generic_right, bindWhammyBar));
        break;
      case 4: // Drums
        Setting bindPadRed =
          bindingsSection.getSetting(SettingsFile.KEY_WIIBIND_DRUMS_PAD_RED + wiimoteNumber);
        Setting bindPadYellow = bindingsSection
          .getSetting(SettingsFile.KEY_WIIBIND_DRUMS_PAD_YELLOW + wiimoteNumber);
        Setting bindPadBlue =
          bindingsSection.getSetting(SettingsFile.KEY_WIIBIND_DRUMS_PAD_BLUE + wiimoteNumber);
        Setting bindPadGreen = bindingsSection
          .getSetting(SettingsFile.KEY_WIIBIND_DRUMS_PAD_GREEN + wiimoteNumber);
        Setting bindPadOrange = bindingsSection
          .getSetting(SettingsFile.KEY_WIIBIND_DRUMS_PAD_ORANGE + wiimoteNumber);
        Setting bindPadBass =
          bindingsSection.getSetting(SettingsFile.KEY_WIIBIND_DRUMS_PAD_BASS + wiimoteNumber);
        Setting bindDrumsUp =
          bindingsSection.getSetting(SettingsFile.KEY_WIIBIND_DRUMS_STICK_UP + wiimoteNumber);
        Setting bindDrumsDown = bindingsSection
          .getSetting(SettingsFile.KEY_WIIBIND_DRUMS_STICK_DOWN + wiimoteNumber);
        Setting bindDrumsLeft = bindingsSection
          .getSetting(SettingsFile.KEY_WIIBIND_DRUMS_STICK_LEFT + wiimoteNumber);
        Setting bindDrumsRight = bindingsSection
          .getSetting(SettingsFile.KEY_WIIBIND_DRUMS_STICK_RIGHT + wiimoteNumber);
        Setting bindDrumsMinus =
          bindingsSection.getSetting(SettingsFile.KEY_WIIBIND_DRUMS_MINUS + wiimoteNumber);
        Setting bindDrumsPlus =
          bindingsSection.getSetting(SettingsFile.KEY_WIIBIND_DRUMS_PLUS + wiimoteNumber);

        sl.add(new HeaderSetting(null, null, R.string.drums_pads, 0));
        sl.add(new InputBindingSetting(SettingsFile.KEY_WIIBIND_DRUMS_PAD_RED + wiimoteNumber,
                Settings.SECTION_BINDINGS, R.string.generic_red, bindPadRed));
        sl.add(new InputBindingSetting(SettingsFile.KEY_WIIBIND_DRUMS_PAD_YELLOW + wiimoteNumber,
                Settings.SECTION_BINDINGS, R.string.generic_yellow, bindPadYellow));
        sl.add(new InputBindingSetting(SettingsFile.KEY_WIIBIND_DRUMS_PAD_BLUE + wiimoteNumber,
                Settings.SECTION_BINDINGS, R.string.generic_blue, bindPadBlue));
        sl.add(new InputBindingSetting(SettingsFile.KEY_WIIBIND_DRUMS_PAD_GREEN + wiimoteNumber,
                Settings.SECTION_BINDINGS, R.string.generic_green, bindPadGreen));
        sl.add(new InputBindingSetting(SettingsFile.KEY_WIIBIND_DRUMS_PAD_ORANGE + wiimoteNumber,
                Settings.SECTION_BINDINGS, R.string.generic_orange, bindPadOrange));
        sl.add(new InputBindingSetting(SettingsFile.KEY_WIIBIND_DRUMS_PAD_BASS + wiimoteNumber,
                Settings.SECTION_BINDINGS, R.string.drums_pad_bass, bindPadBass));

        sl.add(new HeaderSetting(null, null, R.string.generic_stick, 0));
        sl.add(new InputBindingSetting(SettingsFile.KEY_WIIBIND_DRUMS_STICK_UP + wiimoteNumber,
                Settings.SECTION_BINDINGS, R.string.generic_up, bindDrumsUp));
        sl.add(new InputBindingSetting(SettingsFile.KEY_WIIBIND_DRUMS_STICK_DOWN + wiimoteNumber,
                Settings.SECTION_BINDINGS, R.string.generic_down, bindDrumsDown));
        sl.add(new InputBindingSetting(SettingsFile.KEY_WIIBIND_DRUMS_STICK_LEFT + wiimoteNumber,
                Settings.SECTION_BINDINGS, R.string.generic_left, bindDrumsLeft));
        sl.add(new InputBindingSetting(SettingsFile.KEY_WIIBIND_DRUMS_STICK_RIGHT + wiimoteNumber,
                Settings.SECTION_BINDINGS, R.string.generic_right, bindDrumsRight));

        sl.add(new HeaderSetting(null, null, R.string.generic_buttons, 0));
        sl.add(new InputBindingSetting(SettingsFile.KEY_WIIBIND_DRUMS_MINUS + wiimoteNumber,
                Settings.SECTION_BINDINGS, R.string.button_minus, bindDrumsMinus));
        sl.add(new InputBindingSetting(SettingsFile.KEY_WIIBIND_DRUMS_PLUS + wiimoteNumber,
                Settings.SECTION_BINDINGS, R.string.button_plus, bindDrumsPlus));
        break;
      case 5: // Turntable
        Setting bindGreenLeft = bindingsSection
          .getSetting(SettingsFile.KEY_WIIBIND_TURNTABLE_GREEN_LEFT + wiimoteNumber);
        Setting bindRedLeft = bindingsSection
          .getSetting(SettingsFile.KEY_WIIBIND_TURNTABLE_RED_LEFT + wiimoteNumber);
        Setting bindBlueLeft = bindingsSection
          .getSetting(SettingsFile.KEY_WIIBIND_TURNTABLE_BLUE_LEFT + wiimoteNumber);
        Setting bindGreenRight = bindingsSection
          .getSetting(SettingsFile.KEY_WIIBIND_TURNTABLE_GREEN_RIGHT + wiimoteNumber);
        Setting bindRedRight = bindingsSection
          .getSetting(SettingsFile.KEY_WIIBIND_TURNTABLE_RED_RIGHT + wiimoteNumber);
        Setting bindBlueRight = bindingsSection
          .getSetting(SettingsFile.KEY_WIIBIND_TURNTABLE_BLUE_RIGHT + wiimoteNumber);
        Setting bindTurntableMinus = bindingsSection
          .getSetting(SettingsFile.KEY_WIIBIND_TURNTABLE_MINUS + wiimoteNumber);
        Setting bindTurntablePlus =
          bindingsSection.getSetting(SettingsFile.KEY_WIIBIND_TURNTABLE_PLUS + wiimoteNumber);
        Setting bindEuphoria = bindingsSection
          .getSetting(SettingsFile.KEY_WIIBIND_TURNTABLE_EUPHORIA + wiimoteNumber);
        Setting bindTurntableLeftLeft = bindingsSection
          .getSetting(SettingsFile.KEY_WIIBIND_TURNTABLE_LEFT_LEFT + wiimoteNumber);
        Setting bindTurntableLeftRight = bindingsSection
          .getSetting(SettingsFile.KEY_WIIBIND_TURNTABLE_LEFT_RIGHT + wiimoteNumber);
        Setting bindTurntableRightLeft = bindingsSection
          .getSetting(SettingsFile.KEY_WIIBIND_TURNTABLE_RIGHT_LEFT + wiimoteNumber);
        Setting bindTurntableRightRight = bindingsSection
          .getSetting(SettingsFile.KEY_WIIBIND_TURNTABLE_RIGHT_RIGHT + wiimoteNumber);
        Setting bindTurntableUp = bindingsSection
          .getSetting(SettingsFile.KEY_WIIBIND_TURNTABLE_STICK_UP + wiimoteNumber);
        Setting bindTurntableDown = bindingsSection
          .getSetting(SettingsFile.KEY_WIIBIND_TURNTABLE_STICK_DOWN + wiimoteNumber);
        Setting bindTurntableLeft = bindingsSection
          .getSetting(SettingsFile.KEY_WIIBIND_TURNTABLE_STICK_LEFT + wiimoteNumber);
        Setting bindTurntableRight = bindingsSection
          .getSetting(SettingsFile.KEY_WIIBIND_TURNTABLE_STICK_RIGHT + wiimoteNumber);
        Setting bindEffectDial = bindingsSection
          .getSetting(SettingsFile.KEY_WIIBIND_TURNTABLE_EFFECT_DIAL + wiimoteNumber);
        Setting bindCrossfadeLeft = bindingsSection
          .getSetting(SettingsFile.KEY_WIIBIND_TURNTABLE_CROSSFADE_LEFT + wiimoteNumber);
        Setting bindCrossfadeRight = bindingsSection
          .getSetting(SettingsFile.KEY_WIIBIND_TURNTABLE_CROSSFADE_RIGHT + wiimoteNumber);

        sl.add(new HeaderSetting(null, null, R.string.generic_buttons, 0));
        sl.add(new InputBindingSetting(
                SettingsFile.KEY_WIIBIND_TURNTABLE_GREEN_LEFT + wiimoteNumber,
                Settings.SECTION_BINDINGS, R.string.turntable_button_green_left, bindGreenLeft));
        sl.add(new InputBindingSetting(SettingsFile.KEY_WIIBIND_TURNTABLE_RED_LEFT + wiimoteNumber,
                Settings.SECTION_BINDINGS, R.string.turntable_button_red_left, bindRedLeft));
        sl.add(new InputBindingSetting(SettingsFile.KEY_WIIBIND_TURNTABLE_BLUE_LEFT + wiimoteNumber,
                Settings.SECTION_BINDINGS, R.string.turntable_button_blue_left, bindBlueLeft));
        sl.add(new InputBindingSetting(
                SettingsFile.KEY_WIIBIND_TURNTABLE_GREEN_RIGHT + wiimoteNumber,
                Settings.SECTION_BINDINGS, R.string.turntable_button_green_right, bindGreenRight));
        sl.add(new InputBindingSetting(SettingsFile.KEY_WIIBIND_TURNTABLE_RED_RIGHT + wiimoteNumber,
                Settings.SECTION_BINDINGS, R.string.turntable_button_red_right, bindRedRight));
        sl.add(new InputBindingSetting(
                SettingsFile.KEY_WIIBIND_TURNTABLE_BLUE_RIGHT + wiimoteNumber,
                Settings.SECTION_BINDINGS, R.string.turntable_button_blue_right, bindBlueRight));
        sl.add(new InputBindingSetting(SettingsFile.KEY_WIIBIND_TURNTABLE_MINUS + wiimoteNumber,
                Settings.SECTION_BINDINGS, R.string.button_minus, bindTurntableMinus));
        sl.add(new InputBindingSetting(SettingsFile.KEY_WIIBIND_TURNTABLE_PLUS + wiimoteNumber,
                Settings.SECTION_BINDINGS, R.string.button_plus, bindTurntablePlus));
        sl.add(new InputBindingSetting(SettingsFile.KEY_WIIBIND_TURNTABLE_EUPHORIA + wiimoteNumber,
                Settings.SECTION_BINDINGS, R.string.turntable_button_euphoria, bindEuphoria));

        sl.add(new HeaderSetting(null, null, R.string.turntable_table_left, 0));
        sl.add(new InputBindingSetting(SettingsFile.KEY_WIIBIND_TURNTABLE_LEFT_LEFT + wiimoteNumber,
                Settings.SECTION_BINDINGS, R.string.generic_left, bindTurntableLeftLeft));
        sl.add(new InputBindingSetting(
                SettingsFile.KEY_WIIBIND_TURNTABLE_LEFT_RIGHT + wiimoteNumber,
                Settings.SECTION_BINDINGS, R.string.generic_right, bindTurntableLeftRight));

        sl.add(new HeaderSetting(null, null, R.string.turntable_table_right, 0));
        sl.add(new InputBindingSetting(
                SettingsFile.KEY_WIIBIND_TURNTABLE_RIGHT_LEFT + wiimoteNumber,
                Settings.SECTION_BINDINGS, R.string.generic_left, bindTurntableRightLeft));
        sl.add(new InputBindingSetting(
                SettingsFile.KEY_WIIBIND_TURNTABLE_RIGHT_RIGHT + wiimoteNumber,
                Settings.SECTION_BINDINGS, R.string.generic_right, bindTurntableRightRight));

        sl.add(new HeaderSetting(null, null, R.string.generic_stick, 0));
        sl.add(new InputBindingSetting(SettingsFile.KEY_WIIBIND_TURNTABLE_STICK_UP + wiimoteNumber,
                Settings.SECTION_BINDINGS, R.string.generic_up, bindTurntableUp));
        sl.add(new InputBindingSetting(
                SettingsFile.KEY_WIIBIND_TURNTABLE_STICK_DOWN + wiimoteNumber,
                Settings.SECTION_BINDINGS, R.string.generic_down, bindTurntableDown));
        sl.add(new InputBindingSetting(
                SettingsFile.KEY_WIIBIND_TURNTABLE_STICK_LEFT + wiimoteNumber,
                Settings.SECTION_BINDINGS, R.string.generic_left, bindTurntableLeft));
        sl.add(new InputBindingSetting(
                SettingsFile.KEY_WIIBIND_TURNTABLE_STICK_RIGHT + wiimoteNumber,
                Settings.SECTION_BINDINGS, R.string.generic_right, bindTurntableRight));

        sl.add(new HeaderSetting(null, null, R.string.turntable_effect, 0));
        sl.add(new InputBindingSetting(
                SettingsFile.KEY_WIIBIND_TURNTABLE_EFFECT_DIAL + wiimoteNumber,
                Settings.SECTION_BINDINGS, R.string.turntable_effect_dial, bindEffectDial));

        sl.add(new HeaderSetting(null, null, R.string.turntable_crossfade, 0));
        sl.add(new InputBindingSetting(
                SettingsFile.KEY_WIIBIND_TURNTABLE_CROSSFADE_LEFT + wiimoteNumber,
                Settings.SECTION_BINDINGS, R.string.generic_left, bindCrossfadeLeft));
        sl.add(new InputBindingSetting(
                SettingsFile.KEY_WIIBIND_TURNTABLE_CROSSFADE_RIGHT + wiimoteNumber,
                Settings.SECTION_BINDINGS, R.string.generic_right, bindCrossfadeRight));
        break;
    }
  }

  private boolean getInvertedBooleanValue(String section, String key, boolean defaultValue)
  {
    try
    {
      return !((BooleanSetting) mSettings.getSection(section).getSetting(key)).getValue();
    }
    catch (NullPointerException ex)
    {
      return defaultValue;
    }
  }

  private int getVideoBackendValue()
  {
    SettingSection coreSection = mSettings.getSection(Settings.SECTION_INI_CORE);

    int videoBackendValue;

    try
    {
      String videoBackend =
        ((StringSetting) coreSection.getSetting(SettingsFile.KEY_VIDEO_BACKEND)).getValue();
      if (videoBackend.equals("OGL"))
      {
        videoBackendValue = 0;
      }
      else if (videoBackend.equals("Vulkan"))
      {
        videoBackendValue = 1;
      }
      else if (videoBackend.equals("Software Renderer"))
      {
        videoBackendValue = 2;
      }
      else if (videoBackend.equals("Null"))
      {
        videoBackendValue = 3;
      }
      else
      {
        videoBackendValue = 0;
      }
    }
    catch (NullPointerException ex)
    {
      videoBackendValue = 0;
    }

    return videoBackendValue;
  }

  private int getExtensionValue(int wiimoteNumber)
  {
    int extensionValue;

    try
    {
      String extension;
      if (TextUtils.isEmpty(mGameID)) // Main settings
      {
        extension =
                ((StringSetting) mSettings.getSection(Settings.SECTION_WIIMOTE + wiimoteNumber)
                        .getSetting(SettingsFile.KEY_WIIMOTE_EXTENSION)).getValue();
      }
      else // Game settings
      {
        extension = ((StringSetting) mSettings.getSection(Settings.SECTION_PROFILE)
                .getSetting(SettingsFile.KEY_WIIMOTE_EXTENSION)).getValue();
      }

      if (extension.equals("None"))
      {
        extensionValue = 0;
      }
      else if (extension.equals("Nunchuk"))
      {
        extensionValue = 1;
      }
      else if (extension.equals("Classic"))
      {
        extensionValue = 2;
      }
      else if (extension.equals("Guitar"))
      {
        extensionValue = 3;
      }
      else if (extension.equals("Drums"))
      {
        extensionValue = 4;
      }
      else if (extension.equals("Turntable"))
      {
        extensionValue = 5;
      }
      else
      {
        extensionValue = 0;
      }
    }
    catch (NullPointerException ex)
    {
      extensionValue = 0;
    }

    return extensionValue;
  }
}<|MERGE_RESOLUTION|>--- conflicted
+++ resolved
@@ -527,14 +527,9 @@
       R.string.ignore_format_changes, R.string.ignore_format_changes_description, true,
       ignoreFormat));
     sl.add(new CheckBoxSetting(SettingsFile.KEY_EFB_TEXTURE, Settings.SECTION_GFX_HACKS,
-<<<<<<< HEAD
       R.string.efb_copy_method, R.string.efb_copy_method_description, true, efbToTexture));
-=======
-            R.string.efb_copy_method, R.string.efb_copy_method_description, true, efbToTexture));
     sl.add(new CheckBoxSetting(SettingsFile.KEY_DEFER_EFB_COPIES, Settings.SECTION_GFX_HACKS,
-            R.string.defer_efb_copies, R.string.defer_efb_copies_description, true,
-            deferEfbCopies));
->>>>>>> dac58a85
+            R.string.defer_efb_copies, R.string.defer_efb_copies_description, true, deferEfbCopies));
 
     sl.add(new HeaderSetting(null, null, R.string.texture_cache, 0));
     sl.add(new SingleChoiceSetting(SettingsFile.KEY_TEXCACHE_ACCURACY,
