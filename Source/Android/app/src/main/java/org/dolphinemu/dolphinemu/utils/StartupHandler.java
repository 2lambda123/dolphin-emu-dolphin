package org.dolphinemu.dolphinemu.utils;

import android.content.Intent;
import android.os.Bundle;
import android.support.v4.app.FragmentActivity;
import android.text.TextUtils;

import org.dolphinemu.dolphinemu.activities.EmulationActivity;

public final class StartupHandler
{
<<<<<<< HEAD
	public static void HandleInit(FragmentActivity parent)
	{
		// Ask the user to grant write permission if it's not already granted
		PermissionsHandler.checkWritePermission(parent);

		String start_file = "";
		Bundle extras = parent.getIntent().getExtras();
		if (extras != null)
		{
			start_file = extras.getString("AutoStartFile");
		}

		if (!TextUtils.isEmpty(start_file))
		{
			// Start the emulation activity, send the ISO passed in and finish the main activity
			Intent emulation_intent = new Intent(parent, EmulationActivity.class);
			emulation_intent.putExtra("SelectedGame", start_file);
			parent.startActivity(emulation_intent);
			parent.finish();
		}
	}
=======
  public static final String NEW_SESSION = "NEW_SESSION";
  public static final String LAST_CLOSED = "LAST_CLOSED";
  public static final Long SESSION_TIMEOUT = 21600000L; // 6 hours in milliseconds

  public static void HandleInit(FragmentActivity parent)
  {
    // Ask the user to grant write permission if it's not already granted
    PermissionsHandler.checkWritePermission(parent);

    // Ask the user if he wants to enable analytics if we haven't yet.
    Analytics.checkAnalyticsInit(parent);

    String start_file = "";
    Bundle extras = parent.getIntent().getExtras();
    if (extras != null)
    {
      start_file = extras.getString("AutoStartFile");
    }

    if (!TextUtils.isEmpty(start_file))
    {
      // Start the emulation activity, send the ISO passed in and finish the main activity
      Intent emulation_intent = new Intent(parent, EmulationActivity.class);
      emulation_intent.putExtra("SelectedGame", start_file);
      parent.startActivity(emulation_intent);
      parent.finish();
    }
  }

  /**
   * There isn't a good way to determine a new session. setSessionTime is called if the main
   * activity goes into the background.
   */
  public static void setSessionTime(Context context)
  {
    SharedPreferences preferences = PreferenceManager.getDefaultSharedPreferences(context);
    SharedPreferences.Editor sPrefsEditor = preferences.edit();
    sPrefsEditor.putLong(LAST_CLOSED, new Date(System.currentTimeMillis()).getTime());
    sPrefsEditor.apply();
  }

  /**
   * Called to determine if we treat this activity start as a new session.
   */
  public static void checkSessionReset(Context context)
  {
    Long currentTime = new Date(System.currentTimeMillis()).getTime();
    SharedPreferences preferences = PreferenceManager.getDefaultSharedPreferences(context);
    Long lastOpen = preferences.getLong(LAST_CLOSED, 0);
    if (currentTime > (lastOpen + SESSION_TIMEOUT))
    {
      // Passed at emulation start to trigger first open event.
      SharedPreferences.Editor sPrefsEditor = preferences.edit();
      sPrefsEditor.putBoolean(NEW_SESSION, true);
      sPrefsEditor.apply();
    }
  }
>>>>>>> ea26ccbb
}<|MERGE_RESOLUTION|>--- conflicted
+++ resolved
@@ -7,23 +7,18 @@
 
 import org.dolphinemu.dolphinemu.activities.EmulationActivity;
 
-public final class StartupHandler
-{
-<<<<<<< HEAD
-	public static void HandleInit(FragmentActivity parent)
-	{
+public final class StartupHandler {
+	public static void HandleInit(FragmentActivity parent) {
 		// Ask the user to grant write permission if it's not already granted
 		PermissionsHandler.checkWritePermission(parent);
 
 		String start_file = "";
 		Bundle extras = parent.getIntent().getExtras();
-		if (extras != null)
-		{
+		if (extras != null) {
 			start_file = extras.getString("AutoStartFile");
 		}
 
-		if (!TextUtils.isEmpty(start_file))
-		{
+		if (!TextUtils.isEmpty(start_file)) {
 			// Start the emulation activity, send the ISO passed in and finish the main activity
 			Intent emulation_intent = new Intent(parent, EmulationActivity.class);
 			emulation_intent.putExtra("SelectedGame", start_file);
@@ -31,63 +26,4 @@
 			parent.finish();
 		}
 	}
-=======
-  public static final String NEW_SESSION = "NEW_SESSION";
-  public static final String LAST_CLOSED = "LAST_CLOSED";
-  public static final Long SESSION_TIMEOUT = 21600000L; // 6 hours in milliseconds
-
-  public static void HandleInit(FragmentActivity parent)
-  {
-    // Ask the user to grant write permission if it's not already granted
-    PermissionsHandler.checkWritePermission(parent);
-
-    // Ask the user if he wants to enable analytics if we haven't yet.
-    Analytics.checkAnalyticsInit(parent);
-
-    String start_file = "";
-    Bundle extras = parent.getIntent().getExtras();
-    if (extras != null)
-    {
-      start_file = extras.getString("AutoStartFile");
-    }
-
-    if (!TextUtils.isEmpty(start_file))
-    {
-      // Start the emulation activity, send the ISO passed in and finish the main activity
-      Intent emulation_intent = new Intent(parent, EmulationActivity.class);
-      emulation_intent.putExtra("SelectedGame", start_file);
-      parent.startActivity(emulation_intent);
-      parent.finish();
-    }
-  }
-
-  /**
-   * There isn't a good way to determine a new session. setSessionTime is called if the main
-   * activity goes into the background.
-   */
-  public static void setSessionTime(Context context)
-  {
-    SharedPreferences preferences = PreferenceManager.getDefaultSharedPreferences(context);
-    SharedPreferences.Editor sPrefsEditor = preferences.edit();
-    sPrefsEditor.putLong(LAST_CLOSED, new Date(System.currentTimeMillis()).getTime());
-    sPrefsEditor.apply();
-  }
-
-  /**
-   * Called to determine if we treat this activity start as a new session.
-   */
-  public static void checkSessionReset(Context context)
-  {
-    Long currentTime = new Date(System.currentTimeMillis()).getTime();
-    SharedPreferences preferences = PreferenceManager.getDefaultSharedPreferences(context);
-    Long lastOpen = preferences.getLong(LAST_CLOSED, 0);
-    if (currentTime > (lastOpen + SESSION_TIMEOUT))
-    {
-      // Passed at emulation start to trigger first open event.
-      SharedPreferences.Editor sPrefsEditor = preferences.edit();
-      sPrefsEditor.putBoolean(NEW_SESSION, true);
-      sPrefsEditor.apply();
-    }
-  }
->>>>>>> ea26ccbb
 }