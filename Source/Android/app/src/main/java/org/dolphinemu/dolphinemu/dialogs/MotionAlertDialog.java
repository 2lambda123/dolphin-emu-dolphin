--- conflicted
+++ resolved
@@ -19,9 +19,7 @@
  * {@link AlertDialog} derivative that listens for
  * motion events from controllers and joysticks.
  */
-public final class MotionAlertDialog extends AlertDialog
-{
-<<<<<<< HEAD
+public final class MotionAlertDialog extends AlertDialog {
 	// The selected input preference
 	private final InputBindingSetting setting;
 	private final ArrayList<Float> mPreviousValues = new ArrayList<>();
@@ -34,21 +32,17 @@
 	 * @param context The current {@link Context}.
 	 * @param setting The Preference to show this dialog for.
 	 */
-	public MotionAlertDialog(Context context, InputBindingSetting setting)
-	{
+	public MotionAlertDialog(Context context, InputBindingSetting setting) {
 		super(context);
 
 		this.setting = setting;
 	}
 
-	public boolean onKeyEvent(int keyCode, KeyEvent event)
-	{
+	public boolean onKeyEvent(int keyCode, KeyEvent event) {
 		Log.debug("[MotionAlertDialog] Received key event: " + event.getAction());
-		switch (event.getAction())
-		{
+		switch (event.getAction()) {
 			case KeyEvent.ACTION_UP:
-				if (!ControllerMappingHelper.shouldKeyBeIgnored(event.getDevice(), keyCode))
-				{
+				if (!ControllerMappingHelper.shouldKeyBeIgnored(event.getDevice(), keyCode)) {
 					saveKeyInput(event);
 				}
 				// Even if we ignore the key, we still consume it. Thus return true regardless.
@@ -60,21 +54,18 @@
 	}
 
 	@Override
-	public boolean dispatchKeyEvent(KeyEvent event)
-	{
+	public boolean dispatchKeyEvent(KeyEvent event) {
 		// Handle this key if we care about it, otherwise pass it down the framework
 		return onKeyEvent(event.getKeyCode(), event) || super.dispatchKeyEvent(event);
 	}
 
 	@Override
-	public boolean dispatchGenericMotionEvent(MotionEvent event)
-	{
+	public boolean dispatchGenericMotionEvent(MotionEvent event) {
 		// Handle this event if we care about it, otherwise pass it down the framework
 		return onMotionEvent(event) || super.dispatchGenericMotionEvent(event);
 	}
 
-	private boolean onMotionEvent(MotionEvent event)
-	{
+	private boolean onMotionEvent(MotionEvent event) {
 		if ((event.getSource() & InputDevice.SOURCE_CLASS_JOYSTICK) == 0)
 			return false;
 		if (event.getAction() != MotionEvent.ACTION_MOVE)
@@ -84,8 +75,7 @@
 
 		List<InputDevice.MotionRange> motionRanges = input.getMotionRanges();
 
-		if (input.getId() != mPrevDeviceId)
-		{
+		if (input.getId() != mPrevDeviceId) {
 			mPreviousValues.clear();
 		}
 		mPrevDeviceId = input.getId();
@@ -95,34 +85,27 @@
 		float axisMoveValue = 0.0f;
 		InputDevice.MotionRange lastMovedRange = null;
 		char lastMovedDir = '?';
-		if (mWaitingForEvent)
-		{
-			for (int i = 0; i < motionRanges.size(); i++)
-			{
+		if (mWaitingForEvent) {
+			for (int i = 0; i < motionRanges.size(); i++) {
 				InputDevice.MotionRange range = motionRanges.get(i);
 				int axis = range.getAxis();
 				float origValue = event.getAxisValue(axis);
 				float value = ControllerMappingHelper.scaleAxis(input, axis, origValue);
-				if (firstEvent)
-				{
+				if (firstEvent) {
 					mPreviousValues.add(value);
-				}
-				else
-				{
+				} else {
 					float previousValue = mPreviousValues.get(i);
 
 					// Only handle the axes that are not neutral (more than 0.5)
 					// but ignore any axis that has a constant value (e.g. always 1)
-					if (Math.abs(value) > 0.5f && value != previousValue)
-					{
+					if (Math.abs(value) > 0.5f && value != previousValue) {
 						// It is common to have multiple axes with the same physical input. For example,
 						// shoulder butters are provided as both AXIS_LTRIGGER and AXIS_BRAKE.
 						// To handle this, we ignore an axis motion that's the exact same as a motion
 						// we already saw. This way, we ignore axes with two names, but catch the case
 						// where a joystick is moved in two directions.
 						// ref: bottom of https://developer.android.com/training/game-controllers/controller-input.html
-						if (value != axisMoveValue)
-						{
+						if (value != axisMoveValue) {
 							axisMoveValue = value;
 							numMovedAxis++;
 							lastMovedRange = range;
@@ -132,8 +115,7 @@
 					// Special case for d-pads (axis value jumps between 0 and 1 without any values
 					// in between). Without this, the user would need to press the d-pad twice
 					// due to the first press being caught by the "if (firstEvent)" case further up.
-					else if (Math.abs(value) < 0.25f && Math.abs(previousValue) > 0.75f)
-					{
+					else if (Math.abs(value) < 0.25f && Math.abs(previousValue) > 0.75f) {
 						numMovedAxis++;
 						lastMovedRange = range;
 						lastMovedDir = previousValue < 0.0f ? '-' : '+';
@@ -144,8 +126,7 @@
 			}
 
 			// If only one axis moved, that's the winner.
-			if (numMovedAxis == 1)
-			{
+			if (numMovedAxis == 1) {
 				mWaitingForEvent = false;
 				saveMotionInput(input, lastMovedRange, lastMovedDir);
 			}
@@ -158,10 +139,9 @@
 	 * Saves the provided key input setting both to the INI file (so native code can use it) and as
 	 * an Android preference (so it persists correctly and is human-readable.)
 	 *
-	 * @param keyEvent     KeyEvent of this key press.
+	 * @param keyEvent KeyEvent of this key press.
 	 */
-	private void saveKeyInput(KeyEvent keyEvent)
-	{
+	private void saveKeyInput(KeyEvent keyEvent) {
 		InputDevice device = keyEvent.getDevice();
 		String bindStr = "Device '" + device.getDescriptor() + "'-Button " + keyEvent.getKeyCode();
 		String uiString = device.getName() + ": Button " + keyEvent.getKeyCode();
@@ -173,21 +153,21 @@
 	 * Saves the provided motion input setting both to the INI file (so native code can use it) and as
 	 * an Android preference (so it persists correctly and is human-readable.)
 	 *
-	 * @param device       InputDevice from which the input event originated.
-	 * @param motionRange  MotionRange of the movement
-	 * @param axisDir      Either '-' or '+'
+	 * @param device      InputDevice from which the input event originated.
+	 * @param motionRange MotionRange of the movement
+	 * @param axisDir     Either '-' or '+'
 	 */
-	private void saveMotionInput(InputDevice device, InputDevice.MotionRange motionRange, char axisDir)
-	{
+	private void saveMotionInput(InputDevice device, InputDevice.MotionRange motionRange, char axisDir) {
 		String bindStr = "Device '" + device.getDescriptor() + "'-Axis " + motionRange.getAxis() + axisDir;
 		String uiString = device.getName() + ": Axis " + motionRange.getAxis() + axisDir;
 
 		saveInput(bindStr, uiString);
 	}
 
-	/** Save the input string to settings and SharedPreferences, then dismiss this Dialog. */
-	private void saveInput(String bind, String ui)
-	{
+	/**
+	 * Save the input string to settings and SharedPreferences, then dismiss this Dialog.
+	 */
+	private void saveInput(String bind, String ui) {
 		setting.setValue(bind);
 
 		SharedPreferences preferences = PreferenceManager.getDefaultSharedPreferences(getContext());
@@ -198,211 +178,4 @@
 
 		dismiss();
 	}
-=======
-  // The selected input preference
-  private final InputBindingSetting setting;
-  private final ArrayList<Float> mPreviousValues = new ArrayList<>();
-  private int mPrevDeviceId = 0;
-  private boolean mWaitingForEvent = true;
-
-  /**
-   * Constructor
-   *
-   * @param context The current {@link Context}.
-   * @param setting The Preference to show this dialog for.
-   */
-  public MotionAlertDialog(Context context, InputBindingSetting setting)
-  {
-    super(context);
-
-    this.setting = setting;
-  }
-
-  public boolean onKeyEvent(int keyCode, KeyEvent event)
-  {
-    Log.debug("[MotionAlertDialog] Received key event: " + event.getAction());
-    switch (event.getAction())
-    {
-      case KeyEvent.ACTION_UP:
-        if (!ControllerMappingHelper.shouldKeyBeIgnored(event.getDevice(), keyCode))
-        {
-          saveKeyInput(event);
-        }
-        // Even if we ignore the key, we still consume it. Thus return true regardless.
-        return true;
-
-      default:
-        return false;
-    }
-  }
-
-  @Override
-  public boolean onKeyLongPress(int keyCode, KeyEvent event)
-  {
-    // Option to clear by long back is only needed on the TV interface
-    if (TvUtil.isLeanback(getContext()))
-    {
-      if (keyCode == KeyEvent.KEYCODE_BACK)
-      {
-        clearBinding();
-        return true;
-      }
-    }
-    return super.onKeyLongPress(keyCode, event);
-  }
-
-  @Override
-  public boolean dispatchKeyEvent(KeyEvent event)
-  {
-    // Handle this key if we care about it, otherwise pass it down the framework
-    return onKeyEvent(event.getKeyCode(), event) || super.dispatchKeyEvent(event);
-  }
-
-  @Override
-  public boolean dispatchGenericMotionEvent(MotionEvent event)
-  {
-    // Handle this event if we care about it, otherwise pass it down the framework
-    return onMotionEvent(event) || super.dispatchGenericMotionEvent(event);
-  }
-
-  private boolean onMotionEvent(MotionEvent event)
-  {
-    if ((event.getSource() & InputDevice.SOURCE_CLASS_JOYSTICK) == 0)
-      return false;
-    if (event.getAction() != MotionEvent.ACTION_MOVE)
-      return false;
-
-    InputDevice input = event.getDevice();
-
-    List<InputDevice.MotionRange> motionRanges = input.getMotionRanges();
-
-    if (input.getId() != mPrevDeviceId)
-    {
-      mPreviousValues.clear();
-    }
-    mPrevDeviceId = input.getId();
-    boolean firstEvent = mPreviousValues.isEmpty();
-
-    int numMovedAxis = 0;
-    float axisMoveValue = 0.0f;
-    InputDevice.MotionRange lastMovedRange = null;
-    char lastMovedDir = '?';
-    if (mWaitingForEvent)
-    {
-      for (int i = 0; i < motionRanges.size(); i++)
-      {
-        InputDevice.MotionRange range = motionRanges.get(i);
-        int axis = range.getAxis();
-        float origValue = event.getAxisValue(axis);
-        float value = ControllerMappingHelper.scaleAxis(input, axis, origValue);
-        if (firstEvent)
-        {
-          mPreviousValues.add(value);
-        }
-        else
-        {
-          float previousValue = mPreviousValues.get(i);
-
-          // Only handle the axes that are not neutral (more than 0.5)
-          // but ignore any axis that has a constant value (e.g. always 1)
-          if (Math.abs(value) > 0.5f && value != previousValue)
-          {
-            // It is common to have multiple axes with the same physical input. For example,
-            // shoulder butters are provided as both AXIS_LTRIGGER and AXIS_BRAKE.
-            // To handle this, we ignore an axis motion that's the exact same as a motion
-            // we already saw. This way, we ignore axes with two names, but catch the case
-            // where a joystick is moved in two directions.
-            // ref: bottom of https://developer.android.com/training/game-controllers/controller-input.html
-            if (value != axisMoveValue)
-            {
-              axisMoveValue = value;
-              numMovedAxis++;
-              lastMovedRange = range;
-              lastMovedDir = value < 0.0f ? '-' : '+';
-            }
-          }
-          // Special case for d-pads (axis value jumps between 0 and 1 without any values
-          // in between). Without this, the user would need to press the d-pad twice
-          // due to the first press being caught by the "if (firstEvent)" case further up.
-          else if (Math.abs(value) < 0.25f && Math.abs(previousValue) > 0.75f)
-          {
-            numMovedAxis++;
-            lastMovedRange = range;
-            lastMovedDir = previousValue < 0.0f ? '-' : '+';
-          }
-        }
-
-        mPreviousValues.set(i, value);
-      }
-
-      // If only one axis moved, that's the winner.
-      if (numMovedAxis == 1)
-      {
-        mWaitingForEvent = false;
-        saveMotionInput(input, lastMovedRange, lastMovedDir);
-      }
-    }
-
-    return true;
-  }
-
-  /**
-   * Saves the provided key input setting both to the INI file (so native code can use it) and as
-   * an Android preference (so it persists correctly and is human-readable.)
-   *
-   * @param keyEvent KeyEvent of this key press.
-   */
-  private void saveKeyInput(KeyEvent keyEvent)
-  {
-    InputDevice device = keyEvent.getDevice();
-    String bindStr = "Device '" + device.getDescriptor() + "'-Button " + keyEvent.getKeyCode();
-    String uiString = device.getName() + ": Button " + keyEvent.getKeyCode();
-
-    saveInput(bindStr, uiString);
-  }
-
-  /**
-   * Saves the provided motion input setting both to the INI file (so native code can use it) and as
-   * an Android preference (so it persists correctly and is human-readable.)
-   *
-   * @param device      InputDevice from which the input event originated.
-   * @param motionRange MotionRange of the movement
-   * @param axisDir     Either '-' or '+'
-   */
-  private void saveMotionInput(InputDevice device, InputDevice.MotionRange motionRange,
-          char axisDir)
-  {
-    String bindStr =
-            "Device '" + device.getDescriptor() + "'-Axis " + motionRange.getAxis() + axisDir;
-    String uiString = device.getName() + ": Axis " + motionRange.getAxis() + axisDir;
-
-    saveInput(bindStr, uiString);
-  }
-
-  /**
-   * Save the input string to settings and SharedPreferences, then dismiss this Dialog.
-   */
-  private void saveInput(String bind, String ui)
-  {
-    setting.setValue(bind);
-
-    SharedPreferences preferences = PreferenceManager.getDefaultSharedPreferences(getContext());
-    SharedPreferences.Editor editor = preferences.edit();
-
-    editor.putString(setting.getKey(), ui);
-    editor.apply();
-
-    dismiss();
-  }
-
-  private void clearBinding()
-  {
-    setting.setValue("");
-    SharedPreferences preferences = PreferenceManager.getDefaultSharedPreferences(getContext());
-    SharedPreferences.Editor editor = preferences.edit();
-    editor.remove(setting.getKey());
-    editor.apply();
-    dismiss();
-  }
->>>>>>> ea26ccbb
 }