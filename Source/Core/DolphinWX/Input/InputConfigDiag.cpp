// Copyright 2010 Dolphin Emulator Project
// Licensed under GPLv2+
// Refer to the license.txt file included.

#include "DolphinWX/Input/InputConfigDiag.h"

#include <algorithm>
#include <array>
#include <cctype>
#include <cstddef>
#include <memory>
#include <mutex>
#include <string>
#include <vector>
#include <wx/app.h>
#include <wx/bitmap.h>
#include <wx/button.h>
#include <wx/checkbox.h>
#include <wx/choice.h>
#include <wx/combobox.h>
#include <wx/control.h>
#include <wx/dcclient.h>
#include <wx/dcmemory.h>
#include <wx/dialog.h>
#include <wx/event.h>
#include <wx/font.h>
#include <wx/listbox.h>
#include <wx/msgdlg.h>
#include <wx/notebook.h>
#include <wx/panel.h>
#include <wx/sizer.h>
#include <wx/spinctrl.h>
#include <wx/statbmp.h>
#include <wx/statbox.h>
#include <wx/stattext.h>
#include <wx/textctrl.h>
#include <wx/timer.h>

#include "Common/CommonPaths.h"
#include "Common/FileSearch.h"
#include "Common/FileUtil.h"
#include "Common/IniFile.h"
#include "Common/MsgHandler.h"

#include "Core/Core.h"
#include "Core/HW/GCKeyboard.h"
#include "Core/HW/GCPad.h"
#include "Core/HW/Wiimote.h"
#include "Core/HW/WiimoteEmu/WiimoteEmu.h"
#include "Core/HotkeyManager.h"

#include "DolphinWX/DolphinSlider.h"
#include "DolphinWX/Input/ClassicInputConfigDiag.h"
#include "DolphinWX/Input/DrumsInputConfigDiag.h"
#include "DolphinWX/Input/GuitarInputConfigDiag.h"
#include "DolphinWX/Input/NunchukInputConfigDiag.h"
#include "DolphinWX/Input/TurntableInputConfigDiag.h"
#include "DolphinWX/WxUtils.h"

#include "InputCommon/ControlReference/ControlReference.h"
#include "InputCommon/ControlReference/ExpressionParser.h"
#include "InputCommon/ControllerEmu/Control/Control.h"
#include "InputCommon/ControllerEmu/ControlGroup/ControlGroup.h"
#include "InputCommon/ControllerEmu/ControlGroup/Extension.h"
#include "InputCommon/ControllerEmu/ControllerEmu.h"
#include "InputCommon/ControllerInterface/ControllerInterface.h"
#include "InputCommon/ControllerInterface/Device.h"
#include "InputCommon/InputConfig.h"
#include "VideoCommon/VideoConfig.h"

using namespace ciface::ExpressionParser;

void InputConfigDialog::ConfigExtension(wxCommandEvent& event)
{
  ControllerEmu::Extension* const ex = ((ExtensionButton*)event.GetEventObject())->extension;

  int extension_type = ex->switch_extension;

  // show config diag, if "none" isn't selected
  switch (extension_type)
  {
  case WiimoteEmu::EXT_NUNCHUK:
  {
<<<<<<< HEAD
    NunchukInputConfigDialog dlg(this, m_config, _("Nunchuk Configuration"), m_port_num);
    UpdateGUI();
=======
    NunchukInputConfigDialog dlg(this, m_config, _("Nunchuk Configuration"), device_cbox,
                                 m_port_num);
>>>>>>> d1ade5de
    dlg.ShowModal();
  }
  break;
  case WiimoteEmu::EXT_CLASSIC:
  {
    ClassicInputConfigDialog dlg(this, m_config, _("Classic Controller Configuration"), device_cbox,
                                 m_port_num);
    dlg.ShowModal();
  }
  break;
  case WiimoteEmu::EXT_GUITAR:
  {
    GuitarInputConfigDialog dlg(this, m_config, _("Guitar Configuration"), device_cbox, m_port_num);
    dlg.ShowModal();
  }
  break;
  case WiimoteEmu::EXT_DRUMS:
  {
    DrumsInputConfigDialog dlg(this, m_config, _("Drums Configuration"), device_cbox, m_port_num);
    dlg.ShowModal();
  }
  break;
  case WiimoteEmu::EXT_TURNTABLE:
  {
    TurntableInputConfigDialog dlg(this, m_config, _("Turntable Configuration"), device_cbox,
                                   m_port_num);
    dlg.ShowModal();
  }
  break;
  default:
    break;
  }
}

PadSetting::PadSetting(wxControl* const _control) : wxcontrol(_control)
{
  wxcontrol->SetClientData(this);
}

PadSettingExtension::PadSettingExtension(wxWindow* const parent,
                                         ControllerEmu::Extension* const ext)
    : PadSetting(new wxChoice(parent, wxID_ANY)), extension(ext)
{
  for (auto& attachment : extension->attachments)
  {
    ((wxChoice*)wxcontrol)->Append(wxGetTranslation(StrToWxStr(attachment->GetName())));
  }

  UpdateGUI();
}

void PadSettingExtension::UpdateGUI()
{
  ((wxChoice*)wxcontrol)->Select(extension->switch_extension);
}

void PadSettingExtension::UpdateValue()
{
  extension->switch_extension = ((wxChoice*)wxcontrol)->GetSelection();
}

PadSettingCheckBox::PadSettingCheckBox(wxWindow* const parent,
                                       ControllerEmu::ControlGroup::BooleanSetting* const _setting)
    : PadSetting(new wxCheckBox(parent, wxID_ANY, wxGetTranslation(StrToWxStr(_setting->m_name)))),
      setting(_setting)
{
  UpdateGUI();
}

void PadSettingCheckBox::UpdateGUI()
{
  ((wxCheckBox*)wxcontrol)->SetValue(setting->GetValue());
  // Force WX to trigger an event after updating the value
  wxCommandEvent event(wxEVT_CHECKBOX);
  event.SetEventObject(wxcontrol);
  wxPostEvent(wxcontrol, event);
}

void PadSettingCheckBox::UpdateValue()
{
  setting->SetValue(((wxCheckBox*)wxcontrol)->GetValue());
}

PadSettingSpin::PadSettingSpin(wxWindow* const parent,
                               ControllerEmu::ControlGroup::NumericSetting* const settings)
    : PadSetting(new wxSpinCtrl(parent, wxID_ANY, wxEmptyString, wxDefaultPosition, wxDefaultSize,
                                wxSP_ARROW_KEYS, settings->m_low, settings->m_high,
                                (int)(settings->m_value * 100))),
      setting(settings)
{
  // Compute how wide the control needs to be to fit the maximum value in it.
  // This accounts for borders, margins and the spinner buttons.
  wxcontrol->SetMinSize(WxUtils::GetTextWidgetMinSize(static_cast<wxSpinCtrl*>(wxcontrol)));
  wxcontrol->SetLabelText(setting->m_name);
}

void PadSettingSpin::UpdateGUI()
{
  ((wxSpinCtrl*)wxcontrol)->SetValue((int)(setting->GetValue() * 100));
}

void PadSettingSpin::UpdateValue()
{
  setting->SetValue(ControlState(((wxSpinCtrl*)wxcontrol)->GetValue()) / 100);
}

ControlDialog::ControlDialog(InputConfigDialog* const parent, InputConfig& config,
                             ControlReference* const ref)
    : wxDialog(parent, wxID_ANY, _("Configure Control"), wxDefaultPosition, wxDefaultSize,
               wxDEFAULT_DIALOG_STYLE | wxRESIZE_BORDER),
      control_reference(ref), m_config(config), m_parent(parent)
{
  m_devq = m_parent->GetController()->default_device;
  const int space5 = FromDIP(5);

  // GetStrings() sounds slow :/
  device_cbox = new wxComboBox(this, wxID_ANY, StrToWxStr(m_devq.ToString()), wxDefaultPosition,
                               wxDLG_UNIT(this, wxSize(180, -1)), parent->device_cbox->GetStrings(),
                               wxTE_PROCESS_ENTER);

  device_cbox->Bind(wxEVT_COMBOBOX, &ControlDialog::SetDevice, this);
  device_cbox->Bind(wxEVT_TEXT_ENTER, &ControlDialog::SetDevice, this);

  wxStaticBoxSizer* const control_chooser = CreateControlChooser(parent);

  wxStaticBoxSizer* const d_szr = new wxStaticBoxSizer(wxVERTICAL, this, _("Device"));
  d_szr->AddSpacer(space5);
  d_szr->Add(device_cbox, 0, wxEXPAND | wxLEFT | wxRIGHT, space5);
  d_szr->AddSpacer(space5);

  wxBoxSizer* const szr = new wxBoxSizer(wxVERTICAL);
  szr->AddSpacer(space5);
  szr->Add(d_szr, 0, wxEXPAND | wxLEFT | wxRIGHT, space5);
  szr->AddSpacer(space5);
  szr->Add(control_chooser, 1, wxEXPAND | wxLEFT | wxRIGHT, space5);
  szr->AddSpacer(space5);

  SetLayoutAdaptationMode(wxDIALOG_ADAPTATION_MODE_ENABLED);
  SetLayoutAdaptationLevel(wxDIALOG_ADAPTATION_STANDARD_SIZER);
  SetSizerAndFit(szr);  // needed

  UpdateGUI();
  SetFocus();
}

ExtensionButton::ExtensionButton(wxWindow* const parent, ControllerEmu::Extension* const ext)
    : wxButton(parent, wxID_ANY, _("Configure"), wxDefaultPosition), extension(ext)
{
}

ControlButton::ControlButton(wxWindow* const parent, ControlReference* const _ref,
                             const std::string& name, const unsigned int width,
                             const std::string& label)
    : wxButton(parent, wxID_ANY), control_reference(_ref), m_name(name),
      m_configured_width(FromDIP(width))
{
  if (label.empty())
    SetLabelText(StrToWxStr(_ref->expression));
  else
    SetLabel(StrToWxStr(label));
}

wxSize ControlButton::DoGetBestSize() const
{
  if (m_configured_width == wxDefaultCoord)
    return wxButton::DoGetBestSize();

#if defined(_MSC_VER) && _MSC_VER <= 1800
#define CONSTEXPR(datatype, name, value)                                                           \
  enum name##_enum : datatype { name = value }
#else
#define CONSTEXPR(datatype, name, value) constexpr datatype name = value
#endif
  static CONSTEXPR(int, PADDING_HEIGHT, 4);
  wxClientDC dc(const_cast<ControlButton*>(this));
  wxFontMetrics metrics = dc.GetFontMetrics();
  return {m_configured_width, metrics.height + FromDIP(PADDING_HEIGHT * 2)};
}

void InputConfigDialog::UpdateProfileComboBox()
{
  std::string pname(File::GetUserPath(D_CONFIG_IDX));
  pname += PROFILES_PATH;
  pname += m_config.GetProfileName();

  std::vector<std::string> sv = DoFileSearch({".ini"}, {pname});

  wxArrayString strs;
  for (const std::string& filename : sv)
  {
    std::string base;
    SplitPath(filename, nullptr, &base, nullptr);
    strs.push_back(StrToWxStr(base));
  }

  // Now do the same thing for the default profiles in the system directory
  pname = File::GetSysDirectory();
  pname += PROFILES_PATH;
  pname += m_config.GetProfileName();

  sv = DoFileSearch({".ini"}, {pname});

  for (const std::string& filename : sv)
  {
    std::string base;
    SplitPath(filename, nullptr, &base, nullptr);
    if (strs.Index(base, false) == wxNOT_FOUND)
      strs.push_back(StrToWxStr(base));
  }

  profile_cbox->Clear();
  profile_cbox->Append(strs);
}

void InputConfigDialog::UpdateTextureComboBoxes()
{
  std::string pname(File::GetSysDirectory() + RESOURCES_DIR + DIR_SEP + "Textures");
  std::vector<std::string> sv = DoFileSearch({".png"}, {pname});

  wxArrayString strs;
  for (const std::string& filename : sv)
  {
    std::string base;
    SplitPath(filename, nullptr, &base, nullptr);
    strs.push_back(StrToWxStr(base));
  }

  m_left_texture_box->Clear();
  m_left_texture_box->Append(strs);
  m_right_texture_box->Clear();
  m_right_texture_box->Append(strs);
}

void InputConfigDialog::UpdateControlReferences()
{
  controller->UpdateReferences(g_controller_interface);
}

void InputConfigDialog::OnClose(wxCloseEvent& event)
{
  m_config.SaveConfig();
  if (m_left_texture_box && m_right_texture_box)
  {
    g_Config.LoadVR(File::GetUserPath(D_CONFIG_IDX) + "Dolphin.ini");
    if (m_config.GetProfileName() == "GCPad")
    {
      g_Config.sGCLeftTexture = m_left_texture_box->GetValue();
      g_Config.sGCRightTexture = m_right_texture_box->GetValue();
    }
    else if (m_config.GetProfileName() == "Wiimote")
    {
      g_Config.sLeftTexture = m_left_texture_box->GetValue();
      g_Config.sRightTexture = m_right_texture_box->GetValue();
    }
    g_Config.SaveVR(File::GetUserPath(D_CONFIG_IDX) + "Dolphin.ini");
  }
  EndModal(wxID_OK);
}

void InputConfigDialog::OnCloseButton(wxCommandEvent& event)
{
  Close();
}

int ControlDialog::GetRangeSliderValue() const
{
  return m_range_slider->GetValue();
}

void ControlDialog::UpdateListContents()
{
  control_lbox->Clear();

  const auto dev = g_controller_interface.FindDevice(m_devq);
  if (dev != nullptr)
  {
    if (control_reference->IsInput())
    {
      for (ciface::Core::Device::Input* input : dev->Inputs())
      {
        control_lbox->Append(StrToWxStr(input->GetName()));
      }
    }
    else  // It's an output
    {
      for (ciface::Core::Device::Output* output : dev->Outputs())
      {
        control_lbox->Append(StrToWxStr(output->GetName()));
      }
    }
  }
}

void ControlDialog::SelectControl(const std::string& name)
{
  // UpdateGUI();

  const int f = control_lbox->FindString(StrToWxStr(name));
  if (f >= 0)
    control_lbox->Select(f);
}

void ControlDialog::UpdateGUI()
{
  // update textbox
  textctrl->SetValue(StrToWxStr(control_reference->expression));

  // updates the "bound controls:" label
  m_bound_label->SetLabel(
      wxString::Format(_("Bound Controls: %lu"), (unsigned long)control_reference->BoundCount()));

  switch (control_reference->GetParseStatus())
  {
  case EXPRESSION_PARSE_SYNTAX_ERROR:
    m_error_label->SetLabel(_("Syntax error"));
    break;
  case EXPRESSION_PARSE_NO_DEVICE:
    m_error_label->SetLabel(_("Device not found"));
    break;
  default:
    m_error_label->SetLabel("");
  }
};

void InputConfigDialog::UpdateGUI()
{
  if (device_cbox != nullptr)
    device_cbox->SetValue(StrToWxStr(controller->default_device.ToString()));

  for (ControlGroupBox* cgBox : control_groups)
  {
    for (ControlButton* button : cgBox->control_buttons)
    {
      wxString expr = StrToWxStr(button->control_reference->expression);
#ifdef CIFACE_USE_DINPUT
      expr.Replace("((`DInput/0/Keyboard Mouse:LMENU` | `DInput/0/Keyboard Mouse:RMENU`) & "
                   "!(`DInput/0/Keyboard Mouse:LSHIFT` | `DInput/0/Keyboard Mouse:RSHIFT`) & "
                   "!(`DInput/0/Keyboard Mouse:LCONTROL` | `DInput/0/Keyboard Mouse:RCONTROL`))",
                   "K:Alt");
      expr.Replace("(!(`DInput/0/Keyboard Mouse:LMENU` | `DInput/0/Keyboard Mouse:RMENU`) & "
                   "!(`DInput/0/Keyboard Mouse:LSHIFT` | `DInput/0/Keyboard Mouse:RSHIFT`) & "
                   "(`DInput/0/Keyboard Mouse:LCONTROL` | `DInput/0/Keyboard Mouse:RCONTROL`))",
                   "K:Ctrl");
      expr.Replace("(!(`DInput/0/Keyboard Mouse:LMENU` | `DInput/0/Keyboard Mouse:RMENU`) & "
                   "(`DInput/0/Keyboard Mouse:LSHIFT` | `DInput/0/Keyboard Mouse:RSHIFT`) & "
                   "!(`DInput/0/Keyboard Mouse:LCONTROL` | `DInput/0/Keyboard Mouse:RCONTROL`))",
                   "K:Shift");
      expr.Replace("(!(`DInput/0/Keyboard Mouse:LMENU` | `DInput/0/Keyboard Mouse:RMENU`) & "
                   "!(`DInput/0/Keyboard Mouse:LSHIFT` | `DInput/0/Keyboard Mouse:RSHIFT`) & "
                   "!(`DInput/0/Keyboard Mouse:LCONTROL` | `DInput/0/Keyboard Mouse:RCONTROL`)) &",
                   "K:Only");
      expr.Replace("(`DInput/0/Keyboard Mouse:LMENU` | `DInput/0/Keyboard Mouse:RMENU`)", "K:ALT");
      expr.Replace("(`DInput/0/Keyboard Mouse:LCONTROL` | `DInput/0/Keyboard Mouse:RCONTROL`)",
                   "K:CTRL");
      expr.Replace("(`DInput/0/Keyboard Mouse:LSHIFT` | `DInput/0/Keyboard Mouse:RSHIFT`)",
                   "K:SHIFT");
      expr.Replace("DInput/0/Keyboard Mouse:Click ", "M:Click");
      expr.Replace("DInput/0/Keyboard Mouse:Axis ", "M:Axis");
      expr.Replace("DInput/0/Keyboard Mouse:Cursor ", "M:Cursor");
      expr.Replace("DInput/0/Keyboard Mouse:", "K:");
#endif
#if _WIN32
      expr.Replace("((LMENU | RMENU) & !(LSHIFT | RSHIFT) & !(LCONTROL | RCONTROL))", "Alt");
      expr.Replace("(!(LMENU | RMENU) & !(LSHIFT | RSHIFT) & (LCONTROL | RCONTROL))", "Ctrl");
      expr.Replace("(!(LMENU | RMENU) & (LSHIFT | RSHIFT) & !(LCONTROL | RCONTROL))", "Shift");
      expr.Replace("(!(LMENU | RMENU) & !(LSHIFT | RSHIFT) & !(LCONTROL | RCONTROL)) &", "Only");
      expr.Replace("(LMENU | RMENU)", "ALT");
      expr.Replace("(LCONTROL | RCONTROL)", "CTRL");
      expr.Replace("(LSHIFT | RSHIFT)", "SHIFT");
#else
      expr.Replace("(`Alt_L` & !(`Shift_L` | `Shift_R`) & !(`Control_L` | `Control_R` ))", "Alt");
      expr.Replace("(!`Alt_L` & !(`Shift_L` | `Shift_R`) & (`Control_L` | `Control_R` ))", "Ctrl");
      expr.Replace("(!`Alt_L` & (`Shift_L` | `Shift_R`) & !(`Control_L` | `Control_R` ))", "Shift");
      expr.Replace("(!`Alt_L` & !(`Shift_L` | `Shift_R`) & !(`Control_L` | `Control_R` )) &",
                   "Only");
      expr.Replace("(`Control_L` | `Control_R` )", "Ctrl");
      expr.Replace("(`Control_L` | `Control_R`)", "Ctrl");
      expr.Replace("(`Shift_L` | `Shift_R`)", "Shift");
#endif
#ifdef CIFACE_USE_XINPUT
      expr.Replace("XInput/0/Gamepad:", "X:");
      expr.Replace("XInput/1/Gamepad:", "X1:");
      expr.Replace("XInput/2/Gamepad:", "X2:");
      expr.Replace("XInput/3/Gamepad:", "X3:");
#endif
      expr.Replace("VR/0/Remote:", "R:");
      expr.Replace("VR/0/HMD:", "H:");
      expr.Replace("VR/0/Touch:", "T:");
      expr.Replace("VR/0/Vive:", "V:");
      expr.Replace("`", "");
      if (button->control_reference->is_input)
        button->SetToolTip(_("Left-click to detect input.\nMiddle-click to clear.\nRight-click for "
                             "more options.") +
                           "\n\n" + expr);
      else
        button->SetToolTip(_("Left/Right-click for more options.\nMiddle-click to clear.") +
                           "\n\n" + expr);
      // expr.Replace("&", "&&");
      button->SetLabelText(expr);
    }

    for (PadSetting* padSetting : cgBox->options)
    {
      padSetting->UpdateGUI();
    }
  }
}

void InputConfigDialog::ClearAll(wxCommandEvent&)
{
  // just load an empty ini section to clear everything :P
  IniFile::Section section;
  controller->LoadConfig(&section);

  // no point in using the real ControllerInterface i guess
  ControllerInterface face;

  controller->UpdateReferences(face);

  UpdateGUI();
}

void InputConfigDialog::LoadDefaults(wxCommandEvent&)
{
  controller->LoadDefaults(g_controller_interface);

  controller->UpdateReferences(g_controller_interface);

  UpdateGUI();
}

bool ControlDialog::Validate()
{
  control_reference->expression = WxStrToStr(textctrl->GetValue());

  const auto lock = ControllerEmu::EmulatedController::GetStateLock();
  control_reference->UpdateReference(g_controller_interface,
                                     m_parent->GetController()->default_device);

  UpdateGUI();

  return (control_reference->GetParseStatus() == EXPRESSION_PARSE_SUCCESS ||
          control_reference->GetParseStatus() == EXPRESSION_PARSE_NO_DEVICE);
}

void InputConfigDialog::SetDevice(wxCommandEvent&)
{
  controller->default_device.FromString(WxStrToStr(device_cbox->GetValue()));

  // show user what it was validated as
  device_cbox->SetValue(StrToWxStr(controller->default_device.ToString()));

  // this will set all the controls to this default device
  controller->UpdateDefaultDevice();

  // update references
  controller->UpdateReferences(g_controller_interface);
}

void ControlDialog::SetDevice(wxCommandEvent&)
{
  m_devq.FromString(WxStrToStr(device_cbox->GetValue()));

  // show user what it was validated as
  device_cbox->SetValue(StrToWxStr(m_devq.ToString()));

  // update gui
  UpdateListContents();
}

void ControlDialog::ClearControl(wxCommandEvent&)
{
  control_reference->expression.clear();

  const auto lock = ControllerEmu::EmulatedController::GetStateLock();
  control_reference->UpdateReference(g_controller_interface,
                                     m_parent->GetController()->default_device);

  UpdateGUI();
}

inline bool IsAlphabetic(wxString& str)
{
  for (wxUniChar c : str)
    if (!isalpha(c))
      return false;

  return true;
}

inline void GetExpressionForControl(wxString& expr, wxString& control_name,
                                    ciface::Core::DeviceQualifier* control_device = nullptr,
                                    ciface::Core::DeviceQualifier* default_device = nullptr)
{
  expr = "";

  // non-default device
  if (control_device && default_device && !(*control_device == *default_device))
  {
    expr += control_device->ToString();
    expr += ":";
  }

  // append the control name
  expr += control_name;

  if (!IsAlphabetic(expr))
    expr = wxString::Format("`%s`", expr);
}

bool ControlDialog::GetExpressionForSelectedControl(wxString& expr)
{
  const int num = control_lbox->GetSelection();

  if (num < 0)
    return false;

  wxString control_name = control_lbox->GetString(num);
  GetExpressionForControl(expr, control_name, &m_devq, &m_parent->GetController()->default_device);

  return true;
}

void ControlDialog::SetSelectedControl(wxCommandEvent&)
{
  wxString expr;

  if (!GetExpressionForSelectedControl(expr))
    return;

  textctrl->WriteText(expr);
  control_reference->expression = textctrl->GetValue();

  const auto lock = ControllerEmu::EmulatedController::GetStateLock();
  control_reference->UpdateReference(g_controller_interface,
                                     m_parent->GetController()->default_device);

  UpdateGUI();
}

void ControlDialog::AppendControl(wxCommandEvent& event)
{
  wxString device_expr, expr;

  const wxString lbl = ((wxButton*)event.GetEventObject())->GetLabel();
  char op = lbl[0];

  if (!GetExpressionForSelectedControl(device_expr))
    return;

  // Unary ops (that is, '!') are a special case. When there's a selection,
  // put parens around it and prepend it with a '!', but when there's nothing,
  // just add a '!device'.
  if (op == '!')
  {
    wxString selection = textctrl->GetStringSelection();
    if (selection == "")
      expr = wxString::Format("%c%s", op, device_expr);
    else
      expr = wxString::Format("%c(%s)", op, selection);
  }
  else
  {
    expr = wxString::Format(" %c %s", op, device_expr);
  }

  textctrl->WriteText(expr);
  control_reference->expression = textctrl->GetValue();

  const auto lock = ControllerEmu::EmulatedController::GetStateLock();
  control_reference->UpdateReference(g_controller_interface,
                                     m_parent->GetController()->default_device);

  UpdateGUI();
}

void InputConfigDialog::EnablePadSetting(const std::string& group_name, const std::string& name,
                                         const bool enabled)
{
  const auto box_iterator = std::find_if(control_groups.begin(), control_groups.end(),
                                         [&group_name](const ControlGroupBox * box) {
                                           return group_name == box->control_group->name;
                                         });
  if (box_iterator == control_groups.end())
    return;

  const auto* box = *box_iterator;
  const auto it = std::find_if(box->options.begin(), box->options.end(),
                               [&name](const PadSetting * pad_setting) {
                                 return pad_setting->wxcontrol->GetLabelText() == name;
                               });
  if (it == box->options.end())
    return;
  (*it)->wxcontrol->Enable(enabled);
}

void InputConfigDialog::EnableControlButton(const std::string& group_name, const std::string& name,
                                            const bool enabled)
{
  const auto box_iterator = std::find_if(control_groups.begin(), control_groups.end(),
                                         [&group_name](const ControlGroupBox * box) {
                                           return group_name == box->control_group->name;
                                         });
  if (box_iterator == control_groups.end())
    return;

  const auto* box = *box_iterator;
  const auto it = std::find_if(
      box->control_buttons.begin(), box->control_buttons.end(),
      [&name](const ControlButton * control_button) { return control_button->m_name == name; });
  if (it == box->control_buttons.end())
    return;
  (*it)->Enable(enabled);
}

void ControlDialog::OnRangeSlide(wxScrollEvent& event)
{
  m_range_spinner->SetValue(event.GetPosition());
  control_reference->range = static_cast<ControlState>(event.GetPosition()) / SLIDER_TICK_COUNT;
}

void ControlDialog::OnRangeSpin(wxSpinEvent& event)
{
  m_range_slider->SetValue(event.GetValue());
  control_reference->range = static_cast<ControlState>(event.GetValue()) / SLIDER_TICK_COUNT;
}

void ControlDialog::OnRangeThumbtrack(wxScrollEvent& event)
{
  m_range_spinner->SetValue(event.GetPosition());
}

void InputConfigDialog::AdjustSetting(wxCommandEvent& event)
{
  const auto* const control = static_cast<wxControl*>(event.GetEventObject());
  auto* const pad_setting = static_cast<PadSetting*>(control->GetClientData());
  pad_setting->UpdateValue();
}

void InputConfigDialog::AdjustBooleanSetting(wxCommandEvent& event)
{
  const auto* const control = static_cast<wxControl*>(event.GetEventObject());
  auto* const pad_setting = static_cast<PadSettingCheckBox*>(control->GetClientData());
  pad_setting->UpdateValue();

  // TODO: find a cleaner way to have actions depending on the setting
  if (control->GetLabelText() == "Iterative Input")
  {
    m_iterate = pad_setting->setting->GetValue();
  }
  else if (control->GetLabelText() == "Relative Input")
  {
    EnablePadSetting("IR", "Dead Zone", pad_setting->setting->GetValue());
    EnableControlButton("IR", "Recenter", pad_setting->setting->GetValue());
  }
}

void InputConfigDialog::ConfigControl(wxEvent& event)
{
  m_control_dialog = new ControlDialog(this, m_config,
                                       ((ControlButton*)event.GetEventObject())->control_reference);
  m_control_dialog->ShowModal();
  m_control_dialog->Destroy();

  // update changes that were made in the dialog
  UpdateGUI();
}

void InputConfigDialog::ClearControl(wxEvent& event)
{
  ControlButton* const btn = (ControlButton*)event.GetEventObject();
  btn->control_reference->expression.clear();
  btn->control_reference->range = 1.0;

  controller->UpdateReferences(g_controller_interface);

  // update changes
  UpdateGUI();
}

void ControlDialog::DetectControl(wxCommandEvent& event)
{
  wxButton* const btn = (wxButton*)event.GetEventObject();
  const wxString lbl = btn->GetLabel();

  const auto dev = g_controller_interface.FindDevice(m_devq);
  if (dev != nullptr)
  {
    m_event_filter.BlockEvents(true);
    btn->SetLabel(_("[ waiting ]"));

    // This makes the "waiting" text work on Linux. true (only if needed) prevents crash on Windows
    wxTheApp->Yield(true);

    ciface::Core::Device::Control* const ctrl =
        control_reference->Detect(DETECT_WAIT_TIME, dev.get());

    // if we got input, select it in the list
    if (ctrl)
      SelectControl(ctrl->GetName());

    btn->SetLabel(lbl);

    // This lets the input events be sent to the filter and discarded before unblocking
    wxTheApp->Yield(true);
    m_event_filter.BlockEvents(false);
  }
}

void InputConfigDialog::DetectControl(wxCommandEvent& event)
{
  auto* btn = static_cast<ControlButton*>(event.GetEventObject());
  if (DetectButton(btn) && m_iterate)
  {
    auto it = std::find(control_buttons.begin(), control_buttons.end(), btn);
    // it can and will be control_buttons.end() for any control that is in the exclude list.
    if (it == control_buttons.end())
      return;

    ++it;
    for (; it != control_buttons.end(); ++it)
    {
      if (!DetectButton(*it))
        break;
    }
  }
}

bool InputConfigDialog::DetectButton(ControlButton* button)
{
  bool success = false;
  // find device :/
  const auto dev = g_controller_interface.FindDevice(controller->default_device);
  if (dev != nullptr)
  {
    m_event_filter.BlockEvents(true);
    button->SetLabel(_("[ waiting ]"));

    // This makes the "waiting" text work on Linux. true (only if needed) prevents crash on Windows
    wxTheApp->Yield(true);

    ciface::Core::Device::Control* const ctrl =
        button->control_reference->Detect(DETECT_WAIT_TIME, dev.get());

    // if we got input, update expression and reference
    if (ctrl)
    {
      wxString control_name = ctrl->GetName();
      wxString expr;
      GetExpressionForControl(expr, control_name);
      button->control_reference->expression = expr;
      const auto lock = ControllerEmu::EmulatedController::GetStateLock();
      button->control_reference->UpdateReference(g_controller_interface,
                                                 controller->default_device);
      success = true;
    }

    // This lets the input events be sent to the filter and discarded before unblocking
    wxTheApp->Yield(true);
    m_event_filter.BlockEvents(false);
  }

  UpdateGUI();

  return success;
}

wxStaticBoxSizer* ControlDialog::CreateControlChooser(InputConfigDialog* const parent)
{
  wxStaticBoxSizer* const main_szr = new wxStaticBoxSizer(
      wxVERTICAL, this, control_reference->IsInput() ? _("Input") : _("Output"));
  const int space5 = FromDIP(5);

  textctrl = new wxTextCtrl(this, wxID_ANY, wxEmptyString, wxDefaultPosition,
                            wxDLG_UNIT(this, wxSize(-1, 32)), wxTE_MULTILINE | wxTE_RICH2);
  wxFont font = textctrl->GetFont();
  font.SetFamily(wxFONTFAMILY_MODERN);
  textctrl->SetFont(font);

  wxButton* const detect_button =
      new wxButton(this, wxID_ANY, control_reference->IsInput() ? _("Detect") : _("Test"));

  wxButton* const clear_button = new wxButton(this, wxID_ANY, _("Clear"));

  wxButton* const select_button = new wxButton(this, wxID_ANY, _("Select"));
  select_button->Bind(wxEVT_BUTTON, &ControlDialog::SetSelectedControl, this);

  wxButton* const or_button = new wxButton(this, wxID_ANY, _("| OR"));
  or_button->Bind(wxEVT_BUTTON, &ControlDialog::AppendControl, this);

  control_lbox = new wxListBox(this, wxID_ANY, wxDefaultPosition, wxDLG_UNIT(this, wxSize(-1, 48)));

  wxBoxSizer* const button_sizer = new wxBoxSizer(wxVERTICAL);
  button_sizer->Add(detect_button, 1);
  button_sizer->Add(select_button, 1);
  button_sizer->Add(or_button, 1);

  if (control_reference->IsInput())
  {
    // TODO: check if && is good on other OS
    wxButton* const and_button = new wxButton(this, wxID_ANY, _("&& AND"));
    wxButton* const not_button = new wxButton(this, wxID_ANY, _("! NOT"));
    wxButton* const add_button = new wxButton(this, wxID_ANY, _("+ ADD"));

    and_button->Bind(wxEVT_BUTTON, &ControlDialog::AppendControl, this);
    not_button->Bind(wxEVT_BUTTON, &ControlDialog::AppendControl, this);
    add_button->Bind(wxEVT_BUTTON, &ControlDialog::AppendControl, this);

    button_sizer->Add(and_button, 1);
    button_sizer->Add(not_button, 1);
    button_sizer->Add(add_button, 1);
  }

  m_range_slider = new DolphinSlider(
      this, wxID_ANY, static_cast<int>(control_reference->range * SLIDER_TICK_COUNT),
      -SLIDER_TICK_COUNT * 5, SLIDER_TICK_COUNT * 5, wxDefaultPosition, wxDefaultSize, wxSL_TOP);
  m_range_spinner = new wxSpinCtrl(this, wxID_ANY, wxEmptyString, wxDefaultPosition,
                                   wxDLG_UNIT(this, wxSize(32, -1)),
                                   wxSP_ARROW_KEYS | wxALIGN_RIGHT, m_range_slider->GetMin(),
                                   m_range_slider->GetMax(), m_range_slider->GetValue());

  detect_button->Bind(wxEVT_BUTTON, &ControlDialog::DetectControl, this);
  clear_button->Bind(wxEVT_BUTTON, &ControlDialog::ClearControl, this);

  m_range_slider->Bind(wxEVT_SCROLL_CHANGED, &ControlDialog::OnRangeSlide, this);
  m_range_slider->Bind(wxEVT_SCROLL_THUMBTRACK, &ControlDialog::OnRangeThumbtrack, this);
  m_range_spinner->Bind(wxEVT_SPINCTRL, &ControlDialog::OnRangeSpin, this);

  m_bound_label = new wxStaticText(this, wxID_ANY, "");
  m_error_label = new wxStaticText(this, wxID_ANY, "");

  wxBoxSizer* const range_sizer = new wxBoxSizer(wxHORIZONTAL);
  range_sizer->Add(new wxStaticText(this, wxID_ANY, _("Range")), 0, wxALIGN_CENTER_VERTICAL);
  range_sizer->Add(
      new wxStaticText(this, wxID_ANY, wxString::Format("%d", m_range_slider->GetMin())), 0,
      wxALIGN_CENTER_VERTICAL | wxLEFT, space5);
  range_sizer->Add(m_range_slider, 1, wxEXPAND);
  range_sizer->Add(
      new wxStaticText(this, wxID_ANY, wxString::Format("%d", m_range_slider->GetMax())), 0,
      wxALIGN_CENTER_VERTICAL);
  range_sizer->Add(m_range_spinner, 0, wxALIGN_CENTER_VERTICAL | wxLEFT, space5);

  wxBoxSizer* const ctrls_sizer = new wxBoxSizer(wxHORIZONTAL);
  ctrls_sizer->Add(control_lbox, 1, wxEXPAND);
  ctrls_sizer->Add(button_sizer, 0, wxEXPAND);

  wxSizer* const bottom_btns_sizer = CreateButtonSizer(wxOK | wxAPPLY);
  bottom_btns_sizer->Prepend(clear_button, 0, wxLEFT, space5);

  main_szr->Add(range_sizer, 0, wxEXPAND | wxLEFT | wxRIGHT, space5);
  main_szr->AddSpacer(space5);
  main_szr->Add(ctrls_sizer, 0, wxEXPAND | wxLEFT | wxRIGHT, space5);
  main_szr->AddSpacer(space5);
  main_szr->Add(textctrl, 1, wxEXPAND | wxLEFT | wxRIGHT, space5);
  main_szr->AddSpacer(space5);
  main_szr->Add(bottom_btns_sizer, 0, wxEXPAND | wxRIGHT, space5);
  main_szr->AddSpacer(space5);
  main_szr->Add(m_bound_label, 0, wxALIGN_CENTER_HORIZONTAL);
  main_szr->Add(m_error_label, 0, wxALIGN_CENTER_HORIZONTAL);

  UpdateListContents();

  return main_szr;
}

void InputConfigDialog::GetProfilePath(std::string& path)
{
  const wxString& name = profile_cbox->GetValue();
  if (!name.empty())
  {
    // TODO: check for dumb characters maybe

    path = File::GetUserPath(D_CONFIG_IDX);
    path += PROFILES_PATH;
    path += m_config.GetProfileName();
    path += '/';
    path += WxStrToStr(profile_cbox->GetValue());
    path += ".ini";
  }
}

ControllerEmu::EmulatedController* InputConfigDialog::GetController() const
{
  return controller;
}

void InputConfigDialog::LoadProfile(wxCommandEvent&)
{
  std::string fname;
  InputConfigDialog::GetProfilePath(fname);

  if (!File::Exists(fname))
  {
    fname = File::GetSysDirectory();
    fname += PROFILES_PATH;
    fname += m_config.GetProfileName();
    fname += '/';
    fname += WxStrToStr(profile_cbox->GetValue());
    fname += ".ini";
    if (!File::Exists(fname))
      return;
  }

  IniFile inifile;
  inifile.Load(fname);
  IniFile::Section* profile = inifile.GetOrCreateSection("Profile");
  if (m_left_texture_box && m_right_texture_box)
  {
    std::string left, right;
    profile->Get("LeftTexture", &left);
    profile->Get("RightTexture", &right);
    m_left_texture_box->SetValue(left);
    m_right_texture_box->SetValue(right);
  }
  controller->LoadConfig(profile);
  controller->UpdateReferences(g_controller_interface);

  UpdateGUI();
}

void InputConfigDialog::SaveProfile(wxCommandEvent&)
{
  std::string fname;
  InputConfigDialog::GetProfilePath(fname);
  File::CreateFullPath(fname);

  if (!fname.empty())
  {
    IniFile inifile;
    IniFile::Section* profile = inifile.GetOrCreateSection("Profile");
    controller->SaveConfig(profile);
    std::string left = m_left_texture_box->GetValue();
    std::string right = m_right_texture_box->GetValue();
    profile->Set("LeftTexture", left);
    profile->Set("RightTexture", right);
    inifile.Save(fname);

    UpdateProfileComboBox();
  }
  else
  {
    WxUtils::ShowErrorDialog(_("You must enter a valid profile name."));
  }
}

void InputConfigDialog::DeleteProfile(wxCommandEvent&)
{
  std::string fname;
  InputConfigDialog::GetProfilePath(fname);

  const char* const fnamecstr = fname.c_str();

  if (File::Exists(fnamecstr) && AskYesNoT("Are you sure you want to delete \"%s\"?",
                                           WxStrToStr(profile_cbox->GetValue()).c_str()))
  {
    File::Delete(fnamecstr);

    UpdateProfileComboBox();
  }
}

void InputConfigDialog::UpdateDeviceComboBox()
{
  device_cbox->Clear();

  for (const std::string& device_string : g_controller_interface.GetAllDeviceStrings())
    device_cbox->Append(StrToWxStr(device_string));

  device_cbox->SetValue(StrToWxStr(controller->default_device.ToString()));
}

void InputConfigDialog::RefreshDevices(wxCommandEvent&)
{
  bool was_unpaused = Core::PauseAndLock(true);

  // refresh devices
  g_controller_interface.RefreshDevices();

  // update all control references
  UpdateControlReferences();

  // update device cbox
  UpdateDeviceComboBox();

  Wiimote::LoadConfig();
  Keyboard::LoadConfig();
  Pad::LoadConfig();
  HotkeyManagerEmu::LoadConfig();

  UpdateGUI();

  Core::PauseAndLock(false, was_unpaused);
}

ControlGroupBox::~ControlGroupBox()
{
  for (PadSetting* padSetting : options)
    delete padSetting;
}

bool ControlGroupBox::HasBitmapHeading() const
{
  return control_group->type == ControllerEmu::GROUP_TYPE_STICK ||
         control_group->type == ControllerEmu::GROUP_TYPE_TILT ||
         control_group->type == ControllerEmu::GROUP_TYPE_CURSOR ||
         control_group->type == ControllerEmu::GROUP_TYPE_FORCE;
}

ControlGroupBox::ControlGroupBox(ControllerEmu::ControlGroup* const group, wxWindow* const parent,
                                 InputConfigDialog* eventsink)
    : wxStaticBoxSizer(wxVERTICAL, parent, wxGetTranslation(StrToWxStr(group->ui_name))),
      control_group(group), static_bitmap(nullptr), m_scale(1)
{
#if defined(_MSC_VER) && _MSC_VER <= 1800
#define constexpr const
#endif
  static constexpr std::array<const char* const, 2> exclude_buttons{{"Mic", "Modifier"}};
  static constexpr std::array<const char* const, 7> exclude_groups{
      {"IR", "Swing", "Tilt", "Shake", "UDP Wiimote", "Extension", "Rumble"}};

  wxFont small_font(7, wxFONTFAMILY_DEFAULT, wxFONTSTYLE_NORMAL, wxFONTWEIGHT_NORMAL);
  const int space3 = parent->FromDIP(3);

  wxFlexGridSizer* control_grid = new wxFlexGridSizer(2, 0, space3);
  control_grid->AddGrowableCol(0);
  for (const auto& control : group->controls)
  {
    wxStaticText* const label =
        new wxStaticText(parent, wxID_ANY, wxGetTranslation(StrToWxStr(control->name)));

    ControlButton* const control_button =
        new ControlButton(parent, control->control_ref.get(), control->name, 80);
    control_button->SetFont(small_font);

    control_buttons.push_back(control_button);
    if (std::find(exclude_groups.begin(), exclude_groups.end(), control_group->name) ==
            exclude_groups.end() &&
        std::find(exclude_buttons.begin(), exclude_buttons.end(), control->name) ==
            exclude_buttons.end())
      eventsink->control_buttons.push_back(control_button);

    if (control->control_ref->IsInput())
    {
      control_button->SetToolTip(
          _("Left-click to detect input.\nMiddle-click to clear.\nRight-click for more options."));
      control_button->Bind(wxEVT_BUTTON, &InputConfigDialog::DetectControl, eventsink);
    }
    else
    {
      control_button->SetToolTip(_("Left/Right-click for more options.\nMiddle-click to clear."));
      control_button->Bind(wxEVT_BUTTON, &InputConfigDialog::ConfigControl, eventsink);
    }

    control_button->Bind(wxEVT_MIDDLE_DOWN, &InputConfigDialog::ClearControl, eventsink);
    control_button->Bind(wxEVT_RIGHT_UP, &InputConfigDialog::ConfigControl, eventsink);

    control_grid->Add(label, 0, wxALIGN_CENTER_VERTICAL | wxALIGN_RIGHT);
    control_grid->Add(control_button, 0, wxALIGN_CENTER_VERTICAL);
  }
  Add(control_grid, 0, wxEXPAND | wxLEFT | wxRIGHT, space3);

  switch (group->type)
  {
  case ControllerEmu::GROUP_TYPE_STICK:
  case ControllerEmu::GROUP_TYPE_TILT:
  case ControllerEmu::GROUP_TYPE_CURSOR:
  case ControllerEmu::GROUP_TYPE_FORCE:
  {
    wxSize bitmap_size = parent->FromDIP(wxSize(64, 64));
    m_scale = bitmap_size.GetWidth() / 64.0;

    wxBitmap bitmap;
    bitmap.CreateScaled(bitmap_size.GetWidth(), bitmap_size.GetHeight(), wxBITMAP_SCREEN_DEPTH,
                        parent->GetContentScaleFactor());
    wxMemoryDC dc(bitmap);
    dc.Clear();
    dc.SelectObject(wxNullBitmap);
    static_bitmap = new wxStaticBitmap(parent, wxID_ANY, bitmap, wxDefaultPosition, wxDefaultSize,
                                       wxBITMAP_TYPE_BMP);

    wxBoxSizer* const szr = new wxBoxSizer(wxVERTICAL);
    for (auto& groupSetting : group->numeric_settings)
    {
      PadSettingSpin* setting = new PadSettingSpin(parent, groupSetting.get());
      setting->wxcontrol->Bind(wxEVT_SPINCTRL, &InputConfigDialog::AdjustSetting, eventsink);
      options.push_back(setting);
      szr->Add(
          new wxStaticText(parent, wxID_ANY, wxGetTranslation(StrToWxStr(groupSetting->m_name))));
      szr->Add(setting->wxcontrol);
    }
    for (auto& groupSetting : group->boolean_settings)
    {
      auto* checkbox = new PadSettingCheckBox(parent, groupSetting.get());
      checkbox->wxcontrol->Bind(wxEVT_CHECKBOX, &InputConfigDialog::AdjustBooleanSetting,
                                eventsink);
      options.push_back(checkbox);
      Add(checkbox->wxcontrol, 0, wxALL | wxLEFT, space3);
    }

    wxBoxSizer* const h_szr = new wxBoxSizer(wxHORIZONTAL);
    h_szr->Add(szr, 1, wxEXPAND | wxTOP | wxBOTTOM, space3);
    h_szr->AddSpacer(space3);
    h_szr->Add(static_bitmap, 0, wxALIGN_CENTER_VERTICAL | wxTOP | wxBOTTOM, space3);

    AddSpacer(space3);
    Add(h_szr, 0, wxEXPAND | wxLEFT | wxRIGHT, space3);
  }
  break;
  case ControllerEmu::GROUP_TYPE_BUTTONS:
  {
    // Draw buttons in rows of 8
    unsigned int button_cols = group->controls.size() > 8 ? 8 : group->controls.size();
    unsigned int button_rows = ceil((float)group->controls.size() / 8.0f);
    wxSize bitmap_size(12 * button_cols + 1, 11 * button_rows + 1);
    wxSize bitmap_scaled_size = parent->FromDIP(bitmap_size);
    m_scale = static_cast<double>(bitmap_scaled_size.GetWidth()) / bitmap_size.GetWidth();

    wxBitmap bitmap;
    bitmap.CreateScaled(bitmap_scaled_size.GetWidth(), bitmap_scaled_size.GetHeight(),
                        wxBITMAP_SCREEN_DEPTH, parent->GetContentScaleFactor());
    wxMemoryDC dc(bitmap);
    dc.Clear();
    dc.SelectObject(wxNullBitmap);
    static_bitmap = new wxStaticBitmap(parent, wxID_ANY, bitmap, wxDefaultPosition, wxDefaultSize,
                                       wxBITMAP_TYPE_BMP);

    auto* const threshold_cbox = new PadSettingSpin(parent, group->numeric_settings[0].get());
    threshold_cbox->wxcontrol->Bind(wxEVT_SPINCTRL, &InputConfigDialog::AdjustSetting, eventsink);

    threshold_cbox->wxcontrol->SetToolTip(
        _("Adjust the analog control pressure required to activate buttons."));

    options.push_back(threshold_cbox);

    wxBoxSizer* const szr = new wxBoxSizer(wxHORIZONTAL);
    szr->Add(new wxStaticText(parent, wxID_ANY,
                              wxGetTranslation(StrToWxStr(group->numeric_settings[0]->m_name))),
             0, wxALIGN_CENTER_VERTICAL | wxRIGHT, space3);
    szr->Add(threshold_cbox->wxcontrol, 0, wxRIGHT, space3);

    AddSpacer(space3);
    Add(szr, 0, wxALIGN_CENTER_HORIZONTAL | wxLEFT | wxRIGHT, space3);
    AddSpacer(space3);
    Add(static_bitmap, 0, wxALIGN_CENTER_HORIZONTAL | wxLEFT | wxRIGHT, space3);
  }
  break;
  case ControllerEmu::GROUP_TYPE_MIXED_TRIGGERS:
  case ControllerEmu::GROUP_TYPE_TRIGGERS:
  case ControllerEmu::GROUP_TYPE_SLIDER:
  {
    int height = (int)(12 * group->controls.size());
    int width = 64;

    if (ControllerEmu::GROUP_TYPE_MIXED_TRIGGERS == group->type)
      width = 64 + 12 + 1;

    if (ControllerEmu::GROUP_TYPE_TRIGGERS != group->type)
      height /= 2;
    height += 1;

    wxSize bitmap_size = parent->FromDIP(wxSize(width, height));
    m_scale = static_cast<double>(bitmap_size.GetWidth()) / width;
    wxBitmap bitmap;
    bitmap.CreateScaled(bitmap_size.GetWidth(), bitmap_size.GetHeight(), wxBITMAP_SCREEN_DEPTH,
                        parent->GetContentScaleFactor());
    wxMemoryDC dc(bitmap);
    dc.Clear();
    dc.SelectObject(wxNullBitmap);
    static_bitmap = new wxStaticBitmap(parent, wxID_ANY, bitmap, wxDefaultPosition, wxDefaultSize,
                                       wxBITMAP_TYPE_BMP);

    for (auto& groupSetting : group->numeric_settings)
    {
      PadSettingSpin* setting = new PadSettingSpin(parent, groupSetting.get());
      setting->wxcontrol->Bind(wxEVT_SPINCTRL, &InputConfigDialog::AdjustSetting, eventsink);
      options.push_back(setting);
      wxBoxSizer* const szr = new wxBoxSizer(wxHORIZONTAL);
      szr->Add(
          new wxStaticText(parent, wxID_ANY, wxGetTranslation(StrToWxStr(groupSetting->m_name))), 0,
          wxALIGN_CENTER_VERTICAL);
      szr->Add(setting->wxcontrol, 0, wxLEFT, space3);

      AddSpacer(space3);
      Add(szr, 0, wxALIGN_CENTER_HORIZONTAL | wxLEFT | wxRIGHT, space3);
    }

    AddSpacer(space3);
    Add(static_bitmap, 0, wxALIGN_CENTER_HORIZONTAL | wxLEFT | wxRIGHT, space3);
  }
  break;
  case ControllerEmu::GROUP_TYPE_EXTENSION:
  {
    PadSettingExtension* const attachments =
        new PadSettingExtension(parent, (ControllerEmu::Extension*)group);
    wxButton* const configure_btn = new ExtensionButton(parent, (ControllerEmu::Extension*)group);

    options.push_back(attachments);

    attachments->wxcontrol->Bind(wxEVT_CHOICE, &InputConfigDialog::AdjustSetting, eventsink);
    configure_btn->Bind(wxEVT_BUTTON, &InputConfigDialog::ConfigExtension, eventsink);

    AddSpacer(space3);
    Add(attachments->wxcontrol, 0, wxEXPAND | wxLEFT | wxRIGHT, space3);
    AddSpacer(space3);
    Add(configure_btn, 0, wxEXPAND | wxLEFT | wxRIGHT, space3);
    // Motion Plus option
    for (auto& groupSetting : group->boolean_settings)
    {
      PadSettingCheckBox* setting_cbox = new PadSettingCheckBox(parent, groupSetting.get());
      setting_cbox->wxcontrol->Bind(wxEVT_CHECKBOX, &InputConfigDialog::AdjustSetting, eventsink);
      options.push_back(setting_cbox);
      Add(setting_cbox->wxcontrol, 0, wxALL | wxLEFT, 5);
    }
  }
  break;
  default:
  {
    // options
    for (auto& groupSetting : group->boolean_settings)
    {
      PadSettingCheckBox* setting_cbox = new PadSettingCheckBox(parent, groupSetting.get());
      setting_cbox->wxcontrol->Bind(wxEVT_CHECKBOX, &InputConfigDialog::AdjustBooleanSetting,
                                    eventsink);
      if (groupSetting->m_name == "Iterative Input")
        groupSetting->SetValue(false);
      options.push_back(setting_cbox);
      AddSpacer(space3);
      Add(setting_cbox->wxcontrol, 0, wxLEFT | wxRIGHT, space3);
    }
    for (auto& groupSetting : group->numeric_settings)
    {
      PadSettingSpin* setting = new PadSettingSpin(parent, groupSetting.get());
      setting->wxcontrol->Bind(wxEVT_SPINCTRL, &InputConfigDialog::AdjustSetting, eventsink);
      options.push_back(setting);
      wxBoxSizer* const szr = new wxBoxSizer(wxHORIZONTAL);
      szr->Add(
          new wxStaticText(parent, wxID_ANY, wxGetTranslation(StrToWxStr(groupSetting->m_name))), 0,
          wxALIGN_CENTER_VERTICAL, space3);
      szr->Add(setting->wxcontrol, 0, wxLEFT, space3);
      AddSpacer(space3);
      Add(szr, 0, wxLEFT | wxRIGHT | wxALIGN_RIGHT, space3);
    }
    break;
  }
  }
  AddSpacer(space3);
  eventsink->control_groups.push_back(this);
}

wxBoxSizer* InputConfigDialog::CreateDeviceChooserGroupBox()
{
  const int space3 = FromDIP(3);
  wxStaticBoxSizer* const device_sbox = new wxStaticBoxSizer(wxVERTICAL, this, _("Device"));

  device_cbox = new wxComboBox(device_sbox->GetStaticBox(), wxID_ANY, "");
  device_cbox->ToggleWindowStyle(wxTE_PROCESS_ENTER);

  wxButton* refresh_button = new wxButton(device_sbox->GetStaticBox(), wxID_ANY, _("Refresh"),
                                          wxDefaultPosition, wxDefaultSize, wxBU_EXACTFIT);

  device_cbox->Bind(wxEVT_COMBOBOX, &InputConfigDialog::SetDevice, this);
  device_cbox->Bind(wxEVT_TEXT_ENTER, &InputConfigDialog::SetDevice, this);
  refresh_button->Bind(wxEVT_BUTTON, &InputConfigDialog::RefreshDevices, this);

  wxBoxSizer* const device_sbox_in = new wxBoxSizer(wxHORIZONTAL);
  device_sbox_in->Add(WxUtils::GiveMinSizeDIP(device_cbox, wxSize(64, -1)), 1,
                      wxALIGN_CENTER_VERTICAL);
  device_sbox_in->Add(refresh_button, 0, wxALIGN_CENTER_VERTICAL | wxLEFT, space3);
  device_sbox->Add(device_sbox_in, 1, wxEXPAND | wxLEFT | wxRIGHT, space3);
  device_sbox->AddSpacer(space3);
  return device_sbox;
}

wxBoxSizer* InputConfigDialog::CreaterResetGroupBox(wxOrientation orientation)
{
  const int space3 = FromDIP(3);
  wxStaticBoxSizer* const clear_sbox = new wxStaticBoxSizer(orientation, this, _("Reset"));

  wxButton* const default_button = new wxButton(clear_sbox->GetStaticBox(), wxID_ANY, _("Default"),
                                                wxDefaultPosition, wxDefaultSize, wxBU_EXACTFIT);
  wxButton* const clearall_button = new wxButton(clear_sbox->GetStaticBox(), wxID_ANY, _("Clear"),
                                                 wxDefaultPosition, wxDefaultSize, wxBU_EXACTFIT);

  wxBoxSizer* clear_sbox_in = new wxBoxSizer(orientation);
  clear_sbox_in->Add(default_button, 1, wxEXPAND);
  clear_sbox_in->Add(clearall_button, 1, wxEXPAND);
  clear_sbox->Add(clear_sbox_in, 1, wxEXPAND | wxBOTTOM | wxLEFT | wxRIGHT, space3);

  clearall_button->Bind(wxEVT_BUTTON, &InputConfigDialog::ClearAll, this);
  default_button->Bind(wxEVT_BUTTON, &InputConfigDialog::LoadDefaults, this);
  return clear_sbox;
}

wxBoxSizer* InputConfigDialog::CreateProfileChooserGroupBox()
{
  const int space3 = FromDIP(3);
  wxStaticBoxSizer* profile_sbox = new wxStaticBoxSizer(wxVERTICAL, this, _("Profile"));
  profile_cbox = new wxComboBox(profile_sbox->GetStaticBox(), wxID_ANY, "");

  wxButton* const pload_btn = new wxButton(profile_sbox->GetStaticBox(), wxID_ANY, _("Load"),
                                           wxDefaultPosition, wxDefaultSize, wxBU_EXACTFIT);
  wxButton* const psave_btn = new wxButton(profile_sbox->GetStaticBox(), wxID_ANY, _("Save"),
                                           wxDefaultPosition, wxDefaultSize, wxBU_EXACTFIT);
  wxButton* const pdelete_btn = new wxButton(profile_sbox->GetStaticBox(), wxID_ANY, _("Delete"),
                                             wxDefaultPosition, wxDefaultSize, wxBU_EXACTFIT);

  pload_btn->Bind(wxEVT_BUTTON, &InputConfigDialog::LoadProfile, this);
  psave_btn->Bind(wxEVT_BUTTON, &InputConfigDialog::SaveProfile, this);
  pdelete_btn->Bind(wxEVT_BUTTON, &InputConfigDialog::DeleteProfile, this);

  wxBoxSizer* profile_sbox_in = new wxBoxSizer(wxHORIZONTAL);
  profile_sbox_in->Add(WxUtils::GiveMinSizeDIP(profile_cbox, wxSize(64, -1)), 1,
                       wxALIGN_CENTER_VERTICAL);
  profile_sbox_in->AddSpacer(space3);
  profile_sbox_in->Add(pload_btn, 0, wxALIGN_CENTER_VERTICAL);
  profile_sbox_in->Add(psave_btn, 0, wxALIGN_CENTER_VERTICAL);
  profile_sbox_in->Add(pdelete_btn, 0, wxALIGN_CENTER_VERTICAL);
  profile_sbox->Add(profile_sbox_in, 1, wxEXPAND | wxLEFT | wxRIGHT, space3);
  profile_sbox->AddSpacer(space3);
  return profile_sbox;
}
wxSizer* InputConfigDialog::CreateTextureChooserAndButtonBar()
{
  // Add texture drop-down boxes
  wxSizer* b_szr = CreateButtonSizer(wxCLOSE | wxNO_DEFAULT);
  g_Config.LoadVR(File::GetUserPath(D_CONFIG_IDX) + "Dolphin.ini");
  wxString left = "", right = "";
  bool showboxes = (b_szr != nullptr);
  if (m_config.GetProfileName() == "GCPad")
  {
    left = g_Config.sGCLeftTexture;
    right = g_Config.sGCRightTexture;
  }
  else if (m_config.GetProfileName() == "Wiimote")
  {
    left = g_Config.sLeftTexture;
    right = g_Config.sRightTexture;
  }
  else
  {
    showboxes = false;
    m_left_texture_box = nullptr;
    m_right_texture_box = nullptr;
  }
  if (showboxes)
  {
    wxStaticText* left_label = new wxStaticText(this, wxID_ANY, "Left texture:");
    m_left_texture_box = new wxComboBox(this, wxID_ANY, left, wxDefaultPosition, wxSize(64, -1));
    m_left_texture_box->ToggleWindowStyle(wxTE_PROCESS_ENTER);
    wxStaticText* right_label = new wxStaticText(this, wxID_ANY, "Right texture:");
    m_right_texture_box = new wxComboBox(this, wxID_ANY, right, wxDefaultPosition, wxSize(64, -1));
    m_right_texture_box->ToggleWindowStyle(wxTE_PROCESS_ENTER);
    b_szr->Insert(0, left_label, 0, wxEXPAND | wxALL, 5);
    b_szr->Insert(1, m_left_texture_box, 10, wxEXPAND | wxALL, 5);
    b_szr->Insert(2, right_label, 0, wxEXPAND | wxALL, 5);
    b_szr->Insert(3, m_right_texture_box, 10, wxEXPAND | wxALL, 5);
    UpdateTextureComboBoxes();
    m_left_texture_box->SetValue(left);
    m_right_texture_box->SetValue(right);
  }
  return b_szr;
}

InputConfigDialog::InputConfigDialog(wxWindow* const parent, InputConfig& config,
                                     const wxString& name, const int port_num)
    : wxDialog(parent, wxID_ANY, name), controller(config.GetController(port_num)),
      m_config(config), m_port_num(port_num)
{
  Bind(wxEVT_CLOSE_WINDOW, &InputConfigDialog::OnClose, this);
  Bind(wxEVT_BUTTON, &InputConfigDialog::OnCloseButton, this, wxID_CLOSE);

  SetLayoutAdaptationMode(wxDIALOG_ADAPTATION_MODE_ENABLED);
  SetLayoutAdaptationLevel(wxDIALOG_ADAPTATION_STANDARD_SIZER);

  // live preview update timer
  m_update_timer.SetOwner(this);
  Bind(wxEVT_TIMER, &InputConfigDialog::UpdateBitmaps, this);
  m_update_timer.Start(PREVIEW_UPDATE_TIME, wxTIMER_CONTINUOUS);
}

InputEventFilter::InputEventFilter()
{
  wxEvtHandler::AddFilter(this);
}

InputEventFilter::~InputEventFilter()
{
  wxEvtHandler::RemoveFilter(this);
}

int InputEventFilter::FilterEvent(wxEvent& event)
{
  if (m_block && ShouldCatchEventType(event.GetEventType()))
  {
    event.StopPropagation();
    return Event_Processed;
  }

  return Event_Skip;
}

void InputEventFilter::BlockEvents(bool block)
{
  m_block = block;
}

bool InputEventFilter::ShouldCatchEventType(wxEventType type)
{
  return type == wxEVT_KEY_DOWN || type == wxEVT_KEY_UP || type == wxEVT_CHAR ||
         type == wxEVT_CHAR_HOOK || type == wxEVT_LEFT_DOWN || type == wxEVT_LEFT_UP ||
         type == wxEVT_MIDDLE_DOWN || type == wxEVT_MIDDLE_UP || type == wxEVT_RIGHT_DOWN ||
         type == wxEVT_RIGHT_UP;
}<|MERGE_RESOLUTION|>--- conflicted
+++ resolved
@@ -81,13 +81,9 @@
   {
   case WiimoteEmu::EXT_NUNCHUK:
   {
-<<<<<<< HEAD
-    NunchukInputConfigDialog dlg(this, m_config, _("Nunchuk Configuration"), m_port_num);
-    UpdateGUI();
-=======
     NunchukInputConfigDialog dlg(this, m_config, _("Nunchuk Configuration"), device_cbox,
                                  m_port_num);
->>>>>>> d1ade5de
+    UpdateGUI();
     dlg.ShowModal();
   }
   break;
@@ -478,7 +474,7 @@
       expr.Replace("VR/0/Touch:", "T:");
       expr.Replace("VR/0/Vive:", "V:");
       expr.Replace("`", "");
-      if (button->control_reference->is_input)
+      if (button->control_reference->IsInput())
         button->SetToolTip(_("Left-click to detect input.\nMiddle-click to clear.\nRight-click for "
                              "more options.") +
                            "\n\n" + expr);
