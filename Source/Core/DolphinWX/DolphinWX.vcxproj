--- conflicted
+++ resolved
@@ -305,13 +305,11 @@
     <ProjectReference Include="$(CoreDir)VideoCommon\VideoCommon.vcxproj">
       <Project>{3de9ee35-3e91-4f27-a014-2866ad8c3fe3}</Project>
     </ProjectReference>
-<<<<<<< HEAD
     <ProjectReference Include="C:\Users\Daniel\Documents\RTCV\NetCore\NetCore.csproj">
       <Project>{7e106aec-5614-4206-9e4d-25759c90e8ae}</Project>
-=======
+    </ProjectReference>
     <ProjectReference Include="..\Updater\Updater.vcxproj">
       <Project>{e4becbab-9c6e-41ab-bb56-f9d70ab6be03}</Project>
->>>>>>> a3bdb5d8
     </ProjectReference>
   </ItemGroup>
   <Import Project="$(VCTargetsPath)\Microsoft.Cpp.targets" />
