--- conflicted
+++ resolved
@@ -47,28 +47,15 @@
   u16 GetRevision() const { return m_Revision; }
   const std::string& GetUniqueID() const { return m_UniqueID; }
   const std::string GetWiiFSPath() const;
-<<<<<<< HEAD
-  DiscIO::IVolume::ECountry GetCountry() const { return m_Country; }
-  DiscIO::IVolume::EPlatform GetPlatform() const { return m_Platform; }
-  DiscIO::IVolume::EPlatform GetDetailedPlatform() const { return m_Detailed_Platform; }
-=======
   DiscIO::Country GetCountry() const { return m_Country; }
   DiscIO::Platform GetPlatform() const { return m_Platform; }
->>>>>>> b101f8fe
+  DiscIO::Platform GetDetailedPlatform() const { return m_Detailed_Platform; }
   DiscIO::BlobType GetBlobType() const { return m_blob_type; }
   const std::string& GetIssues() const { return m_issues; }
   const std::string& GetVRIssues() const { return m_vr_issues; }
   int GetEmuState() const { return m_emu_state; }
-<<<<<<< HEAD
   int GetVRState() const { return m_vr_state; }
-  bool IsCompressed() const
-  {
-    return m_blob_type == DiscIO::BlobType::GCZ || m_blob_type == DiscIO::BlobType::CISO ||
-           m_blob_type == DiscIO::BlobType::WBFS;
-  }
-=======
   bool IsCompressed() const;
->>>>>>> b101f8fe
   u64 GetFileSize() const { return m_FileSize; }
   u64 GetVolumeSize() const { return m_VolumeSize; }
   // 0 is the first disc, 1 is the second disc
@@ -95,13 +82,8 @@
   u64 m_FileSize;
   u64 m_VolumeSize;
 
-<<<<<<< HEAD
-  DiscIO::IVolume::ECountry m_Country;
-  DiscIO::IVolume::EPlatform m_Platform, m_Detailed_Platform;
-=======
   DiscIO::Country m_Country;
-  DiscIO::Platform m_Platform;
->>>>>>> b101f8fe
+  DiscIO::Platform m_Platform, m_Detailed_Platform;
   DiscIO::BlobType m_blob_type;
   u16 m_Revision;
 
