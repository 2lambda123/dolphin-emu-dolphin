// Copyright 2008 Dolphin Emulator Project
// Licensed under GPLv2+
// Refer to the license.txt file included.

#include <cstddef>

<<<<<<< HEAD
#include <wx/aui/auibar.h>
#include <wx/bitmap.h>
#include <wx/panel.h>
=======
// clang-format off
#include <wx/bitmap.h>
#include <wx/aui/auibar.h>
#include <wx/panel.h>
// clang-format on
>>>>>>> dba9d86b

#include "Common/FileUtil.h"
#include "Common/IniFile.h"
#include "Core/ConfigManager.h"
#include "Core/PowerPC/PowerPC.h"
#include "DolphinWX/Debugger/WatchView.h"
#include "DolphinWX/Debugger/WatchWindow.h"
#include "DolphinWX/WxUtils.h"

class CWatchToolbar : public wxAuiToolBar
{
public:
  CWatchToolbar(CWatchWindow* parent, const wxWindowID id)
      : wxAuiToolBar(parent, id, wxDefaultPosition, wxDefaultSize,
                     wxAUI_TB_DEFAULT_STYLE | wxAUI_TB_TEXT)
  {
    SetToolBitmapSize(wxSize(16, 16));

    m_Bitmaps[Toolbar_File] = WxUtils::LoadResourceBitmap("toolbar_debugger_delete");

    AddTool(ID_LOAD, _("Load"), m_Bitmaps[Toolbar_File]);
    Bind(wxEVT_TOOL, &CWatchWindow::Event_LoadAll, parent, ID_LOAD);

    AddTool(ID_SAVE, _("Save"), m_Bitmaps[Toolbar_File]);
    Bind(wxEVT_TOOL, &CWatchWindow::Event_SaveAll, parent, ID_SAVE);
  }

private:
  enum
  {
    Toolbar_File,
    Num_Bitmaps
  };

  enum
  {
    ID_LOAD,
    ID_SAVE
  };

  wxBitmap m_Bitmaps[Num_Bitmaps];
};

CWatchWindow::CWatchWindow(wxWindow* parent, wxWindowID id, const wxPoint& position,
                           const wxSize& size, long style, const wxString& name)
    : wxPanel(parent, id, position, size, style, name), m_GPRGridView(nullptr)
{
  m_mgr.SetManagedWindow(this);
  m_mgr.SetFlags(wxAUI_MGR_DEFAULT | wxAUI_MGR_LIVE_RESIZE);

  m_GPRGridView = new CWatchView(this);

  m_mgr.AddPane(new CWatchToolbar(this, wxID_ANY), wxAuiPaneInfo()
                                                       .ToolbarPane()
                                                       .Top()
                                                       .LeftDockable(true)
                                                       .RightDockable(true)
                                                       .BottomDockable(false)
                                                       .Floatable(false));
  m_mgr.AddPane(m_GPRGridView, wxAuiPaneInfo().CenterPane());
  m_mgr.Update();
}

CWatchWindow::~CWatchWindow()
{
  m_mgr.UnInit();
}

void CWatchWindow::NotifyUpdate()
{
  if (m_GPRGridView != nullptr)
    m_GPRGridView->Update();
}

void CWatchWindow::Event_SaveAll(wxCommandEvent& WXUNUSED(event))
{
  SaveAll();
}

void CWatchWindow::SaveAll()
{
  IniFile ini;
  ini.Load(File::GetUserPath(D_GAMESETTINGS_IDX) + SConfig::GetInstance().GetUniqueID() + ".ini",
           false);
  ini.SetLines("Watches", PowerPC::watches.GetStrings());
  ini.Save(File::GetUserPath(D_GAMESETTINGS_IDX) + SConfig::GetInstance().GetUniqueID() + ".ini");
}

void CWatchWindow::Event_LoadAll(wxCommandEvent& WXUNUSED(event))
{
  LoadAll();
}

void CWatchWindow::LoadAll()
{
  IniFile ini;
  Watches::TWatchesStr watches;

  if (!ini.Load(File::GetUserPath(D_GAMESETTINGS_IDX) + SConfig::GetInstance().GetUniqueID() +
                    ".ini",
                false))
  {
    return;
  }

  if (ini.GetLines("Watches", &watches, false))
  {
    PowerPC::watches.Clear();
    PowerPC::watches.AddFromStrings(watches);
  }

  NotifyUpdate();
}<|MERGE_RESOLUTION|>--- conflicted
+++ resolved
@@ -4,17 +4,11 @@
 
 #include <cstddef>
 
-<<<<<<< HEAD
-#include <wx/aui/auibar.h>
-#include <wx/bitmap.h>
-#include <wx/panel.h>
-=======
 // clang-format off
 #include <wx/bitmap.h>
 #include <wx/aui/auibar.h>
 #include <wx/panel.h>
 // clang-format on
->>>>>>> dba9d86b
 
 #include "Common/FileUtil.h"
 #include "Common/IniFile.h"
