// Copyright 2013 Dolphin Emulator Project
// Licensed under GPLv2
// Refer to the license.txt file included.

#include <cstddef>
#include <istream>
#include <string>
#include <utility>
#include <vector>
#include <wx/chartype.h>
#include <wx/defs.h>
#include <wx/event.h>
#include <wx/filedlg.h>
#include <wx/font.h>
#include <wx/fontdata.h>
#include <wx/fontdlg.h>
#include <wx/listbox.h>
#include <wx/menu.h>
#include <wx/menuitem.h>
#include <wx/mimetype.h>
#include <wx/string.h>
#include <wx/textdlg.h>
#include <wx/translation.h>
#include <wx/utils.h>

#include "Common/CommonPaths.h"
#include "Common/CommonTypes.h"
#include "Common/FileUtil.h"
#include "Common/IniFile.h"
#include "Common/SymbolDB.h"

#include "Core/Core.h"
#include "Core/Host.h"
#include "Core/Boot/Boot.h"
#include "Core/HLE/HLE.h"
#include "Core/PowerPC/PowerPC.h"
#include "Core/PowerPC/PPCAnalyst.h"
#include "Core/PowerPC/PPCSymbolDB.h"
#include "Core/PowerPC/Profiler.h"
#include "Core/PowerPC/SignatureDB.h"
#include "Core/PowerPC/JitCommon/JitBase.h"

#include "DolphinWX/Frame.h"
#include "DolphinWX/Globals.h"
#include "DolphinWX/WxUtils.h"
#include "DolphinWX/Debugger/BreakpointWindow.h"
#include "DolphinWX/Debugger/CodeWindow.h"
#include "DolphinWX/Debugger/DebuggerPanel.h"
#include "DolphinWX/Debugger/DebuggerUIUtil.h"
#include "DolphinWX/Debugger/DSPDebugWindow.h"
#include "DolphinWX/Debugger/JitWindow.h"
#include "DolphinWX/Debugger/MemoryWindow.h"
#include "DolphinWX/Debugger/RegisterWindow.h"
#include "DolphinWX/Debugger/WatchWindow.h"


// Save and load settings
// -----------------------------
void CCodeWindow::Load()
{
	IniFile ini;
	ini.Load(File::GetUserPath(F_DEBUGGERCONFIG_IDX));

	// The font to override DebuggerFont with
	std::string fontDesc;

	IniFile::Section* general = ini.GetOrCreateSection("General");
	general->Get("DebuggerFont", &fontDesc);
	general->Get("AutomaticStart", &bAutomaticStart, false);
	general->Get("BootToPause", &bBootToPause, true);

	if (!fontDesc.empty())
		DebuggerFont.SetNativeFontInfoUserDesc(StrToWxStr(fontDesc));

	const char* SettingName[] = {
		"Log",
		"LogConfig",
		"Console",
		"Registers",
		"Breakpoints",
		"Memory",
		"JIT",
		"Sound",
		"Video",
		"Code"
	};

	// Decide what windows to show
	for (int i = 0; i <= IDM_VIDEOWINDOW - IDM_LOGWINDOW; i++)
		ini.GetOrCreateSection("ShowOnStart")->Get(SettingName[i], &bShowOnStart[i], false);

	// Get notebook affiliation
	std::string section = "P - " +
		((Parent->ActivePerspective < Parent->Perspectives.size())
		? Parent->Perspectives[Parent->ActivePerspective].Name : "Perspective 1");

	for (int i = 0; i <= IDM_CODEWINDOW - IDM_LOGWINDOW; i++)
		ini.GetOrCreateSection(section)->Get(SettingName[i], &iNbAffiliation[i], 0);

	// Get floating setting
	for (int i = 0; i <= IDM_CODEWINDOW - IDM_LOGWINDOW; i++)
		ini.GetOrCreateSection("Float")->Get(SettingName[i], &Parent->bFloatWindow[i], false);
}

void CCodeWindow::Save()
{
	IniFile ini;
	ini.Load(File::GetUserPath(F_DEBUGGERCONFIG_IDX));

	IniFile::Section* general = ini.GetOrCreateSection("General");
	general->Set("DebuggerFont", WxStrToStr(DebuggerFont.GetNativeFontInfoUserDesc()));
	general->Set("AutomaticStart", GetMenuBar()->IsChecked(IDM_AUTOMATICSTART));
	general->Set("BootToPause", GetMenuBar()->IsChecked(IDM_BOOTTOPAUSE));

	const char* SettingName[] = {
		"Log",
		"LogConfig",
		"Console",
		"Registers",
		"Breakpoints",
		"Memory",
		"JIT",
		"Sound",
		"Video",
		"Code"
	};

	// Save windows settings
	for (int i = IDM_LOGWINDOW; i <= IDM_VIDEOWINDOW; i++)
		ini.GetOrCreateSection("ShowOnStart")->Set(SettingName[i - IDM_LOGWINDOW], GetMenuBar()->IsChecked(i));

	// Save notebook affiliations
	std::string section = "P - " + Parent->Perspectives[Parent->ActivePerspective].Name;
	for (int i = 0; i <= IDM_CODEWINDOW - IDM_LOGWINDOW; i++)
		ini.GetOrCreateSection(section)->Set(SettingName[i], iNbAffiliation[i]);

	// Save floating setting
	for (int i = IDM_LOGWINDOW_PARENT; i <= IDM_CODEWINDOW_PARENT; i++)
		ini.GetOrCreateSection("Float")->Set(SettingName[i - IDM_LOGWINDOW_PARENT], !!FindWindowById(i));

	ini.Save(File::GetUserPath(F_DEBUGGERCONFIG_IDX));
}

// Symbols, JIT, Profiler
// ----------------
void CCodeWindow::CreateMenuSymbols(wxMenuBar *pMenuBar)
{
	wxMenu *pSymbolsMenu = new wxMenu;
	pSymbolsMenu->Append(IDM_CLEARSYMBOLS, _("&Clear symbols"),
		_("Remove names from all functions and variables."));
	pSymbolsMenu->Append(IDM_SCANFUNCTIONS, _("&Generate symbol map"),
		_("Recognise standard functions from sys\\totaldb.dsy, and use generic zz_ names for other functions."));
	pSymbolsMenu->AppendSeparator();
	pSymbolsMenu->Append(IDM_LOADMAPFILE, _("&Load symbol map"),
		_("Try to load this game's function names automatically - but doesn't check .map files stored on the disc image yet."));
	pSymbolsMenu->Append(IDM_SAVEMAPFILE, _("&Save symbol map"),
		_("Save the function names for each address to a .map file in your user settings map folder, named after the title id."));
	pSymbolsMenu->AppendSeparator();
	pSymbolsMenu->Append(IDM_LOADMAPFILEAS, _("Choose symbol map file to load..."),
		_("Load any .map file containing the function names and addresses for this game."));
	pSymbolsMenu->Append(IDM_LOADBADMAPFILE, _("Load &bad map file..."),
		_("Try to load a .map file that might be from a slightly different version."));
	pSymbolsMenu->Append(IDM_SAVEMAPFILEAS, _("Save symbol map &as..."),
		_("Save the function names and addresses for this game as a .map file. If you want to open it in IDA pro, use the .idc script."));
	pSymbolsMenu->AppendSeparator();
	pSymbolsMenu->Append(IDM_SAVEMAPFILEWITHCODES, _("Save code"),
		_("Save the entire disassembled code. This may take a several seconds"
		" and may require between 50 and 100 MB of hard drive space. It will only save code"
		" that are in the first 4 MB of memory, if you are debugging a game that load .rel"
		" files with code to memory you may want to increase that to perhaps 8 MB, you can do"
		" that from SymbolDB::SaveMap().")
		);

	pSymbolsMenu->AppendSeparator();
	pSymbolsMenu->Append(IDM_CREATESIGNATUREFILE, _("&Create signature file..."),
		_("Create a .dsy file that can be used to recognise these same functions in other games."));
	pSymbolsMenu->Append(IDM_APPENDSIGNATUREFILE, _("Append to &existing signature file..."),
		_("Add any named functions missing from a .dsy file, so it can also recognise these additional functions in other games."));
	pSymbolsMenu->Append(IDM_COMBINESIGNATUREFILES, _("Combine &2 signature files..."),
		_("Make a new .dsy file which can recognise more functions, by combining two existing files. The first input file has priority."));
	pSymbolsMenu->Append(IDM_USESIGNATUREFILE, _("&Use signature file..."),
		_("Must use Generate symbol map first! Recognise names of any standard library functions used in multiple games, by loading them from a .dsy file."));
	pSymbolsMenu->AppendSeparator();
	pSymbolsMenu->Append(IDM_PATCHHLEFUNCTIONS, _("&Patch HLE functions"));
	pSymbolsMenu->Append(IDM_RENAME_SYMBOLS, _("&Rename symbols from file..."));
	pMenuBar->Append(pSymbolsMenu, _("&Symbols"));

	wxMenu *pProfilerMenu = new wxMenu;
	pProfilerMenu->Append(IDM_PROFILEBLOCKS, _("&Profile blocks"), wxEmptyString, wxITEM_CHECK);
	pProfilerMenu->AppendSeparator();
	pProfilerMenu->Append(IDM_WRITEPROFILE, _("&Write to profile.txt, show"));
	pMenuBar->Append(pProfilerMenu, _("&Profiler"));
}

void CCodeWindow::OnProfilerMenu(wxCommandEvent& event)
{
	switch (event.GetId())
	{
	case IDM_PROFILEBLOCKS:
		Core::SetState(Core::CORE_PAUSE);
		if (jit != nullptr)
			jit->ClearCache();
		Profiler::g_ProfileBlocks = GetMenuBar()->IsChecked(IDM_PROFILEBLOCKS);
		Core::SetState(Core::CORE_RUN);
		break;
	case IDM_WRITEPROFILE:
		if (Core::GetState() == Core::CORE_RUN)
			Core::SetState(Core::CORE_PAUSE);

		if (Core::GetState() == Core::CORE_PAUSE && PowerPC::GetMode() == PowerPC::MODE_JIT)
		{
			if (jit != nullptr)
			{
				std::string filename = File::GetUserPath(D_DUMP_IDX) + "Debug/profiler.txt";
				File::CreateFullPath(filename);
				Profiler::WriteProfileResults(filename);

				wxFileType* filetype = nullptr;
				if (!(filetype = wxTheMimeTypesManager->GetFileTypeFromExtension("txt")))
				{
					// From extension failed, trying with MIME type now
					if (!(filetype = wxTheMimeTypesManager->GetFileTypeFromMimeType("text/plain")))
						// MIME type failed, aborting mission
						break;
				}
				wxString OpenCommand;
				OpenCommand = filetype->GetOpenCommand(StrToWxStr(filename));
				if (!OpenCommand.IsEmpty())
					wxExecute(OpenCommand, wxEXEC_SYNC);
			}
		}
		break;
	}
}

void CCodeWindow::OnSymbolsMenu(wxCommandEvent& event)
{
	Parent->ClearStatusBar();

	if (!Core::IsRunning()) return;

	std::string existing_map_file, writable_map_file, title_id_str;
	bool map_exists = CBoot::FindMapFile(&existing_map_file,
	                                     &writable_map_file,
	                                     &title_id_str);
	switch (event.GetId())
	{
	case IDM_CLEARSYMBOLS:
		if (!AskYesNoT("Do you want to clear the list of symbol names?")) return;
		g_symbolDB.Clear();
		Host_NotifyMapLoaded();
		break;
	case IDM_SCANFUNCTIONS:
		{
		PPCAnalyst::FindFunctions(0x80000000, 0x81800000, &g_symbolDB);
		SignatureDB db;
		if (db.Load(File::GetSysDirectory() + TOTALDB))
		{
			db.Apply(&g_symbolDB);
			Parent->StatusBarMessage("Generated symbol names from '%s'", TOTALDB);
			db.List();
		}
		else
		{
			Parent->StatusBarMessage("'%s' not found, no symbol names generated", TOTALDB);
		}
		// HLE::PatchFunctions();
		// Update GUI
		NotifyMapLoaded();
		break;
		}
	case IDM_LOADMAPFILE:
		if (!map_exists)
		{
			g_symbolDB.Clear();
			PPCAnalyst::FindFunctions(0x81300000, 0x81800000, &g_symbolDB);
			SignatureDB db;
			if (db.Load(File::GetSysDirectory() + TOTALDB))
				db.Apply(&g_symbolDB);
			Parent->StatusBarMessage("'%s' not found, scanning for common functions instead", writable_map_file.c_str());
		}
		else
		{
			g_symbolDB.LoadMap(existing_map_file);
			Parent->StatusBarMessage("Loaded symbols from '%s'", existing_map_file.c_str());
		}
		HLE::PatchFunctions();
		NotifyMapLoaded();
		break;
	case IDM_LOADMAPFILEAS:
		{
			const wxString path = wxFileSelector(
				_("Load map file"), File::GetUserPath(D_MAPS_IDX),
				title_id_str + ".map", ".map",
				"Dolphin Map File (*.map)|*.map|All files (*.*)|*.*",
				wxFD_OPEN | wxFD_FILE_MUST_EXIST, this);

			if (!path.IsEmpty())
			{
				g_symbolDB.LoadMap(WxStrToStr(path));
<<<<<<< HEAD
				Parent->StatusBarMessage("Loaded symbols from '%s'", WxStrToStr(path).c_str());
=======
				Parent->StatusBarMessage("Loaded symbols from '%s'", path.c_str().AsChar());
>>>>>>> 31ffb33f
			}
			HLE::PatchFunctions();
			NotifyMapLoaded();
		}
		break;
	case IDM_LOADBADMAPFILE:
		{
			const wxString path = wxFileSelector(
				_("Load bad map file"), File::GetUserPath(D_MAPS_IDX),
				title_id_str + ".map", ".map",
				"Dolphin Map File (*.map)|*.map|All files (*.*)|*.*",
				wxFD_OPEN | wxFD_FILE_MUST_EXIST, this);

			if (!path.IsEmpty())
			{
<<<<<<< HEAD
				g_symbolDB.LoadMap(WxStrToStr(path), true);
				Parent->StatusBarMessage("Loaded symbols from '%s'", WxStrToStr(path).c_str());
=======
				g_symbolDB.LoadBadMap(WxStrToStr(path));
				Parent->StatusBarMessage("Loaded symbols from '%s'", path.c_str().AsChar());
>>>>>>> 31ffb33f
			}
			HLE::PatchFunctions();
			NotifyMapLoaded();
		}
		break;
	case IDM_SAVEMAPFILE:
		g_symbolDB.SaveMap(writable_map_file);
		break;
	case IDM_SAVEMAPFILEAS:
		{
			const wxString path = wxFileSelector(
				_("Save map file as"), File::GetUserPath(D_MAPS_IDX),
				title_id_str + ".map", ".map",
				"Dolphin Map File (*.map)|*.map|All files (*.*)|*.*",
				wxFD_SAVE | wxFD_OVERWRITE_PROMPT, this);

			if (!path.IsEmpty())
				g_symbolDB.SaveMap(WxStrToStr(path));
		}
		break;
	case IDM_SAVEMAPFILEWITHCODES:
		g_symbolDB.SaveMap(writable_map_file, true);
		break;

	case IDM_RENAME_SYMBOLS:
		{
			const wxString path = wxFileSelector(
				_("Apply signature file"), wxEmptyString,
				wxEmptyString, wxEmptyString,
				"Dolphin Symbol Rename File (*.sym)|*.sym",
				wxFD_OPEN | wxFD_FILE_MUST_EXIST, this);

			if (!path.IsEmpty())
			{
				std::ifstream f;
				OpenFStream(f, WxStrToStr(path), std::ios_base::in);

				std::string line;
				while (std::getline(f, line))
				{
					if (line.length() < 12)
						continue;

					u32 address, type;
					std::string name;

					std::istringstream ss(line);
					ss >> std::hex >> address >> std::dec >> type >> name;

					Symbol *symbol = g_symbolDB.GetSymbolFromAddr(address);
					if (symbol)
						symbol->name = line.substr(12);
				}

				Host_NotifyMapLoaded();
			}
		}
		break;

	case IDM_CREATESIGNATUREFILE:
		{
			wxTextEntryDialog input_prefix(
				this,
				_("Only export symbols with prefix:\n(Blank for all symbols)"),
				wxGetTextFromUserPromptStr,
				wxEmptyString);

			if (input_prefix.ShowModal() == wxID_OK)
			{
				std::string prefix(WxStrToStr(input_prefix.GetValue()));

				wxString path = wxFileSelector(
					_("Save signature as"), File::GetSysDirectory(), wxEmptyString, wxEmptyString,
					"Dolphin Signature File (*.dsy)|*.dsy;", wxFD_SAVE | wxFD_OVERWRITE_PROMPT,
					this);
				if (!path.IsEmpty())
				{
					SignatureDB db;
					db.Initialize(&g_symbolDB, prefix);
					db.Save(WxStrToStr(path));
					db.List();
				}
			}
		}
		break;
	case IDM_APPENDSIGNATUREFILE:
		{
			wxTextEntryDialog input_prefix(
				this,
				_("Only export symbols with prefix:\n(Blank for all symbols)"),
				wxGetTextFromUserPromptStr,
				wxEmptyString);

			if (input_prefix.ShowModal() == wxID_OK)
			{
				std::string prefix(WxStrToStr(input_prefix.GetValue()));

				wxString path = wxFileSelector(
					_("Append signature to"), File::GetSysDirectory(), wxEmptyString, wxEmptyString,
					"Dolphin Signature File (*.dsy)|*.dsy;", wxFD_SAVE,
					this);
				if (!path.IsEmpty())
				{
					SignatureDB db;
					db.Initialize(&g_symbolDB, prefix);
					db.List();
					db.Load(WxStrToStr(path));
					db.Save(WxStrToStr(path));
					db.List();
				}
			}
		}
		break;
	case IDM_USESIGNATUREFILE:
		{
			wxString path = wxFileSelector(
				_("Apply signature file"), File::GetSysDirectory(), wxEmptyString, wxEmptyString,
				"Dolphin Signature File (*.dsy)|*.dsy;", wxFD_OPEN | wxFD_FILE_MUST_EXIST,
				this);
			if (!path.IsEmpty())
			{
				SignatureDB db;
				db.Load(WxStrToStr(path));
				db.Apply(&g_symbolDB);
				db.List();
				NotifyMapLoaded();
			}
		}
		break;
	case IDM_COMBINESIGNATUREFILES:
		{
			wxString path1 = wxFileSelector(
				_("Choose priority input file"), File::GetSysDirectory(), wxEmptyString, wxEmptyString,
				"Dolphin Signature File (*.dsy)|*.dsy;", wxFD_OPEN | wxFD_FILE_MUST_EXIST,
				this);
			if (!path1.IsEmpty())
			{
				SignatureDB db;
				wxString path2 = wxFileSelector(
					_("Choose secondary input file"), File::GetSysDirectory(), wxEmptyString, wxEmptyString,
					"Dolphin Signature File (*.dsy)|*.dsy;", wxFD_OPEN | wxFD_FILE_MUST_EXIST,
					this);
				if (!path2.IsEmpty())
				{
					db.Load(WxStrToStr(path2));
					db.Load(WxStrToStr(path1));

					path2 = wxFileSelector(
						_("Save combined output file as"), File::GetSysDirectory(), wxEmptyString, ".dsy",
						"Dolphin Signature File (*.dsy)|*.dsy;", wxFD_SAVE | wxFD_OVERWRITE_PROMPT,
						this);
					db.Save(WxStrToStr(path2));
					db.List();
				}
			}
		}
		break;
	case IDM_PATCHHLEFUNCTIONS:
		HLE::PatchFunctions();
		Update();
		break;
	}
}

void CCodeWindow::NotifyMapLoaded()
{
	if (!codeview) return;

	g_symbolDB.FillInCallers();
	//symbols->Show(false); // hide it for faster filling
	symbols->Freeze(); // HyperIris: wx style fast filling
	symbols->Clear();
	for (const auto& symbol : g_symbolDB.Symbols())
	{
		int idx = symbols->Append(StrToWxStr(symbol.second.name));
		symbols->SetClientData(idx, (void*)&symbol.second);
	}
	symbols->Thaw();
	//symbols->Show(true);
	Update();
}

void CCodeWindow::OnSymbolListChange(wxCommandEvent& event)
{
	int index = symbols->GetSelection();
	if (index >= 0)
	{
		Symbol* pSymbol = static_cast<Symbol *>(symbols->GetClientData(index));
		if (pSymbol != nullptr)
		{
			if (pSymbol->type == Symbol::SYMBOL_DATA)
			{
				if (m_MemoryWindow)// && m_MemoryWindow->IsVisible())
					m_MemoryWindow->JumpToAddress(pSymbol->address);
			}
			else
			{
				JumpToAddress(pSymbol->address);
			}
		}
	}
}

void CCodeWindow::OnSymbolListContextMenu(wxContextMenuEvent& event)
{
}

// Change the global DebuggerFont
void CCodeWindow::OnChangeFont(wxCommandEvent& event)
{
	wxFontData data;
	data.SetInitialFont(DebuggerFont);

	wxFontDialog dialog(this, data);
	if ( dialog.ShowModal() == wxID_OK )
		DebuggerFont = dialog.GetFontData().GetChosenFont();
}

// Toggle windows

void CCodeWindow::OpenPages()
{
	ToggleCodeWindow(true);
	if (bShowOnStart[0])
		Parent->ToggleLogWindow(true);
	if (bShowOnStart[IDM_LOGCONFIGWINDOW - IDM_LOGWINDOW])
		Parent->ToggleLogConfigWindow(true);
	if (bShowOnStart[IDM_REGISTERWINDOW - IDM_LOGWINDOW])
		ToggleRegisterWindow(true);
	if (bShowOnStart[IDM_WATCHWINDOW - IDM_LOGWINDOW])
		ToggleWatchWindow(true);
	if (bShowOnStart[IDM_BREAKPOINTWINDOW - IDM_LOGWINDOW])
		ToggleBreakPointWindow(true);
	if (bShowOnStart[IDM_MEMORYWINDOW - IDM_LOGWINDOW])
		ToggleMemoryWindow(true);
	if (bShowOnStart[IDM_JITWINDOW - IDM_LOGWINDOW])
		ToggleJitWindow(true);
	if (bShowOnStart[IDM_SOUNDWINDOW - IDM_LOGWINDOW])
		ToggleSoundWindow(true);
	if (bShowOnStart[IDM_VIDEOWINDOW - IDM_LOGWINDOW])
		ToggleVideoWindow(true);
}

void CCodeWindow::ToggleCodeWindow(bool bShow)
{
	if (bShow)
		Parent->DoAddPage(this,
		        iNbAffiliation[IDM_CODEWINDOW - IDM_LOGWINDOW],
		        Parent->bFloatWindow[IDM_CODEWINDOW - IDM_LOGWINDOW]);
	else // Hide
		Parent->DoRemovePage(this);
}

void CCodeWindow::ToggleRegisterWindow(bool bShow)
{
	GetMenuBar()->FindItem(IDM_REGISTERWINDOW)->Check(bShow);
	if (bShow)
	{
		if (!m_RegisterWindow)
			m_RegisterWindow = new CRegisterWindow(Parent, IDM_REGISTERWINDOW);
		Parent->DoAddPage(m_RegisterWindow,
		        iNbAffiliation[IDM_REGISTERWINDOW - IDM_LOGWINDOW],
		        Parent->bFloatWindow[IDM_REGISTERWINDOW - IDM_LOGWINDOW]);
	}
	else // Close
	{
		Parent->DoRemovePage(m_RegisterWindow, false);
		m_RegisterWindow = nullptr;
	}
}

void CCodeWindow::ToggleWatchWindow(bool bShow)
{
	GetMenuBar()->FindItem(IDM_WATCHWINDOW)->Check(bShow);
	if (bShow)
	{
		if (!m_WatchWindow)
			m_WatchWindow = new CWatchWindow(Parent, IDM_WATCHWINDOW);
		Parent->DoAddPage(m_WatchWindow,
		        iNbAffiliation[IDM_WATCHWINDOW - IDM_LOGWINDOW],
		        Parent->bFloatWindow[IDM_WATCHWINDOW - IDM_LOGWINDOW]);
	}
	else // Close
	{
		Parent->DoRemovePage(m_WatchWindow, false);
		m_WatchWindow = nullptr;
	}
}

void CCodeWindow::ToggleBreakPointWindow(bool bShow)
{
	GetMenuBar()->FindItem(IDM_BREAKPOINTWINDOW)->Check(bShow);
	if (bShow)
	{
		if (!m_BreakpointWindow)
			m_BreakpointWindow = new CBreakPointWindow(this, Parent, IDM_BREAKPOINTWINDOW);
		Parent->DoAddPage(m_BreakpointWindow,
		        iNbAffiliation[IDM_BREAKPOINTWINDOW - IDM_LOGWINDOW],
		        Parent->bFloatWindow[IDM_BREAKPOINTWINDOW - IDM_LOGWINDOW]);
	}
	else // Close
	{
		Parent->DoRemovePage(m_BreakpointWindow, false);
		m_BreakpointWindow = nullptr;
	}
}

void CCodeWindow::ToggleMemoryWindow(bool bShow)
{
	GetMenuBar()->FindItem(IDM_MEMORYWINDOW)->Check(bShow);
	if (bShow)
	{
		if (!m_MemoryWindow)
			m_MemoryWindow = new CMemoryWindow(Parent, IDM_MEMORYWINDOW);
		Parent->DoAddPage(m_MemoryWindow,
		        iNbAffiliation[IDM_MEMORYWINDOW - IDM_LOGWINDOW],
		        Parent->bFloatWindow[IDM_MEMORYWINDOW - IDM_LOGWINDOW]);
	}
	else // Close
	{
		Parent->DoRemovePage(m_MemoryWindow, false);
		m_MemoryWindow = nullptr;
	}
}

void CCodeWindow::ToggleJitWindow(bool bShow)
{
	GetMenuBar()->FindItem(IDM_JITWINDOW)->Check(bShow);
	if (bShow)
	{
		if (!m_JitWindow)
			m_JitWindow = new CJitWindow(Parent, IDM_JITWINDOW);
		Parent->DoAddPage(m_JitWindow,
		        iNbAffiliation[IDM_JITWINDOW - IDM_LOGWINDOW],
		        Parent->bFloatWindow[IDM_JITWINDOW - IDM_LOGWINDOW]);
	}
	else // Close
	{
		Parent->DoRemovePage(m_JitWindow, false);
		m_JitWindow = nullptr;
	}
}


void CCodeWindow::ToggleSoundWindow(bool bShow)
{
	GetMenuBar()->FindItem(IDM_SOUNDWINDOW)->Check(bShow);
	if (bShow)
	{
		if (!m_SoundWindow)
			m_SoundWindow = new DSPDebuggerLLE(Parent, IDM_SOUNDWINDOW);
		Parent->DoAddPage(m_SoundWindow,
		       iNbAffiliation[IDM_SOUNDWINDOW - IDM_LOGWINDOW],
		        Parent->bFloatWindow[IDM_SOUNDWINDOW - IDM_LOGWINDOW]);
	}
	else // Close
	{
		Parent->DoRemovePage(m_SoundWindow, false);
		m_SoundWindow = nullptr;
	}
}

void CCodeWindow::ToggleVideoWindow(bool bShow)
{
	GetMenuBar()->FindItem(IDM_VIDEOWINDOW)->Check(bShow);
	if (bShow)
	{
		if (!m_VideoWindow)
			m_VideoWindow = new GFXDebuggerPanel(Parent, IDM_VIDEOWINDOW);
		Parent->DoAddPage(m_VideoWindow,
		        iNbAffiliation[IDM_VIDEOWINDOW - IDM_LOGWINDOW],
		        Parent->bFloatWindow[IDM_VIDEOWINDOW - IDM_LOGWINDOW]);
	}
	else // Close
	{
		Parent->DoRemovePage(m_VideoWindow, false);
		m_VideoWindow = nullptr;
	}
}<|MERGE_RESOLUTION|>--- conflicted
+++ resolved
@@ -298,11 +298,7 @@
 			if (!path.IsEmpty())
 			{
 				g_symbolDB.LoadMap(WxStrToStr(path));
-<<<<<<< HEAD
-				Parent->StatusBarMessage("Loaded symbols from '%s'", WxStrToStr(path).c_str());
-=======
 				Parent->StatusBarMessage("Loaded symbols from '%s'", path.c_str().AsChar());
->>>>>>> 31ffb33f
 			}
 			HLE::PatchFunctions();
 			NotifyMapLoaded();
@@ -318,13 +314,8 @@
 
 			if (!path.IsEmpty())
 			{
-<<<<<<< HEAD
 				g_symbolDB.LoadMap(WxStrToStr(path), true);
-				Parent->StatusBarMessage("Loaded symbols from '%s'", WxStrToStr(path).c_str());
-=======
-				g_symbolDB.LoadBadMap(WxStrToStr(path));
 				Parent->StatusBarMessage("Loaded symbols from '%s'", path.c_str().AsChar());
->>>>>>> 31ffb33f
 			}
 			HLE::PatchFunctions();
 			NotifyMapLoaded();
