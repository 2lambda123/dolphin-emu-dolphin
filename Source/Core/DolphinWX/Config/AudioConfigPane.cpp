--- conflicted
+++ resolved
@@ -29,30 +29,6 @@
 
 void AudioConfigPane::InitializeGUI()
 {
-<<<<<<< HEAD
-	m_dsp_engine_strings.Add(_("DSP HLE emulation (fast)"));
-	m_dsp_engine_strings.Add(_("DSP LLE recompiler"));
-	m_dsp_engine_strings.Add(_("DSP LLE interpreter (slow)"));
-
-	m_dsp_engine_radiobox = new wxRadioBox(this, wxID_ANY, _("DSP Emulator Engine"), wxDefaultPosition, wxDefaultSize, m_dsp_engine_strings, 0, wxRA_SPECIFY_ROWS);
-	m_dpl2_decoder_checkbox = new wxCheckBox(this, wxID_ANY, _("Dolby Pro Logic II decoder"));
-	m_volume_slider = new wxSlider(this, wxID_ANY, 0, 0, 100, wxDefaultPosition, wxDefaultSize, wxSL_VERTICAL | wxSL_INVERSE);
-	m_volume_text = new wxStaticText(this, wxID_ANY, "");
-	m_audio_backend_choice = new wxChoice(this, wxID_ANY, wxDefaultPosition, wxDefaultSize, m_audio_backend_strings);
-	m_audio_device_choice = new wxChoice(this, wxID_ANY, wxDefaultPosition, wxDefaultSize, m_audio_device_strings);
-	m_audio_latency_spinctrl = new wxSpinCtrl(this, wxID_ANY, "", wxDefaultPosition, wxDefaultSize, wxSP_ARROW_KEYS, 0, 30);
-
-	m_dsp_engine_radiobox->Bind(wxEVT_RADIOBOX, &AudioConfigPane::OnDSPEngineRadioBoxChanged, this);
-	m_dpl2_decoder_checkbox->Bind(wxEVT_CHECKBOX, &AudioConfigPane::OnDPL2DecoderCheckBoxChanged, this);
-	m_volume_slider->Bind(wxEVT_SLIDER, &AudioConfigPane::OnVolumeSliderChanged, this);
-	m_audio_backend_choice->Bind(wxEVT_CHOICE, &AudioConfigPane::OnAudioBackendChanged, this);
-	m_audio_device_choice->Bind(wxEVT_CHOICE, &AudioConfigPane::OnAudioDeviceChanged, this);
-	m_audio_latency_spinctrl->Bind(wxEVT_SPINCTRL, &AudioConfigPane::OnLatencySpinCtrlChanged, this);
-
-	m_audio_backend_choice->SetToolTip(_("Changing this will have no effect while the emulator is running."));
-	m_audio_device_choice->SetToolTip(_("Currently only works for XAudio2."));
-	m_audio_latency_spinctrl->SetToolTip(_("Sets the latency (in ms). Higher values may reduce audio crackling. OpenAL backend only."));
-=======
   m_dsp_engine_strings.Add(_("DSP HLE emulation (fast)"));
   m_dsp_engine_strings.Add(_("DSP LLE recompiler"));
   m_dsp_engine_strings.Add(_("DSP LLE interpreter (slow)"));
@@ -66,6 +42,7 @@
   m_volume_text = new wxStaticText(this, wxID_ANY, "");
   m_audio_backend_choice =
       new wxChoice(this, wxID_ANY, wxDefaultPosition, wxDefaultSize, m_audio_backend_strings);
+  m_audio_device_choice = new wxChoice(this, wxID_ANY, wxDefaultPosition, wxDefaultSize, m_audio_device_strings);
   m_audio_latency_spinctrl =
       new wxSpinCtrl(this, wxID_ANY, "", wxDefaultPosition, wxDefaultSize, wxSP_ARROW_KEYS, 0, 30);
 
@@ -78,9 +55,9 @@
 
   m_audio_backend_choice->SetToolTip(
       _("Changing this will have no effect while the emulator is running."));
+  m_audio_device_choice->SetToolTip(_("Currently only works for XAudio2."));
   m_audio_latency_spinctrl->SetToolTip(_(
       "Sets the latency (in ms). Higher values may reduce audio crackling. OpenAL backend only."));
->>>>>>> 41335752
 #if defined(__APPLE__)
   m_dpl2_decoder_checkbox->SetToolTip(
       _("Enables Dolby Pro Logic II emulation using 5.1 surround. Not available on OS X."));
@@ -98,15 +75,6 @@
   volume_sizer->Add(m_volume_slider, 1, wxLEFT | wxRIGHT, 13);
   volume_sizer->Add(m_volume_text, 0, wxALIGN_CENTER | wxALL, 5);
 
-<<<<<<< HEAD
-	wxGridBagSizer* const backend_grid_sizer = new wxGridBagSizer();
-	backend_grid_sizer->Add(new wxStaticText(this, wxID_ANY, _("Audio Backend:")), wxGBPosition(0, 0), wxDefaultSpan, wxALIGN_CENTER_VERTICAL | wxALL, 5);
-	backend_grid_sizer->Add(m_audio_backend_choice, wxGBPosition(0, 1), wxDefaultSpan, wxALL, 5);
-	backend_grid_sizer->Add(new wxStaticText(this, wxID_ANY, _("Latency:")), wxGBPosition(1, 0), wxDefaultSpan, wxALIGN_CENTER_VERTICAL | wxALL, 5);
-	backend_grid_sizer->Add(m_audio_latency_spinctrl, wxGBPosition(1, 1), wxDefaultSpan, wxALL, 5);
-	backend_grid_sizer->Add(new wxStaticText(this, wxID_ANY, _("Audio Device:")), wxGBPosition(2, 0), wxDefaultSpan, wxALIGN_CENTER_VERTICAL | wxALL, 5);
-	backend_grid_sizer->Add(m_audio_device_choice, wxGBPosition(2, 1), wxDefaultSpan, wxALL, 5);
-=======
   wxGridBagSizer* const backend_grid_sizer = new wxGridBagSizer();
   backend_grid_sizer->Add(new wxStaticText(this, wxID_ANY, _("Audio Backend:")), wxGBPosition(0, 0),
                           wxDefaultSpan, wxALIGN_CENTER_VERTICAL | wxALL, 5);
@@ -114,7 +82,9 @@
   backend_grid_sizer->Add(new wxStaticText(this, wxID_ANY, _("Latency:")), wxGBPosition(1, 0),
                           wxDefaultSpan, wxALIGN_CENTER_VERTICAL | wxALL, 5);
   backend_grid_sizer->Add(m_audio_latency_spinctrl, wxGBPosition(1, 1), wxDefaultSpan, wxALL, 5);
->>>>>>> 41335752
+  backend_grid_sizer->Add(new wxStaticText(this, wxID_ANY, _("Audio Device:")), wxGBPosition(2, 0),
+                          wxDefaultSpan, wxALIGN_CENTER_VERTICAL | wxALL, 5);
+  backend_grid_sizer->Add(m_audio_device_choice, wxGBPosition(2, 1), wxDefaultSpan, wxALL, 5);
 
   wxStaticBoxSizer* const backend_static_box_sizer =
       new wxStaticBoxSizer(wxHORIZONTAL, this, _("Backend Settings"));
@@ -133,12 +103,8 @@
 
 void AudioConfigPane::LoadGUIValues()
 {
-<<<<<<< HEAD
-	PopulateBackendChoiceBox();
-	PopulateDeviceChoiceBox();
-=======
   PopulateBackendChoiceBox();
->>>>>>> 41335752
+  PopulateDeviceChoiceBox();
 
   const SConfig& startup_params = SConfig::GetInstance();
 
@@ -164,24 +130,14 @@
 
 void AudioConfigPane::RefreshGUI()
 {
-<<<<<<< HEAD
-	if (Core::IsRunning())
-	{
-		m_audio_latency_spinctrl->Disable();
-		m_audio_backend_choice->Disable();
-		m_audio_device_choice->Disable();
-		m_dpl2_decoder_checkbox->Disable();
-		m_dsp_engine_radiobox->Disable();
-	}
-=======
   if (Core::IsRunning())
   {
     m_audio_latency_spinctrl->Disable();
     m_audio_backend_choice->Disable();
+    m_audio_device_choice->Disable();
     m_dpl2_decoder_checkbox->Disable();
     m_dsp_engine_radiobox->Disable();
   }
->>>>>>> 41335752
 }
 
 void AudioConfigPane::OnDSPEngineRadioBoxChanged(wxCommandEvent& event)
@@ -205,36 +161,6 @@
 
 void AudioConfigPane::OnAudioBackendChanged(wxCommandEvent& event)
 {
-<<<<<<< HEAD
-	m_volume_slider->Enable(SupportsVolumeChanges(WxStrToStr(m_audio_backend_choice->GetStringSelection())));
-	m_audio_latency_spinctrl->Enable(WxStrToStr(m_audio_backend_choice->GetStringSelection()) == BACKEND_OPENAL);
-	m_dpl2_decoder_checkbox->Enable(WxStrToStr(m_audio_backend_choice->GetStringSelection()) == BACKEND_OPENAL ||
-	                                WxStrToStr(m_audio_backend_choice->GetStringSelection()) == BACKEND_PULSEAUDIO);
-
-	// Don't save the translated BACKEND_NULLSOUND string
-	SConfig::GetInstance().sBackend = m_audio_backend_choice->GetSelection() ?
-		WxStrToStr(m_audio_backend_choice->GetStringSelection()) : BACKEND_NULLSOUND;
-
-	AudioDevice::ReloadDevices();
-	AudioCommon::UpdateSoundStream();
-	PopulateDeviceChoiceBox();
-	m_audio_device_choice->SetSelection(0);
-}
-
-void AudioConfigPane::OnAudioDeviceChanged(wxCommandEvent& event)
-{
-	// Don't save the translated BACKEND_NULLSOUND string
-	int selection = m_audio_device_choice->GetSelection() - 1;
-	if (selection <= -1) {
-		// default device
-		SConfig::GetInstance().sAudioDevice = AudioDevice::DEFAULT.id;
-	}
-	else {
-		SConfig::GetInstance().sAudioDevice = AudioDevice::GetDevices().at(selection).id;
-	}
-
-	AudioCommon::UpdateSoundStream();
-=======
   m_volume_slider->Enable(
       SupportsVolumeChanges(WxStrToStr(m_audio_backend_choice->GetStringSelection())));
   m_audio_latency_spinctrl->Enable(WxStrToStr(m_audio_backend_choice->GetStringSelection()) ==
@@ -248,8 +174,25 @@
                                         WxStrToStr(m_audio_backend_choice->GetStringSelection()) :
                                         BACKEND_NULLSOUND;
 
-  AudioCommon::UpdateSoundStream();
->>>>>>> 41335752
+  AudioDevice::ReloadDevices();
+  AudioCommon::UpdateSoundStream();
+  PopulateDeviceChoiceBox();
+  m_audio_device_choice->SetSelection(0);
+}
+
+void AudioConfigPane::OnAudioDeviceChanged(wxCommandEvent& event)
+{
+  // Don't save the translated BACKEND_NULLSOUND string
+  int selection = m_audio_device_choice->GetSelection() - 1;
+  if (selection <= -1) {
+    // default device
+    SConfig::GetInstance().sAudioDevice = AudioDevice::DEFAULT.id;
+  }
+  else {
+    SConfig::GetInstance().sAudioDevice = AudioDevice::GetDevices().at(selection).id;
+  }
+
+  AudioCommon::UpdateSoundStream();
 }
 
 void AudioConfigPane::OnLatencySpinCtrlChanged(wxCommandEvent& event)
