// Copyright 2015 Dolphin Emulator Project
// Licensed under GPLv2+
// Refer to the license.txt file included.

#include "DolphinWX/Config/InterfaceConfigPane.h"

#include <array>
#include <limits>
#include <string>

#include <wx/button.h>
#include <wx/checkbox.h>
#include <wx/choice.h>
#include <wx/gbsizer.h>
#include <wx/language.h>
#include <wx/msgdlg.h>
#include <wx/sizer.h>
#include <wx/stattext.h>

#include "Common/CommonPaths.h"
#include "Common/FileSearch.h"
#include "Common/FileUtil.h"
#include "Common/MsgHandler.h"
#include "Common/StringUtil.h"

#include "Core/ConfigManager.h"

#include "DolphinWX/Frame.h"
#include "DolphinWX/Input/InputConfigDiag.h"
#include "DolphinWX/WxUtils.h"

#if defined(HAVE_XRANDR) && HAVE_XRANDR
#include "UICommon/X11Utils.h"
#endif

static const std::array<std::string, 29> language_ids{{
    "",

    "ms", "ca", "cs",    "da", "de", "en", "es",    "fr",    "hr", "it", "hu", "nl",
    "nb",  // wxWidgets won't accept "no"
    "pl", "pt", "pt_BR", "ro", "sr", "sv", "tr",

    "el", "ru", "ar",    "fa", "ko", "ja", "zh_CN", "zh_TW",
}};

InterfaceConfigPane::InterfaceConfigPane(wxWindow* parent, wxWindowID id) : wxPanel(parent, id)
{
  InitializeGUI();
  LoadGUIValues();
}

void InterfaceConfigPane::InitializeGUI()
{
  // GUI language arrayStrings
  // keep these in sync with the language_ids array at the beginning of this file
  m_interface_lang_strings.Add(_("<System Language>"));

  m_interface_lang_strings.Add(L"Bahasa Melayu");            // Malay
  m_interface_lang_strings.Add(L"Catal\u00E0");              // Catalan
  m_interface_lang_strings.Add(L"\u010Ce\u0161tina");        // Czech
  m_interface_lang_strings.Add(L"Dansk");                    // Danish
  m_interface_lang_strings.Add(L"Deutsch");                  // German
  m_interface_lang_strings.Add(L"English");                  // English
  m_interface_lang_strings.Add(L"Espa\u00F1ol");             // Spanish
  m_interface_lang_strings.Add(L"Fran\u00E7ais");            // French
  m_interface_lang_strings.Add(L"Hrvatski");                 // Croatian
  m_interface_lang_strings.Add(L"Italiano");                 // Italian
  m_interface_lang_strings.Add(L"Magyar");                   // Hungarian
  m_interface_lang_strings.Add(L"Nederlands");               // Dutch
  m_interface_lang_strings.Add(L"Norsk bokm\u00E5l");        // Norwegian
  m_interface_lang_strings.Add(L"Polski");                   // Polish
  m_interface_lang_strings.Add(L"Portugu\u00EAs");           // Portuguese
  m_interface_lang_strings.Add(L"Portugu\u00EAs (Brasil)");  // Portuguese (Brazil)
  m_interface_lang_strings.Add(L"Rom\u00E2n\u0103");         // Romanian
  m_interface_lang_strings.Add(L"Srpski");                   // Serbian
  m_interface_lang_strings.Add(L"Svenska");                  // Swedish
  m_interface_lang_strings.Add(L"T\u00FCrk\u00E7e");         // Turkish

  m_interface_lang_strings.Add(L"\u0395\u03BB\u03BB\u03B7\u03BD\u03B9\u03BA\u03AC");  // Greek
  m_interface_lang_strings.Add(L"\u0420\u0443\u0441\u0441\u043A\u0438\u0439");        // Russian
  m_interface_lang_strings.Add(L"\u0627\u0644\u0639\u0631\u0628\u064A\u0629");        // Arabic
  m_interface_lang_strings.Add(L"\u0641\u0627\u0631\u0633\u06CC");                    // Farsi
  m_interface_lang_strings.Add(L"\uD55C\uAD6D\uC5B4");                                // Korean
  m_interface_lang_strings.Add(L"\u65E5\u672C\u8A9E");                                // Japanese
  m_interface_lang_strings.Add(L"\u7B80\u4F53\u4E2D\u6587");  // Simplified Chinese
  m_interface_lang_strings.Add(L"\u7E41\u9AD4\u4E2D\u6587");  // Traditional Chinese

  m_confirm_stop_checkbox = new wxCheckBox(this, wxID_ANY, _("Confirm on Stop"));
  m_panic_handlers_checkbox = new wxCheckBox(this, wxID_ANY, _("Use Panic Handlers"));
  m_osd_messages_checkbox = new wxCheckBox(this, wxID_ANY, _("On-Screen Display Messages"));
<<<<<<< HEAD
  m_simple_title_checkbox = new wxCheckBox(this, wxID_ANY, _("Use simpler window title for emulation window"));
=======
  m_show_active_title_checkbox =
      new wxCheckBox(this, wxID_ANY, _("Show Active Title in Window Title"));
>>>>>>> 0f9ae6d3
  m_pause_focus_lost_checkbox = new wxCheckBox(this, wxID_ANY, _("Pause on Focus Lost"));
  m_interface_lang_choice =
      new wxChoice(this, wxID_ANY, wxDefaultPosition, wxDefaultSize, m_interface_lang_strings);
  m_theme_choice = new wxChoice(this, wxID_ANY);

  m_confirm_stop_checkbox->Bind(wxEVT_CHECKBOX, &InterfaceConfigPane::OnConfirmStopCheckBoxChanged,
                                this);
  m_panic_handlers_checkbox->Bind(wxEVT_CHECKBOX,
                                  &InterfaceConfigPane::OnPanicHandlersCheckBoxChanged, this);
  m_osd_messages_checkbox->Bind(wxEVT_CHECKBOX, &InterfaceConfigPane::OnOSDMessagesCheckBoxChanged,
                                this);
<<<<<<< HEAD
  m_simple_title_checkbox->Bind(wxEVT_CHECKBOX, &InterfaceConfigPane::OnSimpleTitleCheckBoxChanged, this);
=======
  m_show_active_title_checkbox->Bind(wxEVT_CHECKBOX,
                                     &InterfaceConfigPane::OnShowActiveTitleCheckBoxChanged, this);
>>>>>>> 0f9ae6d3
  m_pause_focus_lost_checkbox->Bind(wxEVT_CHECKBOX,
                                    &InterfaceConfigPane::OnPauseOnFocusLostCheckBoxChanged, this);
  m_interface_lang_choice->Bind(wxEVT_CHOICE,
                                &InterfaceConfigPane::OnInterfaceLanguageChoiceChanged, this);
  m_theme_choice->Bind(wxEVT_CHOICE, &InterfaceConfigPane::OnThemeSelected, this);

  m_confirm_stop_checkbox->SetToolTip(_("Show a confirmation box before stopping a game."));
  m_panic_handlers_checkbox->SetToolTip(
      _("Show a message box when a potentially serious error has occurred.\nDisabling this may "
        "avoid annoying and non-fatal messages, but it may result in major crashes having no "
        "explanation at all."));
  m_osd_messages_checkbox->SetToolTip(
      _("Display messages over the emulation screen area.\nThese messages include memory card "
        "writes, video backend and CPU information, and JIT cache clearing."));
<<<<<<< HEAD
  m_simple_title_checkbox->SetToolTip(_("Makes the emulation window use a simple, constant window title. Fixes some issues with applications that track windows by their names."));
=======
  m_show_active_title_checkbox->SetToolTip(
      _("Show the active title name in the emulation window title."));
>>>>>>> 0f9ae6d3
  m_pause_focus_lost_checkbox->SetToolTip(
      _("Pauses the emulator when focus is taken away from the emulation window."));
  m_interface_lang_choice->SetToolTip(
      _("Change the language of the user interface.\nRequires restart."));

  const int space5 = FromDIP(5);

  wxGridBagSizer* const language_and_theme_grid_sizer = new wxGridBagSizer(space5, space5);
  language_and_theme_grid_sizer->Add(new wxStaticText(this, wxID_ANY, _("Language:")),
                                     wxGBPosition(0, 0), wxDefaultSpan, wxALIGN_CENTER_VERTICAL);
  language_and_theme_grid_sizer->Add(m_interface_lang_choice, wxGBPosition(0, 1), wxDefaultSpan,
                                     wxALIGN_CENTER_VERTICAL);
  language_and_theme_grid_sizer->Add(new wxStaticText(this, wxID_ANY, _("Theme:")),
                                     wxGBPosition(1, 0), wxDefaultSpan, wxALIGN_CENTER_VERTICAL);
  language_and_theme_grid_sizer->Add(m_theme_choice, wxGBPosition(1, 1), wxDefaultSpan,
                                     wxALIGN_CENTER_VERTICAL);

  wxStaticBoxSizer* const main_static_box_sizer =
      new wxStaticBoxSizer(wxVERTICAL, this, _("Interface Settings"));
  main_static_box_sizer->AddSpacer(space5);
  main_static_box_sizer->Add(m_confirm_stop_checkbox, 0, wxLEFT | wxRIGHT, space5);
  main_static_box_sizer->AddSpacer(space5);
  main_static_box_sizer->Add(m_panic_handlers_checkbox, 0, wxLEFT | wxRIGHT, space5);
  main_static_box_sizer->AddSpacer(space5);
  main_static_box_sizer->Add(m_osd_messages_checkbox, 0, wxLEFT | wxRIGHT, space5);
  main_static_box_sizer->AddSpacer(space5);
<<<<<<< HEAD
  main_static_box_sizer->Add(m_simple_title_checkbox, 0, wxLEFT | wxRIGHT, space5);
=======
  main_static_box_sizer->Add(m_show_active_title_checkbox, 0, wxLEFT | wxRIGHT, space5);
>>>>>>> 0f9ae6d3
  main_static_box_sizer->AddSpacer(space5);
  main_static_box_sizer->Add(m_pause_focus_lost_checkbox, 0, wxLEFT | wxRIGHT, space5);
  main_static_box_sizer->AddSpacer(space5);
  main_static_box_sizer->Add(language_and_theme_grid_sizer, 0, wxEXPAND | wxLEFT | wxRIGHT, space5);
  main_static_box_sizer->AddSpacer(space5);

  wxBoxSizer* const main_box_sizer = new wxBoxSizer(wxVERTICAL);
  main_box_sizer->AddSpacer(space5);
  main_box_sizer->Add(main_static_box_sizer, 0, wxEXPAND | wxLEFT | wxRIGHT, space5);
  main_box_sizer->AddSpacer(space5);

  SetSizer(main_box_sizer);
}

void InterfaceConfigPane::LoadGUIValues()
{
  const SConfig& startup_params = SConfig::GetInstance();

  m_confirm_stop_checkbox->SetValue(startup_params.bConfirmStop);
  m_panic_handlers_checkbox->SetValue(startup_params.bUsePanicHandlers);
  m_osd_messages_checkbox->SetValue(startup_params.bOnScreenDisplayMessages);
<<<<<<< HEAD
  m_simple_title_checkbox->SetValue(startup_params.bSimpleWindowTitle);
=======
  m_show_active_title_checkbox->SetValue(startup_params.m_show_active_title);
>>>>>>> 0f9ae6d3
  m_pause_focus_lost_checkbox->SetValue(SConfig::GetInstance().m_PauseOnFocusLost);

  const std::string exact_language = SConfig::GetInstance().m_InterfaceLanguage;
  const std::string loose_language = exact_language.substr(0, exact_language.find('_'));
  size_t exact_match_index = std::numeric_limits<size_t>::max();
  size_t loose_match_index = std::numeric_limits<size_t>::max();
  for (size_t i = 0; i < language_ids.size(); i++)
  {
    if (language_ids[i] == exact_language)
    {
      exact_match_index = i;
      break;
    }
    else if (language_ids[i] == loose_language)
    {
      loose_match_index = i;
    }
  }
  if (exact_match_index != std::numeric_limits<size_t>::max())
    m_interface_lang_choice->SetSelection(exact_match_index);
  else if (loose_match_index != std::numeric_limits<size_t>::max())
    m_interface_lang_choice->SetSelection(loose_match_index);

  LoadThemes();
}

void InterfaceConfigPane::LoadThemes()
{
  auto sv =
      Common::DoFileSearch({File::GetUserPath(D_THEMES_IDX), File::GetSysDirectory() + THEMES_DIR});
  for (const std::string& filename : sv)
  {
    std::string name, ext;
    SplitPath(filename, nullptr, &name, &ext);

    name += ext;
    const wxString wxname = StrToWxStr(name);
    if (-1 == m_theme_choice->FindString(wxname))
      m_theme_choice->Append(wxname);
  }

  m_theme_choice->SetStringSelection(StrToWxStr(SConfig::GetInstance().theme_name));
}

void InterfaceConfigPane::OnConfirmStopCheckBoxChanged(wxCommandEvent& event)
{
  SConfig::GetInstance().bConfirmStop = m_confirm_stop_checkbox->IsChecked();
}

void InterfaceConfigPane::OnPanicHandlersCheckBoxChanged(wxCommandEvent& event)
{
  SConfig::GetInstance().bUsePanicHandlers = m_panic_handlers_checkbox->IsChecked();
  SetEnableAlert(m_panic_handlers_checkbox->IsChecked());
}

void InterfaceConfigPane::OnOSDMessagesCheckBoxChanged(wxCommandEvent& event)
{
  SConfig::GetInstance().bOnScreenDisplayMessages = m_osd_messages_checkbox->IsChecked();
}

<<<<<<< HEAD
void InterfaceConfigPane::OnSimpleTitleCheckBoxChanged(wxCommandEvent& event)
{
	SConfig::GetInstance().bSimpleWindowTitle = m_simple_title_checkbox->IsChecked();
=======
void InterfaceConfigPane::OnShowActiveTitleCheckBoxChanged(wxCommandEvent&)
{
  SConfig::GetInstance().m_show_active_title = m_show_active_title_checkbox->IsChecked();
>>>>>>> 0f9ae6d3
}

void InterfaceConfigPane::OnInterfaceLanguageChoiceChanged(wxCommandEvent& event)
{
  if (SConfig::GetInstance().m_InterfaceLanguage !=
      language_ids[m_interface_lang_choice->GetSelection()])
  {
    wxMessageBox(_("You must restart Dolphin in order for the change to take effect."),
                 _("Restart Required"), wxOK | wxICON_INFORMATION, this);
  }

  SConfig::GetInstance().m_InterfaceLanguage =
      language_ids[m_interface_lang_choice->GetSelection()];
}

void InterfaceConfigPane::OnPauseOnFocusLostCheckBoxChanged(wxCommandEvent& event)
{
  SConfig::GetInstance().m_PauseOnFocusLost = m_pause_focus_lost_checkbox->IsChecked();
}

void InterfaceConfigPane::OnThemeSelected(wxCommandEvent& event)
{
  SConfig::GetInstance().theme_name = WxStrToStr(m_theme_choice->GetStringSelection());

  wxCommandEvent theme_event{DOLPHIN_EVT_RELOAD_THEME_BITMAPS};
  theme_event.SetEventObject(this);
  ProcessEvent(theme_event);
}<|MERGE_RESOLUTION|>--- conflicted
+++ resolved
@@ -88,12 +88,9 @@
   m_confirm_stop_checkbox = new wxCheckBox(this, wxID_ANY, _("Confirm on Stop"));
   m_panic_handlers_checkbox = new wxCheckBox(this, wxID_ANY, _("Use Panic Handlers"));
   m_osd_messages_checkbox = new wxCheckBox(this, wxID_ANY, _("On-Screen Display Messages"));
-<<<<<<< HEAD
   m_simple_title_checkbox = new wxCheckBox(this, wxID_ANY, _("Use simpler window title for emulation window"));
-=======
   m_show_active_title_checkbox =
       new wxCheckBox(this, wxID_ANY, _("Show Active Title in Window Title"));
->>>>>>> 0f9ae6d3
   m_pause_focus_lost_checkbox = new wxCheckBox(this, wxID_ANY, _("Pause on Focus Lost"));
   m_interface_lang_choice =
       new wxChoice(this, wxID_ANY, wxDefaultPosition, wxDefaultSize, m_interface_lang_strings);
@@ -105,12 +102,9 @@
                                   &InterfaceConfigPane::OnPanicHandlersCheckBoxChanged, this);
   m_osd_messages_checkbox->Bind(wxEVT_CHECKBOX, &InterfaceConfigPane::OnOSDMessagesCheckBoxChanged,
                                 this);
-<<<<<<< HEAD
   m_simple_title_checkbox->Bind(wxEVT_CHECKBOX, &InterfaceConfigPane::OnSimpleTitleCheckBoxChanged, this);
-=======
   m_show_active_title_checkbox->Bind(wxEVT_CHECKBOX,
                                      &InterfaceConfigPane::OnShowActiveTitleCheckBoxChanged, this);
->>>>>>> 0f9ae6d3
   m_pause_focus_lost_checkbox->Bind(wxEVT_CHECKBOX,
                                     &InterfaceConfigPane::OnPauseOnFocusLostCheckBoxChanged, this);
   m_interface_lang_choice->Bind(wxEVT_CHOICE,
@@ -125,12 +119,9 @@
   m_osd_messages_checkbox->SetToolTip(
       _("Display messages over the emulation screen area.\nThese messages include memory card "
         "writes, video backend and CPU information, and JIT cache clearing."));
-<<<<<<< HEAD
   m_simple_title_checkbox->SetToolTip(_("Makes the emulation window use a simple, constant window title. Fixes some issues with applications that track windows by their names."));
-=======
   m_show_active_title_checkbox->SetToolTip(
       _("Show the active title name in the emulation window title."));
->>>>>>> 0f9ae6d3
   m_pause_focus_lost_checkbox->SetToolTip(
       _("Pauses the emulator when focus is taken away from the emulation window."));
   m_interface_lang_choice->SetToolTip(
@@ -157,11 +148,8 @@
   main_static_box_sizer->AddSpacer(space5);
   main_static_box_sizer->Add(m_osd_messages_checkbox, 0, wxLEFT | wxRIGHT, space5);
   main_static_box_sizer->AddSpacer(space5);
-<<<<<<< HEAD
   main_static_box_sizer->Add(m_simple_title_checkbox, 0, wxLEFT | wxRIGHT, space5);
-=======
   main_static_box_sizer->Add(m_show_active_title_checkbox, 0, wxLEFT | wxRIGHT, space5);
->>>>>>> 0f9ae6d3
   main_static_box_sizer->AddSpacer(space5);
   main_static_box_sizer->Add(m_pause_focus_lost_checkbox, 0, wxLEFT | wxRIGHT, space5);
   main_static_box_sizer->AddSpacer(space5);
@@ -183,11 +171,8 @@
   m_confirm_stop_checkbox->SetValue(startup_params.bConfirmStop);
   m_panic_handlers_checkbox->SetValue(startup_params.bUsePanicHandlers);
   m_osd_messages_checkbox->SetValue(startup_params.bOnScreenDisplayMessages);
-<<<<<<< HEAD
   m_simple_title_checkbox->SetValue(startup_params.bSimpleWindowTitle);
-=======
   m_show_active_title_checkbox->SetValue(startup_params.m_show_active_title);
->>>>>>> 0f9ae6d3
   m_pause_focus_lost_checkbox->SetValue(SConfig::GetInstance().m_PauseOnFocusLost);
 
   const std::string exact_language = SConfig::GetInstance().m_InterfaceLanguage;
@@ -248,15 +233,14 @@
   SConfig::GetInstance().bOnScreenDisplayMessages = m_osd_messages_checkbox->IsChecked();
 }
 
-<<<<<<< HEAD
 void InterfaceConfigPane::OnSimpleTitleCheckBoxChanged(wxCommandEvent& event)
 {
-	SConfig::GetInstance().bSimpleWindowTitle = m_simple_title_checkbox->IsChecked();
-=======
+  SConfig::GetInstance().bSimpleWindowTitle = m_simple_title_checkbox->IsChecked();
+}
+
 void InterfaceConfigPane::OnShowActiveTitleCheckBoxChanged(wxCommandEvent&)
 {
   SConfig::GetInstance().m_show_active_title = m_show_active_title_checkbox->IsChecked();
->>>>>>> 0f9ae6d3
 }
 
 void InterfaceConfigPane::OnInterfaceLanguageChoiceChanged(wxCommandEvent& event)
