// Copyright 2015 Dolphin Emulator Project
// Licensed under GPLv2+
// Refer to the license.txt file included.

#include <wx/checkbox.h>
#include <wx/choice.h>
#include <wx/event.h>
#include <wx/menu.h>
#include <wx/radiobox.h>
#include <wx/sizer.h>
#include <wx/stattext.h>

#include "Core/ConfigManager.h"
#include "Core/Core.h"
#include "Core/PowerPC/PowerPC.h"
#include "DolphinWX/Frame.h"
#include "DolphinWX/Main.h"
#include "DolphinWX/Config/GeneralConfigPane.h"
#include "DolphinWX/Debugger/CodeWindow.h"

GeneralConfigPane::GeneralConfigPane(wxWindow* parent, wxWindowID id)
	: wxPanel(parent, id)
{
	cpu_cores = {
		{ PowerPC::CORE_INTERPRETER, _("Interpreter (slowest)") },
		{ PowerPC::CORE_CACHEDINTERPRETER, _("Cached Interpreter (slower)") },
#ifdef _M_X86_64
		{ PowerPC::CORE_JIT64, _("JIT Recompiler (recommended)") },
		{ PowerPC::CORE_JITIL64, _("JITIL Recompiler (slow, experimental)") },
#elif defined(_M_ARM_64)
		{ PowerPC::CORE_JITARM64, _("JIT Arm64 (experimental)") },
#endif
	};

	InitializeGUI();
	LoadGUIValues();
	RefreshGUI();
}

void GeneralConfigPane::InitializeGUI()
{
<<<<<<< HEAD
	m_frame_limit_array_string.Add(_("Off"));
	m_frame_limit_array_string.Add(_("Auto"));
	for (int i = 5; i <= 150; i += 5) // from 5 to 150
		m_frame_limit_array_string.Add(wxString::Format("%i", i));
=======
	m_throttler_array_string.Add(_("Unlimited"));
	for (int i = 10; i <= 200; i += 10) // from 10% to 200%
	{
		if (i == 100)
			m_throttler_array_string.Add(wxString::Format(_("%i%% (Normal Speed)"), i));
		else
			m_throttler_array_string.Add(wxString::Format(_("%i%%"), i));
	}
>>>>>>> 0283ce2a

	m_gpu_determinism_string.Add(_("auto"));
	m_gpu_determinism_string.Add(_("none"));
	m_gpu_determinism_string.Add(_("fake-completion"));

	for (const CPUCore& cpu_core : cpu_cores)
		m_cpu_engine_array_string.Add(cpu_core.name);

	m_dual_core_checkbox   = new wxCheckBox(this, wxID_ANY, _("Enable Dual Core (speedup)"));
	m_gpu_determinism      = new wxChoice(this, wxID_ANY, wxDefaultPosition, wxDefaultSize, m_gpu_determinism_string);
	m_idle_skip_checkbox   = new wxCheckBox(this, wxID_ANY, _("Enable Idle Skipping (speedup)                                                         ")); // The spaces are a lazy way to fix the panel size. They can be removed once it's fixed in master.
	m_cheats_checkbox      = new wxCheckBox(this, wxID_ANY, _("Enable Cheats"));
	m_force_ntscj_checkbox = new wxCheckBox(this, wxID_ANY, _("Force Console as NTSC-J"));
	m_throttler_choice     = new wxChoice(this, wxID_ANY, wxDefaultPosition, wxDefaultSize, m_throttler_array_string);
	m_cpu_engine_radiobox  = new wxRadioBox(this, wxID_ANY, _("CPU Emulator Engine"), wxDefaultPosition, wxDefaultSize, m_cpu_engine_array_string, 0, wxRA_SPECIFY_ROWS);

	m_dual_core_checkbox->SetToolTip(_("Splits the CPU and GPU threads so they can be run on separate cores.\nProvides major speed improvements on most modern PCs, but can cause occasional crashes/glitches."));
	m_gpu_determinism->SetToolTip(_("Exectues the threads in a deterministic manner. Slower, but useful for netplay and can fix judder in VR."));
	m_idle_skip_checkbox->SetToolTip(_("Attempt to detect and skip wait-loops.\nAlso synchronizes the CPU and GPU thread, which is required by some games when using the Opcode Replay Buffer.\nIf unsure, leave this checked."));
	m_cheats_checkbox->SetToolTip(_("Enables the use of Action Replay and Gecko cheats."));
	m_force_ntscj_checkbox->SetToolTip(_("Forces NTSC-J mode for using the Japanese ROM font.\nIf left unchecked, Dolphin defaults to NTSC-U and automatically enables this setting when playing Japanese games."));
	m_throttler_choice->SetToolTip(_("Limits the emulation speed to the specified percentage.\nNote that raising or lowering the emulation speed will also raise or lower the audio pitch to prevent audio from stuttering."));

	m_dual_core_checkbox->Bind(wxEVT_CHECKBOX, &GeneralConfigPane::OnDualCoreCheckBoxChanged, this);
	m_gpu_determinism->Bind(wxEVT_CHOICE, &GeneralConfigPane::OnGPUDeterminsmChanged, this);
	m_idle_skip_checkbox->Bind(wxEVT_CHECKBOX, &GeneralConfigPane::OnIdleSkipCheckBoxChanged, this);
	m_cheats_checkbox->Bind(wxEVT_CHECKBOX, &GeneralConfigPane::OnCheatCheckBoxChanged, this);
	m_force_ntscj_checkbox->Bind(wxEVT_CHECKBOX, &GeneralConfigPane::OnForceNTSCJCheckBoxChanged, this);
	m_throttler_choice->Bind(wxEVT_CHOICE, &GeneralConfigPane::OnThrottlerChoiceChanged, this);
	m_cpu_engine_radiobox->Bind(wxEVT_RADIOBOX, &GeneralConfigPane::OnCPUEngineRadioBoxChanged, this);

	wxBoxSizer* const throttler_sizer = new wxBoxSizer(wxHORIZONTAL);
	throttler_sizer->Add(new wxStaticText(this, wxID_ANY, _("Speed Limit:")), 0, wxALIGN_CENTER_VERTICAL | wxLEFT | wxRIGHT | wxBOTTOM, 5);
	throttler_sizer->Add(m_throttler_choice, 0, wxLEFT | wxRIGHT | wxBOTTOM | wxEXPAND, 5);

	wxBoxSizer* const gpu_determinism_sizer = new wxBoxSizer(wxHORIZONTAL);
	gpu_determinism_sizer->Add(new wxStaticText(this, wxID_ANY, _("Deterministic Dual Core:")), 0, wxALIGN_CENTER_VERTICAL | wxLEFT | wxRIGHT | wxBOTTOM, 5);
	gpu_determinism_sizer->Add(m_gpu_determinism, 0, wxLEFT | wxRIGHT | wxBOTTOM | wxEXPAND, 5);

	wxStaticBoxSizer* const basic_settings_sizer = new wxStaticBoxSizer(wxVERTICAL, this, _("Basic Settings"));
	basic_settings_sizer->Add(m_dual_core_checkbox, 0, wxALL, 5);
	basic_settings_sizer->Add(gpu_determinism_sizer);
	basic_settings_sizer->Add(m_idle_skip_checkbox, 0, wxALL, 5);
	basic_settings_sizer->Add(m_cheats_checkbox, 0, wxALL, 5);
	basic_settings_sizer->Add(throttler_sizer);

	wxStaticBoxSizer* const advanced_settings_sizer = new wxStaticBoxSizer(wxVERTICAL, this, _("Advanced Settings"));
	advanced_settings_sizer->Add(m_cpu_engine_radiobox, 0, wxALL, 5);
	advanced_settings_sizer->Add(m_force_ntscj_checkbox, 0, wxALL, 5);

	wxBoxSizer* const main_sizer = new wxBoxSizer(wxVERTICAL);
	main_sizer->Add(basic_settings_sizer, 0, wxEXPAND | wxALL, 5);
	main_sizer->Add(advanced_settings_sizer, 0, wxEXPAND | wxALL, 5);

	SetSizer(main_sizer);
}

void GeneralConfigPane::LoadGUIValues()
{
	const SConfig& startup_params = SConfig::GetInstance();

	m_dual_core_checkbox->SetValue(startup_params.bCPUThread);
	m_gpu_determinism->Select(startup_params.m_GPUDeterminismMode);
	m_idle_skip_checkbox->SetValue(startup_params.bSkipIdle);
	m_cheats_checkbox->SetValue(startup_params.bEnableCheats);
	m_force_ntscj_checkbox->SetValue(startup_params.bForceNTSCJ);
	u32 selection = std::lround(startup_params.m_EmulationSpeed * 10.0f);
	if (selection < m_throttler_array_string.size())
		m_throttler_choice->SetSelection(selection);

	for (size_t i = 0; i < cpu_cores.size(); ++i)
	{
		if (cpu_cores[i].CPUid == startup_params.iCPUCore)
			m_cpu_engine_radiobox->SetSelection(i);
	}
}

void GeneralConfigPane::RefreshGUI()
{
	if (Core::IsRunning())
	{
		m_dual_core_checkbox->Disable();
		m_gpu_determinism->Disable();
		m_idle_skip_checkbox->Disable();
		m_cheats_checkbox->Disable();
		m_force_ntscj_checkbox->Disable();
		m_cpu_engine_radiobox->Disable();
	}
}

void GeneralConfigPane::OnDualCoreCheckBoxChanged(wxCommandEvent& event)
{
	if (Core::IsRunning())
		return;

	SConfig::GetInstance().bCPUThread = m_dual_core_checkbox->IsChecked();
}

void GeneralConfigPane::OnGPUDeterminsmChanged(wxCommandEvent& event)
{
	SConfig::GetInstance().m_GPUDeterminismMode = (GPUDeterminismMode)m_gpu_determinism->GetSelection();
	SConfig::GetInstance().m_strGPUDeterminismMode = m_gpu_determinism_string[SConfig::GetInstance().m_GPUDeterminismMode];
}

void GeneralConfigPane::OnIdleSkipCheckBoxChanged(wxCommandEvent& event)
{
	SConfig::GetInstance().bSkipIdle = m_idle_skip_checkbox->IsChecked();
}

void GeneralConfigPane::OnCheatCheckBoxChanged(wxCommandEvent& event)
{
	SConfig::GetInstance().bEnableCheats = m_cheats_checkbox->IsChecked();
}

void GeneralConfigPane::OnForceNTSCJCheckBoxChanged(wxCommandEvent& event)
{
	SConfig::GetInstance().bForceNTSCJ = m_force_ntscj_checkbox->IsChecked();
}

void GeneralConfigPane::OnThrottlerChoiceChanged(wxCommandEvent& event)
{
	if (m_throttler_choice->GetSelection() != wxNOT_FOUND)
		SConfig::GetInstance().m_EmulationSpeed = m_throttler_choice->GetSelection() * 0.1f;
}

void GeneralConfigPane::OnCPUEngineRadioBoxChanged(wxCommandEvent& event)
{
	const int selection = m_cpu_engine_radiobox->GetSelection();

	if (main_frame->g_pCodeWindow)
	{

		bool using_interp = (SConfig::GetInstance().iCPUCore == PowerPC::CORE_INTERPRETER);
		main_frame->g_pCodeWindow->GetMenuBar()->Check(IDM_INTERPRETER, using_interp);
	}

	SConfig::GetInstance().iCPUCore = cpu_cores[selection].CPUid;
}<|MERGE_RESOLUTION|>--- conflicted
+++ resolved
@@ -39,12 +39,6 @@
 
 void GeneralConfigPane::InitializeGUI()
 {
-<<<<<<< HEAD
-	m_frame_limit_array_string.Add(_("Off"));
-	m_frame_limit_array_string.Add(_("Auto"));
-	for (int i = 5; i <= 150; i += 5) // from 5 to 150
-		m_frame_limit_array_string.Add(wxString::Format("%i", i));
-=======
 	m_throttler_array_string.Add(_("Unlimited"));
 	for (int i = 10; i <= 200; i += 10) // from 10% to 200%
 	{
@@ -53,7 +47,6 @@
 		else
 			m_throttler_array_string.Add(wxString::Format(_("%i%%"), i));
 	}
->>>>>>> 0283ce2a
 
 	m_gpu_determinism_string.Add(_("auto"));
 	m_gpu_determinism_string.Add(_("none"));
