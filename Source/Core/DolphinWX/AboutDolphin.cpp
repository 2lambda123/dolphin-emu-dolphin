--- conflicted
+++ resolved
@@ -18,12 +18,8 @@
 
 #include "Common/Common.h"
 #include "DolphinWX/AboutDolphin.h"
-<<<<<<< HEAD
-#include "DolphinWX/resources/dolphin_logo.cpp"
+#include "DolphinWX/WxUtils.h"
 #include "VideoCommon/VR.h"
-=======
-#include "DolphinWX/WxUtils.h"
->>>>>>> 0283ce2a
 
 AboutDolphin::AboutDolphin(wxWindow *parent, wxWindowID id,
 		const wxString &title, const wxPoint &position,
@@ -36,18 +32,13 @@
 	const wxString DolphinText = _("Dolphin VR");
 	const wxString RevisionText = scm_desc_str + wxString::Format("%s", SCM_OCULUS_STR);
 	const wxString CopyrightText = _("(c) 2003-2015+ Dolphin Team. \"GameCube\" and \"Wii\" are trademarks of Nintendo. Dolphin is not affiliated with Nintendo in any way.");
-<<<<<<< HEAD
-	const wxString BranchText = wxString::Format(_("Branch: %s "), scm_branch_str);
-	const wxString BranchRevText = wxString::Format(_("Revision: %s"), scm_rev_git_str);
-	const wxString CompiledText = wxString::Format(_("Compiled: %s @ %s"), __DATE__, __TIME__);
-=======
 	const wxString BranchText = wxString::Format(_("Branch: %s"), scm_branch_str.c_str());
 	const wxString BranchRevText = wxString::Format(_("Revision: %s"), scm_rev_git_str.c_str());
->>>>>>> 0283ce2a
+	const wxString CompiledText = wxString::Format(_("Compiled: %s @ %s"), __DATE__, __TIME__);
 	const wxString CheckUpdateText = _("Check for updates: ");
 	const wxString Text = _("\n"
 		"Dolphin is a free and open-source GameCube and Wii emulator.\n"
-				"\n"
+		"\n"
 		"This software should not be used to play games you do not legally own.\n");
 	const wxString LicenseText = _("License");
 	const wxString AuthorsText = _("Authors");
@@ -57,7 +48,7 @@
 	wxStaticText* const Revision = new wxStaticText(this, wxID_ANY, RevisionText);
 
 	wxStaticText* const Copyright = new wxStaticText(this, wxID_ANY, CopyrightText);
-	wxStaticText* const Branch = new wxStaticText(this, wxID_ANY, BranchText + "\n" + BranchRevText + "\n");
+	wxStaticText* const Branch = new wxStaticText(this, wxID_ANY, BranchText + "\n" + BranchRevText + "\n" + CompiledText+"\n");
 	wxStaticText* const Message = new wxStaticText(this, wxID_ANY, Text);
 	wxStaticText* const UpdateText = new wxStaticText(this, wxID_ANY, CheckUpdateText);
 	wxStaticText* const FirstSpacer = new wxStaticText(this, wxID_ANY, "  |  ");
