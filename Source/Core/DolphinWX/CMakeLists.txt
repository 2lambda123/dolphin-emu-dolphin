--- conflicted
+++ resolved
@@ -149,25 +149,6 @@
 	set(DOLPHIN_EXE ${DOLPHIN_EXE_BASE}-nogui)
 endif()
 
-<<<<<<< HEAD
-add_executable(${DOLPHIN_EXE} ${SRCS})
-target_link_libraries(${DOLPHIN_EXE} ${LIBS} ${WXLIBS})
-
-if(${CMAKE_SYSTEM_NAME} MATCHES "Darwin")
-	include(BundleUtilities)
-	set(BUNDLE_PATH ${CMAKE_RUNTIME_OUTPUT_DIRECTORY}/${DOLPHIN_EXE}.app)
-
-	# Ask for an application bundle.
-	set_target_properties(${DOLPHIN_EXE} PROPERTIES
-		MACOSX_BUNDLE true
-		MACOSX_BUNDLE_INFO_PLIST ${CMAKE_CURRENT_SOURCE_DIR}/Info.plist.in
-		)
-
-	# Fix up the bundle after it is finished.
-	# There does not seem to be an easy way to run CMake commands post-build,
-	# so we invoke CMake again on a generated script.
-	file(WRITE ${CMAKE_CURRENT_BINARY_DIR}/postprocess_bundle.cmake "
-=======
 if(ANDROID)
 	add_library(${DOLPHIN_EXE} SHARED ${SRCS})
 	target_link_libraries(${DOLPHIN_EXE} 
@@ -181,7 +162,6 @@
 	add_executable(${DOLPHIN_EXE} ${SRCS})
 	target_link_libraries(${DOLPHIN_EXE} ${LIBS} ${WXLIBS})
 	if(${CMAKE_SYSTEM_NAME} MATCHES "Darwin")
->>>>>>> 8d5299c2
 		include(BundleUtilities)
 		set(BUNDLE_PATH ${CMAKE_RUNTIME_OUTPUT_DIRECTORY}/${DOLPHIN_EXE}.app)
 
