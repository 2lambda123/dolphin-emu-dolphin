--- conflicted
+++ resolved
@@ -1,95 +1,6 @@
 set(GUI_SRCS
-<<<<<<< HEAD
-	AboutDolphin.cpp
-	ConfigVR.cpp
-	ControllerConfigDiag.cpp
-	Cheats/ActionReplayCodesPanel.cpp
-	Cheats/ARCodeAddEdit.cpp
-	Cheats/CheatSearchTab.cpp
-	Cheats/CheatsWindow.cpp
-	Cheats/CreateCodeDialog.cpp
-	Cheats/GeckoCodeDiag.cpp
-	Config/AddUSBDeviceDiag.cpp
-	Config/AdvancedConfigPane.cpp
-	Config/AudioConfigPane.cpp
-	Config/ConfigMain.cpp
-	Config/GameCubeConfigPane.cpp
-	Config/GCAdapterConfigDiag.cpp
-	Config/GeneralConfigPane.cpp
-	Config/InterfaceConfigPane.cpp
-	Config/PathConfigPane.cpp
-	Config/WiiConfigPane.cpp
-	Debugger/BreakpointDlg.cpp
-	Debugger/BreakpointView.cpp
-	Debugger/BreakpointWindow.cpp
-	Debugger/CodeView.cpp
-	Debugger/CodeWindow.cpp
-	Debugger/CodeWindowFunctions.cpp
-	Debugger/DSPDebugWindow.cpp
-	Debugger/DSPRegisterView.cpp
-	Debugger/DebuggerPanel.cpp
-	Debugger/DebuggerUIUtil.cpp
-	Debugger/JitWindow.cpp
-	Debugger/MemoryCheckDlg.cpp
-	Debugger/MemoryView.cpp
-	Debugger/MemoryWindow.cpp
-	Debugger/RegisterView.cpp
-	Debugger/RegisterWindow.cpp
-	Debugger/WatchView.cpp
-	Debugger/WatchWindow.cpp
-	ISOProperties/FilesystemPanel.cpp
-	ISOProperties/InfoPanel.cpp
-	ISOProperties/ISOProperties.cpp
-	NetPlay/ChangeGameDialog.cpp
-	NetPlay/MD5Dialog.cpp
-	NetPlay/NetPlayLauncher.cpp
-	NetPlay/NetPlaySetupFrame.cpp
-	NetPlay/NetWindow.cpp
-	NetPlay/PadMapDialog.cpp
-	Input/InputConfigDiag.cpp
-	Input/InputConfigDiagBitmaps.cpp
-	Input/HotkeyInputConfigDiag.cpp
-	Input/GCPadInputConfigDiag.cpp
-	Input/MicButtonConfigDiag.cpp
-	Input/GCKeyboardInputConfigDiag.cpp
-	Input/WiimoteInputConfigDiag.cpp
-	Input/NunchukInputConfigDiag.cpp
-	Input/ClassicInputConfigDiag.cpp
-	Input/GuitarInputConfigDiag.cpp
-	Input/DrumsInputConfigDiag.cpp
-	Input/TurntableInputConfigDiag.cpp
-	DolphinSlider.cpp
-	FifoPlayerDlg.cpp
-	Frame.cpp
-	FrameAui.cpp
-	FrameTools.cpp
-	GameListCtrl.cpp
-	ISOFile.cpp
-	LogConfigWindow.cpp
-	LogWindow.cpp
-	Main.cpp
-	MainMenuBar.cpp
-	MainToolBar.cpp
-	MemcardManager.cpp
-	PatchAddEdit.cpp
-	PostProcessingConfigDiag.cpp
-	HideObjectAddEdit.cpp
-	SoftwareVideoConfigDialog.cpp
-	TASInputDlg.cpp
-	VideoConfigDiag.cpp
-	WxEventUtils.cpp
-	WXInputBase.cpp
-	WxUtils.cpp
-	ConfigVR.cpp)
-
-set(NOGUI_SRCS MainNoGUI.cpp)
-
-if(USE_X11)
-	set(GUI_SRCS ${GUI_SRCS} X11Utils.cpp)
-	set(NOGUI_SRCS ${NOGUI_SRCS} X11Utils.cpp)
-endif()
-=======
   AboutDolphin.cpp
+  ConfigVR.cpp
   ControllerConfigDiag.cpp
   Cheats/ActionReplayCodesPanel.cpp
   Cheats/ARCodeAddEdit.cpp
@@ -161,14 +72,15 @@
   MemcardManager.cpp
   PatchAddEdit.cpp
   PostProcessingConfigDiag.cpp
+  HideObjectAddEdit.cpp
   SoftwareVideoConfigDialog.cpp
   TASInputDlg.cpp
   VideoConfigDiag.cpp
   WxEventUtils.cpp
   WXInputBase.cpp
   WxUtils.cpp
+  ConfigVR.cpp
 )
->>>>>>> 587ed321
 
 set(WXLIBS ${wxWidgets_LIBRARIES})
 
@@ -209,90 +121,6 @@
 
 
 if(wxWidgets_FOUND)
-<<<<<<< HEAD
-	add_executable(${DOLPHIN_EXE} ${SRCS} ${GUI_SRCS})
-	target_link_libraries(${DOLPHIN_EXE} ${LIBS} ${WXLIBS})
-
-	# Handle localization
-	find_package(Gettext)
-	if(GETTEXT_MSGMERGE_EXECUTABLE AND GETTEXT_MSGFMT_EXECUTABLE)
-		set(pot_file "${CMAKE_SOURCE_DIR}/Languages/po/dolphin-emu.pot")
-		file(GLOB LINGUAS ${CMAKE_SOURCE_DIR}/Languages/po/*.po)
-
-		target_sources(${DOLPHIN_EXE} PRIVATE ${pot_file} ${LINGUAS})
-		source_group("Localization" FILES ${LINGUAS})
-		source_group("Localization\\\\Generated" FILES ${pot_file})
-
-		foreach(po ${LINGUAS})
-			get_filename_component(lang ${po} NAME_WE)
-			set(mo_dir ${CMAKE_CURRENT_BINARY_DIR}/${lang})
-			set(mo ${mo_dir}/dolphin-emu.mo)
-
-			target_sources(${DOLPHIN_EXE} PRIVATE ${mo})
-			source_group("Localization\\\\Generated" FILES ${mo})
-
-			if(CMAKE_SYSTEM_NAME STREQUAL "Darwin")
-				set_source_files_properties(${mo} PROPERTIES MACOSX_PACKAGE_LOCATION "Resources/${lang}.lproj")
-			else()
-				install(FILES ${mo} DESTINATION share/locale/${lang}/LC_MESSAGES)
-			endif()
-
-			add_custom_command(OUTPUT ${mo}
-				COMMAND mkdir -p ${mo_dir}
-				COMMAND ${GETTEXT_MSGMERGE_EXECUTABLE} --quiet --update --backup=none -s ${po} ${pot_file}
-				COMMAND ${GETTEXT_MSGFMT_EXECUTABLE} -o ${mo} ${po}
-				DEPENDS ${po}
-			)
-		endforeach()
-	endif()
-
-	if(APPLE)
-		set(BUNDLE_PATH ${CMAKE_RUNTIME_OUTPUT_DIRECTORY}/${DOLPHIN_EXE}.app)
-
-		# Ask for an application bundle.
-		set_target_properties(${DOLPHIN_EXE} PROPERTIES
-			MACOSX_BUNDLE true
-			MACOSX_BUNDLE_INFO_PLIST ${CMAKE_CURRENT_SOURCE_DIR}/Info.plist.in
-			)
-
-		# Copy resources in the bundle
-		set_property(DIRECTORY APPEND PROPERTY CMAKE_CONFIGURE_DEPENDS "${CMAKE_SOURCE_DIR}/Data/Sys")
-		file(GLOB_RECURSE resources RELATIVE "${CMAKE_SOURCE_DIR}/Data" "${CMAKE_SOURCE_DIR}/Data/Sys/*")
-		foreach(res ${resources})
-			target_sources(${DOLPHIN_EXE} PRIVATE "${CMAKE_SOURCE_DIR}/Data/${res}")
-			get_filename_component(resdir "${res}" DIRECTORY)
-			set_source_files_properties("${CMAKE_SOURCE_DIR}/Data/${res}" PROPERTIES
-				MACOSX_PACKAGE_LOCATION "Resources/${resdir}")
-			source_group("Resources" FILES "${CMAKE_SOURCE_DIR}/Data/${res}")
-		endforeach()
-
-		# Update library references to make the bundle portable
-		include(DolphinPostprocessBundle)
-		dolphin_postprocess_bundle(${DOLPHIN_EXE})
-
-		# Install bundle into systemwide /Applications directory.
-		install(TARGETS ${DOLPHIN_EXE} DESTINATION /Applications)
-	elseif(WIN32)
-		set_target_properties(${DOLPHIN_EXE} PROPERTIES
-			WIN32_EXECUTABLE ON
-		)
-		add_custom_command(TARGET ${DOLPHIN_EXE}
-			COMMAND ${CMAKE_COMMAND} -E copy_directory ${CMAKE_SOURCE_DIR}/Data/Sys $<TARGET_FILE_DIR:${DOLPHIN_EXE}>/Sys
-		)
-	else()
-		install(TARGETS ${DOLPHIN_EXE} RUNTIME DESTINATION ${bindir})
-	endif()
-
-	set(CPACK_PACKAGE_EXECUTABLES ${CPACK_PACKAGE_EXECUTABLES} ${DOLPHIN_EXE})
-endif()
-
-if(USE_X11 OR ENABLE_HEADLESS)
-	set(DOLPHIN_NOGUI_EXE ${DOLPHIN_EXE_BASE}-nogui)
-	add_executable(${DOLPHIN_NOGUI_EXE} ${SRCS} ${NOGUI_SRCS})
-	target_link_libraries(${DOLPHIN_NOGUI_EXE} ${LIBS} ${wxWidgets_LIBRARIES})
-	set(CPACK_PACKAGE_EXECUTABLES ${CPACK_PACKAGE_EXECUTABLES} ${DOLPHIN_NOGUI_EXE})
-	install(TARGETS ${DOLPHIN_NOGUI_EXE} RUNTIME DESTINATION ${bindir})
-=======
   add_executable(${DOLPHIN_EXE} ${SRCS} ${GUI_SRCS})
   target_link_libraries(${DOLPHIN_EXE} ${LIBS} ${WXLIBS})
 
@@ -367,5 +195,4 @@
   endif()
 
   set(CPACK_PACKAGE_EXECUTABLES ${CPACK_PACKAGE_EXECUTABLES} ${DOLPHIN_EXE})
->>>>>>> 587ed321
 endif()