--- conflicted
+++ resolved
@@ -2,11 +2,8 @@
 	ARCodeAddEdit.cpp
 	AboutDolphin.cpp
 	ConfigMain.cpp
-<<<<<<< HEAD
 	ConfigVR.cpp
-=======
 	ControllerConfigDiag.cpp
->>>>>>> b34c80d1
 	Cheats/CheatSearchTab.cpp
 	Cheats/CheatsWindow.cpp
 	Cheats/CreateCodeDialog.cpp
@@ -51,13 +48,8 @@
 	TASInputDlg.cpp
 	VideoConfigDiag.cpp
 	WXInputBase.cpp
-<<<<<<< HEAD
-	WiimoteConfigDiag.cpp
 	WxUtils.cpp
 	ConfigVR.cpp)
-=======
-	WxUtils.cpp)
->>>>>>> b34c80d1
 
 set(NOGUI_SRCS MainNoGUI.cpp)
 
