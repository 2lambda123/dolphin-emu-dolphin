// Copyright 2008 Dolphin Emulator Project
// Licensed under GPLv2+
// Refer to the license.txt file included.

#include <algorithm>
#include <cinttypes>
#include <cstdio>
#include <cstring>
#include <memory>
#include <string>
#include <unordered_map>
#include <utility>
#include <vector>
#include <wx/app.h>
#include <wx/bitmap.h>
#include <wx/filefn.h>
#include <wx/image.h>
#include <wx/toplevel.h>

#include "Common/ChunkFile.h"
#include "Common/CommonPaths.h"
#include "Common/CommonTypes.h"
#include "Common/FileUtil.h"
#include "Common/Hash.h"
#include "Common/IniFile.h"
#include "Common/StringUtil.h"

#include "Core/Boot/Boot.h"
#include "Core/ConfigManager.h"

#include "DiscIO/Blob.h"
#include "DiscIO/Enums.h"
#include "DiscIO/Volume.h"
#include "DiscIO/VolumeCreator.h"

#include "DolphinWX/ISOFile.h"
#include "DolphinWX/WxUtils.h"

static const u32 CACHE_REVISION = 0x127;  // Last changed in PR 3309

#define DVD_BANNER_WIDTH 96
#define DVD_BANNER_HEIGHT 32

static std::string GetLanguageString(DiscIO::Language language,
                                     std::map<DiscIO::Language, std::string> strings)
{
  auto end = strings.end();
  auto it = strings.find(language);
  if (it != end)
    return it->second;

  // English tends to be a good fallback when the requested language isn't available
  if (language != DiscIO::Language::LANGUAGE_ENGLISH)
  {
    it = strings.find(DiscIO::Language::LANGUAGE_ENGLISH);
    if (it != end)
      return it->second;
  }

  // If English isn't available either, just pick something
  if (!strings.empty())
    return strings.cbegin()->second;

  return "";
}

GameListItem::GameListItem(const std::string& _rFileName,
                           const std::unordered_map<std::string, std::string>& custom_titles)
<<<<<<< HEAD
    : m_FileName(_rFileName), m_title_id(0), m_emu_state(0), m_vr_state(0), m_FileSize(0),
      m_Country(DiscIO::IVolume::COUNTRY_UNKNOWN), m_Revision(0), m_Valid(false), m_ImageWidth(0),
=======
    : m_FileName(_rFileName), m_title_id(0), m_emu_state(0), m_FileSize(0),
      m_Country(DiscIO::Country::COUNTRY_UNKNOWN), m_Revision(0), m_Valid(false), m_ImageWidth(0),
>>>>>>> b101f8fe
      m_ImageHeight(0), m_disc_number(0), m_has_custom_name(false)
{
  if (LoadFromCache())
  {
    m_Valid = true;

    // Wii banners can only be read if there is a savefile,
    // so sometimes caches don't contain banners. Let's check
    // if a banner has become available after the cache was made.
    if (m_pImage.empty())
    {
      std::vector<u32> buffer =
          DiscIO::IVolume::GetWiiBanner(&m_ImageWidth, &m_ImageHeight, m_title_id);
      ReadVolumeBanner(buffer, m_ImageWidth, m_ImageHeight);
      if (!m_pImage.empty())
        SaveToCache();
    }
  }
  else
  {
    std::unique_ptr<DiscIO::IVolume> volume(DiscIO::CreateVolumeFromFilename(_rFileName));

    if (volume != nullptr)
    {
      m_Platform = volume->GetVolumeType();

      m_descriptions = volume->GetDescriptions();
      m_names = volume->GetLongNames();
      if (m_names.empty())
        m_names = volume->GetShortNames();
      m_company = GetLanguageString(DiscIO::Language::LANGUAGE_ENGLISH, volume->GetLongMakers());
      if (m_company.empty())
        m_company = GetLanguageString(DiscIO::Language::LANGUAGE_ENGLISH, volume->GetShortMakers());

      m_Country = volume->GetCountry();
      m_blob_type = volume->GetBlobType();
      m_FileSize = volume->GetRawSize();
      m_VolumeSize = volume->GetSize();

      m_UniqueID = volume->GetUniqueID();
      volume->GetTitleID(&m_title_id);
      m_disc_number = volume->GetDiscNumber();
      m_Revision = volume->GetRevision();

      std::vector<u32> buffer = volume->GetBanner(&m_ImageWidth, &m_ImageHeight);
      ReadVolumeBanner(buffer, m_ImageWidth, m_ImageHeight);

      m_Valid = true;
      SaveToCache();
    }
  }

  if (m_company.empty() && m_UniqueID.size() >= 6)
    m_company = DiscIO::GetCompanyFromID(m_UniqueID.substr(4, 2));

  if (IsValid())
  {
    IniFile ini = SConfig::LoadGameIni(m_UniqueID, m_Revision);

    std::string game_id = m_UniqueID;

    // Ignore publisher ID for WAD files
    if (m_Platform == DiscIO::Platform::WII_WAD && game_id.size() > 4)
      game_id.erase(4);

    auto it = custom_titles.find(game_id);
    if (it != custom_titles.end())
    {
      m_custom_name_titles_txt = it->second;
    }

    ReloadINI();
  }

  if (!IsValid() && IsElfOrDol())
  {
    m_Valid = true;
    m_FileSize = File::GetSize(_rFileName);
    m_Platform = DiscIO::Platform::ELF_DOL;
    m_blob_type = DiscIO::BlobType::DIRECTORY;
  }

  if (IsValid())
  {
    switch (m_Platform)
    {
    case DiscIO::IVolume::GAMECUBE_DISC:
      if ((!m_UniqueID.empty()) &&
          (m_UniqueID == "GFZJ8P" ||                            // F-Zero AX
           m_UniqueID == "GMYJ8P" ||                            // Gekitou Pro Yakyuu
           m_UniqueID == "GGPE01" || m_UniqueID == "MKAGP1" ||  // Mario Kart Arcade GP
           m_UniqueID == "GGPE02" || m_UniqueID == "MKAGP2" ||  // Mario Kart Arcade GP 2
           m_UniqueID == "GVSJ8P" || m_UniqueID == "GVSP8P" ||  // Virtua Striker 2002
           m_UniqueID == "GVS46J" || m_UniqueID == "GVS46E" ||
           m_UniqueID == "GVSJ9P"  // Virtua Striker 4 Ver.2006
           // todo: Donkey Kong Jungle Fever, Donkey Kong Banana Kingdom, F-Zero AX Monster Ride,
           // Firmware Update, Starfox, The Key of Avalon
           ))
        m_Detailed_Platform = DiscIO::IVolume::TRIFORCE_DISC;
      else
        m_Detailed_Platform = m_Platform;
      break;
    case DiscIO::IVolume::WII_WAD:
      char c;
      if (m_UniqueID.empty())
        c = '\0';
      else
        c = m_UniqueID.at(0);
      switch (c)
      {
      case 'C':
        m_Detailed_Platform = DiscIO::IVolume::C64_WAD;
        break;
      case 'E':
      {
        char c2;
        if (m_UniqueID.length() < 2)
          c2 = '\0';
        else
          c2 = m_UniqueID.at(1);
        m_Detailed_Platform =
            (c2 >= 'A') ? DiscIO::IVolume::NEOGEO_WAD : DiscIO::IVolume::ARCADE_WAD;
      }
      break;
      case 'F':
        m_Detailed_Platform = DiscIO::IVolume::NES_WAD;
        break;
      case 'J':
        m_Detailed_Platform = DiscIO::IVolume::SNES_WAD;
        break;
      case 'L':
        m_Detailed_Platform = DiscIO::IVolume::SMS_WAD;
        break;
      case 'M':
        m_Detailed_Platform = DiscIO::IVolume::GENESIS_WAD;
        break;
      case 'N':
        m_Detailed_Platform = DiscIO::IVolume::N64_WAD;
        break;
      case 'P':
      case 'Q':
        m_Detailed_Platform = DiscIO::IVolume::TG16_WAD;
        break;
      case 'X':
      {
        char c2;
        if (m_UniqueID.length() < 2)
          c2 = '\0';
        else
          c2 = m_UniqueID.at(1);
        // MSX = XA*,  WiiWare Demos = XH*
        m_Detailed_Platform = (c2 == 'A') ? DiscIO::IVolume::MSX_WAD : m_Platform;
      }
      break;
      default:
        m_Detailed_Platform = m_Platform;
        break;
      }
      break;
    default:
      m_Detailed_Platform = m_Platform;
      break;
    }
  }

  std::string path, name;
  SplitPath(m_FileName, &path, &name, nullptr);

  // A bit like the Homebrew Channel icon, except there can be multiple files
  // in a folder with their own icons. Useful for those who don't want to have
  // a Homebrew Channel-style folder structure.
  if (ReadPNGBanner(path + name + ".png"))
    return;

  // Homebrew Channel icon. Typical for DOLs and ELFs,
  // but can be also used with volumes.
  if (ReadPNGBanner(path + "icon.png"))
    return;

  // Volume banner. Typical for everything that isn't a DOL or ELF.
  if (!m_pImage.empty())
  {
    wxImage image(m_ImageWidth, m_ImageHeight, &m_pImage[0], true);
    m_Bitmap = ScaleBanner(&image);
    return;
  }

  // Fallback in case no banner is available.
  ReadPNGBanner(File::GetSysDirectory() + RESOURCES_DIR + DIR_SEP + "nobanner.png");
}

GameListItem::~GameListItem()
{
}

void GameListItem::ReloadINI()
{
  if (!IsValid())
    return;

  IniFile ini = SConfig::LoadGameIni(m_UniqueID, m_Revision);
  ini.GetIfExists("EmuState", "EmulationStateId", &m_emu_state, 0);
  ini.GetIfExists("EmuState", "EmulationIssues", &m_issues, std::string());
  ini.GetIfExists("VR", "VRStateId", &m_vr_state, 0);
  ini.GetIfExists("VR", "VRIssues", &m_vr_issues, std::string());

  m_custom_name.clear();
  m_has_custom_name = ini.GetIfExists("EmuState", "Title", &m_custom_name);
  if (!m_has_custom_name && !m_custom_name_titles_txt.empty())
  {
    m_custom_name = m_custom_name_titles_txt;
    m_has_custom_name = true;
  }
}

bool GameListItem::LoadFromCache()
{
  return CChunkFileReader::Load<GameListItem>(CreateCacheFilename(), CACHE_REVISION, *this);
}

void GameListItem::SaveToCache()
{
  if (!File::IsDirectory(File::GetUserPath(D_CACHE_IDX)))
    File::CreateDir(File::GetUserPath(D_CACHE_IDX));

  CChunkFileReader::Save<GameListItem>(CreateCacheFilename(), CACHE_REVISION, *this);
}

void GameListItem::DoState(PointerWrap& p)
{
  p.Do(m_names);
  p.Do(m_descriptions);
  p.Do(m_company);
  p.Do(m_UniqueID);
  p.Do(m_title_id);
  p.Do(m_FileSize);
  p.Do(m_VolumeSize);
  p.Do(m_Country);
  p.Do(m_blob_type);
  p.Do(m_pImage);
  p.Do(m_ImageWidth);
  p.Do(m_ImageHeight);
  p.Do(m_Platform);
  p.Do(m_disc_number);
  p.Do(m_Revision);
}

bool GameListItem::IsElfOrDol() const
{
  if (m_FileName.size() < 4)
    return false;

  std::string name_end = m_FileName.substr(m_FileName.size() - 4);
  std::transform(name_end.begin(), name_end.end(), name_end.begin(), ::tolower);
  return name_end == ".elf" || name_end == ".dol";
}

std::string GameListItem::CreateCacheFilename() const
{
  std::string Filename, LegalPathname, extension;
  SplitPath(m_FileName, &LegalPathname, &Filename, &extension);

  if (Filename.empty())
    return Filename;  // Disc Drive

  // Filename.extension_HashOfFolderPath_Size.cache
  // Append hash to prevent ISO name-clashing in different folders.
  Filename.append(
      StringFromFormat("%s_%x_%" PRIx64 ".cache", extension.c_str(),
                       HashFletcher((const u8*)LegalPathname.c_str(), LegalPathname.size()),
                       File::GetSize(m_FileName)));

  std::string fullname(File::GetUserPath(D_CACHE_IDX));
  fullname += Filename;
  return fullname;
}

// Outputs to m_pImage
void GameListItem::ReadVolumeBanner(const std::vector<u32>& buffer, int width, int height)
{
  m_pImage.resize(width * height * 3);
  for (int i = 0; i < width * height; i++)
  {
    m_pImage[i * 3 + 0] = (buffer[i] & 0xFF0000) >> 16;
    m_pImage[i * 3 + 1] = (buffer[i] & 0x00FF00) >> 8;
    m_pImage[i * 3 + 2] = (buffer[i] & 0x0000FF) >> 0;
  }
}

// Outputs to m_Bitmap
bool GameListItem::ReadPNGBanner(const std::string& path)
{
  if (!File::Exists(path))
    return false;

  wxImage image(StrToWxStr(path), wxBITMAP_TYPE_PNG);
  m_Bitmap = ScaleBanner(&image);
  return true;
}

wxBitmap GameListItem::ScaleBanner(wxImage* image)
{
  const double gui_scale = wxTheApp->GetTopWindow()->GetContentScaleFactor();
  const double target_width = DVD_BANNER_WIDTH * gui_scale;
  const double target_height = DVD_BANNER_HEIGHT * gui_scale;
  const double banner_scale =
      std::min(target_width / image->GetWidth(), target_height / image->GetHeight());
  image->Rescale(image->GetWidth() * banner_scale, image->GetHeight() * banner_scale,
                 wxIMAGE_QUALITY_HIGH);
  image->Resize(wxSize(target_width, target_height), wxPoint(), 0xFF, 0xFF, 0xFF);
#ifdef __APPLE__
  return wxBitmap(*image, -1, gui_scale);
#else
  return wxBitmap(*image, -1);
#endif
}

std::string GameListItem::GetDescription(DiscIO::Language language) const
{
  return GetLanguageString(language, m_descriptions);
}

std::string GameListItem::GetDescription() const
{
  bool wii = m_Platform != DiscIO::Platform::GAMECUBE_DISC;
  return GetDescription(SConfig::GetInstance().GetCurrentLanguage(wii));
}

std::string GameListItem::GetName(DiscIO::Language language) const
{
  return GetLanguageString(language, m_names);
}

std::string GameListItem::GetName() const
{
  if (m_has_custom_name)
    return m_custom_name;

  bool wii = m_Platform != DiscIO::Platform::GAMECUBE_DISC;
  std::string name = GetName(SConfig::GetInstance().GetCurrentLanguage(wii));
  if (!name.empty())
    return name;

  // No usable name, return filename (better than nothing)
  std::string ext;
  SplitPath(GetFileName(), nullptr, &name, &ext);
  return name + ext;
}

std::vector<DiscIO::Language> GameListItem::GetLanguages() const
{
  std::vector<DiscIO::Language> languages;
  for (std::pair<DiscIO::Language, std::string> name : m_names)
    languages.push_back(name.first);
  return languages;
}

const std::string GameListItem::GetWiiFSPath() const
{
  std::unique_ptr<DiscIO::IVolume> iso(DiscIO::CreateVolumeFromFilename(m_FileName));
  std::string ret;

  if (iso == nullptr)
    return ret;

  if (iso->GetVolumeType() != DiscIO::Platform::GAMECUBE_DISC)
  {
    u64 title_id = 0;
    iso->GetTitleID(&title_id);

    const std::string path =
        StringFromFormat("%s/title/%08x/%08x/data/", File::GetUserPath(D_WIIROOT_IDX).c_str(),
                         (u32)(title_id >> 32), (u32)title_id);

    if (!File::Exists(path))
      File::CreateFullPath(path);

    if (path[0] == '.')
      ret = WxStrToStr(wxGetCwd()) + path.substr(strlen(ROOT_DIR));
    else
      ret = path;
  }

  return ret;
}

bool GameListItem::IsCompressed() const
{
  return m_blob_type == DiscIO::BlobType::GCZ || m_blob_type == DiscIO::BlobType::CISO ||
         m_blob_type == DiscIO::BlobType::WBFS;
}<|MERGE_RESOLUTION|>--- conflicted
+++ resolved
@@ -66,13 +66,8 @@
 
 GameListItem::GameListItem(const std::string& _rFileName,
                            const std::unordered_map<std::string, std::string>& custom_titles)
-<<<<<<< HEAD
     : m_FileName(_rFileName), m_title_id(0), m_emu_state(0), m_vr_state(0), m_FileSize(0),
-      m_Country(DiscIO::IVolume::COUNTRY_UNKNOWN), m_Revision(0), m_Valid(false), m_ImageWidth(0),
-=======
-    : m_FileName(_rFileName), m_title_id(0), m_emu_state(0), m_FileSize(0),
       m_Country(DiscIO::Country::COUNTRY_UNKNOWN), m_Revision(0), m_Valid(false), m_ImageWidth(0),
->>>>>>> b101f8fe
       m_ImageHeight(0), m_disc_number(0), m_has_custom_name(false)
 {
   if (LoadFromCache())
@@ -159,7 +154,7 @@
   {
     switch (m_Platform)
     {
-    case DiscIO::IVolume::GAMECUBE_DISC:
+    case DiscIO::Platform::GAMECUBE_DISC:
       if ((!m_UniqueID.empty()) &&
           (m_UniqueID == "GFZJ8P" ||                            // F-Zero AX
            m_UniqueID == "GMYJ8P" ||                            // Gekitou Pro Yakyuu
@@ -171,11 +166,11 @@
            // todo: Donkey Kong Jungle Fever, Donkey Kong Banana Kingdom, F-Zero AX Monster Ride,
            // Firmware Update, Starfox, The Key of Avalon
            ))
-        m_Detailed_Platform = DiscIO::IVolume::TRIFORCE_DISC;
+        m_Detailed_Platform = DiscIO::Platform::TRIFORCE_DISC;
       else
         m_Detailed_Platform = m_Platform;
       break;
-    case DiscIO::IVolume::WII_WAD:
+    case DiscIO::Platform::WII_WAD:
       char c;
       if (m_UniqueID.empty())
         c = '\0';
@@ -184,7 +179,7 @@
       switch (c)
       {
       case 'C':
-        m_Detailed_Platform = DiscIO::IVolume::C64_WAD;
+        m_Detailed_Platform = DiscIO::Platform::C64_WAD;
         break;
       case 'E':
       {
@@ -194,27 +189,27 @@
         else
           c2 = m_UniqueID.at(1);
         m_Detailed_Platform =
-            (c2 >= 'A') ? DiscIO::IVolume::NEOGEO_WAD : DiscIO::IVolume::ARCADE_WAD;
+            (c2 >= 'A') ? DiscIO::Platform::NEOGEO_WAD : DiscIO::Platform::ARCADE_WAD;
       }
       break;
       case 'F':
-        m_Detailed_Platform = DiscIO::IVolume::NES_WAD;
+        m_Detailed_Platform = DiscIO::Platform::NES_WAD;
         break;
       case 'J':
-        m_Detailed_Platform = DiscIO::IVolume::SNES_WAD;
+        m_Detailed_Platform = DiscIO::Platform::SNES_WAD;
         break;
       case 'L':
-        m_Detailed_Platform = DiscIO::IVolume::SMS_WAD;
+        m_Detailed_Platform = DiscIO::Platform::SMS_WAD;
         break;
       case 'M':
-        m_Detailed_Platform = DiscIO::IVolume::GENESIS_WAD;
+        m_Detailed_Platform = DiscIO::Platform::GENESIS_WAD;
         break;
       case 'N':
-        m_Detailed_Platform = DiscIO::IVolume::N64_WAD;
+        m_Detailed_Platform = DiscIO::Platform::N64_WAD;
         break;
       case 'P':
       case 'Q':
-        m_Detailed_Platform = DiscIO::IVolume::TG16_WAD;
+        m_Detailed_Platform = DiscIO::Platform::TG16_WAD;
         break;
       case 'X':
       {
@@ -224,7 +219,7 @@
         else
           c2 = m_UniqueID.at(1);
         // MSX = XA*,  WiiWare Demos = XH*
-        m_Detailed_Platform = (c2 == 'A') ? DiscIO::IVolume::MSX_WAD : m_Platform;
+        m_Detailed_Platform = (c2 == 'A') ? DiscIO::Platform::MSX_WAD : m_Platform;
       }
       break;
       default:
