// Copyright 2013 Dolphin Emulator Project
// Licensed under GPLv2
// Refer to the license.txt file included.

#include <cinttypes>
#include <cstdio>
#include <cstring>
#include <memory>
#include <string>
#include <vector>
#include <wx/app.h>
#include <wx/bitmap.h>
#include <wx/filefn.h>
#include <wx/gdicmn.h>
#include <wx/image.h>
#include <wx/string.h>
#include <wx/window.h>

#include "Common/ChunkFile.h"
#include "Common/CommonPaths.h"
#include "Common/CommonTypes.h"
#include "Common/FileUtil.h"
#include "Common/Hash.h"
#include "Common/IniFile.h"
#include "Common/StringUtil.h"

#include "Core/ConfigManager.h"
#include "Core/CoreParameter.h"
#include "Core/Boot/Boot.h"

#include "DiscIO/BannerLoader.h"
#include "DiscIO/CompressedBlob.h"
#include "DiscIO/Filesystem.h"
#include "DiscIO/Volume.h"
#include "DiscIO/VolumeCreator.h"

#include "DolphinWX/ISOFile.h"
#include "DolphinWX/WxUtils.h"

<<<<<<< HEAD
static const u32 CACHE_REVISION = 0x120;
=======
static const u32 CACHE_REVISION = 0x121;
>>>>>>> a1a7bbbd

#define DVD_BANNER_WIDTH 96
#define DVD_BANNER_HEIGHT 32

GameListItem::GameListItem(const std::string& _rFileName)
	: m_FileName(_rFileName)
	, m_emu_state(0)
	, m_FileSize(0)
	, m_Revision(0)
	, m_Valid(false)
	, m_BlobCompressed(false)
	, m_ImageWidth(0)
	, m_ImageHeight(0)
{
	if (LoadFromCache())
	{
		m_Valid = true;
	}
	else
	{
		DiscIO::IVolume* pVolume = DiscIO::CreateVolumeFromFilename(_rFileName);

		if (pVolume != nullptr)
		{
			if (!pVolume->IsWadFile())
				m_Platform = pVolume->IsWiiDisc() ? WII_DISC : GAMECUBE_DISC;
			else
				m_Platform = WII_WAD;

			m_volume_names = pVolume->GetNames();

			m_Country = pVolume->GetCountry();
			m_FileSize = pVolume->GetRawSize();
			m_VolumeSize = pVolume->GetSize();

			m_UniqueID = pVolume->GetUniqueID();
			m_BlobCompressed = DiscIO::IsCompressedBlob(_rFileName);
			m_IsDiscTwo = pVolume->IsDiscTwo();
			m_Revision = pVolume->GetRevision();

			// check if we can get some info from the banner file too
			DiscIO::IFileSystem* pFileSystem = DiscIO::CreateFileSystem(pVolume);

			if (pFileSystem != nullptr || m_Platform == WII_WAD)
			{
				std::unique_ptr<DiscIO::IBannerLoader> pBannerLoader(DiscIO::CreateBannerLoader(*pFileSystem, pVolume));

				if (pBannerLoader != nullptr && pBannerLoader->IsValid())
				{
					if (m_Platform != WII_WAD)
						m_banner_names = pBannerLoader->GetNames();
					m_company = pBannerLoader->GetCompany();
					m_descriptions = pBannerLoader->GetDescriptions();

					std::vector<u32> Buffer = pBannerLoader->GetBanner(&m_ImageWidth, &m_ImageHeight);
					u32* pData = &Buffer[0];
					// resize vector to image size
					m_pImage.resize(m_ImageWidth * m_ImageHeight * 3);

					for (int i = 0; i < m_ImageWidth * m_ImageHeight; i++)
					{
						m_pImage[i * 3 + 0] = (pData[i] & 0xFF0000) >> 16;
						m_pImage[i * 3 + 1] = (pData[i] & 0x00FF00) >>  8;
						m_pImage[i * 3 + 2] = (pData[i] & 0x0000FF) >>  0;
					}
				}

				delete pFileSystem;
			}

			delete pVolume;

			m_Valid = true;

			// Create a cache file only if we have an image.
			// Wii ISOs create their images after you have generated the first savegame
			if (!m_pImage.empty())
				SaveToCache();
		}
	}

	if (IsValid())
	{
		IniFile ini = SCoreStartupParameter::LoadGameIni(m_UniqueID, m_Revision);
		ini.GetIfExists("EmuState", "EmulationStateId", &m_emu_state);
		ini.GetIfExists("EmuState", "EmulationIssues", &m_issues);
	}

	if (!m_pImage.empty())
	{
		wxImage Image(m_ImageWidth, m_ImageHeight, &m_pImage[0], true);
		double Scale = wxTheApp->GetTopWindow()->GetContentScaleFactor();
		// Note: This uses nearest neighbor, which subjectively looks a lot
		// better for GC banners than smooths caling.
		Image.Rescale(DVD_BANNER_WIDTH * Scale, DVD_BANNER_HEIGHT * Scale);
#ifdef __APPLE__
		m_Bitmap = wxBitmap(Image, -1, Scale);
#else
		m_Bitmap = wxBitmap(Image, -1);
#endif
	}
	else
	{
		// default banner
		m_Bitmap.LoadFile(StrToWxStr(File::GetThemeDir(SConfig::GetInstance().m_LocalCoreStartupParameter.theme_name)) + "nobanner.png", wxBITMAP_TYPE_PNG);
	}
}

GameListItem::~GameListItem()
{
}

bool GameListItem::LoadFromCache()
{
	return CChunkFileReader::Load<GameListItem>(CreateCacheFilename(), CACHE_REVISION, *this);
}

void GameListItem::SaveToCache()
{
	if (!File::IsDirectory(File::GetUserPath(D_CACHE_IDX)))
		File::CreateDir(File::GetUserPath(D_CACHE_IDX));

	CChunkFileReader::Save<GameListItem>(CreateCacheFilename(), CACHE_REVISION, *this);
}

void GameListItem::DoState(PointerWrap &p)
{
	p.Do(m_volume_names);
	p.Do(m_company);
	p.Do(m_banner_names);
	p.Do(m_descriptions);
	p.Do(m_UniqueID);
	p.Do(m_FileSize);
	p.Do(m_VolumeSize);
	p.Do(m_Country);
	p.Do(m_BlobCompressed);
	p.Do(m_pImage);
	p.Do(m_ImageWidth);
	p.Do(m_ImageHeight);
	p.Do(m_Platform);
	p.Do(m_IsDiscTwo);
	p.Do(m_Revision);
}

std::string GameListItem::CreateCacheFilename()
{
	std::string Filename, LegalPathname, extension;
	SplitPath(m_FileName, &LegalPathname, &Filename, &extension);

	if (Filename.empty()) return Filename; // Disc Drive

	// Filename.extension_HashOfFolderPath_Size.cache
	// Append hash to prevent ISO name-clashing in different folders.
	Filename.append(StringFromFormat("%s_%x_%" PRIx64 ".cache",
		extension.c_str(), HashFletcher((const u8 *)LegalPathname.c_str(), LegalPathname.size()),
		File::GetSize(m_FileName)));

	std::string fullname(File::GetUserPath(D_CACHE_IDX));
	fullname += Filename;
	return fullname;
}

std::string GameListItem::GetCompany() const
{
	if (m_company.empty())
		return "N/A";
	else
		return m_company;
}

// (-1 = Japanese, 0 = English, etc)?
std::string GameListItem::GetDescription(int _index) const
{
	const u32 index = _index;

	if (index < m_descriptions.size())
		return m_descriptions[index];

	if (!m_descriptions.empty())
		return m_descriptions[0];

	return "";
}

// (-1 = Japanese, 0 = English, etc)?
std::string GameListItem::GetVolumeName(int _index) const
{
	u32 const index = _index;

	if (index < m_volume_names.size() && !m_volume_names[index].empty())
		return m_volume_names[index];

	if (!m_volume_names.empty())
		return m_volume_names[0];

	return "";
}

// (-1 = Japanese, 0 = English, etc)?
std::string GameListItem::GetBannerName(int _index) const
{
	u32 const index = _index;

	if (index < m_banner_names.size() && !m_banner_names[index].empty())
		return m_banner_names[index];

	if (!m_banner_names.empty())
		return m_banner_names[0];

	return "";
}

// (-1 = Japanese, 0 = English, etc)?
std::string GameListItem::GetName(int _index) const
{
	// Prefer name from banner, fallback to name from volume, fallback to filename

	std::string name = GetBannerName(_index);

	if (name.empty())
		name = GetVolumeName(_index);

	if (name.empty())
	{
		// No usable name, return filename (better than nothing)
		SplitPath(GetFileName(), nullptr, &name, nullptr);
	}

	return name;
}

const std::string GameListItem::GetWiiFSPath() const
{
	DiscIO::IVolume *iso = DiscIO::CreateVolumeFromFilename(m_FileName);
	std::string ret;

	if (iso == nullptr)
		return ret;

	if (iso->IsWiiDisc() || iso->IsWadFile())
	{
		u64 title = 0;

		iso->GetTitleID((u8*)&title);
		title = Common::swap64(title);

		const std::string path = StringFromFormat("%stitle/%08x/%08x/data/",
				File::GetUserPath(D_WIIUSER_IDX).c_str(), (u32)(title>>32), (u32)title);

		if (!File::Exists(path))
			File::CreateFullPath(path);

		if (path[0] == '.')
			ret = WxStrToStr(wxGetCwd()) + path.substr(strlen(ROOT_DIR));
		else
			ret = path;
	}
	delete iso;

	return ret;
}
<|MERGE_RESOLUTION|>--- conflicted
+++ resolved
@@ -37,11 +37,7 @@
 #include "DolphinWX/ISOFile.h"
 #include "DolphinWX/WxUtils.h"
 
-<<<<<<< HEAD
-static const u32 CACHE_REVISION = 0x120;
-=======
 static const u32 CACHE_REVISION = 0x121;
->>>>>>> a1a7bbbd
 
 #define DVD_BANNER_WIDTH 96
 #define DVD_BANNER_HEIGHT 32
