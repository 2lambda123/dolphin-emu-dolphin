--- conflicted
+++ resolved
@@ -309,12 +309,8 @@
 		SetColumnWidth(COLUMN_FILENAME, SConfig::GetInstance().m_showFileNameColumn ? 100 + platform_padding : 0);
 		SetColumnWidth(COLUMN_ID, SConfig::GetInstance().m_showIDColumn ? 75 + platform_padding : 0);
 		SetColumnWidth(COLUMN_COUNTRY, SConfig::GetInstance().m_showRegionColumn ? 32 + platform_padding : 0);
-<<<<<<< HEAD
-		SetColumnWidth(COLUMN_EMULATION_STATE, SConfig::GetInstance().m_showStateColumn ? 50 + platform_padding : 0);
+		SetColumnWidth(COLUMN_EMULATION_STATE, SConfig::GetInstance().m_showStateColumn ? 48 + platform_padding : 0);
 		SetColumnWidth(COLUMN_VR_STATE, SConfig::GetInstance().m_showVRStateColumn ? 50 + platform_padding : 0);
-=======
-		SetColumnWidth(COLUMN_EMULATION_STATE, SConfig::GetInstance().m_showStateColumn ? 48 + platform_padding : 0);
->>>>>>> 0283ce2a
 
 		// add all items
 		for (int i = 0; i < (int)m_ISOFiles.size(); i++)
@@ -463,27 +459,6 @@
 			UpdateItemAtColumn(_Index, i);
 	}
 
-<<<<<<< HEAD
-	SetItem(_Index, COLUMN_TITLE, name, -1);
-	SetItem(_Index, COLUMN_MAKER, StrToWxStr(rISOFile.GetCompany()), -1);
-
-	// Emulation state
-	SetItemColumnImage(_Index, COLUMN_EMULATION_STATE, m_EmuStateImageIndex[rISOFile.GetEmuState()]);
-
-	// VR state
-	SetItemColumnImage(_Index, COLUMN_VR_STATE, m_EmuStateImageIndex[rISOFile.GetVRState()]);
-
-	// Country
-	SetItemColumnImage(_Index, COLUMN_COUNTRY, m_FlagImageIndex[rISOFile.GetCountry()]);
-
-	// File size
-	SetItem(_Index, COLUMN_SIZE, NiceSizeFormat(rISOFile.GetFileSize()), -1);
-
-	// Game ID
-	SetItem(_Index, COLUMN_ID, rISOFile.GetUniqueID(), -1);
-
-=======
->>>>>>> 0283ce2a
 	// Background color
 	SetBackgroundColor();
 
