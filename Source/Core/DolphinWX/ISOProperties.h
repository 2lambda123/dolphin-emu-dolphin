// Copyright 2013 Dolphin Emulator Project
// Licensed under GPLv2
// Refer to the license.txt file included.

#pragma once

#include <cstddef>
#include <set>
#include <string>
#include <vector>
#include <wx/arrstr.h>
#include <wx/dialog.h>
#include <wx/event.h>
#include <wx/gdicmn.h>
#include <wx/string.h>
#include <wx/toplevel.h>
#include <wx/translation.h>
#include <wx/treebase.h>
#include <wx/windowid.h>

#include "Common/IniFile.h"
#include "Core/ActionReplay.h"

class GameListItem;
class wxButton;
class wxCheckBox;
class wxCheckListBox;
class wxChoice;
<<<<<<< HEAD
class wxSpinCtrlDouble;
=======
class wxSlider;
class wxSpinCtrl;
>>>>>>> 9d9ffa5b
class wxStaticBitmap;
class wxTextCtrl;
class wxTreeCtrl;
class wxWindow;
namespace DiscIO { struct SFileInfo; }
namespace Gecko { class CodeConfigPanel; }

extern std::vector<ActionReplay::ARCode> arCodes;

struct PHackData
{
	bool PHackSZNear;
	bool PHackSZFar;
	std::string PHZNear;
	std::string PHZFar;
};
extern PHackData PHack_Data;

class CISOProperties : public wxDialog
{
public:
	CISOProperties(const std::string fileName,
			wxWindow* parent,
			wxWindowID id = wxID_ANY,
			const wxString& title = _("Properties"),
			const wxPoint& pos = wxDefaultPosition,
			const wxSize& size = wxDefaultSize,
			long style = wxDEFAULT_DIALOG_STYLE|wxRESIZE_BORDER);
	virtual ~CISOProperties();

	bool bRefreshList;

	void ActionReplayList_Load();
	bool SaveGameConfig();

	PHackData PHack_Data;

private:
	DECLARE_EVENT_TABLE();

	// Core
	wxCheckBox *CPUThread, *SkipIdle, *MMU, *BAT, *DCBZOFF, *FPRF;
	wxCheckBox *VBeam, *SyncGPU, *FastDiscSpeed, *BlockMerging, *DSPHLE;

	wxArrayString arrayStringFor_GPUDeterminism;
	wxChoice* GPUDeterminism;
	// Wii
	wxCheckBox* EnableWideScreen;

	// Stereoscopy
	wxSlider* DepthPercentage;
	wxSpinCtrl* ConvergenceMinimum;
	wxCheckBox* MonoDepth;

	wxArrayString arrayStringFor_EmuState;
	wxChoice* EmuState;
	wxTextCtrl* EmuIssues;
	wxArrayString arrayStringFor_RmObjs;
	wxCheckListBox* RmObjs;
	wxButton* EditRmObj;
	wxButton* RemoveRmObj;
	wxArrayString arrayStringFor_Patches;
	wxCheckListBox* Patches;
	wxButton* EditPatch;
	wxButton* RemovePatch;
	wxArrayString arrayStringFor_Cheats;
	wxCheckListBox* Cheats;
	wxButton* EditCheat;
	wxButton* RemoveCheat;
	wxArrayString arrayStringFor_Speedhacks;
	wxCheckListBox* Speedhacks;
	wxButton* EditSpeedhack;
	wxButton* AddSpeedhack;
	wxButton* RemoveSpeedhack;


	// VR
	wxCheckBox *Disable3D;
	wxCheckBox *HudFullscreen;
	wxCheckBox *HudOnTop;
	wxSpinCtrlDouble* UnitsPerMetre;
	wxSpinCtrlDouble* HudDistance;
	wxSpinCtrlDouble* HudThickness;
	wxSpinCtrlDouble* Hud3DCloser;
	wxSpinCtrlDouble* CameraForward;
	wxSpinCtrlDouble* CameraPitch;
	wxSpinCtrlDouble* AimDistance;
	wxSpinCtrlDouble* ScreenHeight;
	wxSpinCtrlDouble* ScreenDistance;
	wxSpinCtrlDouble* ScreenThickness;
	wxSpinCtrlDouble* ScreenUp;
	wxSpinCtrlDouble* ScreenRight;
	wxSpinCtrlDouble* ScreenPitch;
	wxChoice *VRState;
	wxTextCtrl *VRIssues;


	wxTextCtrl* m_Name;
	wxTextCtrl* m_GameID;
	wxTextCtrl* m_Country;
	wxTextCtrl* m_MakerID;
	wxTextCtrl* m_Revision;
	wxTextCtrl* m_Date;
	wxTextCtrl* m_FST;
	wxTextCtrl* m_MD5Sum;
	wxButton*   m_MD5SumCompute;
	wxArrayString arrayStringFor_Lang;
	wxChoice*   m_Lang;
	wxTextCtrl* m_ShortName;
	wxTextCtrl* m_Maker;
	wxTextCtrl* m_Comment;
	wxStaticBitmap* m_Banner;

	wxTreeCtrl* m_Treectrl;
	wxTreeItemId RootId;

	Gecko::CodeConfigPanel* m_geckocode_panel;

	enum
	{
		ID_TREECTRL = 1000,

		ID_NOTEBOOK,
		ID_GAMECONFIG,
		ID_VR,
		ID_DISABLE_3D,
		ID_HUD_FULLSCREEN,
		ID_HUD_ON_TOP,
		ID_UNITS_PER_METRE,
		ID_HUD_DISTANCE,
		ID_HUD_THICKNESS,
		ID_HUD_3D_CLOSER,
		ID_CAMERA_FORWARD,
		ID_CAMERA_PITCH,
		ID_AIM_DISTANCE,
		ID_SCREEN_HEIGHT,
		ID_SCREEN_DISTANCE,
		ID_SCREEN_THICKNESS,
		ID_SCREEN_RIGHT,
		ID_SCREEN_UP,
		ID_SCREEN_PITCH,
		ID_RMOBJ_PAGE,
		ID_PATCH_PAGE,
		ID_ARCODE_PAGE,
		ID_SPEEDHACK_PAGE,
		ID_INFORMATION,
		ID_FILESYSTEM,

		ID_USEDUALCORE,
		ID_IDLESKIP,
		ID_MMU,
		ID_DCBZOFF,
		ID_VBEAM,
		ID_SYNCGPU,
		ID_DISCSPEED,
		ID_MERGEBLOCKS,
		ID_AUDIO_DSP_HLE,
		ID_USE_BBOX,
		ID_ENABLEPROGRESSIVESCAN,
		ID_ENABLEWIDESCREEN,
		ID_EDITCONFIG,
		ID_SHOWDEFAULTCONFIG,
		ID_EMUSTATE,
		ID_EMU_ISSUES,
		ID_RMOBJS_LIST,
		ID_RMOBJS_CHECKBOX,
		ID_EDITRMOBJ,
		ID_ADDRMOBJ,
		ID_REMOVERMOBJ,
		ID_PATCHES_LIST,
		ID_EDITPATCH,
		ID_ADDPATCH,
		ID_REMOVEPATCH,
		ID_CHEATS_LIST,
		ID_EDITCHEAT,
		ID_ADDCHEAT,
		ID_REMOVECHEAT,
		ID_GPUDETERMINISM,
		ID_DEPTHPERCENTAGE,
		ID_CONVERGENCEMINIMUM,
		ID_MONODEPTH,

		ID_NAME,
		ID_GAMEID,
		ID_COUNTRY,
		ID_MAKERID,
		ID_REVISION,
		ID_DATE,
		ID_FST,
		ID_MD5SUM,
		ID_MD5SUMCOMPUTE,
		ID_VERSION,
		ID_LANG,
		ID_SHORTNAME,
		ID_LONGNAME,
		ID_MAKER,
		ID_COMMENT,
		ID_BANNER,
		IDM_EXTRACTDIR,
		IDM_EXTRACTALL,
		IDM_EXTRACTFILE,
		IDM_EXTRACTAPPLOADER,
		IDM_EXTRACTDOL,
		IDM_CHECKINTEGRITY,
		IDM_BNRSAVEAS
	};

	void LaunchExternalEditor(const std::string& filename);

	void CreateGUIControls(bool);
	void OnClose(wxCloseEvent& event);
	void OnCloseClick(wxCommandEvent& event);
	void OnEditConfig(wxCommandEvent& event);
	void OnComputeMD5Sum(wxCommandEvent& event);
	void OnShowDefaultConfig(wxCommandEvent& event);
	void RmObjButtonClicked(wxCommandEvent& event);
	void ListSelectionChanged(wxCommandEvent& event);
	void CheckboxSelectionChanged(wxCommandEvent& event);
	void PatchButtonClicked(wxCommandEvent& event);
	void ActionReplayButtonClicked(wxCommandEvent& event);
	void RightClickOnBanner(wxMouseEvent& event);
	void OnBannerImageSave(wxCommandEvent& event);
	void OnRightClickOnTree(wxTreeEvent& event);
	void OnExtractFile(wxCommandEvent& event);
	void OnExtractDir(wxCommandEvent& event);
	void OnExtractDataFromHeader(wxCommandEvent& event);
	void CheckPartitionIntegrity(wxCommandEvent& event);
	void SetRefresh(wxCommandEvent& event);
	void OnChangeBannerLang(wxCommandEvent& event);

	GameListItem* OpenGameListItem;

	std::vector<const DiscIO::SFileInfo*> GCFiles;
	typedef std::vector<const DiscIO::SFileInfo*>::iterator fileIter;

	size_t CreateDirectoryTree(wxTreeItemId& parent,
			std::vector<const DiscIO::SFileInfo*> fileInfos,
			const size_t _FirstIndex,
			const size_t _LastIndex);
	void ExportDir(const std::string& _rFullPath, const std::string& _rExportFilename,
			const int partitionNum = 0);

	IniFile GameIniDefault;
	IniFile GameIniLocal;
	std::string GameIniFileDefault;
	std::string GameIniFileLocal;

	std::set<std::string> DefaultRmObjs;
	std::set<std::string> DefaultPatches;
	std::set<std::string> DefaultCheats;

	void LoadGameConfig();
	void RmObjList_Load();
	void RmObjList_Save();
	void PatchList_Load();
	void PatchList_Save();
	void ActionReplayList_Save();
	void ChangeBannerDetails(int lang);

	long GetElementStyle(const char* section, const char* key);
	void SetCheckboxValueFromGameini(const char* section, const char* key, wxCheckBox* checkbox);
	void SaveGameIniValueFrom3StateCheckbox(const char* section, const char* key, wxCheckBox* checkbox);
};<|MERGE_RESOLUTION|>--- conflicted
+++ resolved
@@ -26,12 +26,9 @@
 class wxCheckBox;
 class wxCheckListBox;
 class wxChoice;
-<<<<<<< HEAD
-class wxSpinCtrlDouble;
-=======
 class wxSlider;
 class wxSpinCtrl;
->>>>>>> 9d9ffa5b
+class wxSpinCtrlDouble;
 class wxStaticBitmap;
 class wxTextCtrl;
 class wxTreeCtrl;
