// Copyright 2008 Dolphin Emulator Project
// Licensed under GPLv2+
// Refer to the license.txt file included.

#pragma once

#include <cstddef>
#include <memory>
#include <set>
#include <string>
#include <utility>
#include <vector>
#include <wx/dialog.h>
#include <wx/treebase.h>

#include "Common/IniFile.h"
#include "DiscIO/Filesystem.h"
#include "DiscIO/Volume.h"
#include "DolphinWX/ISOFile.h"
#include "DolphinWX/PatchAddEdit.h"

class DolphinSlider;
class wxButton;
class wxCheckBox;
class wxCheckListBox;
class wxChoice;
class wxSpinCtrl;
class wxSpinCtrlDouble;
class wxStaticBitmap;
class wxTextCtrl;
class wxTreeCtrl;

namespace DiscIO
{
enum class Language;
}
namespace Gecko
{
class CodeConfigPanel;
}
class ActionReplayCodesPanel;
class CheatWarningMessage;
class GameListItem;

class WiiPartition final : public wxTreeItemData
{
public:
  WiiPartition(std::unique_ptr<DiscIO::IVolume> partition,
               std::unique_ptr<DiscIO::IFileSystem> file_system)
      : Partition(std::move(partition)), FileSystem(std::move(file_system))
  {
  }

  std::unique_ptr<DiscIO::IVolume> Partition;
  std::unique_ptr<DiscIO::IFileSystem> FileSystem;
};

struct PHackData
{
  bool PHackSZNear;
  bool PHackSZFar;
  std::string PHZNear;
  std::string PHZFar;
};

class CISOProperties : public wxDialog
{
public:
  CISOProperties(const GameListItem& game_list_item, wxWindow* parent, wxWindowID id = wxID_ANY,
                 const wxString& title = _("Properties"), const wxPoint& pos = wxDefaultPosition,
                 const wxSize& size = wxDefaultSize,
                 long style = wxDEFAULT_DIALOG_STYLE | wxRESIZE_BORDER);
  virtual ~CISOProperties();

private:
  DECLARE_EVENT_TABLE();

  std::unique_ptr<DiscIO::IVolume> m_open_iso;
  std::unique_ptr<DiscIO::IFileSystem> m_filesystem;

  std::vector<PatchEngine::Patch> onFrame;
  PHackData m_PHack_Data;

  // Core
  wxCheckBox *CPUThread, *MMU, *DCBZOFF, *FPRF;
  wxCheckBox *SyncGPU, *FastDiscSpeed, *DSPHLE;

  wxArrayString arrayStringFor_GPUDeterminism;
  wxChoice* GPUDeterminism;
  wxSpinCtrlDouble* AudioSlowDown;

  // Wii
  wxCheckBox* EnableWideScreen;

  // Stereoscopy
  DolphinSlider* DepthPercentage;
  wxSpinCtrl* Convergence;
  wxCheckBox* MonoDepth;

  wxArrayString arrayStringFor_EmuState;
  wxArrayString arrayStringFor_VRState;
  wxChoice* EmuState;
  wxTextCtrl* EmuIssues;
  wxCheckListBox* HideObjects;
  wxButton* EditHideObject;
  wxButton* RemoveHideObject;

  wxCheckListBox* Patches;
  wxButton* EditPatch;
  wxButton* RemovePatch;

  wxTextCtrl* m_InternalName;

  // VR
  wxCheckBox* Disable3D;
  wxCheckBox* HudFullscreen;
  wxCheckBox* HudOnTop;
  wxSpinCtrlDouble* UnitsPerMetre;
  wxSpinCtrlDouble* HudDistance;
  wxSpinCtrlDouble* HudThickness;
  wxSpinCtrlDouble* Hud3DCloser;
  wxSpinCtrlDouble* CameraForward;
  wxSpinCtrlDouble* CameraPitch;
  wxSpinCtrlDouble* AimDistance;
  wxSpinCtrlDouble* ScreenHeight;
  wxSpinCtrlDouble* ScreenDistance;
  wxSpinCtrlDouble* ScreenThickness;
  wxSpinCtrlDouble* ScreenUp;
  wxSpinCtrlDouble* ScreenRight;
  wxSpinCtrlDouble* ScreenPitch;
  wxSpinCtrlDouble* MinFOV;
  wxChoice* VRState;
  wxTextCtrl* VRIssues;

  wxTextCtrl* m_Name;
  wxTextCtrl* m_GameID;
  wxTextCtrl* m_Country;
  wxTextCtrl* m_MakerID;
  wxTextCtrl* m_Revision;
  wxTextCtrl* m_Date;
  wxTextCtrl* m_FST;
  wxTextCtrl* m_MD5Sum;
  wxButton* m_MD5SumCompute;
  wxArrayString arrayStringFor_Lang;
  wxChoice* m_Lang;
  // wxTextCtrl* m_Name;
  wxTextCtrl* m_Maker;
  wxTextCtrl* m_Comment;
  wxStaticBitmap* m_Banner;

  wxTreeCtrl* m_Treectrl;
  wxTreeItemId RootId;

  ActionReplayCodesPanel* m_ar_code_panel;
  Gecko::CodeConfigPanel* m_geckocode_panel;

  CheatWarningMessage* m_cheats_disabled_ar;
  CheatWarningMessage* m_cheats_disabled_gecko;

  enum
  {
    ID_TREECTRL = 1000,

    ID_NOTEBOOK,
    ID_GAMECONFIG,
    ID_VR,
    ID_DISABLE_3D,
    ID_HUD_FULLSCREEN,
    ID_HUD_ON_TOP,
    ID_UNITS_PER_METRE,
    ID_HUD_DISTANCE,
    ID_HUD_THICKNESS,
    ID_HUD_3D_CLOSER,
    ID_CAMERA_FORWARD,
    ID_CAMERA_PITCH,
    ID_AIM_DISTANCE,
    ID_MIN_FOV,
    ID_SCREEN_HEIGHT,
    ID_SCREEN_DISTANCE,
    ID_SCREEN_THICKNESS,
    ID_SCREEN_RIGHT,
    ID_SCREEN_UP,
    ID_SCREEN_PITCH,
    ID_HIDEOBJECT_PAGE,
    ID_PATCH_PAGE,
    ID_ARCODE_PAGE,
    ID_SPEEDHACK_PAGE,
    ID_INFORMATION,
    ID_FILESYSTEM,

    ID_USEDUALCORE,
    ID_MMU,
    ID_DCBZOFF,
    ID_FPRF,
    ID_SYNCGPU,
    ID_DISCSPEED,
    ID_AUDIO_DSP_HLE,
    ID_USE_BBOX,
    ID_ENABLEPROGRESSIVESCAN,
    ID_ENABLEWIDESCREEN,
    ID_EDITCONFIG,
    ID_SHOWDEFAULTCONFIG,
    ID_EMUSTATE,
    ID_EMU_ISSUES,
    ID_HIDEOBJECTS_LIST,
    ID_HIDEOBJECTS_CHECKBOX,
    ID_EDITHIDEOBJECT,
    ID_ADDHideObject,
    ID_REMOVEHIDEOBJECT,
    ID_PATCHES_LIST,
    ID_EDITPATCH,
    ID_ADDPATCH,
    ID_REMOVEPATCH,
    ID_GPUDETERMINISM,
    ID_AUDIOSLOWDOWN,
    ID_DEPTHPERCENTAGE,
    ID_CONVERGENCE,
    ID_MONODEPTH,

    ID_NAME,
    ID_GAMEID,
    ID_COUNTRY,
    ID_MAKERID,
    ID_REVISION,
    ID_DATE,
    ID_FST,
    ID_MD5SUM,
    ID_MD5SUMCOMPUTE,
    ID_VERSION,
    ID_LANG,
    ID_SHORTNAME,
    ID_LONGNAME,
    ID_MAKER,
    ID_COMMENT,
    ID_BANNER,
    IDM_EXTRACTDIR,
    IDM_EXTRACTALL,
    IDM_EXTRACTFILE,
    IDM_EXTRACTAPPLOADER,
    IDM_EXTRACTDOL,
    IDM_CHECKINTEGRITY,
    IDM_BNRSAVEAS
  };

  void LaunchExternalEditor(const std::string& filename, bool wait_until_closed);

  void CreateGUIControls();
  void OnClose(wxCloseEvent& event);
  void OnCloseClick(wxCommandEvent& event);
  void OnEditConfig(wxCommandEvent& event);
  void OnComputeMD5Sum(wxCommandEvent& event);
  void OnShowDefaultConfig(wxCommandEvent& event);
<<<<<<< HEAD
  void HideObjectButtonClicked(wxCommandEvent& event);
  void ListSelectionChanged(wxCommandEvent& event);
  void CheckboxSelectionChanged(wxCommandEvent& event);
  void OnActionReplayCodeChecked(wxCommandEvent& event);
=======
  void PatchListSelectionChanged(wxCommandEvent& event);
>>>>>>> 6c16f1be
  void PatchButtonClicked(wxCommandEvent& event);
  void RightClickOnBanner(wxMouseEvent& event);
  void OnBannerImageSave(wxCommandEvent& event);
  void OnRightClickOnTree(wxTreeEvent& event);
  void OnExtractFile(wxCommandEvent& event);
  void OnExtractDir(wxCommandEvent& event);
  void OnExtractDataFromHeader(wxCommandEvent& event);
  void CheckPartitionIntegrity(wxCommandEvent& event);
  void OnEmustateChanged(wxCommandEvent& event);
  void OnChangeBannerLang(wxCommandEvent& event);
  void OnCheatCodeToggled(wxCommandEvent& event);

  const GameListItem OpenGameListItem;

  typedef std::vector<const DiscIO::SFileInfo*>::iterator fileIter;

  size_t CreateDirectoryTree(wxTreeItemId& parent, const std::vector<DiscIO::SFileInfo>& fileInfos);
  size_t CreateDirectoryTree(wxTreeItemId& parent, const std::vector<DiscIO::SFileInfo>& fileInfos,
                             const size_t _FirstIndex, const size_t _LastIndex);
  void ExportDir(const std::string& _rFullPath, const std::string& _rExportFilename,
                 const WiiPartition* partition = nullptr);

  IniFile GameIniDefault;
  IniFile GameIniLocal;
  std::string GameIniFileLocal;
  std::string game_id;

  std::set<std::string> DefaultHideObjects;
  std::set<std::string> DefaultPatches;

  void LoadGameConfig();
  bool SaveGameConfig();
  void OnLocalIniModified(wxCommandEvent& ev);
  void GenerateLocalIniModified();
  void HideObjectList_Load();
  void HideObjectList_Save();
  void PatchList_Load();
  void PatchList_Save();
  void ChangeBannerDetails(DiscIO::Language language);

  long GetElementStyle(const char* section, const char* key);
  void SetCheckboxValueFromGameini(const char* section, const char* key, wxCheckBox* checkbox);
  void SaveGameIniValueFrom3StateCheckbox(const char* section, const char* key,
                                          wxCheckBox* checkbox);
};<|MERGE_RESOLUTION|>--- conflicted
+++ resolved
@@ -14,8 +14,10 @@
 #include <wx/treebase.h>
 
 #include "Common/IniFile.h"
+#include "Core/ActionReplay.h"
 #include "DiscIO/Filesystem.h"
 #include "DiscIO/Volume.h"
+#include "DolphinWX/ARCodeAddEdit.h"
 #include "DolphinWX/ISOFile.h"
 #include "DolphinWX/PatchAddEdit.h"
 
@@ -82,7 +84,7 @@
   PHackData m_PHack_Data;
 
   // Core
-  wxCheckBox *CPUThread, *MMU, *DCBZOFF, *FPRF;
+  wxCheckBox *CPUThread, *SkipIdle, *MMU, *DCBZOFF, *FPRF;
   wxCheckBox *SyncGPU, *FastDiscSpeed, *DSPHLE;
 
   wxArrayString arrayStringFor_GPUDeterminism;
@@ -108,6 +110,10 @@
   wxCheckListBox* Patches;
   wxButton* EditPatch;
   wxButton* RemovePatch;
+
+  wxCheckListBox* Cheats;
+  wxButton* EditCheat;
+  wxButton* RemoveCheat;
 
   wxTextCtrl* m_InternalName;
 
@@ -189,6 +195,7 @@
     ID_FILESYSTEM,
 
     ID_USEDUALCORE,
+    ID_IDLESKIP,
     ID_MMU,
     ID_DCBZOFF,
     ID_FPRF,
@@ -211,6 +218,10 @@
     ID_EDITPATCH,
     ID_ADDPATCH,
     ID_REMOVEPATCH,
+    ID_CHEATS_LIST,
+    ID_EDITCHEAT,
+    ID_ADDCHEAT,
+    ID_REMOVECHEAT,
     ID_GPUDETERMINISM,
     ID_AUDIOSLOWDOWN,
     ID_DEPTHPERCENTAGE,
@@ -250,14 +261,10 @@
   void OnEditConfig(wxCommandEvent& event);
   void OnComputeMD5Sum(wxCommandEvent& event);
   void OnShowDefaultConfig(wxCommandEvent& event);
-<<<<<<< HEAD
   void HideObjectButtonClicked(wxCommandEvent& event);
-  void ListSelectionChanged(wxCommandEvent& event);
   void CheckboxSelectionChanged(wxCommandEvent& event);
   void OnActionReplayCodeChecked(wxCommandEvent& event);
-=======
   void PatchListSelectionChanged(wxCommandEvent& event);
->>>>>>> 6c16f1be
   void PatchButtonClicked(wxCommandEvent& event);
   void RightClickOnBanner(wxMouseEvent& event);
   void OnBannerImageSave(wxCommandEvent& event);
