--- conflicted
+++ resolved
@@ -166,71 +166,6 @@
 
 void DolphinApp::OnInitCmdLine(wxCmdLineParser& parser)
 {
-<<<<<<< HEAD
-	static const wxCmdLineEntryDesc desc[] =
-	{
-		{
-			wxCMD_LINE_SWITCH, "h", "help",
-			"Show this help message",
-			wxCMD_LINE_VAL_NONE, wxCMD_LINE_OPTION_HELP
-		},
-		{
-			wxCMD_LINE_SWITCH, "d", "debugger",
-			"Opens the debugger",
-			wxCMD_LINE_VAL_NONE, wxCMD_LINE_PARAM_OPTIONAL
-		},
-		{
-			wxCMD_LINE_SWITCH, "l", "logger",
-			"Opens the logger",
-			wxCMD_LINE_VAL_NONE, wxCMD_LINE_PARAM_OPTIONAL
-		},
-		{
-			wxCMD_LINE_OPTION, "e", "exec",
-			"Loads the specified file (ELF, DOL, GCM, ISO, WBFS, CISO, GCZ, WAD)",
-			wxCMD_LINE_VAL_STRING, wxCMD_LINE_PARAM_OPTIONAL
-		},
-		{
-			wxCMD_LINE_SWITCH, "b", "batch",
-			"Exit Dolphin with emulator",
-			wxCMD_LINE_VAL_NONE, wxCMD_LINE_PARAM_OPTIONAL
-		},
-		{
-			wxCMD_LINE_OPTION, "c", "confirm",
-			"Set Confirm on Stop",
-			wxCMD_LINE_VAL_STRING, wxCMD_LINE_PARAM_OPTIONAL
-		},
-		{
-			wxCMD_LINE_OPTION, "v", "video_backend",
-			"Specify a video backend",
-			wxCMD_LINE_VAL_STRING, wxCMD_LINE_PARAM_OPTIONAL
-		},
-		{
-			wxCMD_LINE_OPTION, "a", "audio_emulation",
-			"Low level (LLE) or high level (HLE) audio",
-			wxCMD_LINE_VAL_STRING, wxCMD_LINE_PARAM_OPTIONAL
-		},
-		{
-			wxCMD_LINE_OPTION, "m", "movie",
-			"Play a movie file",
-			wxCMD_LINE_VAL_STRING, wxCMD_LINE_PARAM_OPTIONAL
-		},
-		{
-			wxCMD_LINE_OPTION, "u", "user",
-			"User folder path",
-			wxCMD_LINE_VAL_STRING, wxCMD_LINE_PARAM_OPTIONAL
-		},
-		{
-			wxCMD_LINE_OPTION, "w", "watch",
-			"port for starting a dolphinWatch server",
-			wxCMD_LINE_VAL_NUMBER, wxCMD_LINE_PARAM_OPTIONAL
-		},
-		{
-			wxCMD_LINE_NONE, nullptr, nullptr, nullptr, wxCMD_LINE_VAL_NONE, 0
-		}
-	};
-
-	parser.SetDesc(desc);
-=======
   static const wxCmdLineEntryDesc desc[] = {
       {wxCMD_LINE_SWITCH, "h", "help", "Show this help message", wxCMD_LINE_VAL_NONE,
        wxCMD_LINE_OPTION_HELP},
@@ -253,40 +188,15 @@
        wxCMD_LINE_PARAM_OPTIONAL},
       {wxCMD_LINE_OPTION, "u", "user", "User folder path", wxCMD_LINE_VAL_STRING,
        wxCMD_LINE_PARAM_OPTIONAL},
+      {wxCMD_LINE_OPTION, "w", "watch", "port for starting a dolphinWatch server",
+       wxCMD_LINE_VAL_NUMBER, wxCMD_LINE_PARAM_OPTIONAL},
       {wxCMD_LINE_NONE, nullptr, nullptr, nullptr, wxCMD_LINE_VAL_NONE, 0}};
 
   parser.SetDesc(desc);
->>>>>>> 41335752
 }
 
 bool DolphinApp::OnCmdLineParsed(wxCmdLineParser& parser)
 {
-<<<<<<< HEAD
-	if (argc == 2 && File::Exists(argv[1].ToUTF8().data()))
-	{
-		m_load_file = true;
-		m_file_to_load = argv[1];
-	}
-	else if (parser.Parse() != 0)
-	{
-		return false;
-	}
-
-	if (!m_load_file)
-		m_load_file = parser.Found("exec", &m_file_to_load);
-
-	m_use_debugger = parser.Found("debugger");
-	m_use_logger = parser.Found("logger");
-	m_batch_mode = parser.Found("batch");
-	m_confirm_stop = parser.Found("confirm", &m_confirm_setting);
-	m_select_video_backend = parser.Found("video_backend", &m_video_backend_name);
-	m_select_audio_emulation = parser.Found("audio_emulation", &m_audio_emulation_name);
-	m_play_movie = parser.Found("movie", &m_movie_file);
-	parser.Found("user", &m_user_path);
-	m_watch_server = parser.Found("watch", &m_watch_server_port);
-
-	return true;
-=======
   if (argc == 2 && File::Exists(argv[1].ToUTF8().data()))
   {
     m_load_file = true;
@@ -308,9 +218,9 @@
   m_select_audio_emulation = parser.Found("audio_emulation", &m_audio_emulation_name);
   m_play_movie = parser.Found("movie", &m_movie_file);
   parser.Found("user", &m_user_path);
+  m_watch_server = parser.Found("watch", &m_watch_server_port);
 
   return true;
->>>>>>> 41335752
 }
 
 #ifdef __APPLE__
@@ -324,51 +234,9 @@
 
 void DolphinApp::AfterInit()
 {
-<<<<<<< HEAD
-
-	if (m_watch_server)
-		DolphinWatch::Init(m_watch_server_port);
-
-	if (!m_batch_mode)
-		main_frame->UpdateGameList();
-
-	if (m_confirm_stop)
-	{
-		if (m_confirm_setting.Upper() == "TRUE")
-			SConfig::GetInstance().bConfirmStop = true;
-		else if (m_confirm_setting.Upper() == "FALSE")
-			SConfig::GetInstance().bConfirmStop = false;
-	}
-
-	if (m_play_movie && !m_movie_file.empty())
-	{
-		if (Movie::PlayInput(WxStrToStr(m_movie_file)))
-		{
-			if (m_load_file && !m_file_to_load.empty())
-			{
-				main_frame->BootGame(WxStrToStr(m_file_to_load));
-			}
-			else
-			{
-				main_frame->BootGame("");
-			}
-		}
-	}
-	// First check if we have an exec command line.
-	else if (m_load_file && !m_file_to_load.empty())
-	{
-		main_frame->BootGame(WxStrToStr(m_file_to_load));
-	}
-	// If we have selected Automatic Start, start the default ISO,
-	// or if no default ISO exists, start the last loaded ISO
-	else if (main_frame->g_pCodeWindow)
-	{
-		if (main_frame->g_pCodeWindow->AutomaticStart())
-		{
-			main_frame->BootGame("");
-		}
-	}
-=======
+  if (m_watch_server)
+    DolphinWatch::Init(m_watch_server_port);
+
   if (!m_batch_mode)
     main_frame->UpdateGameList();
 
@@ -431,7 +299,6 @@
       main_frame->BootGame("");
     }
   }
->>>>>>> 41335752
 }
 
 void DolphinApp::InitLanguageSupport()
@@ -486,16 +353,11 @@
 
 int DolphinApp::OnExit()
 {
-<<<<<<< HEAD
-	if (m_watch_server)
-		DolphinWatch::Shutdown();
-
-	Core::Shutdown();
-	UICommon::Shutdown();
-=======
+  if (m_watch_server)
+    DolphinWatch::Shutdown();
+
   Core::Shutdown();
   UICommon::Shutdown();
->>>>>>> 41335752
 
   return wxApp::OnExit();
 }
