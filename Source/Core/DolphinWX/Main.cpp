--- conflicted
+++ resolved
@@ -87,7 +87,8 @@
 
 void DolphinApp::OnInitCmdLine(wxCmdLineParser& parser)
 {
-  parser.SetCmdLine("");
+   wxApp::OnInitCmdLine(parser);
+   parser.SetCmdLine("");
 }
 
 bool DolphinApp::OnInit()
@@ -148,60 +149,9 @@
 
 void DolphinApp::ParseCommandLine()
 {
-<<<<<<< HEAD
-  static const wxCmdLineEntryDesc desc[] = {
-      {wxCMD_LINE_SWITCH, "h", "help", "Show this help message", wxCMD_LINE_VAL_NONE,
-       wxCMD_LINE_OPTION_HELP},
-      {wxCMD_LINE_SWITCH, "d", "debugger", "Opens the debugger", wxCMD_LINE_VAL_NONE,
-       wxCMD_LINE_PARAM_OPTIONAL},
-      {wxCMD_LINE_SWITCH, "l", "logger", "Opens the logger", wxCMD_LINE_VAL_NONE,
-       wxCMD_LINE_PARAM_OPTIONAL},
-      {wxCMD_LINE_OPTION, "e", "exec",
-       "Loads the specified file (ELF, DOL, GCM, ISO, TGC, WBFS, CISO, GCZ, WAD)",
-       wxCMD_LINE_VAL_STRING, wxCMD_LINE_PARAM_OPTIONAL},
-      {wxCMD_LINE_SWITCH, "b", "batch", "Exit Dolphin with emulator", wxCMD_LINE_VAL_NONE,
-       wxCMD_LINE_PARAM_OPTIONAL},
-      {wxCMD_LINE_OPTION, "c", "confirm", "Set Confirm on Stop", wxCMD_LINE_VAL_STRING,
-       wxCMD_LINE_PARAM_OPTIONAL},
-      {wxCMD_LINE_OPTION, "v", "video_backend", "Specify a video backend", wxCMD_LINE_VAL_STRING,
-       wxCMD_LINE_PARAM_OPTIONAL},
-      {wxCMD_LINE_OPTION, "a", "audio_emulation", "Low level (LLE) or high level (HLE) audio",
-       wxCMD_LINE_VAL_STRING, wxCMD_LINE_PARAM_OPTIONAL},
-      {wxCMD_LINE_OPTION, "m", "movie", "Play a movie file", wxCMD_LINE_VAL_STRING,
-       wxCMD_LINE_PARAM_OPTIONAL},
-      {wxCMD_LINE_OPTION, "u", "user", "User folder path", wxCMD_LINE_VAL_STRING,
-       wxCMD_LINE_PARAM_OPTIONAL},
-      // -vr option like in Oculus Rift Source engine games and Doom 3 BFG
-      {wxCMD_LINE_SWITCH, "vr", nullptr, "force Virtual Reality on", wxCMD_LINE_VAL_NONE,
-       wxCMD_LINE_PARAM_OPTIONAL},
-      // -steamvr option to use SteamVR instead of Oculus
-      {wxCMD_LINE_SWITCH, "steamvr", nullptr, "use SteamVR instead of Oculus", wxCMD_LINE_VAL_NONE,
-       wxCMD_LINE_PARAM_OPTIONAL},
-      // -oculus option to use Oculus instead of SteamVR, and to force virtual reality on
-      {wxCMD_LINE_SWITCH, "oculus", nullptr, "use Oculus instead of SteamVR, and force VR on",
-       wxCMD_LINE_VAL_NONE, wxCMD_LINE_PARAM_OPTIONAL},
-       // -oculus option to use Oculus instead of SteamVR, and to force virtual reality on
-      {wxCMD_LINE_SWITCH, "onehmd", nullptr, "only use a single HMD if multiple are present",
-       wxCMD_LINE_VAL_NONE, wxCMD_LINE_PARAM_OPTIONAL },
-       // -force-d3d11 and -force-ogl options like in Oculus Rift unity demos
-      // note, wxwidgets had to be modified to allow this
-      {wxCMD_LINE_SWITCH, "force-d3d11", nullptr, "force use of Direct3D 11 backend",
-       wxCMD_LINE_VAL_NONE, wxCMD_LINE_PARAM_OPTIONAL},
-      {wxCMD_LINE_SWITCH, "force-opengl", nullptr, "force use of OpenGL backend",
-       wxCMD_LINE_VAL_NONE, wxCMD_LINE_PARAM_OPTIONAL},
-      {wxCMD_LINE_OPTION, "bruteforce", "bruteforce", "return value for brute forcing Action "
-                                                      "Replay culling codes (needs save state 1 "
-                                                      "and map file)",
-       wxCMD_LINE_VAL_STRING, wxCMD_LINE_PARAM_OPTIONAL},
-      {wxCMD_LINE_NONE, nullptr, nullptr, nullptr, wxCMD_LINE_VAL_NONE, 0}};
-
-  parser.SetDesc(desc);
-}
-=======
   auto parser = CommandLineParse::CreateParser(CommandLineParse::ParserOptions::IncludeGUIOptions);
   optparse::Values& options = CommandLineParse::ParseArguments(parser.get(), argc, argv);
   std::vector<std::string> args = parser->args();
->>>>>>> 06428c3f
 
   if (options.is_set("exec"))
   {
@@ -215,19 +165,19 @@
     args.erase(args.begin());
   }
 
-<<<<<<< HEAD
-  if (!m_load_file)
-    m_load_file = parser.Found("exec", &m_file_to_load);
-  g_force_vr = parser.Found("vr") || parser.Found("oculus");
-  if (parser.Found("oculus"))
+  m_use_debugger = options.is_set("debugger");
+  m_use_logger = options.is_set("logger");
+  m_batch_mode = options.is_set("batch");
+  g_force_vr = options.is_set("vr") || options.is_set("oculus");
+  if (options.is_set("oculus"))
     g_prefer_openvr = false;
-  else if (parser.Found("steamvr"))
+  else if (options.is_set("steamvr"))
     g_prefer_openvr = true;
-  if (parser.Found("onehmd"))
+  if (options.is_set("onehmd"))
     g_one_hmd = true;
   wxString bruteforceResult;
-  ARBruteForcer::ch_bruteforce = parser.Found("bruteforce", &bruteforceResult);
-  ARBruteForcer::ch_code = WxStrToStr(bruteforceResult);
+  ARBruteForcer::ch_bruteforce = options.is_set("bruteforce");
+  ARBruteForcer::ch_code = static_cast<const char*>(options.get("bruteforce"));
   if (ARBruteForcer::ch_bruteforce)
   {
     ARBruteForcer::ch_dont_save_settings = true;
@@ -236,39 +186,25 @@
     {
       PanicAlert("Valid option not specified in -bruteforce command.\nPlease use only a single hex "
                  "digit: e.g. -bruteforce 1");
-      return false;
     }
   }
-
-  m_use_debugger = parser.Found("debugger");
-  m_use_logger = parser.Found("logger");
-  m_batch_mode = parser.Found("batch");
-  m_confirm_stop = parser.Found("confirm", &m_confirm_setting);
-  m_select_video_backend = parser.Found("video_backend", &m_video_backend_name);
-  m_select_audio_emulation = parser.Found("audio_emulation", &m_audio_emulation_name);
-  if (parser.Found("force-d3d11"))
-  {
-    m_select_video_backend = true;
-    m_video_backend_name = "D3D";
-  }
-  else if (parser.Found("force-opengl"))
-  {
-    m_select_video_backend = true;
-    m_video_backend_name = "OGL";
-  }
-  m_play_movie = parser.Found("movie", &m_movie_file);
-  parser.Found("user", &m_user_path);
-=======
-  m_use_debugger = options.is_set("debugger");
-  m_use_logger = options.is_set("logger");
-  m_batch_mode = options.is_set("batch");
 
   m_confirm_stop = options.is_set("confirm");
   m_confirm_setting = options.get("confirm");
->>>>>>> 06428c3f
 
   m_select_video_backend = options.is_set("video_backend");
   m_video_backend_name = static_cast<const char*>(options.get("video_backend"));
+
+  if (options.is_set("force-d3d11"))
+  {
+     m_select_video_backend = true;
+     m_video_backend_name = "D3D";
+  }
+  else if (options.is_set("force-opengl"))
+  {
+     m_select_video_backend = true;
+     m_video_backend_name = "OGL";
+  }
 
   m_select_audio_emulation = options.is_set("audio_emulation");
   m_audio_emulation_name = static_cast<const char*>(options.get("audio_emulation"));
