// Copyright 2015 Dolphin Emulator Project
// Licensed under GPLv2+
// Refer to the license.txt file included.

#include <QDir>
#include <QSettings>
#include <QSize>

#include "AudioCommon/AudioCommon.h"
#include "Common/Config/Config.h"
#include "Common/FileUtil.h"
#include "Common/StringUtil.h"
#include "Core/ConfigManager.h"
#include "Core/Core.h"
#include "DolphinQt2/GameList/GameListModel.h"
#include "DolphinQt2/QtUtils/QueueOnObject.h"
#include "DolphinQt2/Settings.h"
#include "InputCommon/InputConfig.h"

Settings::Settings()
{
  qRegisterMetaType<Core::State>();
  Core::SetOnStateChangedCallback(
      [this](Core::State new_state) { emit EmulationStateChanged(new_state); });

  Config::AddConfigChangedCallback(
      [this] { QueueOnObject(this, [this] { emit ConfigChanged(); }); });
}

Settings& Settings::Instance()
{
  static Settings settings;
  return settings;
}

void Settings::SetThemeName(const QString& theme_name)
{
  SConfig::GetInstance().theme_name = theme_name.toStdString();
  emit ThemeChanged();
}

<<<<<<< HEAD
QString Settings::GetProfilesDir() const
{
  return QString::fromStdString(File::GetUserPath(D_CONFIG_IDX) + "Profiles/");
}

QString Settings::GetProfileINIPath(const InputConfig* config, const QString& name) const
{
  return GetProfilesDir() + QString::fromStdString(config->GetProfileName()) + QDir::separator() +
         name + QStringLiteral(".ini");
}

QString Settings::GetLastGame() const
{
	// TODO Carl: fix this
	//return value(QStringLiteral("GameList/LastGame")).toString();
	return QStringLiteral("");
}

void Settings::SetLastGame(const QString& path)
{
  // TODO Carl: fix this
  // setValue(QStringLiteral("GameList/LastGame"), path);
}

=======
>>>>>>> ad5a4b06
QStringList Settings::GetPaths() const
{
  QStringList list;
  for (const auto& path : SConfig::GetInstance().m_ISOFolder)
    list << QString::fromStdString(path);
  return list;
}

void Settings::AddPath(const QString& qpath)
{
  std::string path = qpath.toStdString();

  std::vector<std::string>& paths = SConfig::GetInstance().m_ISOFolder;
  if (std::find(paths.begin(), paths.end(), path) != paths.end())
    return;

  paths.emplace_back(path);
  emit PathAdded(qpath);
}

void Settings::RemovePath(const QString& qpath)
{
  std::string path = qpath.toStdString();
  std::vector<std::string>& paths = SConfig::GetInstance().m_ISOFolder;

  auto new_end = std::remove(paths.begin(), paths.end(), path);
  if (new_end == paths.end())
    return;

  paths.erase(new_end, paths.end());
  emit PathRemoved(qpath);
}

bool Settings::GetPreferredView() const
{
  return QSettings().value(QStringLiteral("PreferredView"), true).toBool();
}

void Settings::SetPreferredView(bool list)
{
  QSettings().setValue(QStringLiteral("PreferredView"), list);
}

int Settings::GetStateSlot() const
{
  return QSettings().value(QStringLiteral("Emulation/StateSlot"), 1).toInt();
}

void Settings::SetStateSlot(int slot)
{
  QSettings().setValue(QStringLiteral("Emulation/StateSlot"), slot);
}

void Settings::SetHideCursor(bool hide_cursor)
{
  SConfig::GetInstance().bHideCursor = hide_cursor;
  emit HideCursorChanged();
}

bool Settings::GetHideCursor() const
{
  return SConfig::GetInstance().bHideCursor;
}

int Settings::GetVolume() const
{
  return SConfig::GetInstance().m_Volume;
}

void Settings::SetVolume(int volume)
{
  if (GetVolume() != volume)
  {
    SConfig::GetInstance().m_Volume = volume;
    emit VolumeChanged(volume);
  }
}

void Settings::IncreaseVolume(int volume)
{
  AudioCommon::IncreaseVolume(volume);
  emit VolumeChanged(GetVolume());
}

void Settings::DecreaseVolume(int volume)
{
  AudioCommon::DecreaseVolume(volume);
  emit VolumeChanged(GetVolume());
}

bool Settings::IsLogVisible() const
{
  return QSettings().value(QStringLiteral("logging/logvisible")).toBool();
}

void Settings::SetLogVisible(bool visible)
{
  if (IsLogVisible() != visible)
  {
    QSettings().setValue(QStringLiteral("logging/logvisible"), visible);
    emit LogVisibilityChanged(visible);
  }
}

bool Settings::IsLogConfigVisible() const
{
  return QSettings().value(QStringLiteral("logging/logconfigvisible")).toBool();
}

void Settings::SetLogConfigVisible(bool visible)
{
  if (IsLogConfigVisible() != visible)
  {
    QSettings().setValue(QStringLiteral("logging/logconfigvisible"), visible);
    emit LogConfigVisibilityChanged(visible);
  }
}

GameListModel* Settings::GetGameListModel() const
{
  static GameListModel* model = new GameListModel;
  return model;
}

NetPlayClient* Settings::GetNetPlayClient()
{
  return m_client.get();
}

void Settings::ResetNetPlayClient(NetPlayClient* client)
{
  m_client.reset(client);
}

NetPlayServer* Settings::GetNetPlayServer()
{
  return m_server.get();
}

void Settings::ResetNetPlayServer(NetPlayServer* server)
{
  m_server.reset(server);
}

bool Settings::GetCheatsEnabled() const
{
  return SConfig::GetInstance().bEnableCheats;
}

void Settings::SetCheatsEnabled(bool enabled)
{
  if (SConfig::GetInstance().bEnableCheats != enabled)
  {
    SConfig::GetInstance().bEnableCheats = enabled;
    emit EnableCheatsChanged(enabled);
  }
}<|MERGE_RESOLUTION|>--- conflicted
+++ resolved
@@ -39,18 +39,6 @@
   emit ThemeChanged();
 }
 
-<<<<<<< HEAD
-QString Settings::GetProfilesDir() const
-{
-  return QString::fromStdString(File::GetUserPath(D_CONFIG_IDX) + "Profiles/");
-}
-
-QString Settings::GetProfileINIPath(const InputConfig* config, const QString& name) const
-{
-  return GetProfilesDir() + QString::fromStdString(config->GetProfileName()) + QDir::separator() +
-         name + QStringLiteral(".ini");
-}
-
 QString Settings::GetLastGame() const
 {
 	// TODO Carl: fix this
@@ -64,8 +52,6 @@
   // setValue(QStringLiteral("GameList/LastGame"), path);
 }
 
-=======
->>>>>>> ad5a4b06
 QStringList Settings::GetPaths() const
 {
   QStringList list;
