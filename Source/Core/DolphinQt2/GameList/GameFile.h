--- conflicted
+++ resolved
@@ -45,12 +45,8 @@
   QString GetIssues() const { return m_issues; }
   int GetRating() const { return m_rating; }
   QString GetApploaderDate() const { return m_apploader_date; }
-<<<<<<< HEAD
-  DiscIO::IVolume::EPlatform GetPlatformID() const { return m_platform; }
-  DiscIO::IVolume::EPlatform GetDetailedPlatformID() const { return m_detailed_platform; }
-=======
   DiscIO::Platform GetPlatformID() const { return m_platform; }
->>>>>>> b101f8fe
+  DiscIO::Platform GetDetailedPlatformID() const { return m_detailed_platform; }
   QString GetPlatform() const;
   DiscIO::Country GetCountryID() const { return m_country; }
   QString GetCountry() const;
@@ -101,13 +97,8 @@
   QMap<DiscIO::Language, QString> m_descriptions;
   QString m_company;
   u8 m_disc_number = 0;
-<<<<<<< HEAD
-  DiscIO::IVolume::EPlatform m_platform, m_detailed_platform;
-  DiscIO::IVolume::ECountry m_country;
-=======
-  DiscIO::Platform m_platform;
+  DiscIO::Platform m_platform, m_detailed_platform;
   DiscIO::Country m_country;
->>>>>>> b101f8fe
   DiscIO::BlobType m_blob_type;
   u64 m_raw_size = 0;
   QPixmap m_banner;
