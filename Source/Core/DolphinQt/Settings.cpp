--- conflicted
+++ resolved
@@ -336,15 +336,11 @@
 
 SConfig::ShowCursor Settings::GetCursorVisibility() const
 {
-<<<<<<< HEAD
-  if (prime::ControllerMode()) {
-    return SConfig::GetInstance().bHideCursor;
-  }
-
-  return true;
-=======
+  if (!prime::ControllerMode()) {
+    return SConfig::ShowCursor::Never;
+  }
+
   return SConfig::GetInstance().m_show_cursor;
->>>>>>> db02b50d
 }
 
 void Settings::SetLockCursor(bool lock_cursor)
