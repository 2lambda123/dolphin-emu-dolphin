if(POLICY CMP0084)
  # Disable trying to search for Qt3/4 if what we actually want is not found
  cmake_policy(SET CMP0084 NEW)
endif()

if (NOT QT_DIR AND MSVC)
  if(_M_ARM_64)
    set(QT_DIR "${CMAKE_SOURCE_DIR}/Externals/Qt/Qt6.3.0/ARM64/lib/cmake/Qt6")
  else()
    set(QT_DIR "${CMAKE_SOURCE_DIR}/Externals/Qt/Qt6.3.0/x64/lib/cmake/Qt6")
  endif()
endif()

set(CMAKE_AUTOMOC ON)

# For some reason the method in Qt6 documentation is not working (at least on ubuntu jammy)
# When Qt5 and Qt6 are given in same NAMES entry, only Qt5 is ever found.
find_package(QT NAMES Qt6 COMPONENTS Core Gui Widgets)
if(NOT QT_DIR)
  find_package(QT NAMES Qt5 COMPONENTS Core Gui Widgets)
endif()
find_package(Qt${QT_VERSION_MAJOR} REQUIRED COMPONENTS Core Gui Widgets)
message(STATUS "Found Qt version ${QT_VERSION}")

set_property(TARGET Qt${QT_VERSION_MAJOR}::Core PROPERTY INTERFACE_COMPILE_FEATURES "")

add_executable(dolphin-emu
  AboutDialog.cpp
  AboutDialog.h
  CheatSearchFactoryWidget.cpp
  CheatSearchFactoryWidget.h
  CheatSearchWidget.cpp
  CheatSearchWidget.h
  CheatsManager.cpp
  CheatsManager.h
<<<<<<< HEAD
  ConvertDialog.cpp
  ConvertDialog.h
	CVarsWindow.cpp
	CVarsWindow.h
  DiscordHandler.cpp
  DiscordHandler.h
  DiscordJoinRequestDialog.cpp
  DiscordJoinRequestDialog.h
  FIFO/FIFOPlayerWindow.cpp
  FIFO/FIFOPlayerWindow.h
  FIFO/FIFOAnalyzer.cpp
  FIFO/FIFOAnalyzer.h
  Host.cpp
  Host.h
  HotkeyScheduler.cpp
  HotkeyScheduler.h
  Main.cpp
  MainWindow.cpp
  MainWindow.h
  MenuBar.cpp
  MenuBar.h
  NKitWarningDialog.cpp
  NKitWarningDialog.h
  RenderWidget.cpp
  RenderWidget.h
  Resources.cpp
  Resources.h
  SearchBar.cpp
  SearchBar.h
  Settings.cpp
  Settings.h
  ToolBar.cpp
  ToolBar.h
  Translation.cpp
  Translation.h
  WiiUpdate.cpp
  WiiUpdate.h
=======
>>>>>>> 450b77a0
  Config/ARCodeWidget.cpp
  Config/ARCodeWidget.h
  Config/CheatCodeEditor.cpp
  Config/CheatCodeEditor.h
  Config/CheatWarningWidget.cpp
  Config/CheatWarningWidget.h
  Config/CommonControllersWidget.cpp
  Config/CommonControllersWidget.h
  Config/ControllerInterface/ControllerInterfaceWindow.cpp
  Config/ControllerInterface/ControllerInterfaceWindow.h
  Config/ControllerInterface/DualShockUDPClientAddServerDialog.cpp
  Config/ControllerInterface/DualShockUDPClientAddServerDialog.h
  Config/ControllerInterface/DualShockUDPClientWidget.cpp
  Config/ControllerInterface/DualShockUDPClientWidget.h
  Config/ControllerInterface/ServerStringValidator.cpp
  Config/ControllerInterface/ServerStringValidator.h
  Config/ControllersWindow.cpp
  Config/ControllersWindow.h
  Config/FilesystemWidget.cpp
  Config/FilesystemWidget.h
  Config/FreeLookWidget.cpp
  Config/FreeLookWidget.h
  Config/FreeLookWindow.cpp
  Config/FreeLookWindow.h
  Config/GameConfigEdit.cpp
  Config/GameConfigEdit.h
  Config/GameConfigHighlighter.cpp
  Config/GameConfigHighlighter.h
  Config/GameConfigWidget.cpp
  Config/GameConfigWidget.h
<<<<<<< HEAD
  Config/PrimeCheatsWidget.cpp
  Config/PrimeCheatsWidget.h
=======
  Config/GamecubeControllersWidget.cpp
  Config/GamecubeControllersWidget.h
>>>>>>> 450b77a0
  Config/GeckoCodeWidget.cpp
  Config/GeckoCodeWidget.h
  Config/Graphics/AdvancedWidget.cpp
  Config/Graphics/AdvancedWidget.h
  Config/Graphics/BalloonTip.cpp
  Config/Graphics/BalloonTip.h
  Config/Graphics/EnhancementsWidget.cpp
  Config/Graphics/EnhancementsWidget.h
  Config/Graphics/GeneralWidget.cpp
  Config/Graphics/GeneralWidget.h
  Config/Graphics/GraphicsBool.cpp
  Config/Graphics/GraphicsBool.h
  Config/Graphics/GraphicsChoice.cpp
  Config/Graphics/GraphicsChoice.h
  Config/Graphics/GraphicsInteger.cpp
  Config/Graphics/GraphicsInteger.h
  Config/Graphics/GraphicsRadio.cpp
  Config/Graphics/GraphicsRadio.h
  Config/Graphics/GraphicsSlider.cpp
  Config/Graphics/GraphicsSlider.h
  Config/Graphics/GraphicsWidget.h
  Config/Graphics/GraphicsWindow.cpp
  Config/Graphics/GraphicsWindow.h
  Config/Graphics/HacksWidget.cpp
  Config/Graphics/HacksWidget.h
  Config/Graphics/PostProcessingConfigWindow.cpp
  Config/Graphics/PostProcessingConfigWindow.h
  Config/Graphics/SoftwareRendererWidget.cpp
  Config/Graphics/SoftwareRendererWidget.h
<<<<<<< HEAD
  Config/Graphics/PrimeWidget.cpp
  Config/Graphics/PrimeWidget.h
=======
  Config/GraphicsModListWidget.cpp
  Config/GraphicsModListWidget.h
  Config/GraphicsModWarningWidget.cpp
  Config/GraphicsModWarningWidget.h
>>>>>>> 450b77a0
  Config/InfoWidget.cpp
  Config/InfoWidget.h
  Config/LogConfigWidget.cpp
  Config/LogConfigWidget.h
  Config/LogWidget.cpp
  Config/LogWidget.h
  Config/Mapping/FreeLookGeneral.cpp
  Config/Mapping/FreeLookGeneral.h
  Config/Mapping/FreeLookRotation.cpp
  Config/Mapping/FreeLookRotation.h
  Config/Mapping/GBAPadEmu.cpp
  Config/Mapping/GBAPadEmu.h
  Config/Mapping/GCKeyboardEmu.cpp
  Config/Mapping/GCKeyboardEmu.h
  Config/Mapping/GCMicrophone.cpp
  Config/Mapping/GCMicrophone.h
  Config/Mapping/GCPadEmu.cpp
  Config/Mapping/GCPadEmu.h
	Config/Mapping/GCPadEmuMetroid.cpp
  Config/Mapping/GCPadEmuMetroid.h
  Config/Mapping/GCPadWiiUConfigDialog.cpp
  Config/Mapping/GCPadWiiUConfigDialog.h
  Config/Mapping/Hotkey3D.cpp
  Config/Mapping/Hotkey3D.h
  Config/Mapping/HotkeyControllerProfile.cpp
  Config/Mapping/HotkeyControllerProfile.h
  Config/Mapping/HotkeyDebugging.cpp
  Config/Mapping/HotkeyDebugging.h
  Config/Mapping/HotkeyGBA.cpp
  Config/Mapping/HotkeyGBA.h
  Config/Mapping/HotkeyGeneral.cpp
  Config/Mapping/HotkeyGeneral.h
  Config/Mapping/HotkeyGraphics.cpp
  Config/Mapping/HotkeyGraphics.h
  Config/Mapping/HotkeyStates.cpp
  Config/Mapping/HotkeyStates.h
  Config/Mapping/HotkeyStatesOther.cpp
  Config/Mapping/HotkeyStatesOther.h
  Config/Mapping/HotkeyTAS.cpp
  Config/Mapping/HotkeyTAS.h
  Config/Mapping/HotkeyWii.cpp
  Config/Mapping/HotkeyWii.h
  Config/Mapping/IOWindow.cpp
  Config/Mapping/MappingButton.cpp
  Config/Mapping/MappingButton.h
  Config/Mapping/MappingCommon.cpp
  Config/Mapping/MappingCommon.h
  Config/Mapping/MappingIndicator.cpp
  Config/Mapping/MappingIndicator.h
  Config/Mapping/MappingNumeric.cpp
  Config/Mapping/MappingNumeric.h
  Config/Mapping/MappingWidget.cpp
  Config/Mapping/MappingWidget.h
  Config/Mapping/MappingWindow.cpp
  Config/Mapping/MappingWindow.h
  Config/Mapping/WiimoteEmuExtension.cpp
  Config/Mapping/WiimoteEmuExtension.h
  Config/Mapping/WiimoteEmuExtensionMotionInput.cpp
  Config/Mapping/WiimoteEmuExtensionMotionInput.h
  Config/Mapping/WiimoteEmuExtensionMotionSimulation.cpp
  Config/Mapping/WiimoteEmuExtensionMotionSimulation.h
  Config/Mapping/WiimoteEmuGeneral.cpp
  Config/Mapping/WiimoteEmuGeneral.h
  Config/Mapping/WiimoteEmuMetroid.cpp
  Config/Mapping/WiimoteEmuMetroid.h
  Config/Mapping/PrimeHackEmuWii.cpp
  Config/Mapping/PrimeHackEmuWii.h
  Config/Mapping/PrimeHackEmuGC.cpp
  Config/Mapping/PrimeHackEmuGC.h
  Config/Mapping/HotkeyPrimeHack.cpp
  Config/Mapping/HotkeyPrimeHack.h
  Config/Mapping/WiimoteEmuMotionControl.cpp
  Config/Mapping/WiimoteEmuMotionControl.h
  Config/Mapping/WiimoteEmuMotionControlIMU.cpp
  Config/Mapping/WiimoteEmuMotionControlIMU.h
  Config/NewPatchDialog.cpp
  Config/NewPatchDialog.h
  Config/PatchesWidget.cpp
  Config/PatchesWidget.h
  Config/PropertiesDialog.cpp
  Config/PropertiesDialog.h
  Config/SettingsWindow.cpp
  Config/SettingsWindow.h
  Config/ToolTipControls/ToolTipCheckBox.cpp
  Config/ToolTipControls/ToolTipCheckBox.h
  Config/ToolTipControls/ToolTipComboBox.cpp
  Config/ToolTipControls/ToolTipComboBox.h
  Config/ToolTipControls/ToolTipRadioButton.cpp
  Config/ToolTipControls/ToolTipRadioButton.h
  Config/ToolTipControls/ToolTipSlider.cpp
  Config/ToolTipControls/ToolTipSlider.h
  Config/ToolTipControls/ToolTipSpinBox.cpp
  Config/ToolTipControls/ToolTipSpinBox.h
  Config/ToolTipControls/ToolTipWidget.h
  Config/VerifyWidget.cpp
  Config/VerifyWidget.h
  Config/WiimoteControllersWidget.cpp
  Config/WiimoteControllersWidget.h
  ConvertDialog.cpp
  ConvertDialog.h
  Debugger/BreakpointWidget.cpp
  Debugger/BreakpointWidget.h
  Debugger/CodeDiffDialog.cpp
  Debugger/CodeDiffDialog.h
  Debugger/CodeViewWidget.cpp
  Debugger/CodeViewWidget.h
  Debugger/CodeWidget.cpp
  Debugger/CodeWidget.h
  Debugger/JITWidget.cpp
  Debugger/JITWidget.h
  Debugger/MemoryViewWidget.cpp
  Debugger/MemoryViewWidget.h
  Debugger/MemoryWidget.cpp
  Debugger/MemoryWidget.h
  Debugger/NetworkWidget.cpp
  Debugger/NetworkWidget.h
  Debugger/NewBreakpointDialog.cpp
  Debugger/NewBreakpointDialog.h
  Debugger/PatchInstructionDialog.cpp
  Debugger/PatchInstructionDialog.h
  Debugger/RegisterColumn.cpp
  Debugger/RegisterColumn.h
  Debugger/RegisterWidget.cpp
  Debugger/RegisterWidget.h
  Debugger/ThreadWidget.cpp
  Debugger/ThreadWidget.h
  Debugger/WatchWidget.cpp
  Debugger/WatchWidget.h
  DiscordHandler.cpp
  DiscordHandler.h
  DiscordJoinRequestDialog.cpp
  DiscordJoinRequestDialog.h
  FIFO/FIFOAnalyzer.cpp
  FIFO/FIFOAnalyzer.h
  FIFO/FIFOPlayerWindow.cpp
  FIFO/FIFOPlayerWindow.h
  GameList/GameList.cpp
  GameList/GameList.h
  GameList/GameListModel.cpp
  GameList/GameListModel.h
  GameList/GameTracker.cpp
  GameList/GameTracker.h
  GameList/GridProxyModel.cpp
  GameList/GridProxyModel.h
  GameList/ListProxyModel.cpp
  GameList/ListProxyModel.h
  GCMemcardCreateNewDialog.cpp
  GCMemcardCreateNewDialog.h
  GCMemcardManager.cpp
  GCMemcardManager.h
  Host.cpp
  Host.h
  HotkeyScheduler.cpp
  HotkeyScheduler.h
  Main.cpp
  MainWindow.cpp
  MainWindow.h
  MenuBar.cpp
  MenuBar.h
  NetPlay/ChunkedProgressDialog.cpp
  NetPlay/ChunkedProgressDialog.h
  NetPlay/GameDigestDialog.cpp
  NetPlay/GameDigestDialog.h
  NetPlay/GameListDialog.cpp
  NetPlay/GameListDialog.h
  NetPlay/NetPlayBrowser.cpp
  NetPlay/NetPlayBrowser.h
  NetPlay/NetPlayDialog.cpp
  NetPlay/NetPlayDialog.h
  NetPlay/NetPlaySetupDialog.cpp
  NetPlay/NetPlaySetupDialog.h
  NetPlay/PadMappingDialog.cpp
  NetPlay/PadMappingDialog.h
  NANDRepairDialog.cpp
  NANDRepairDialog.h
  NKitWarningDialog.cpp
  NKitWarningDialog.h
  QtUtils/AspectRatioWidget.cpp
  QtUtils/AspectRatioWidget.h
  QtUtils/BlockUserInputFilter.cpp
  QtUtils/BlockUserInputFilter.h
  QtUtils/DolphinFileDialog.cpp
  QtUtils/DolphinFileDialog.h
  QtUtils/DoubleClickEventFilter.cpp
  QtUtils/DoubleClickEventFilter.h
  QtUtils/ElidedButton.cpp
  QtUtils/ElidedButton.h
  QtUtils/FileOpenEventFilter.cpp
  QtUtils/FileOpenEventFilter.h
  QtUtils/FlowLayout.cpp
  QtUtils/FlowLayout.h
  QtUtils/ImageConverter.cpp
  QtUtils/ImageConverter.h
  QtUtils/ModalMessageBox.cpp
  QtUtils/ModalMessageBox.h
  QtUtils/NonDefaultQPushButton.cpp
  QtUtils/NonDefaultQPushButton.h
  QtUtils/ParallelProgressDialog.h
  QtUtils/PartiallyClosableTabWidget.cpp
  QtUtils/PartiallyClosableTabWidget.h
  QtUtils/SignalBlocking.h
  QtUtils/UTF8CodePointCountValidator.cpp
  QtUtils/UTF8CodePointCountValidator.h
  QtUtils/WindowActivationEventFilter.cpp
  QtUtils/WindowActivationEventFilter.h
  QtUtils/WinIconHelper.cpp
  QtUtils/WinIconHelper.h
  QtUtils/WrapInScrollArea.cpp
  QtUtils/WrapInScrollArea.h
  RenderWidget.cpp
  RenderWidget.h
  ResourcePackManager.cpp
  ResourcePackManager.h
  Resources.cpp
  Resources.h
  RiivolutionBootWidget.cpp
  RiivolutionBootWidget.h
  SearchBar.cpp
  SearchBar.h
  Settings.cpp
  Settings.h
  Settings/AdvancedPane.cpp
  Settings/AdvancedPane.h
  Settings/AudioPane.cpp
  Settings/AudioPane.h
  Settings/BroadbandAdapterSettingsDialog.cpp
  Settings/BroadbandAdapterSettingsDialog.h
  Settings/GameCubePane.cpp
  Settings/GameCubePane.h
  Settings/GeneralPane.cpp
  Settings/GeneralPane.h
  Settings/InterfacePane.cpp
  Settings/InterfacePane.h
  Settings/PathPane.cpp
  Settings/PathPane.h
  Settings/USBDeviceAddToWhitelistDialog.cpp
  Settings/USBDeviceAddToWhitelistDialog.h
  Settings/WiiPane.cpp
  Settings/WiiPane.h
  TAS/GCTASInputWindow.cpp
  TAS/GCTASInputWindow.h
  TAS/IRWidget.cpp
  TAS/IRWidget.h
  TAS/StickWidget.cpp
  TAS/StickWidget.h
  TAS/TASCheckBox.cpp
  TAS/TASCheckBox.h
  TAS/TASInputWindow.cpp
  TAS/TASInputWindow.h
  TAS/TASSlider.cpp
  TAS/TASSlider.h
  TAS/WiiTASInputWindow.cpp
  TAS/WiiTASInputWindow.h
  ToolBar.cpp
  ToolBar.h
  Translation.cpp
  Translation.h
  Updater.cpp
  Updater.h
  WiiUpdate.cpp
  WiiUpdate.h
)

if (NOT WIN32)
  target_sources(dolphin-emu PRIVATE
    QtUtils/SignalDaemon.cpp
    QtUtils/SignalDaemon.h
  )
endif()

target_compile_definitions(dolphin-emu
PRIVATE
  -DQT_USE_QSTRINGBUILDER
  -DQT_NO_CAST_FROM_ASCII
  -DQT_NO_CAST_TO_ASCII
)

target_include_directories(dolphin-emu
PRIVATE
  ${CMAKE_CURRENT_BINARY_DIR}
  ${Qt${QT_VERSION_MAJOR}Gui_PRIVATE_INCLUDE_DIRS}
)

target_link_libraries(dolphin-emu
PRIVATE
  core
  Qt${QT_VERSION_MAJOR}::Widgets
  uicommon
  imgui
)

if (WIN32)
  target_link_libraries(dolphin-emu
  PRIVATE
    gdi32.lib
    shell32.lib
  )
endif()

if (MSVC)
  set(qtGui "")
  set(qtGuiPriv "")
  set(qtWidgetsPriv "")
  list(TRANSFORM Qt6Gui_INCLUDE_DIRS PREPEND "/external:I" OUTPUT_VARIABLE qtGui)
  list(TRANSFORM Qt6Gui_PRIVATE_INCLUDE_DIRS PREPEND "/external:I" OUTPUT_VARIABLE qtGuiPriv)
  list(TRANSFORM Qt6Widgets_PRIVATE_INCLUDE_DIRS PREPEND "/external:I" OUTPUT_VARIABLE qtWidgetsPriv)
  target_compile_options(dolphin-emu PRIVATE "${qtGui}")
  target_compile_options(dolphin-emu PRIVATE "${qtGuiPriv}")
  target_compile_options(dolphin-emu PRIVATE "${qtWidgets}")

  # Qt 6.3.0 headers use std::aligned_storage instead of alignas
  target_compile_definitions(dolphin-emu PRIVATE _SILENCE_CXX23_ALIGNED_STORAGE_DEPRECATION_WARNING)

  if ("${QT_VERSION_MAJOR}" GREATER_EQUAL 6)
    # Qt6 requires RTTI
    remove_cxx_flag_from_target(dolphin-emu "/GR-")
    target_compile_options(dolphin-emu PRIVATE "/GR")
  else()
    # Add precompiled header
    target_link_libraries(audiocommon PRIVATE use_pch)
  endif()
endif()

if(WIN32)
  target_sources(dolphin-emu PRIVATE DolphinQt.manifest DolphinQt.rc)

  set_target_properties(dolphin-emu PROPERTIES
    DEBUG_POSTFIX    D
    OUTPUT_NAME      Dolphin
    WIN32_EXECUTABLE TRUE
  )

  # Copy Sys dir
  add_custom_command(TARGET dolphin-emu POST_BUILD
    COMMAND ${CMAKE_COMMAND} -E copy_directory "${CMAKE_SOURCE_DIR}/Data/Sys" "${CMAKE_RUNTIME_OUTPUT_DIRECTORY}/Sys"
  )

  # Copy COPYING
  add_custom_command(TARGET dolphin-emu POST_BUILD
    COMMAND ${CMAKE_COMMAND} -E copy_if_different "${CMAKE_SOURCE_DIR}/COPYING" "${CMAKE_RUNTIME_OUTPUT_DIRECTORY}/COPYING"
  )

  # Copy Licenses dir
  add_custom_command(TARGET dolphin-emu POST_BUILD
    COMMAND ${CMAKE_COMMAND} -E copy_directory "${CMAKE_SOURCE_DIR}/LICENSES" "${CMAKE_RUNTIME_OUTPUT_DIRECTORY}/Licenses"
  )

  # Copy qt.conf
  add_custom_command(TARGET dolphin-emu POST_BUILD
    COMMAND ${CMAKE_COMMAND} -E copy_if_different "${CMAKE_CURRENT_SOURCE_DIR}/qt.conf.win" "${CMAKE_RUNTIME_OUTPUT_DIRECTORY}/qt.conf"
  )

  # Delegate to Qt's official deployment binary on Windows to copy over the necessary Qt-specific libraries, etc.
  get_target_property(MOC_EXECUTABLE_LOCATION Qt${QT_VERSION_MAJOR}::moc IMPORTED_LOCATION)
  get_filename_component(QT_BINARY_DIRECTORY "${MOC_EXECUTABLE_LOCATION}" DIRECTORY)
  find_program(WINDEPLOYQT_EXE windeployqt HINTS "${QT_BINARY_DIRECTORY}")

  if ("${QT_VERSION_MAJOR}" LESS 6)
    set(NO_ANGLE_PARAM "--no-angle")
  else()
    # parameter no longer exists in Qt6
    set(NO_ANGLE_PARAM "")
  endif()

  # Note: We set the PATH for the duration of this command so that the
  #       deployment application is able to locate the Qt libraries to copy.
  #       if the necessary paths aren't already set beforehand.
  #
  #       For example, consider a hypothetical emulation project named Orca.
  #       Orca supplies its own version of Qt instead of having developers actually
  #       install the officially supported Qt libraries -- a method that would make
  #       wrangling around with Qt through CMake much nicer and lessen the external
  #       library maintenance burden of the project, but alas.
  #
  #       In this case, as Qt is not installed through the official binary, this also
  #       means proper path variables will not be set up, thus the need to ensure they're
  #       always set up.
  #
  add_custom_command(TARGET dolphin-emu POST_BUILD
    COMMAND "${CMAKE_COMMAND}" -E env PATH="${QT_BINARY_DIRECTORY}"
            "${WINDEPLOYQT_EXE}" --libdir="${CMAKE_RUNTIME_OUTPUT_DIRECTORY}"
                                 --plugindir="${CMAKE_RUNTIME_OUTPUT_DIRECTORY}/QtPlugins"
                                 $<IF:$<CONFIG:Debug>,--debug,--release>
                                 --no-translations
                                 --no-compiler-runtime
                                 --no-system-d3d-compiler
                                 "${NO_ANGLE_PARAM}"
                                 --no-opengl-sw
                                 "$<TARGET_FILE:dolphin-emu>"
  )
endif()

# Handle localization
find_package(Gettext)

if(WIN32 AND NOT Gettext_FOUND)
  message(STATUS "Using Gettext from Externals")
  set(GETTEXT_MSGFMT_EXECUTABLE "${CMAKE_SOURCE_DIR}/Externals/gettext/msgfmt.exe")
endif()

if(GETTEXT_MSGFMT_EXECUTABLE)
  set(pot_file "${CMAKE_SOURCE_DIR}/Languages/po/dolphin-emu.pot")
  file(GLOB LINGUAS ${CMAKE_SOURCE_DIR}/Languages/po/*.po)

  target_sources(dolphin-emu PRIVATE ${pot_file} ${LINGUAS})
  source_group("Localization" FILES ${LINGUAS})
  source_group("Localization\\\\Generated" FILES ${pot_file})

  foreach(po ${LINGUAS})
    get_filename_component(lang ${po} NAME_WE)
    if(WIN32)
      set(mo_dir ${CMAKE_RUNTIME_OUTPUT_DIRECTORY}/Languages)
      set(mo ${mo_dir}/${lang}.mo)
    else()
      set(mo_dir ${CMAKE_CURRENT_BINARY_DIR}/${lang})
      set(mo ${mo_dir}/dolphin-emu.mo)
    endif()

    target_sources(dolphin-emu PRIVATE ${mo})
    source_group("Localization\\\\Generated" FILES ${mo})

    if(CMAKE_SYSTEM_NAME STREQUAL "Darwin")
      set_source_files_properties(${mo} PROPERTIES MACOSX_PACKAGE_LOCATION "Resources/${lang}.lproj")
    else()
      install(FILES ${mo} DESTINATION share/locale/${lang}/LC_MESSAGES)
    endif()

    if(WIN32)
      add_custom_command(OUTPUT ${mo}
        COMMAND ${CMAKE_COMMAND} -E make_directory ${mo_dir}
        COMMAND ${GETTEXT_MSGFMT_EXECUTABLE} -o ${mo} ${po}
        DEPENDS ${po}
      )
    else()
      add_custom_command(OUTPUT ${mo}
        COMMAND ${CMAKE_COMMAND} -E make_directory ${mo_dir}
        COMMAND ${GETTEXT_MSGMERGE_EXECUTABLE} --quiet --update --backup=none -s ${po} ${pot_file}
        COMMAND ${GETTEXT_MSGFMT_EXECUTABLE} -o ${mo} ${po}
        DEPENDS ${po}
      )
    endif()
  endforeach()
endif()

if(APPLE)
  include(BundleUtilities)
  set(BUNDLE_PATH ${CMAKE_RUNTIME_OUTPUT_DIRECTORY}/Dolphin.app)

  # Ask for an application bundle.
  set_target_properties(dolphin-emu PROPERTIES
    MACOSX_BUNDLE true
    MACOSX_BUNDLE_INFO_PLIST ${CMAKE_CURRENT_SOURCE_DIR}/Info.plist.in
    XCODE_ATTRIBUTE_CODE_SIGN_ENTITLEMENTS "${CMAKE_CURRENT_SOURCE_DIR}/DolphinEmu.entitlements"
    XCODE_ATTRIBUTE_OTHER_CODE_SIGN_FLAGS "--deep --options=runtime"
    OUTPUT_NAME Dolphin
    )

  # Copy qt.conf into the bundle
  target_sources(dolphin-emu PRIVATE "${CMAKE_CURRENT_SOURCE_DIR}/qt.conf")
  set_source_files_properties("${CMAKE_CURRENT_SOURCE_DIR}/qt.conf" PROPERTIES MACOSX_PACKAGE_LOCATION Resources)

  # Copy icon into the bundle
  target_sources(dolphin-emu PRIVATE "${CMAKE_SOURCE_DIR}/Data/Dolphin.icns")
  set_source_files_properties("${CMAKE_SOURCE_DIR}/Data/Dolphin.icns" PROPERTIES MACOSX_PACKAGE_LOCATION Resources)

  # Plugins have to be manually included with Qt 6
  if (QT_VERSION_MAJOR EQUAL 6)
    find_package(Qt6QMacStylePlugin REQUIRED PATHS ${Qt6Widgets_DIR})
    find_package(Qt6QCocoaIntegrationPlugin REQUIRED PATHS ${Qt6Gui_DIR})
  endif()

  # Copy Qt plugins into the bundle
  get_target_property(qtcocoa_location Qt${QT_VERSION_MAJOR}::QCocoaIntegrationPlugin LOCATION)
  target_sources(dolphin-emu PRIVATE "${qtcocoa_location}")
  set_source_files_properties("${qtcocoa_location}" PROPERTIES MACOSX_PACKAGE_LOCATION MacOS/platforms)

  get_target_property(qtmacstyle_location Qt${QT_VERSION_MAJOR}::QMacStylePlugin LOCATION)
  target_sources(dolphin-emu PRIVATE "${qtmacstyle_location}")
  set_source_files_properties("${qtmacstyle_location}" PROPERTIES MACOSX_PACKAGE_LOCATION MacOS/styles)

  # Copy resources into the bundle
  set_property(DIRECTORY APPEND PROPERTY CMAKE_CONFIGURE_DEPENDS "${CMAKE_SOURCE_DIR}/Data/Sys")
  file(GLOB_RECURSE resources RELATIVE "${CMAKE_SOURCE_DIR}/Data" "${CMAKE_SOURCE_DIR}/Data/Sys/*")
  foreach(res ${resources})
    target_sources(dolphin-emu PRIVATE "${CMAKE_SOURCE_DIR}/Data/${res}")
    get_filename_component(resdir "${res}" DIRECTORY)
    set_source_files_properties("${CMAKE_SOURCE_DIR}/Data/${res}" PROPERTIES
      MACOSX_PACKAGE_LOCATION "Resources/${resdir}")
    source_group("Resources" FILES "${CMAKE_SOURCE_DIR}/Data/${res}")
  endforeach()

  # Copy MoltenVK into the bundle
  if(ENABLE_VULKAN)
    if(USE_BUNDLED_MOLTENVK)
      add_dependencies(dolphin-emu MoltenVK)
      ExternalProject_Get_Property(MoltenVK SOURCE_DIR)
      target_sources(dolphin-emu PRIVATE "${SOURCE_DIR}/Package/Release/MoltenVK/dylib/macOS/libMoltenVK.dylib")
      set_source_files_properties("${SOURCE_DIR}/Package/Release/MoltenVK/dylib/macOS/libMoltenVK.dylib" PROPERTIES MACOSX_PACKAGE_LOCATION Frameworks GENERATED ON)
    else()
      find_file(MOLTENVK_DYLIB NAMES libMoltenVK.dylib PATH_SUFFIXES lib)
      if(NOT MOLTENVK_DYLIB)
        message(FATAL_ERROR "Couldn't find libMoltenVK.dylib.  Enable USE_BUNDLED_MOLTENVK?")
      endif()
      target_sources(dolphin-emu PRIVATE ${MOLTENVK_DYLIB})
      set_source_files_properties(${MOLTENVK_DYLIB} PROPERTIES MACOSX_PACKAGE_LOCATION Frameworks)
    endif()
  endif()

<<<<<<< HEAD
  if(NOT APPLE)
    # Update library references to make the bundle portable
    include(DolphinPostprocessBundle)
    dolphin_postprocess_bundle(dolphin-emu)
  endif()
  # Fix rpath
  add_custom_command(TARGET dolphin-emu
    POST_BUILD COMMAND
    ${CMAKE_INSTALL_NAME_TOOL} -add_rpath "@executable_path/../Frameworks/"
    $<TARGET_FILE:dolphin-emu>)
=======
  if(NOT SKIP_POSTPROCESS_BUNDLE)
    # Update library references to make the bundle portable
    include(DolphinPostprocessBundle)
    dolphin_postprocess_bundle(dolphin-emu)
    # Fix rpath
    add_custom_command(TARGET dolphin-emu
      POST_BUILD COMMAND
      ${CMAKE_INSTALL_NAME_TOOL} -add_rpath "@executable_path/../Frameworks/"
      $<TARGET_FILE:dolphin-emu>)
  endif()
>>>>>>> 450b77a0

  if(MACOS_CODE_SIGNING)
    # Code sign make file builds
    add_custom_command(TARGET dolphin-emu
      POST_BUILD COMMAND
      /usr/bin/codesign -f -s "${MACOS_CODE_SIGNING_IDENTITY}" --deep --options=runtime --entitlements "${CMAKE_SOURCE_DIR}/Source/Core/DolphinQt/DolphinEmu$<$<CONFIG:Debug>:Debug>.entitlements" "${CMAKE_RUNTIME_OUTPUT_DIRECTORY}/Dolphin.app" || true)
    
    # Code sign builds for build systems that do have release/debug variants (Xcode)
    add_custom_command(TARGET dolphin-emu
      POST_BUILD COMMAND
      /usr/bin/codesign -f -s "${MACOS_CODE_SIGNING_IDENTITY}" --deep --options=runtime --entitlements "${CMAKE_SOURCE_DIR}/Source/Core/DolphinQt/DolphinEmuDebug.entitlements" "${CMAKE_RUNTIME_OUTPUT_DIRECTORY_DEBUG}/Dolphin.app" || true)
      
    add_custom_command(TARGET dolphin-emu
      POST_BUILD COMMAND
      /usr/bin/codesign -f -s "${MACOS_CODE_SIGNING_IDENTITY}" --deep --options=runtime --entitlements "${CMAKE_SOURCE_DIR}/Source/Core/DolphinQt/DolphinEmu.entitlements" "${CMAKE_RUNTIME_OUTPUT_DIRECTORY_RELEASE}/Dolphin.app" || true)
  endif()
else()
  install(TARGETS dolphin-emu RUNTIME DESTINATION ${bindir})
endif()

if (CMAKE_SYSTEM_NAME STREQUAL "Linux" AND STEAM)
  # Set that we want ORIGIN in FLAGS.
  # We also want RPATH, not RUNPATH, so disable the new tags.
  target_link_options(dolphin-emu
  PRIVATE
    LINKER:-z,origin
    LINKER:--disable-new-dtags
  )

  # For Steam Runtime builds, our Qt shared libraries will be in a "lib" folder.
  set_target_properties(dolphin-emu PROPERTIES
    BUILD_WITH_INSTALL_RPATH true
    INSTALL_RPATH "\$ORIGIN/lib"
  )

  add_custom_command(TARGET dolphin-emu POST_BUILD
    COMMAND ${CMAKE_COMMAND} -E make_directory "${CMAKE_RUNTIME_OUTPUT_DIRECTORY}/lib"
    COMMAND cp -P "${QT_DIR}/../../*.so*" "${CMAKE_RUNTIME_OUTPUT_DIRECTORY}/lib"
    COMMAND ${CMAKE_COMMAND} -E copy_directory "${QT_DIR}/../../../plugins/platforms" "${CMAKE_RUNTIME_OUTPUT_DIRECTORY}/platforms"
  )

  # Copy qt.conf
  target_sources(dolphin-emu PRIVATE "${CMAKE_CURRENT_SOURCE_DIR}/qt.conf")
  add_custom_command(TARGET dolphin-emu POST_BUILD
    COMMAND ${CMAKE_COMMAND} -E copy_if_different "${CMAKE_CURRENT_SOURCE_DIR}/qt.conf" "${CMAKE_RUNTIME_OUTPUT_DIRECTORY}/qt.conf"
  )

  # Mark all data files as resources
  set_property(DIRECTORY APPEND PROPERTY CMAKE_CONFIGURE_DEPENDS "${CMAKE_SOURCE_DIR}/Data/Sys")
  file(GLOB_RECURSE resources RELATIVE "${CMAKE_SOURCE_DIR}/Data" "${CMAKE_SOURCE_DIR}/Data/Sys/*")
  foreach(res ${resources})
    target_sources(dolphin-emu PRIVATE "${CMAKE_SOURCE_DIR}/Data/${res}")
    source_group("Resources" FILES "${CMAKE_SOURCE_DIR}/Data/${res}")
  endforeach()

  # Copy Sys folder
  add_custom_command(TARGET dolphin-emu POST_BUILD
    COMMAND ${CMAKE_COMMAND} -E copy_directory "${CMAKE_SOURCE_DIR}/Data/Sys" "${CMAKE_RUNTIME_OUTPUT_DIRECTORY}/Sys"
  )
endif()

if(USE_MGBA)
  target_sources(dolphin-emu PRIVATE
    GBAHost.cpp
    GBAHost.h
    GBAWidget.cpp
    GBAWidget.h
  )
endif()

if(USE_DISCORD_PRESENCE)
  target_compile_definitions(dolphin-emu PRIVATE -DUSE_DISCORD_PRESENCE)
endif()<|MERGE_RESOLUTION|>--- conflicted
+++ resolved
@@ -33,7 +33,6 @@
   CheatSearchWidget.h
   CheatsManager.cpp
   CheatsManager.h
-<<<<<<< HEAD
   ConvertDialog.cpp
   ConvertDialog.h
 	CVarsWindow.cpp
@@ -71,8 +70,6 @@
   Translation.h
   WiiUpdate.cpp
   WiiUpdate.h
-=======
->>>>>>> 450b77a0
   Config/ARCodeWidget.cpp
   Config/ARCodeWidget.h
   Config/CheatCodeEditor.cpp
@@ -103,13 +100,10 @@
   Config/GameConfigHighlighter.h
   Config/GameConfigWidget.cpp
   Config/GameConfigWidget.h
-<<<<<<< HEAD
+  Config/GamecubeControllersWidget.cpp
+  Config/GamecubeControllersWidget.h
   Config/PrimeCheatsWidget.cpp
   Config/PrimeCheatsWidget.h
-=======
-  Config/GamecubeControllersWidget.cpp
-  Config/GamecubeControllersWidget.h
->>>>>>> 450b77a0
   Config/GeckoCodeWidget.cpp
   Config/GeckoCodeWidget.h
   Config/Graphics/AdvancedWidget.cpp
@@ -139,15 +133,12 @@
   Config/Graphics/PostProcessingConfigWindow.h
   Config/Graphics/SoftwareRendererWidget.cpp
   Config/Graphics/SoftwareRendererWidget.h
-<<<<<<< HEAD
-  Config/Graphics/PrimeWidget.cpp
-  Config/Graphics/PrimeWidget.h
-=======
   Config/GraphicsModListWidget.cpp
   Config/GraphicsModListWidget.h
   Config/GraphicsModWarningWidget.cpp
   Config/GraphicsModWarningWidget.h
->>>>>>> 450b77a0
+  Config/Graphics/PrimeWidget.cpp
+  Config/Graphics/PrimeWidget.h
   Config/InfoWidget.cpp
   Config/InfoWidget.h
   Config/LogConfigWidget.cpp
@@ -656,18 +647,6 @@
     endif()
   endif()
 
-<<<<<<< HEAD
-  if(NOT APPLE)
-    # Update library references to make the bundle portable
-    include(DolphinPostprocessBundle)
-    dolphin_postprocess_bundle(dolphin-emu)
-  endif()
-  # Fix rpath
-  add_custom_command(TARGET dolphin-emu
-    POST_BUILD COMMAND
-    ${CMAKE_INSTALL_NAME_TOOL} -add_rpath "@executable_path/../Frameworks/"
-    $<TARGET_FILE:dolphin-emu>)
-=======
   if(NOT SKIP_POSTPROCESS_BUNDLE)
     # Update library references to make the bundle portable
     include(DolphinPostprocessBundle)
@@ -678,7 +657,6 @@
       ${CMAKE_INSTALL_NAME_TOOL} -add_rpath "@executable_path/../Frameworks/"
       $<TARGET_FILE:dolphin-emu>)
   endif()
->>>>>>> 450b77a0
 
   if(MACOS_CODE_SIGNING)
     # Code sign make file builds
