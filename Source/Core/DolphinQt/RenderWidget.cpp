// Copyright 2015 Dolphin Emulator Project
// Licensed under GPLv2+
// Refer to the license.txt file included.

#include "DolphinQt/RenderWidget.h"

#include <array>

#include <QApplication>
#include <QDragEnterEvent>
#include <QDropEvent>
#include <QFileInfo>
#include <QGuiApplication>
#include <QIcon>
#include <QKeyEvent>
#include <QMimeData>
#include <QMouseEvent>
#include <QPalette>
#include <QScreen>
#include <QTimer>
#include <QWindow>

#include "imgui.h"

#include "Core/Config/MainSettings.h"
#include "Core/ConfigManager.h"
#include "Core/Core.h"
#include "Core/State.h"

#include "DolphinQt/Host.h"
#include "DolphinQt/QtUtils/ModalMessageBox.h"
#include "DolphinQt/Resources.h"
#include "DolphinQt/Settings.h"

#include "InputCommon/ControllerInterface/ControllerInterface.h"

#include "VideoCommon/RenderBase.h"
#include "VideoCommon/VideoConfig.h"

<<<<<<< HEAD
#include "InputCommon/GenericMouse.h"
=======
#ifdef _WIN32
#include <WinUser.h>
#include <windef.h>
#endif
>>>>>>> acc7d371

RenderWidget::RenderWidget(QWidget* parent) : QWidget(parent)
{
  setWindowTitle(QStringLiteral("Dolphin"));
  setWindowIcon(Resources::GetAppIcon());
  setWindowRole(QStringLiteral("renderer"));
  setAcceptDrops(true);

  QPalette p;
  p.setColor(QPalette::Window, Qt::black);
  setPalette(p);

  connect(Host::GetInstance(), &Host::RequestTitle, this, &RenderWidget::setWindowTitle);
  connect(Host::GetInstance(), &Host::RequestRenderSize, this, [this](int w, int h) {
    if (!Config::Get(Config::MAIN_RENDER_WINDOW_AUTOSIZE) || isFullScreen() || isMaximized())
      return;

    const auto dpr = window()->windowHandle()->screen()->devicePixelRatio();

    resize(w / dpr, h / dpr);
  });

  connect(&Settings::Instance(), &Settings::EmulationStateChanged, this, [this](Core::State state) {
    if (state == Core::State::Running)
      SetImGuiKeyMap();
  });

  // We have to use Qt::DirectConnection here because we don't want those signals to get queued
  // (which results in them not getting called)
  connect(this, &RenderWidget::StateChanged, Host::GetInstance(), &Host::SetRenderFullscreen,
          Qt::DirectConnection);
  connect(this, &RenderWidget::HandleChanged, Host::GetInstance(), &Host::SetRenderHandle,
          Qt::DirectConnection);
  connect(this, &RenderWidget::SizeChanged, Host::GetInstance(), &Host::ResizeSurface,
          Qt::DirectConnection);
  connect(this, &RenderWidget::FocusChanged, Host::GetInstance(), &Host::SetRenderFocus,
          Qt::DirectConnection);

  m_mouse_timer = new QTimer(this);
  connect(m_mouse_timer, &QTimer::timeout, this, &RenderWidget::HandleCursorTimer);
  m_mouse_timer->setSingleShot(true);
  setMouseTracking(true);

  connect(&Settings::Instance(), &Settings::HideCursorChanged, this,
          &RenderWidget::OnHideCursorChanged);
  connect(&Settings::Instance(), &Settings::LockCursorChanged, this,
          &RenderWidget::OnLockCursorChanged);
  OnHideCursorChanged();
  OnLockCursorChanged();
  connect(&Settings::Instance(), &Settings::KeepWindowOnTopChanged, this,
          &RenderWidget::OnKeepOnTopChanged);
  OnKeepOnTopChanged(Settings::Instance().IsKeepWindowOnTopEnabled());
  m_mouse_timer->start(MOUSE_HIDE_DELAY);

  // We need a native window to render into.
  setAttribute(Qt::WA_NativeWindow);
  setAttribute(Qt::WA_PaintOnScreen);
}

QPaintEngine* RenderWidget::paintEngine() const
{
  return nullptr;
}

void RenderWidget::dragEnterEvent(QDragEnterEvent* event)
{
  if (event->mimeData()->hasUrls() && event->mimeData()->urls().size() == 1)
    event->acceptProposedAction();
}

void RenderWidget::dropEvent(QDropEvent* event)
{
  const auto& urls = event->mimeData()->urls();
  if (urls.empty())
    return;

  const auto& url = urls[0];
  QFileInfo file_info(url.toLocalFile());

  auto path = file_info.filePath();

  if (!file_info.exists() || !file_info.isReadable())
  {
    ModalMessageBox::critical(this, tr("Error"), tr("Failed to open '%1'").arg(path));
    return;
  }

  if (!file_info.isFile())
  {
    return;
  }

  State::LoadAs(path.toStdString());
}

void RenderWidget::OnHideCursorChanged()
{
  UpdateCursor();
}
void RenderWidget::OnLockCursorChanged()
{
  SetCursorLocked(false);
  UpdateCursor();
}

// Calling this at any time will set the cursor (image) to the correct state
void RenderWidget::UpdateCursor()
{
  if (!Settings::Instance().GetLockCursor())
  {
    // Only hide if the cursor is automatically locking (it will hide on lock).
    // "Unhide" the cursor if we lost focus, otherwise it will disappear when hovering
    // on top of the game window in the background
    const bool keep_on_top = (windowFlags() & Qt::WindowStaysOnTopHint) != 0;
    const bool should_hide =
        Settings::Instance().GetHideCursor() &&
        (keep_on_top || SConfig::GetInstance().m_BackgroundInput || isActiveWindow());
    setCursor(should_hide ? Qt::BlankCursor : Qt::ArrowCursor);
  }
  else
  {
    setCursor((m_cursor_locked && Settings::Instance().GetHideCursor()) ? Qt::BlankCursor :
                                                                          Qt::ArrowCursor);
  }
}

void RenderWidget::OnKeepOnTopChanged(bool top)
{
  const bool was_visible = isVisible();

  setWindowFlags(top ? windowFlags() | Qt::WindowStaysOnTopHint :
                       windowFlags() & ~Qt::WindowStaysOnTopHint);

  m_dont_lock_cursor_on_show = true;
  if (was_visible)
    show();
  m_dont_lock_cursor_on_show = false;

  UpdateCursor();
}

void RenderWidget::HandleCursorTimer()
{
  if (!isActiveWindow())
    return;
  if (!Settings::Instance().GetLockCursor() || m_cursor_locked)
  {
    setCursor(Qt::BlankCursor);
  }
}

void RenderWidget::showFullScreen()
{
  QWidget::showFullScreen();

  QScreen* screen = window()->windowHandle()->screen();

  const auto dpr = screen->devicePixelRatio();

  emit SizeChanged(width() * dpr, height() * dpr);
}

// Lock the cursor within the window/widget internal borders, including the aspect ratio if wanted
void RenderWidget::SetCursorLocked(bool locked, bool follow_aspect_ratio)
{
  // It seems like QT doesn't scale the window frame correctly with some DPIs
  // so it might happen that the locked cursor can be on the frame of the window,
  // being able to resize it, but that is a minor problem.
  // As a hack, if necessary, we could always scale down the size by 2 pixel, to a min of 1 given
  // that the size can be 0 already. We probably shouldn't scale axes already scaled by aspect ratio
  QRect render_rect = geometry();
  if (parentWidget())
  {
    render_rect.moveTopLeft(parentWidget()->mapToGlobal(render_rect.topLeft()));
  }
  auto scale = devicePixelRatioF();  // Seems to always be rounded on Win. Should we round results?
  QPoint screen_offset = QPoint(0, 0);
  if (window()->windowHandle() && window()->windowHandle()->screen())
  {
    screen_offset = window()->windowHandle()->screen()->geometry().topLeft();
  }
  render_rect.moveTopLeft(((render_rect.topLeft() - screen_offset) * scale) + screen_offset);
  render_rect.setSize(render_rect.size() * scale);

  if (follow_aspect_ratio)
  {
    // TODO: SetCursorLocked() should be re-called every time this value is changed?
    // This might cause imprecisions of one pixel (but it won't cause the cursor to go over borders)
    Common::Vec2 aspect_ratio = g_controller_interface.GetWindowInputScale();
    if (aspect_ratio.x > 1.f)
    {
      const float new_half_width = float(render_rect.width()) / (aspect_ratio.x * 2.f);
      // Only ceil if it was >= 0.25
      const float ceiled_new_half_width = std::ceil(std::round(new_half_width * 2.f) / 2.f);
      const int x_center = render_rect.center().x();
      // Make a guess on which one to floor and ceil.
      // For more precision, we should have kept the rounding point scale from above as well.
      render_rect.setLeft(x_center - std::floor(new_half_width));
      render_rect.setRight(x_center + ceiled_new_half_width);
    }
    if (aspect_ratio.y > 1.f)
    {
      const float new_half_height = render_rect.height() / (aspect_ratio.y * 2.f);
      const float ceiled_new_half_height = std::ceil(std::round(new_half_height * 2.f) / 2.f);
      const int y_center = render_rect.center().y();
      render_rect.setTop(y_center - std::floor(new_half_height));
      render_rect.setBottom(y_center + ceiled_new_half_height);
    }
  }

  if (locked)
  {
#ifdef _WIN32
    RECT rect;
    rect.left = render_rect.left();
    rect.right = render_rect.right();
    rect.top = render_rect.top();
    rect.bottom = render_rect.bottom();

    if (ClipCursor(&rect))
#else
    // TODO: implement on other platforms. Probably XGrabPointer on Linux.
    // The setting is hidden in the UI if not implemented
    if (false)
#endif
    {
      m_cursor_locked = true;

      if (Settings::Instance().GetHideCursor())
      {
        setCursor(Qt::BlankCursor);
      }

      Host::GetInstance()->SetRenderFullFocus(true);
    }
  }
  else
  {
#ifdef _WIN32
    ClipCursor(nullptr);
#endif

    if (m_cursor_locked)
    {
      m_cursor_locked = false;

      if (!Settings::Instance().GetLockCursor())
      {
        return;
      }

      // Center the mouse in the window if it's still active
      // Leave it where it was otherwise, e.g. a prompt has opened or we alt tabbed.
      if (isActiveWindow())
      {
        cursor().setPos(render_rect.left() + render_rect.width() / 2,
                        render_rect.top() + render_rect.height() / 2);
      }

      // Show the cursor or the user won't know the mouse is now unlocked
      setCursor(Qt::ArrowCursor);

      Host::GetInstance()->SetRenderFullFocus(false);
    }
  }
}

void RenderWidget::SetCursorLockedOnNextActivation(bool locked)
{
  if (Settings::Instance().GetLockCursor())
  {
    m_lock_cursor_on_next_activation = locked;
    return;
  }
  m_lock_cursor_on_next_activation = false;
}

void RenderWidget::SetWaitingForMessageBox(bool waiting_for_message_box)
{
  if (m_waiting_for_message_box == waiting_for_message_box)
  {
    return;
  }
  m_waiting_for_message_box = waiting_for_message_box;
  if (!m_waiting_for_message_box && m_lock_cursor_on_next_activation && isActiveWindow())
  {
    if (Settings::Instance().GetLockCursor())
    {
      SetCursorLocked(true);
    }
    m_lock_cursor_on_next_activation = false;
  }
}

bool RenderWidget::event(QEvent* event)
{
  PassEventToImGui(event);

  switch (event->type())
  {
  case QEvent::Move:
  {
    //QMoveEvent* me = static_cast<QMoveEvent*>(event);

    // Window Centre for PrimeHack mouselock.
    win_x = pos().x() + (size().width() / 2);
    win_y = pos().y() + (size().height() / 2);
    win_w = size().width() / 2;
    win_h = size().height() / 2;
    win_hdl = reinterpret_cast<void*>(winId());
    break;
  }  
  case QEvent::KeyPress:
  {
    QKeyEvent* ke = static_cast<QKeyEvent*>(event);
    if (ke->key() == Qt::Key_Escape)
      emit EscapePressed();

    // The render window might flicker on some platforms because Qt tries to change focus to a new
    // element when there is none (?) Handling this event before it reaches QWidget fixes the issue.
    if (ke->key() == Qt::Key_Tab)
      return true;

    break;
  }
  // Needed in case a new window open and it moves the mouse
  case QEvent::WindowBlocked:
    SetCursorLocked(false);
    break;
  case QEvent::MouseButtonPress:
    if (isActiveWindow())
    {
      // Lock the cursor with any mouse button click (behave the same as window focus change).
      // This event is occasionally missed because isActiveWindow is laggy
      if (Settings::Instance().GetLockCursor() && event->type() == QEvent::MouseButtonPress)
      {
        SetCursorLocked(true);
      }
      // Unhide on movement
      if (!Settings::Instance().GetHideCursor())
      {
        setCursor(Qt::ArrowCursor);
        m_mouse_timer->start(MOUSE_HIDE_DELAY);
      }
    }
    break;
  case QEvent::WinIdChange:
    emit HandleChanged(reinterpret_cast<void*>(winId()));
    break;
  case QEvent::Show:
    // Don't do if "stay on top" changed (or was true)
    if (Settings::Instance().GetLockCursor() && Settings::Instance().GetHideCursor() &&
        !m_dont_lock_cursor_on_show)
    {
      // Auto lock when this window is shown (it was hidden)
      if (isActiveWindow())
        SetCursorLocked(true);
      else
        SetCursorLockedOnNextActivation();
    }
    break;
  // Note that this event in Windows is not always aligned to the window that is highlighted,
  // it's the window that has keyboard and mouse focus
  case QEvent::WindowActivate:
    if (SConfig::GetInstance().m_PauseOnFocusLost && Core::GetState() == Core::State::Paused)
      Core::SetState(Core::State::Running);

    UpdateCursor();

    // Avoid "race conditions" with message boxes
    if (m_lock_cursor_on_next_activation && !m_waiting_for_message_box)
    {
      if (Settings::Instance().GetLockCursor())
      {
        SetCursorLocked(true);
      }
      m_lock_cursor_on_next_activation = false;
    }

    emit FocusChanged(true);
    break;
  case QEvent::WindowDeactivate:
    SetCursorLocked(false);

    UpdateCursor();

    if (SConfig::GetInstance().m_PauseOnFocusLost && Core::GetState() == Core::State::Running)
    {
      // If we are declared as the CPU thread, it means that the real CPU thread is waiting
      // for us to finish showing a panic alert (with that panic alert likely being the cause
      // of this event), so trying to pause the real CPU thread would cause a deadlock
      if (!Core::IsCPUThread())
        Core::SetState(Core::State::Paused);
    }

    emit FocusChanged(false);
    break;
  case QEvent::Move:
    SetCursorLocked(m_cursor_locked);
    break;
  case QEvent::Resize:
  {
    SetCursorLocked(m_cursor_locked);

    const QResizeEvent* se = static_cast<QResizeEvent*>(event);
    QSize new_size = se->size();

    QScreen* screen = window()->windowHandle()->screen();

    const auto dpr = screen->devicePixelRatio();

    // Window Centre for PrimeHack mouselock.
    win_x = pos().x() + ((new_size.width() * dpr) / 2);
    win_y = pos().y() + ((new_size.height() * dpr) / 2);
    win_w = (new_size.width() * dpr) / 2;
    win_h = (new_size.height() * dpr) / 2;
    win_hdl = reinterpret_cast<void*>(winId());

    emit SizeChanged(new_size.width() * dpr, new_size.height() * dpr);
    break;
  }
  // Happens when we add/remove the widget from the main window instead of the dedicated one
  case QEvent::ParentChange:
    SetCursorLocked(false);
    break;
  case QEvent::WindowStateChange:
    // Lock the mouse again when fullscreen changes (we might have missed some events)
    SetCursorLocked(m_cursor_locked || (isFullScreen() && Settings::Instance().GetLockCursor()));
    emit StateChanged(isFullScreen());
    break;
  case QEvent::Close:
    emit Closed();
    break;
  }
  return QWidget::event(event);
}

void RenderWidget::PassEventToImGui(const QEvent* event)
{
  if (!Core::IsRunningAndStarted())
    return;

  switch (event->type())
  {
  case QEvent::KeyPress:
  case QEvent::KeyRelease:
  {
    // As the imgui KeysDown array is only 512 elements wide, and some Qt keys which
    // we need to track (e.g. alt) are above this value, we mask the lower 9 bits.
    // Even masked, the key codes are still unique, so conflicts aren't an issue.
    // The actual text input goes through AddInputCharactersUTF8().
    const QKeyEvent* key_event = static_cast<const QKeyEvent*>(event);
    const bool is_down = event->type() == QEvent::KeyPress;
    const u32 key = static_cast<u32>(key_event->key() & 0x1FF);
    auto lock = g_renderer->GetImGuiLock();
    if (key < std::size(ImGui::GetIO().KeysDown))
      ImGui::GetIO().KeysDown[key] = is_down;

    if (is_down)
    {
      auto utf8 = key_event->text().toUtf8();
      ImGui::GetIO().AddInputCharactersUTF8(utf8.constData());
    }
  }
  break;

  case QEvent::MouseMove:
  {
    auto lock = g_renderer->GetImGuiLock();

    // Qt multiplies all coordinates by the scaling factor in highdpi mode, giving us "scaled" mouse
    // coordinates (as if the screen was standard dpi). We need to update the mouse position in
    // native coordinates, as the UI (and game) is rendered at native resolution.
    const float scale = devicePixelRatio();
    ImGui::GetIO().MousePos.x = static_cast<const QMouseEvent*>(event)->x() * scale;
    ImGui::GetIO().MousePos.y = static_cast<const QMouseEvent*>(event)->y() * scale;
  }
  break;

  case QEvent::MouseButtonPress:
  case QEvent::MouseButtonRelease:
  {
    auto lock = g_renderer->GetImGuiLock();
    const u32 button_mask = static_cast<u32>(static_cast<const QMouseEvent*>(event)->buttons());
    for (size_t i = 0; i < std::size(ImGui::GetIO().MouseDown); i++)
      ImGui::GetIO().MouseDown[i] = (button_mask & (1u << i)) != 0;

    if (SConfig::GetInstance().bEnablePrimeHack)
    {
      const float scale = devicePixelRatio();
      int x = static_cast<const QMouseEvent*>(event)->x();
      int y = static_cast<const QMouseEvent*>(event)->y();

      prime::g_mouse_input->mousePressEvent(x, y);
    }
  }
  break;

  default:
    break;
  }
}

void RenderWidget::SetImGuiKeyMap()
{
  static constexpr std::array<std::array<int, 2>, 21> key_map{{
      {ImGuiKey_Tab, Qt::Key_Tab},
      {ImGuiKey_LeftArrow, Qt::Key_Left},
      {ImGuiKey_RightArrow, Qt::Key_Right},
      {ImGuiKey_UpArrow, Qt::Key_Up},
      {ImGuiKey_DownArrow, Qt::Key_Down},
      {ImGuiKey_PageUp, Qt::Key_PageUp},
      {ImGuiKey_PageDown, Qt::Key_PageDown},
      {ImGuiKey_Home, Qt::Key_Home},
      {ImGuiKey_End, Qt::Key_End},
      {ImGuiKey_Insert, Qt::Key_Insert},
      {ImGuiKey_Delete, Qt::Key_Delete},
      {ImGuiKey_Backspace, Qt::Key_Backspace},
      {ImGuiKey_Space, Qt::Key_Space},
      {ImGuiKey_Enter, Qt::Key_Return},
      {ImGuiKey_Escape, Qt::Key_Escape},
      {ImGuiKey_A, Qt::Key_A},
      {ImGuiKey_C, Qt::Key_C},
      {ImGuiKey_V, Qt::Key_V},
      {ImGuiKey_X, Qt::Key_X},
      {ImGuiKey_Y, Qt::Key_Y},
      {ImGuiKey_Z, Qt::Key_Z},
  }};
  auto lock = g_renderer->GetImGuiLock();

  for (auto [imgui_key, qt_key] : key_map)
    ImGui::GetIO().KeyMap[imgui_key] = (qt_key & 0x1FF);
}<|MERGE_RESOLUTION|>--- conflicted
+++ resolved
@@ -37,14 +37,12 @@
 #include "VideoCommon/RenderBase.h"
 #include "VideoCommon/VideoConfig.h"
 
-<<<<<<< HEAD
 #include "InputCommon/GenericMouse.h"
-=======
+
 #ifdef _WIN32
 #include <WinUser.h>
 #include <windef.h>
 #endif
->>>>>>> acc7d371
 
 RenderWidget::RenderWidget(QWidget* parent) : QWidget(parent)
 {
@@ -258,6 +256,10 @@
   if (locked)
   {
 #ifdef _WIN32
+    // This will prevent the mouse from interacting with the task bar
+    // while in windowed / borderless fullscreen.
+    SetWindowPos((HWND) winId(), HWND_TOPMOST, 0, 0, 0, 0, SWP_NOMOVE | SWP_NOSIZE | SWP_NOACTIVATE);
+
     RECT rect;
     rect.left = render_rect.left();
     rect.right = render_rect.right();
@@ -284,6 +286,7 @@
   else
   {
 #ifdef _WIN32
+    SetWindowPos((HWND) winId(), HWND_NOTOPMOST, 0, 0, 0, 0, SWP_NOMOVE | SWP_NOSIZE | SWP_NOACTIVATE);
     ClipCursor(nullptr);
 #endif
 
@@ -345,18 +348,6 @@
 
   switch (event->type())
   {
-  case QEvent::Move:
-  {
-    //QMoveEvent* me = static_cast<QMoveEvent*>(event);
-
-    // Window Centre for PrimeHack mouselock.
-    win_x = pos().x() + (size().width() / 2);
-    win_y = pos().y() + (size().height() / 2);
-    win_w = size().width() / 2;
-    win_h = size().height() / 2;
-    win_hdl = reinterpret_cast<void*>(winId());
-    break;
-  }  
   case QEvent::KeyPress:
   {
     QKeyEvent* ke = static_cast<QKeyEvent*>(event);
@@ -445,27 +436,6 @@
   case QEvent::Move:
     SetCursorLocked(m_cursor_locked);
     break;
-  case QEvent::Resize:
-  {
-    SetCursorLocked(m_cursor_locked);
-
-    const QResizeEvent* se = static_cast<QResizeEvent*>(event);
-    QSize new_size = se->size();
-
-    QScreen* screen = window()->windowHandle()->screen();
-
-    const auto dpr = screen->devicePixelRatio();
-
-    // Window Centre for PrimeHack mouselock.
-    win_x = pos().x() + ((new_size.width() * dpr) / 2);
-    win_y = pos().y() + ((new_size.height() * dpr) / 2);
-    win_w = (new_size.width() * dpr) / 2;
-    win_h = (new_size.height() * dpr) / 2;
-    win_hdl = reinterpret_cast<void*>(winId());
-
-    emit SizeChanged(new_size.width() * dpr, new_size.height() * dpr);
-    break;
-  }
   // Happens when we add/remove the widget from the main window instead of the dedicated one
   case QEvent::ParentChange:
     SetCursorLocked(false);
