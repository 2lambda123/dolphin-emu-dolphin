--- conflicted
+++ resolved
@@ -358,18 +358,15 @@
     AddWidget(tr("Motion Simulation"), new WiimoteEmuMotionControl(this));
     AddWidget(tr("Motion Input"), new WiimoteEmuMotionControlIMU(this));
     AddWidget(tr("Extension"), extension);
-<<<<<<< HEAD
-
-    //Added the PrimeHack tab
-    AddWidget(tr("PrimeHack"), new PrimeHackEmuGeneral(this, extension));
-=======
     m_extension_motion_simulation_tab =
         AddWidget(EXTENSION_MOTION_SIMULATION_TAB_NAME, extension_motion_simulation);
     m_extension_motion_input_tab =
         AddWidget(EXTENSION_MOTION_INPUT_TAB_NAME, extension_motion_input);
     // Hide tabs by default. "Nunchuk" selection triggers an event to show them.
     ShowExtensionMotionTabs(false);
->>>>>>> 69ee15e5
+
+    //Added the PrimeHack tab
+    AddWidget(tr("PrimeHack"), new PrimeHackEmuGeneral(this, extension));
     break;
   }
   case Type::MAPPING_HOTKEYS:
