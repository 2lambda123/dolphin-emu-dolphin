--- conflicted
+++ resolved
@@ -542,22 +542,6 @@
   m_change_font = options_menu->addAction(tr("&Font..."), this, &MenuBar::ChangeDebugFont);
 }
 
-void MenuBar::InstallUpdateManually()
-{
-<<<<<<< HEAD
-  QString filename = "Replace.bat";
-  (this);
-=======
-  auto* updater =
-      new Updater(this->parentWidget(), Config::Get(Config::MAIN_AUTOUPDATE_UPDATE_TRACK),
-                  Config::Get(Config::MAIN_AUTOUPDATE_HASH_OVERRIDE));
->>>>>>> 4f03cba1
-
-  hide();  // optional
-
-  QDesktopServices::openUrl(QUrl("file:///" + filename, QUrl::TolerantMode));
-}
-
 void MenuBar::AddHelpMenu()
 {
   QMenu* help_menu = addMenu(tr("&Help"));
@@ -578,13 +562,6 @@
     QDesktopServices::openUrl(
         QUrl(QStringLiteral("https://bugs.dolphin-emu.org/projects/emulator")));
   });
-
-  if (AutoUpdateChecker::SystemSupportsAutoUpdates())
-  {
-    help_menu->addSeparator();
-
-    help_menu->addAction(tr("&Update Emulator..."), this, &MenuBar::InstallUpdateManually);
-  }
 
 #ifndef __APPLE__
   help_menu->addSeparator();
