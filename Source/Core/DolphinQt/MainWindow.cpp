// Copyright 2015 Dolphin Emulator Project
// Licensed under GPLv2+
// Refer to the license.txt file included.

#include <QApplication>
#include <QCloseEvent>
#include <QDateTime>
#include <QDir>
#include <QDragEnterEvent>
#include <QDropEvent>
#include <QFileDialog>
#include <QFileInfo>
#include <QIcon>
#include <QMimeData>
#include <QStackedWidget>
#include <QVBoxLayout>
#include <QWindow>

#include <future>
#include <optional>
#include <variant>

#if defined(__unix__) || defined(__unix) || defined(__APPLE__)
#include <signal.h>

#include "QtUtils/SignalDaemon.h"
#endif

#ifndef _WIN32
#include <qpa/qplatformnativeinterface.h>
#endif

#include "Common/ScopeGuard.h"
#include "Common/Version.h"
#include "Common/WindowSystemInfo.h"

#include "Core/Boot/Boot.h"
#include "Core/BootManager.h"
#include "Core/CommonTitles.h"
#include "Core/Config/MainSettings.h"
#include "Core/Config/NetplaySettings.h"
#include "Core/ConfigManager.h"
#include "Core/Core.h"
#include "Core/HW/DVD/DVDInterface.h"
#include "Core/HW/GCKeyboard.h"
#include "Core/HW/GCPad.h"
#include "Core/HW/ProcessorInterface.h"
#include "Core/HW/SI/SI_Device.h"
#include "Core/HW/Wiimote.h"
#include "Core/HW/WiimoteEmu/WiimoteEmu.h"
#include "Core/HotkeyManager.h"
#include "Core/IOS/USB/Bluetooth/BTEmu.h"
#include "Core/IOS/USB/Bluetooth/WiimoteDevice.h"
#include "Core/Movie.h"
#include "Core/NetPlayClient.h"
#include "Core/NetPlayProto.h"
#include "Core/NetPlayServer.h"
#include "Core/State.h"

#include "DiscIO/NANDImporter.h"

#include "DolphinQt/AboutDialog.h"
#include "DolphinQt/CheatsManager.h"
#include "DolphinQt/Config/ControllersWindow.h"
#include "DolphinQt/Config/Graphics/GraphicsWindow.h"
#include "DolphinQt/Config/LogConfigWidget.h"
#include "DolphinQt/Config/LogWidget.h"
#include "DolphinQt/Config/Mapping/MappingWindow.h"
#include "DolphinQt/Config/SettingsWindow.h"
#include "DolphinQt/Debugger/BreakpointWidget.h"
#include "DolphinQt/Debugger/CodeViewWidget.h"
#include "DolphinQt/Debugger/CodeWidget.h"
#include "DolphinQt/Debugger/JITWidget.h"
#include "DolphinQt/Debugger/MemoryWidget.h"
#include "DolphinQt/Debugger/NetworkWidget.h"
#include "DolphinQt/Debugger/RegisterWidget.h"
#include "DolphinQt/Debugger/ThreadWidget.h"
#include "DolphinQt/Debugger/WatchWidget.h"
#include "DolphinQt/DiscordHandler.h"
#include "DolphinQt/FIFO/FIFOPlayerWindow.h"
#include "DolphinQt/GCMemcardManager.h"
#include "DolphinQt/GameList/GameList.h"
#include "DolphinQt/Host.h"
#include "DolphinQt/HotkeyScheduler.h"
#include "DolphinQt/MainWindow.h"
#include "DolphinQt/MenuBar.h"
#include "DolphinQt/NKitWarningDialog.h"
#include "DolphinQt/NetPlay/NetPlayBrowser.h"
#include "DolphinQt/NetPlay/NetPlayDialog.h"
#include "DolphinQt/NetPlay/NetPlaySetupDialog.h"
#include "DolphinQt/QtUtils/FileOpenEventFilter.h"
#include "DolphinQt/QtUtils/ModalMessageBox.h"
#include "DolphinQt/QtUtils/ParallelProgressDialog.h"
#include "DolphinQt/QtUtils/QueueOnObject.h"
#include "DolphinQt/QtUtils/RunOnObject.h"
#include "DolphinQt/QtUtils/WindowActivationEventFilter.h"
#include "DolphinQt/RenderWidget.h"
#include "DolphinQt/ResourcePackManager.h"
#include "DolphinQt/Resources.h"
#include "DolphinQt/SearchBar.h"
#include "DolphinQt/Settings.h"
#include "DolphinQt/TAS/GCTASInputWindow.h"
#include "DolphinQt/TAS/WiiTASInputWindow.h"
#include "DolphinQt/ToolBar.h"
#include "DolphinQt/WiiUpdate.h"
#include "DolphinQt/Scripting/ScriptingWidget.h"

#include "InputCommon/ControllerInterface/ControllerInterface.h"

#include "UICommon/DiscordPresence.h"
#include "UICommon/GameFile.h"
#include "UICommon/ResourcePack/Manager.h"
#include "UICommon/ResourcePack/Manifest.h"
#include "UICommon/ResourcePack/ResourcePack.h"

#include "UICommon/UICommon.h"

#include "VideoCommon/NetPlayChatUI.h"
#include "VideoCommon/VideoConfig.h"

#if defined(HAVE_XRANDR) && HAVE_XRANDR
#include "UICommon/X11Utils.h"
// This #define within X11/X.h conflicts with our WiimoteSource enum.
#undef None
#endif

#if defined(__unix__) || defined(__unix) || defined(__APPLE__)
void MainWindow::OnSignal()
{
  close();
}

static void InstallSignalHandler()
{
  struct sigaction sa;
  sa.sa_handler = &SignalDaemon::HandleInterrupt;
  sigemptyset(&sa.sa_mask);
  sa.sa_flags = SA_RESETHAND;
  sigaction(SIGINT, &sa, nullptr);
  sigaction(SIGTERM, &sa, nullptr);
}
#endif

static WindowSystemType GetWindowSystemType()
{
  // Determine WSI type based on Qt platform.
  QString platform_name = QGuiApplication::platformName();
  if (platform_name == QStringLiteral("windows"))
    return WindowSystemType::Windows;
  else if (platform_name == QStringLiteral("cocoa"))
    return WindowSystemType::MacOS;
  else if (platform_name == QStringLiteral("xcb"))
    return WindowSystemType::X11;
  else if (platform_name == QStringLiteral("wayland"))
    return WindowSystemType::Wayland;

  ModalMessageBox::critical(
      nullptr, QStringLiteral("Error"),
      QString::asprintf("Unknown Qt platform: %s", platform_name.toStdString().c_str()));
  return WindowSystemType::Headless;
}

static WindowSystemInfo GetWindowSystemInfo(QWindow* window)
{
  WindowSystemInfo wsi;
  wsi.type = GetWindowSystemType();

  // Our Win32 Qt external doesn't have the private API.
#if defined(WIN32) || defined(__APPLE__)
  wsi.render_window = window ? reinterpret_cast<void*>(window->winId()) : nullptr;
  wsi.render_surface = wsi.render_window;
#else
  QPlatformNativeInterface* pni = QGuiApplication::platformNativeInterface();
  wsi.display_connection = pni->nativeResourceForWindow("display", window);
  if (wsi.type == WindowSystemType::Wayland)
    wsi.render_window = window ? pni->nativeResourceForWindow("surface", window) : nullptr;
  else
    wsi.render_window = window ? reinterpret_cast<void*>(window->winId()) : nullptr;
  wsi.render_surface = wsi.render_window;
#endif
  wsi.render_surface_scale = window ? static_cast<float>(window->devicePixelRatio()) : 1.0f;

  return wsi;
}

static std::vector<std::string> StringListToStdVector(QStringList list)
{
  std::vector<std::string> result;
  result.reserve(list.size());

  for (const QString& s : list)
    result.push_back(s.toStdString());

  return result;
}

MainWindow::MainWindow(std::unique_ptr<BootParameters> boot_parameters,
                       const std::string& movie_path,
                       std::optional<std::string> script)
    : QMainWindow(nullptr)
{
  setWindowTitle(QString::fromStdString(Common::scm_rev_str));
  setWindowIcon(Resources::GetAppIcon());
  setUnifiedTitleAndToolBarOnMac(true);
  setAcceptDrops(true);
  setAttribute(Qt::WA_NativeWindow);

  InitControllers();

  CreateComponents();

  ConnectGameList();
  ConnectHost();
  ConnectToolBar();
  ConnectRenderWidget();
  ConnectStack();
  ConnectMenuBar();
  ConnectHotkeys();

  InitCoreCallbacks();

  NetPlayInit();

#if defined(__unix__) || defined(__unix) || defined(__APPLE__)
  auto* daemon = new SignalDaemon(this);

  connect(daemon, &SignalDaemon::InterruptReceived, this, &MainWindow::OnSignal);

  InstallSignalHandler();
#endif

  if (boot_parameters)
  {
    m_pending_boot = std::move(boot_parameters);

    if (!movie_path.empty())
    {
      if (Movie::PlayInput(movie_path, &m_pending_boot->savestate_path))
        emit RecordingStatusChanged(true);
    }
  }

  QSettings& settings = Settings::GetQSettings();

  restoreState(settings.value(QStringLiteral("mainwindow/state")).toByteArray());
  restoreGeometry(settings.value(QStringLiteral("mainwindow/geometry")).toByteArray());

  m_render_widget_geometry = settings.value(QStringLiteral("renderwidget/geometry")).toByteArray();

  // Restoring of window states can sometimes go wrong, resulting in widgets being visible when they
  // shouldn't be so we have to reapply all our rules afterwards.
  Settings::Instance().RefreshWidgetVisibility();

  if (!ResourcePack::Init())
    ModalMessageBox::critical(this, tr("Error"),
                              tr("Error occured while loading some texture packs"));

  for (auto& pack : ResourcePack::GetPacks())
  {
    if (!pack.IsValid())
    {
      ModalMessageBox::critical(this, tr("Error"),
                                tr("Invalid Pack %1 provided: %2")
                                    .arg(QString::fromStdString(pack.GetPath()))
                                    .arg(QString::fromStdString(pack.GetError())));
      return;
    }
  }

  if (script.has_value())
  {
    m_scripting_widget->AddScript(script.value());
  }
}

MainWindow::~MainWindow()
{
  // Shut down NetPlay first to avoid race condition segfault
  Settings::Instance().ResetNetPlayClient();
  Settings::Instance().ResetNetPlayServer();

  delete m_render_widget;
  delete m_netplay_dialog;

  for (int i = 0; i < 4; i++)
  {
    delete m_gc_tas_input_windows[i];
    delete m_wii_tas_input_windows[i];
  }

  ShutdownControllers();

  QSettings& settings = Settings::GetQSettings();

  settings.setValue(QStringLiteral("mainwindow/state"), saveState());
  settings.setValue(QStringLiteral("mainwindow/geometry"), saveGeometry());

  settings.setValue(QStringLiteral("renderwidget/geometry"), m_render_widget_geometry);

  Config::Save();
}

void MainWindow::InitControllers()
{
  if (g_controller_interface.IsInit())
    return;

  g_controller_interface.Initialize(GetWindowSystemInfo(windowHandle()));
  Pad::Initialize();
  Keyboard::Initialize();
  Wiimote::Initialize(Wiimote::InitializeMode::DO_NOT_WAIT_FOR_WIIMOTES);
  m_hotkey_scheduler = new HotkeyScheduler();
  m_hotkey_scheduler->Start();

  // Defaults won't work reliabily without loading and saving the config first

  Wiimote::LoadConfig();
  Wiimote::GetConfig()->SaveConfig();

  Pad::LoadConfig();
  Pad::GetConfig()->SaveConfig();

  Keyboard::LoadConfig();
  Keyboard::GetConfig()->SaveConfig();
}

void MainWindow::ShutdownControllers()
{
  m_hotkey_scheduler->Stop();

  Pad::Shutdown();
  Keyboard::Shutdown();
  Wiimote::Shutdown();
  HotkeyManagerEmu::Shutdown();
  g_controller_interface.Shutdown();

  m_hotkey_scheduler->deleteLater();
}

void MainWindow::InitCoreCallbacks()
{
  connect(&Settings::Instance(), &Settings::EmulationStateChanged, this, [=](Core::State state) {
    if (state == Core::State::Uninitialized)
      OnStopComplete();
    if (state != Core::State::Uninitialized && NetPlay::IsNetPlayRunning() && m_controllers_window)
      m_controllers_window->reject();

    if (state == Core::State::Running && m_fullscreen_requested)
    {
      FullScreen();
      m_fullscreen_requested = false;
    }
  });
  installEventFilter(this);
  m_render_widget->installEventFilter(this);

  // Handle file open events
  auto* filter = new FileOpenEventFilter(QGuiApplication::instance());
  connect(filter, &FileOpenEventFilter::fileOpened, this, [=](const QString& file_name) {
    StartGame(BootParameters::GenerateFromFile(file_name.toStdString()));
  });
}

static void InstallHotkeyFilter(QWidget* dialog)
{
  auto* filter = new WindowActivationEventFilter(dialog);
  dialog->installEventFilter(filter);

  filter->connect(filter, &WindowActivationEventFilter::windowDeactivated,
                  [] { HotkeyManagerEmu::Enable(true); });
  filter->connect(filter, &WindowActivationEventFilter::windowActivated,
                  [] { HotkeyManagerEmu::Enable(false); });
}

void MainWindow::CreateComponents()
{
  m_menu_bar = new MenuBar(this);
  m_tool_bar = new ToolBar(this);
  m_search_bar = new SearchBar(this);
  m_game_list = new GameList(this);
  m_render_widget = new RenderWidget;
  m_stack = new QStackedWidget(this);

  for (int i = 0; i < 4; i++)
  {
    m_gc_tas_input_windows[i] = new GCTASInputWindow(nullptr, i);
    m_wii_tas_input_windows[i] = new WiiTASInputWindow(nullptr, i);
  }

  Movie::SetGCInputManip([this](GCPadStatus* pad_status, int controller_id) {
    m_gc_tas_input_windows[controller_id]->GetValues(pad_status);
  });

  Movie::SetWiiInputManip([this](WiimoteCommon::DataReportBuilder& rpt, int controller_id, int ext,
                                 const WiimoteEmu::EncryptionKey& key) {
    m_wii_tas_input_windows[controller_id]->GetValues(rpt, ext, key);
  });

  m_jit_widget = new JITWidget(this);
  m_log_widget = new LogWidget(this);
  m_log_config_widget = new LogConfigWidget(this);
  m_memory_widget = new MemoryWidget(this);
  m_network_widget = new NetworkWidget(this);
  m_register_widget = new RegisterWidget(this);
  m_thread_widget = new ThreadWidget(this);
  m_watch_widget = new WatchWidget(this);
  m_breakpoint_widget = new BreakpointWidget(this);
  m_code_widget = new CodeWidget(this);
<<<<<<< HEAD
  m_cheats_manager = new CheatsManager(this);
  m_scripting_widget = new ScriptingWidget(this);
=======
  m_cheats_manager = new CheatsManager(m_game_list->GetGameListModel(), this);
>>>>>>> b53127a1

  const auto request_watch = [this](QString name, u32 addr) {
    m_watch_widget->AddWatch(name, addr);
  };
  const auto request_breakpoint = [this](u32 addr) { m_breakpoint_widget->AddBP(addr); };
  const auto request_memory_breakpoint = [this](u32 addr) {
    m_breakpoint_widget->AddAddressMBP(addr);
  };
  const auto request_view_in_memory = [this](u32 addr) { m_memory_widget->SetAddress(addr); };
  const auto request_view_in_code = [this](u32 addr) {
    m_code_widget->SetAddress(addr, CodeViewWidget::SetAddressUpdate::WithUpdate);
  };

  connect(m_watch_widget, &WatchWidget::RequestMemoryBreakpoint, request_memory_breakpoint);
  connect(m_register_widget, &RegisterWidget::RequestMemoryBreakpoint, request_memory_breakpoint);
  connect(m_register_widget, &RegisterWidget::RequestViewInMemory, request_view_in_memory);
  connect(m_register_widget, &RegisterWidget::RequestViewInCode, request_view_in_code);
  connect(m_thread_widget, &ThreadWidget::RequestBreakpoint, request_breakpoint);
  connect(m_thread_widget, &ThreadWidget::RequestMemoryBreakpoint, request_memory_breakpoint);
  connect(m_thread_widget, &ThreadWidget::RequestWatch, request_watch);
  connect(m_thread_widget, &ThreadWidget::RequestViewInMemory, request_view_in_memory);
  connect(m_thread_widget, &ThreadWidget::RequestViewInCode, request_view_in_code);

  connect(m_code_widget, &CodeWidget::BreakpointsChanged, m_breakpoint_widget,
          &BreakpointWidget::Update);
  connect(m_code_widget, &CodeWidget::RequestPPCComparison, m_jit_widget, &JITWidget::Compare);
  connect(m_code_widget, &CodeWidget::ShowMemory, m_memory_widget, &MemoryWidget::SetAddress);
  connect(m_memory_widget, &MemoryWidget::BreakpointsChanged, m_breakpoint_widget,
          &BreakpointWidget::Update);
  connect(m_memory_widget, &MemoryWidget::ShowCode, m_code_widget, [this](u32 address) {
    m_code_widget->SetAddress(address, CodeViewWidget::SetAddressUpdate::WithUpdate);
  });

  connect(m_breakpoint_widget, &BreakpointWidget::BreakpointsChanged, m_code_widget,
          &CodeWidget::Update);
  connect(m_breakpoint_widget, &BreakpointWidget::BreakpointsChanged, m_memory_widget,
          &MemoryWidget::Update);
  connect(m_breakpoint_widget, &BreakpointWidget::SelectedBreakpoint, [this](u32 address) {
    if (Core::GetState() == Core::State::Paused)
      m_code_widget->SetAddress(address, CodeViewWidget::SetAddressUpdate::WithUpdate);
  });
}

void MainWindow::ConnectMenuBar()
{
  setMenuBar(m_menu_bar);
  // File
  connect(m_menu_bar, &MenuBar::Open, this, &MainWindow::Open);
  connect(m_menu_bar, &MenuBar::Exit, this, &MainWindow::close);
  connect(m_menu_bar, &MenuBar::EjectDisc, this, &MainWindow::EjectDisc);
  connect(m_menu_bar, &MenuBar::ChangeDisc, this, &MainWindow::ChangeDisc);
  connect(m_menu_bar, &MenuBar::BootDVDBackup, this,
          [this](const QString& drive) { StartGame(drive, ScanForSecondDisc::No); });

  // Emulation
  connect(m_menu_bar, &MenuBar::Pause, this, &MainWindow::Pause);
  connect(m_menu_bar, &MenuBar::Play, this, [this]() { Play(); });
  connect(m_menu_bar, &MenuBar::Stop, this, &MainWindow::RequestStop);
  connect(m_menu_bar, &MenuBar::Reset, this, &MainWindow::Reset);
  connect(m_menu_bar, &MenuBar::Fullscreen, this, &MainWindow::FullScreen);
  connect(m_menu_bar, &MenuBar::FrameAdvance, this, &MainWindow::FrameAdvance);
  connect(m_menu_bar, &MenuBar::Screenshot, this, &MainWindow::ScreenShot);
  connect(m_menu_bar, &MenuBar::StateLoad, this, &MainWindow::StateLoad);
  connect(m_menu_bar, &MenuBar::StateSave, this, &MainWindow::StateSave);
  connect(m_menu_bar, &MenuBar::StateLoadSlot, this, &MainWindow::StateLoadSlot);
  connect(m_menu_bar, &MenuBar::StateSaveSlot, this, &MainWindow::StateSaveSlot);
  connect(m_menu_bar, &MenuBar::StateLoadSlotAt, this, &MainWindow::StateLoadSlotAt);
  connect(m_menu_bar, &MenuBar::StateSaveSlotAt, this, &MainWindow::StateSaveSlotAt);
  connect(m_menu_bar, &MenuBar::StateLoadUndo, this, &MainWindow::StateLoadUndo);
  connect(m_menu_bar, &MenuBar::StateSaveUndo, this, &MainWindow::StateSaveUndo);
  connect(m_menu_bar, &MenuBar::StateSaveOldest, this, &MainWindow::StateSaveOldest);
  connect(m_menu_bar, &MenuBar::SetStateSlot, this, &MainWindow::SetStateSlot);

  // Options
  connect(m_menu_bar, &MenuBar::Configure, this, &MainWindow::ShowSettingsWindow);
  connect(m_menu_bar, &MenuBar::ConfigureGraphics, this, &MainWindow::ShowGraphicsWindow);
  connect(m_menu_bar, &MenuBar::ConfigureAudio, this, &MainWindow::ShowAudioWindow);
  connect(m_menu_bar, &MenuBar::ConfigureControllers, this, &MainWindow::ShowControllersWindow);
  connect(m_menu_bar, &MenuBar::ConfigureHotkeys, this, &MainWindow::ShowHotkeyDialog);

  // Tools
  connect(m_menu_bar, &MenuBar::ShowMemcardManager, this, &MainWindow::ShowMemcardManager);
  connect(m_menu_bar, &MenuBar::ShowResourcePackManager, this,
          &MainWindow::ShowResourcePackManager);
  connect(m_menu_bar, &MenuBar::ShowCheatsManager, this, &MainWindow::ShowCheatsManager);
  connect(m_menu_bar, &MenuBar::BootGameCubeIPL, this, &MainWindow::OnBootGameCubeIPL);
  connect(m_menu_bar, &MenuBar::ImportNANDBackup, this, &MainWindow::OnImportNANDBackup);
  connect(m_menu_bar, &MenuBar::PerformOnlineUpdate, this, &MainWindow::PerformOnlineUpdate);
  connect(m_menu_bar, &MenuBar::BootWiiSystemMenu, this, &MainWindow::BootWiiSystemMenu);
  connect(m_menu_bar, &MenuBar::StartNetPlay, this, &MainWindow::ShowNetPlaySetupDialog);
  connect(m_menu_bar, &MenuBar::BrowseNetPlay, this, &MainWindow::ShowNetPlayBrowser);
  connect(m_menu_bar, &MenuBar::ShowFIFOPlayer, this, &MainWindow::ShowFIFOPlayer);
  connect(m_menu_bar, &MenuBar::ConnectWiiRemote, this, &MainWindow::OnConnectWiiRemote);

  // Movie
  connect(m_menu_bar, &MenuBar::PlayRecording, this, &MainWindow::OnPlayRecording);
  connect(m_menu_bar, &MenuBar::StartRecording, this, &MainWindow::OnStartRecording);
  connect(m_menu_bar, &MenuBar::StopRecording, this, &MainWindow::OnStopRecording);
  connect(m_menu_bar, &MenuBar::ExportRecording, this, &MainWindow::OnExportRecording);
  connect(m_menu_bar, &MenuBar::ShowTASInput, this, &MainWindow::ShowTASInput);

  // View
  connect(m_menu_bar, &MenuBar::ShowList, m_game_list, &GameList::SetListView);
  connect(m_menu_bar, &MenuBar::ShowGrid, m_game_list, &GameList::SetGridView);
  connect(m_menu_bar, &MenuBar::PurgeGameListCache, m_game_list, &GameList::PurgeCache);
  connect(m_menu_bar, &MenuBar::ShowSearch, m_search_bar, &SearchBar::Show);

  connect(m_menu_bar, &MenuBar::ColumnVisibilityToggled, m_game_list,
          &GameList::OnColumnVisibilityToggled);

  connect(m_menu_bar, &MenuBar::GameListPlatformVisibilityToggled, m_game_list,
          &GameList::OnGameListVisibilityChanged);
  connect(m_menu_bar, &MenuBar::GameListRegionVisibilityToggled, m_game_list,
          &GameList::OnGameListVisibilityChanged);

  connect(m_menu_bar, &MenuBar::ShowAboutDialog, this, &MainWindow::ShowAboutDialog);

  connect(m_game_list, &GameList::SelectionChanged, m_menu_bar, &MenuBar::SelectionChanged);
  connect(this, &MainWindow::ReadOnlyModeChanged, m_menu_bar, &MenuBar::ReadOnlyModeChanged);
  connect(this, &MainWindow::RecordingStatusChanged, m_menu_bar, &MenuBar::RecordingStatusChanged);

  // Symbols
  connect(m_menu_bar, &MenuBar::NotifySymbolsUpdated, [this] {
    m_code_widget->UpdateSymbols();
    m_code_widget->Update();
  });
}

void MainWindow::ConnectHotkeys()
{
  connect(m_hotkey_scheduler, &HotkeyScheduler::Open, this, &MainWindow::Open);
  connect(m_hotkey_scheduler, &HotkeyScheduler::ChangeDisc, this, &MainWindow::ChangeDisc);
  connect(m_hotkey_scheduler, &HotkeyScheduler::EjectDisc, this, &MainWindow::EjectDisc);
  connect(m_hotkey_scheduler, &HotkeyScheduler::ExitHotkey, this, &MainWindow::close);
  connect(m_hotkey_scheduler, &HotkeyScheduler::TogglePauseHotkey, this, &MainWindow::TogglePause);
  connect(m_hotkey_scheduler, &HotkeyScheduler::ActivateChat, this, &MainWindow::OnActivateChat);
  connect(m_hotkey_scheduler, &HotkeyScheduler::RequestGolfControl, this,
          &MainWindow::OnRequestGolfControl);
  connect(m_hotkey_scheduler, &HotkeyScheduler::RefreshGameListHotkey, this,
          &MainWindow::RefreshGameList);
  connect(m_hotkey_scheduler, &HotkeyScheduler::StopHotkey, this, &MainWindow::RequestStop);
  connect(m_hotkey_scheduler, &HotkeyScheduler::ResetHotkey, this, &MainWindow::Reset);
  connect(m_hotkey_scheduler, &HotkeyScheduler::ScreenShotHotkey, this, &MainWindow::ScreenShot);
  connect(m_hotkey_scheduler, &HotkeyScheduler::FullScreenHotkey, this, &MainWindow::FullScreen);

  connect(m_hotkey_scheduler, &HotkeyScheduler::StateLoadSlot, this, &MainWindow::StateLoadSlotAt);
  connect(m_hotkey_scheduler, &HotkeyScheduler::StateSaveSlot, this, &MainWindow::StateSaveSlotAt);
  connect(m_hotkey_scheduler, &HotkeyScheduler::StateLoadLastSaved, this,
          &MainWindow::StateLoadLastSavedAt);
  connect(m_hotkey_scheduler, &HotkeyScheduler::StateLoadUndo, this, &MainWindow::StateLoadUndo);
  connect(m_hotkey_scheduler, &HotkeyScheduler::StateSaveUndo, this, &MainWindow::StateSaveUndo);
  connect(m_hotkey_scheduler, &HotkeyScheduler::StateSaveOldest, this,
          &MainWindow::StateSaveOldest);
  connect(m_hotkey_scheduler, &HotkeyScheduler::StateSaveFile, this, &MainWindow::StateSave);
  connect(m_hotkey_scheduler, &HotkeyScheduler::StateLoadFile, this, &MainWindow::StateLoad);

  connect(m_hotkey_scheduler, &HotkeyScheduler::StateLoadSlotHotkey, this,
          &MainWindow::StateLoadSlot);
  connect(m_hotkey_scheduler, &HotkeyScheduler::StateSaveSlotHotkey, this,
          &MainWindow::StateSaveSlot);
  connect(m_hotkey_scheduler, &HotkeyScheduler::SetStateSlotHotkey, this,
          &MainWindow::SetStateSlot);
  connect(m_hotkey_scheduler, &HotkeyScheduler::StartRecording, this,
          &MainWindow::OnStartRecording);
  connect(m_hotkey_scheduler, &HotkeyScheduler::ExportRecording, this,
          &MainWindow::OnExportRecording);
  connect(m_hotkey_scheduler, &HotkeyScheduler::ConnectWiiRemote, this,
          &MainWindow::OnConnectWiiRemote);
  connect(m_hotkey_scheduler, &HotkeyScheduler::ToggleReadOnlyMode, [this] {
    bool read_only = !Movie::IsReadOnly();
    Movie::SetReadOnly(read_only);
    emit ReadOnlyModeChanged(read_only);
  });

  connect(m_hotkey_scheduler, &HotkeyScheduler::Step, m_code_widget, &CodeWidget::Step);
  connect(m_hotkey_scheduler, &HotkeyScheduler::StepOver, m_code_widget, &CodeWidget::StepOver);
  connect(m_hotkey_scheduler, &HotkeyScheduler::StepOut, m_code_widget, &CodeWidget::StepOut);
  connect(m_hotkey_scheduler, &HotkeyScheduler::Skip, m_code_widget, &CodeWidget::Skip);

  connect(m_hotkey_scheduler, &HotkeyScheduler::ShowPC, m_code_widget, &CodeWidget::ShowPC);
  connect(m_hotkey_scheduler, &HotkeyScheduler::SetPC, m_code_widget, &CodeWidget::SetPC);

  connect(m_hotkey_scheduler, &HotkeyScheduler::ToggleBreakpoint, m_code_widget,
          &CodeWidget::ToggleBreakpoint);
  connect(m_hotkey_scheduler, &HotkeyScheduler::AddBreakpoint, m_code_widget,
          &CodeWidget::AddBreakpoint);
}

void MainWindow::ConnectToolBar()
{
  addToolBar(m_tool_bar);

  connect(m_tool_bar, &ToolBar::OpenPressed, this, &MainWindow::Open);
  connect(m_tool_bar, &ToolBar::RefreshPressed, this, &MainWindow::RefreshGameList);

  connect(m_tool_bar, &ToolBar::PlayPressed, this, [this]() { Play(); });
  connect(m_tool_bar, &ToolBar::PausePressed, this, &MainWindow::Pause);
  connect(m_tool_bar, &ToolBar::StopPressed, this, &MainWindow::RequestStop);
  connect(m_tool_bar, &ToolBar::FullScreenPressed, this, &MainWindow::FullScreen);
  connect(m_tool_bar, &ToolBar::ScreenShotPressed, this, &MainWindow::ScreenShot);
  connect(m_tool_bar, &ToolBar::SettingsPressed, this, &MainWindow::ShowSettingsWindow);
  connect(m_tool_bar, &ToolBar::ControllersPressed, this, &MainWindow::ShowControllersWindow);
  connect(m_tool_bar, &ToolBar::GraphicsPressed, this, &MainWindow::ShowGraphicsWindow);

  connect(m_tool_bar, &ToolBar::StepPressed, m_code_widget, &CodeWidget::Step);
  connect(m_tool_bar, &ToolBar::StepOverPressed, m_code_widget, &CodeWidget::StepOver);
  connect(m_tool_bar, &ToolBar::StepOutPressed, m_code_widget, &CodeWidget::StepOut);
  connect(m_tool_bar, &ToolBar::SkipPressed, m_code_widget, &CodeWidget::Skip);
  connect(m_tool_bar, &ToolBar::ShowPCPressed, m_code_widget, &CodeWidget::ShowPC);
  connect(m_tool_bar, &ToolBar::SetPCPressed, m_code_widget, &CodeWidget::SetPC);
}

void MainWindow::ConnectGameList()
{
  connect(m_game_list, &GameList::GameSelected, this, [this]() { Play(); });
  connect(m_game_list, &GameList::NetPlayHost, this, &MainWindow::NetPlayHost);

  connect(m_game_list, &GameList::OpenGeneralSettings, this, &MainWindow::ShowGeneralWindow);
}

void MainWindow::ConnectRenderWidget()
{
  m_rendering_to_main = false;
  m_render_widget->hide();
  connect(m_render_widget, &RenderWidget::Closed, this, &MainWindow::ForceStop);
  connect(m_render_widget, &RenderWidget::FocusChanged, this, [this](bool focus) {
    if (m_render_widget->isFullScreen())
      SetFullScreenResolution(focus);
  });
}

void MainWindow::ConnectHost()
{
  connect(Host::GetInstance(), &Host::RequestStop, this, &MainWindow::RequestStop);
}

void MainWindow::ConnectStack()
{
  auto* widget = new QWidget;
  auto* layout = new QVBoxLayout;
  widget->setLayout(layout);

  layout->addWidget(m_game_list);
  layout->addWidget(m_search_bar);
  layout->setMargin(0);

  connect(m_search_bar, &SearchBar::Search, m_game_list, &GameList::SetSearchTerm);

  m_stack->addWidget(widget);

  setCentralWidget(m_stack);

  setDockOptions(DockOption::AllowNestedDocks | DockOption::AllowTabbedDocks);
  setTabPosition(Qt::LeftDockWidgetArea | Qt::RightDockWidgetArea, QTabWidget::North);
  addDockWidget(Qt::LeftDockWidgetArea, m_log_widget);
  addDockWidget(Qt::LeftDockWidgetArea, m_log_config_widget);
  addDockWidget(Qt::LeftDockWidgetArea, m_code_widget);
  addDockWidget(Qt::LeftDockWidgetArea, m_register_widget);
  addDockWidget(Qt::LeftDockWidgetArea, m_thread_widget);
  addDockWidget(Qt::LeftDockWidgetArea, m_watch_widget);
  addDockWidget(Qt::LeftDockWidgetArea, m_breakpoint_widget);
  addDockWidget(Qt::LeftDockWidgetArea, m_memory_widget);
  addDockWidget(Qt::LeftDockWidgetArea, m_network_widget);
  addDockWidget(Qt::LeftDockWidgetArea, m_jit_widget);
  addDockWidget(Qt::LeftDockWidgetArea, m_scripting_widget);

  tabifyDockWidget(m_log_widget, m_log_config_widget);
  tabifyDockWidget(m_log_widget, m_code_widget);
  tabifyDockWidget(m_log_widget, m_register_widget);
  tabifyDockWidget(m_log_widget, m_thread_widget);
  tabifyDockWidget(m_log_widget, m_watch_widget);
  tabifyDockWidget(m_log_widget, m_breakpoint_widget);
  tabifyDockWidget(m_log_widget, m_memory_widget);
  tabifyDockWidget(m_log_widget, m_network_widget);
  tabifyDockWidget(m_log_widget, m_jit_widget);
  tabifyDockWidget(m_log_widget, m_scripting_widget);
}

void MainWindow::RefreshGameList()
{
  Settings::Instance().ReloadTitleDB();
  Settings::Instance().RefreshGameList();
}

QStringList MainWindow::PromptFileNames()
{
  auto& settings = Settings::Instance().GetQSettings();
  QStringList paths = QFileDialog::getOpenFileNames(
      this, tr("Select a File"),
      settings.value(QStringLiteral("mainwindow/lastdir"), QString{}).toString(),
      tr("All GC/Wii files (*.elf *.dol *.gcm *.iso *.tgc *.wbfs *.ciso *.gcz *.wia *.rvz *.wad "
         "*.dff *.m3u);;All Files (*)"));

  if (!paths.isEmpty())
  {
    settings.setValue(QStringLiteral("mainwindow/lastdir"),
                      QFileInfo(paths.front()).absoluteDir().absolutePath());
  }

  return paths;
}

void MainWindow::ChangeDisc()
{
  std::vector<std::string> paths = StringListToStdVector(PromptFileNames());

  if (!paths.empty())
    Core::RunAsCPUThread([&paths] { DVDInterface::ChangeDisc(paths); });
}

void MainWindow::EjectDisc()
{
  Core::RunAsCPUThread([] { DVDInterface::EjectDisc(DVDInterface::EjectCause::User); });
}

void MainWindow::Open()
{
  QStringList files = PromptFileNames();
  if (!files.isEmpty())
    StartGame(StringListToStdVector(files));
}

void MainWindow::Play(const std::optional<std::string>& savestate_path)
{
  // If we're in a paused game, start it up again.
  // Otherwise, play the selected game, if there is one.
  // Otherwise, play the default game.
  // Otherwise, play the last played game, if there is one.
  // Otherwise, prompt for a new game.
  if (Core::GetState() == Core::State::Paused)
  {
    Core::SetState(Core::State::Running);
  }
  else
  {
    std::shared_ptr<const UICommon::GameFile> selection = m_game_list->GetSelectedGame();
    if (selection)
    {
      StartGame(selection->GetFilePath(), ScanForSecondDisc::Yes, savestate_path);
    }
    else
    {
      const QString default_path = QString::fromStdString(Config::Get(Config::MAIN_DEFAULT_ISO));
      if (!default_path.isEmpty() && QFile::exists(default_path))
      {
        StartGame(default_path, ScanForSecondDisc::Yes, savestate_path);
      }
      else
      {
        Open();
      }
    }
  }
}

void MainWindow::Pause()
{
  Core::SetState(Core::State::Paused);
}

void MainWindow::TogglePause()
{
  if (Core::GetState() == Core::State::Paused)
  {
    Play();
  }
  else
  {
    Pause();
  }
}

void MainWindow::OnStopComplete()
{
  m_stop_requested = false;
  HideRenderWidget();
#ifdef USE_DISCORD_PRESENCE
  if (!m_netplay_dialog->isVisible())
    Discord::UpdateDiscordPresence();
#endif

  SetFullScreenResolution(false);

  if (m_exit_requested || Settings::Instance().IsBatchModeEnabled())
    QGuiApplication::instance()->quit();

  // If the current emulation prevented the booting of another, do that now
  if (m_pending_boot != nullptr)
  {
    StartGame(std::move(m_pending_boot));
    m_pending_boot.reset();
  }
}

bool MainWindow::RequestStop()
{
  if (!Core::IsRunning())
  {
    Core::QueueHostJob([this] { OnStopComplete(); }, true);
    return true;
  }

  if (!m_render_widget->isFullScreen())
    m_render_widget_geometry = m_render_widget->saveGeometry();
  else
    FullScreen();

  if (SConfig::GetInstance().bConfirmStop)
  {
    if (std::exchange(m_stop_confirm_showing, true))
      return true;

    Common::ScopeGuard confirm_lock([this] { m_stop_confirm_showing = false; });

    const Core::State state = Core::GetState();

    // Only pause the game, if NetPlay is not running
    bool pause = !Settings::Instance().GetNetPlayClient();

    if (pause)
      Core::SetState(Core::State::Paused);

    auto confirm = ModalMessageBox::question(
        m_rendering_to_main ? static_cast<QWidget*>(this) : m_render_widget, tr("Confirm"),
        m_stop_requested ? tr("A shutdown is already in progress. Unsaved data "
                              "may be lost if you stop the current emulation "
                              "before it completes. Force stop?") :
                           tr("Do you want to stop the current emulation?"),
        QMessageBox::Yes | QMessageBox::No, QMessageBox::NoButton, Qt::ApplicationModal);

    if (confirm != QMessageBox::Yes)
    {
      if (pause)
        Core::SetState(state);

      return false;
    }
  }

  OnStopRecording();
  // TODO: Add Debugger shutdown

  if (!m_stop_requested && UICommon::TriggerSTMPowerEvent())
  {
    m_stop_requested = true;

    // Unpause because gracefully shutting down needs the game to actually request a shutdown.
    // TODO: Do not unpause in debug mode to allow debugging until the complete shutdown.
    if (Core::GetState() == Core::State::Paused)
      Core::SetState(Core::State::Running);

    // Tell NetPlay about the power event
    if (NetPlay::IsNetPlayRunning())
      NetPlay::SendPowerButtonEvent();

    return true;
  }

  ForceStop();
#ifdef Q_OS_WIN
  // Allow windows to idle or turn off display again
  SetThreadExecutionState(ES_CONTINUOUS);
#endif
  return true;
}

void MainWindow::ForceStop()
{
  Core::Stop();
}

void MainWindow::Reset()
{
  if (Movie::IsRecordingInput())
    Movie::SetReset(true);
  ProcessorInterface::ResetButton_Tap();
}

void MainWindow::FrameAdvance()
{
  Core::DoFrameStep();
}

void MainWindow::FullScreen()
{
  // If the render widget is fullscreen we want to reset it to whatever is in
  // settings. If it's set to be fullscreen then it just remakes the window,
  // which probably isn't ideal.
  bool was_fullscreen = m_render_widget->isFullScreen();

  if (!was_fullscreen)
    m_render_widget_geometry = m_render_widget->saveGeometry();

  HideRenderWidget(false);
  SetFullScreenResolution(!was_fullscreen);

  if (was_fullscreen)
  {
    ShowRenderWidget();
  }
  else
  {
    m_render_widget->showFullScreen();
  }
}

void MainWindow::ScreenShot()
{
  Core::SaveScreenShot();
}

void MainWindow::ScanForSecondDiscAndStartGame(const UICommon::GameFile& game,
                                               const std::optional<std::string>& savestate_path)
{
  auto second_game = m_game_list->FindSecondDisc(game);

  std::vector<std::string> paths = {game.GetFilePath()};
  if (second_game != nullptr)
    paths.push_back(second_game->GetFilePath());

  StartGame(paths, savestate_path);
}

void MainWindow::StartGame(const QString& path, ScanForSecondDisc scan,
                           const std::optional<std::string>& savestate_path)
{
  StartGame(path.toStdString(), scan, savestate_path);
}

void MainWindow::StartGame(const std::string& path, ScanForSecondDisc scan,
                           const std::optional<std::string>& savestate_path)
{
  if (scan == ScanForSecondDisc::Yes)
  {
    std::shared_ptr<const UICommon::GameFile> game = m_game_list->FindGame(path);
    if (game != nullptr)
    {
      ScanForSecondDiscAndStartGame(*game, savestate_path);
      return;
    }
  }

  StartGame(BootParameters::GenerateFromFile(path, savestate_path));
}

void MainWindow::StartGame(const std::vector<std::string>& paths,
                           const std::optional<std::string>& savestate_path)
{
  StartGame(BootParameters::GenerateFromFile(paths, savestate_path));
}

void MainWindow::StartGame(std::unique_ptr<BootParameters>&& parameters)
{
  if (parameters && std::holds_alternative<BootParameters::Disc>(parameters->parameters))
  {
    if (std::get<BootParameters::Disc>(parameters->parameters).volume->IsNKit())
    {
      if (!NKitWarningDialog::ShowUnlessDisabled())
        return;
    }
  }

  // If we're running, only start a new game once we've stopped the last.
  if (Core::GetState() != Core::State::Uninitialized)
  {
    if (!RequestStop())
      return;

    // As long as the shutdown isn't complete, we can't boot, so let's boot later
    m_pending_boot = std::move(parameters);
    return;
  }

  // We need the render widget before booting.
  ShowRenderWidget();

  // Boot up, show an error if it fails to load the game.
  if (!BootManager::BootCore(std::move(parameters),
                             GetWindowSystemInfo(m_render_widget->windowHandle())))
  {
    ModalMessageBox::critical(this, tr("Error"), tr("Failed to init core"), QMessageBox::Ok);
    HideRenderWidget();
    return;
  }

#ifdef USE_DISCORD_PRESENCE
  if (!NetPlay::IsNetPlayRunning())
    Discord::UpdateDiscordPresence();
#endif

  if (Config::Get(Config::MAIN_FULLSCREEN))
    m_fullscreen_requested = true;
}

void MainWindow::SetFullScreenResolution(bool fullscreen)
{
  if (Config::Get(Config::MAIN_FULLSCREEN_DISPLAY_RES) == "Auto")
    return;
#ifdef _WIN32

  if (!fullscreen)
  {
    ChangeDisplaySettings(nullptr, CDS_FULLSCREEN);
    return;
  }

  DEVMODE screen_settings;
  memset(&screen_settings, 0, sizeof(screen_settings));
  screen_settings.dmSize = sizeof(screen_settings);
  sscanf(Config::Get(Config::MAIN_FULLSCREEN_DISPLAY_RES).c_str(), "%dx%d",
         &screen_settings.dmPelsWidth, &screen_settings.dmPelsHeight);
  screen_settings.dmBitsPerPel = 32;
  screen_settings.dmFields = DM_BITSPERPEL | DM_PELSWIDTH | DM_PELSHEIGHT;

  // Try To Set Selected Mode And Get Results.  NOTE: CDS_FULLSCREEN Gets Rid Of Start Bar.
  ChangeDisplaySettings(&screen_settings, CDS_FULLSCREEN);
#elif defined(HAVE_XRANDR) && HAVE_XRANDR
  if (m_xrr_config)
    m_xrr_config->ToggleDisplayMode(fullscreen);
#endif
}

void MainWindow::ShowRenderWidget()
{
  SetFullScreenResolution(false);
  Host::GetInstance()->SetRenderFullscreen(false);

  if (Config::Get(Config::MAIN_RENDER_TO_MAIN))
  {
    // If we're rendering to main, add it to the stack and update our title when necessary.
    m_rendering_to_main = true;

    m_stack->setCurrentIndex(m_stack->addWidget(m_render_widget));
    connect(Host::GetInstance(), &Host::RequestTitle, this, &MainWindow::setWindowTitle);
    m_stack->setSizePolicy(QSizePolicy::Ignored, QSizePolicy::Ignored);
    m_stack->repaint();

    Host::GetInstance()->SetRenderFocus(isActiveWindow());
  }
  else
  {
    // Otherwise, just show it.
    m_rendering_to_main = false;

    m_render_widget->showNormal();
    m_render_widget->restoreGeometry(m_render_widget_geometry);
  }
}

void MainWindow::HideRenderWidget(bool reinit)
{
  if (m_rendering_to_main)
  {
    // Remove the widget from the stack and reparent it to nullptr, so that it can draw
    // itself in a new window if it wants. Disconnect the title updates.
    m_stack->removeWidget(m_render_widget);
    m_render_widget->setParent(nullptr);
    m_rendering_to_main = false;
    m_stack->setSizePolicy(QSizePolicy::Preferred, QSizePolicy::Preferred);
    disconnect(Host::GetInstance(), &Host::RequestTitle, this, &MainWindow::setWindowTitle);
    setWindowTitle(QString::fromStdString(Common::scm_rev_str));
  }

  // The following code works around a driver bug that would lead to Dolphin crashing when changing
  // graphics backends (e.g. OpenGL to Vulkan). To avoid this the render widget is (safely)
  // recreated
  if (reinit)
  {
    m_render_widget->hide();
    disconnect(m_render_widget, &RenderWidget::Closed, this, &MainWindow::ForceStop);

    m_render_widget->removeEventFilter(this);
    m_render_widget->deleteLater();

    m_render_widget = new RenderWidget;

    m_render_widget->installEventFilter(this);
    connect(m_render_widget, &RenderWidget::Closed, this, &MainWindow::ForceStop);
    connect(m_render_widget, &RenderWidget::FocusChanged, this, [this](bool focus) {
      if (m_render_widget->isFullScreen())
        SetFullScreenResolution(focus);
    });

    // The controller interface will still be registered to the old render widget, if the core
    // has booted. Therefore, we should re-bind it to the main window for now. When the core
    // is next started, it will be swapped back to the new render widget.
    g_controller_interface.ChangeWindow(GetWindowSystemInfo(windowHandle()).render_window);
  }
}

void MainWindow::ShowControllersWindow()
{
  if (!m_controllers_window)
  {
    m_controllers_window = new ControllersWindow(this);
    InstallHotkeyFilter(m_controllers_window);
  }

  m_controllers_window->show();
  m_controllers_window->raise();
  m_controllers_window->activateWindow();
}

void MainWindow::ShowSettingsWindow()
{
  if (!m_settings_window)
  {
    m_settings_window = new SettingsWindow(this);
    InstallHotkeyFilter(m_settings_window);
  }

  m_settings_window->show();
  m_settings_window->raise();
  m_settings_window->activateWindow();
}

void MainWindow::ShowAudioWindow()
{
  ShowSettingsWindow();
  m_settings_window->SelectAudioPane();
}

void MainWindow::ShowGeneralWindow()
{
  ShowSettingsWindow();
  m_settings_window->SelectGeneralPane();
}

void MainWindow::ShowAboutDialog()
{
  AboutDialog about{this};
  about.exec();
}

void MainWindow::ShowHotkeyDialog()
{
  if (!m_hotkey_window)
  {
    m_hotkey_window = new MappingWindow(this, MappingWindow::Type::MAPPING_HOTKEYS, 0);
    InstallHotkeyFilter(m_hotkey_window);
  }

  m_hotkey_window->show();
  m_hotkey_window->raise();
  m_hotkey_window->activateWindow();
}

void MainWindow::ShowGraphicsWindow()
{
  if (!m_graphics_window)
  {
#if defined(HAVE_XRANDR) && HAVE_XRANDR
    if (GetWindowSystemType() == WindowSystemType::X11)
    {
      m_xrr_config = std::make_unique<X11Utils::XRRConfiguration>(
          static_cast<Display*>(QGuiApplication::platformNativeInterface()->nativeResourceForWindow(
              "display", windowHandle())),
          winId());
    }
    m_graphics_window = new GraphicsWindow(m_xrr_config.get(), this);
#else
    m_graphics_window = new GraphicsWindow(nullptr, this);
#endif
    InstallHotkeyFilter(m_graphics_window);
  }

  m_graphics_window->show();
  m_graphics_window->raise();
  m_graphics_window->activateWindow();
}

void MainWindow::ShowNetPlaySetupDialog()
{
  m_netplay_setup_dialog->show();
  m_netplay_setup_dialog->raise();
  m_netplay_setup_dialog->activateWindow();
}

void MainWindow::ShowNetPlayBrowser()
{
  auto* browser = new NetPlayBrowser(this);
  browser->setAttribute(Qt::WA_DeleteOnClose, true);
  connect(browser, &NetPlayBrowser::Join, this, &MainWindow::NetPlayJoin);
  browser->exec();
}

void MainWindow::ShowFIFOPlayer()
{
  if (!m_fifo_window)
  {
    m_fifo_window = new FIFOPlayerWindow(this);
    connect(m_fifo_window, &FIFOPlayerWindow::LoadFIFORequested, this,
            [this](const QString& path) { StartGame(path, ScanForSecondDisc::No); });
  }

  m_fifo_window->show();
  m_fifo_window->raise();
  m_fifo_window->activateWindow();
}

void MainWindow::StateLoad()
{
  QString path = QFileDialog::getOpenFileName(this, tr("Select a File"), QDir::currentPath(),
                                              tr("All Save States (*.sav *.s##);; All Files (*)"));
  State::LoadAs(path.toStdString());
}

void MainWindow::StateSave()
{
  QString path = QFileDialog::getSaveFileName(this, tr("Select a File"), QDir::currentPath(),
                                              tr("All Save States (*.sav *.s##);; All Files (*)"));
  State::SaveAs(path.toStdString());
}

void MainWindow::StateLoadSlot()
{
  State::Load(m_state_slot);
}

void MainWindow::StateSaveSlot()
{
  State::Save(m_state_slot);
}

void MainWindow::StateLoadSlotAt(int slot)
{
  State::Load(slot);
}

void MainWindow::StateLoadLastSavedAt(int slot)
{
  State::LoadLastSaved(slot);
}

void MainWindow::StateSaveSlotAt(int slot)
{
  State::Save(slot);
}

void MainWindow::StateLoadUndo()
{
  State::UndoLoadState();
}

void MainWindow::StateSaveUndo()
{
  State::UndoSaveState();
}

void MainWindow::StateSaveOldest()
{
  State::SaveFirstSaved();
}

void MainWindow::SetStateSlot(int slot)
{
  Settings::Instance().SetStateSlot(slot);
  m_state_slot = slot;

  Core::DisplayMessage(StringFromFormat("Selected slot %d - %s", m_state_slot,
                                        State::GetInfoStringOfSlot(m_state_slot, false).c_str()),
                       2500);
}

void MainWindow::PerformOnlineUpdate(const std::string& region)
{
  WiiUpdate::PerformOnlineUpdate(region, this);
  // Since the update may have installed a newer system menu, trigger a refresh.
  Settings::Instance().NANDRefresh();
}

void MainWindow::BootWiiSystemMenu()
{
  StartGame(std::make_unique<BootParameters>(BootParameters::NANDTitle{Titles::SYSTEM_MENU}));
}

void MainWindow::NetPlayInit()
{
  const auto& game_list_model = m_game_list->GetGameListModel();
  m_netplay_setup_dialog = new NetPlaySetupDialog(game_list_model, this);
  m_netplay_dialog = new NetPlayDialog(game_list_model);
#ifdef USE_DISCORD_PRESENCE
  m_netplay_discord = new DiscordHandler(this);
#endif

  connect(m_netplay_dialog, &NetPlayDialog::Boot, this,
          [this](const QString& path) { StartGame(path, ScanForSecondDisc::Yes); });
  connect(m_netplay_dialog, &NetPlayDialog::Stop, this, &MainWindow::ForceStop);
  connect(m_netplay_dialog, &NetPlayDialog::rejected, this, &MainWindow::NetPlayQuit);
  connect(m_netplay_setup_dialog, &NetPlaySetupDialog::Join, this, &MainWindow::NetPlayJoin);
  connect(m_netplay_setup_dialog, &NetPlaySetupDialog::Host, this, &MainWindow::NetPlayHost);
#ifdef USE_DISCORD_PRESENCE
  connect(m_netplay_discord, &DiscordHandler::Join, this, &MainWindow::NetPlayJoin);

  Discord::InitNetPlayFunctionality(*m_netplay_discord);
  m_netplay_discord->Start();
#endif
  connect(&Settings::Instance(), &Settings::ConfigChanged, this,
          &MainWindow::UpdateScreenSaverInhibition);
  connect(&Settings::Instance(), &Settings::EmulationStateChanged, this,
          &MainWindow::UpdateScreenSaverInhibition);
}

bool MainWindow::NetPlayJoin()
{
  if (Core::IsRunning())
  {
    ModalMessageBox::critical(
        nullptr, QObject::tr("Error"),
        QObject::tr("Can't start a NetPlay Session while a game is still running!"));
    return false;
  }

  if (m_netplay_dialog->isVisible())
  {
    ModalMessageBox::critical(nullptr, QObject::tr("Error"),
                              QObject::tr("A NetPlay Session is already in progress!"));
    return false;
  }

  auto server = Settings::Instance().GetNetPlayServer();

  // Settings
  const std::string traversal_choice = Config::Get(Config::NETPLAY_TRAVERSAL_CHOICE);
  const bool is_traversal = traversal_choice == "traversal";

  std::string host_ip;
  u16 host_port;
  if (server)
  {
    host_ip = "127.0.0.1";
    host_port = server->GetPort();
  }
  else
  {
    host_ip = is_traversal ? Config::Get(Config::NETPLAY_HOST_CODE) :
                             Config::Get(Config::NETPLAY_ADDRESS);
    host_port = Config::Get(Config::NETPLAY_CONNECT_PORT);
  }

  const std::string traversal_host = Config::Get(Config::NETPLAY_TRAVERSAL_SERVER);
  const u16 traversal_port = Config::Get(Config::NETPLAY_TRAVERSAL_PORT);
  const std::string nickname = Config::Get(Config::NETPLAY_NICKNAME);
  const std::string network_mode = Config::Get(Config::NETPLAY_NETWORK_MODE);
  const bool host_input_authority = network_mode == "hostinputauthority" || network_mode == "golf";

  if (server)
  {
    server->SetHostInputAuthority(host_input_authority);
    server->AdjustPadBufferSize(Config::Get(Config::NETPLAY_BUFFER_SIZE));
  }

  // Create Client
  const bool is_hosting_netplay = server != nullptr;
  Settings::Instance().ResetNetPlayClient(new NetPlay::NetPlayClient(
      host_ip, host_port, m_netplay_dialog, nickname,
      NetPlay::NetTraversalConfig{is_hosting_netplay ? false : is_traversal, traversal_host,
                                  traversal_port}));

  if (!Settings::Instance().GetNetPlayClient()->IsConnected())
  {
    NetPlayQuit();
    return false;
  }

  m_netplay_setup_dialog->close();
  m_netplay_dialog->show(nickname, is_traversal);

  return true;
}

bool MainWindow::NetPlayHost(const UICommon::GameFile& game)
{
  if (Core::IsRunning())
  {
    ModalMessageBox::critical(
        nullptr, QObject::tr("Error"),
        QObject::tr("Can't start a NetPlay Session while a game is still running!"));
    return false;
  }

  if (m_netplay_dialog->isVisible())
  {
    ModalMessageBox::critical(nullptr, QObject::tr("Error"),
                              QObject::tr("A NetPlay Session is already in progress!"));
    return false;
  }

  // Settings
  u16 host_port = Config::Get(Config::NETPLAY_HOST_PORT);
  const std::string traversal_choice = Config::Get(Config::NETPLAY_TRAVERSAL_CHOICE);
  const bool is_traversal = traversal_choice == "traversal";
  const bool use_upnp = Config::Get(Config::NETPLAY_USE_UPNP);

  const std::string traversal_host = Config::Get(Config::NETPLAY_TRAVERSAL_SERVER);
  const u16 traversal_port = Config::Get(Config::NETPLAY_TRAVERSAL_PORT);

  if (is_traversal)
    host_port = Config::Get(Config::NETPLAY_LISTEN_PORT);

  // Create Server
  Settings::Instance().ResetNetPlayServer(new NetPlay::NetPlayServer(
      host_port, use_upnp, m_netplay_dialog,
      NetPlay::NetTraversalConfig{is_traversal, traversal_host, traversal_port}));

  if (!Settings::Instance().GetNetPlayServer()->is_connected)
  {
    ModalMessageBox::critical(
        nullptr, QObject::tr("Failed to open server"),
        QObject::tr(
            "Failed to listen on port %1. Is another instance of the NetPlay server running?")
            .arg(host_port));
    NetPlayQuit();
    return false;
  }

  Settings::Instance().GetNetPlayServer()->ChangeGame(game.GetSyncIdentifier(),
                                                      m_game_list->GetNetPlayName(game));

  // Join our local server
  return NetPlayJoin();
}

void MainWindow::NetPlayQuit()
{
  Settings::Instance().ResetNetPlayClient();
  Settings::Instance().ResetNetPlayServer();
#ifdef USE_DISCORD_PRESENCE
  Discord::UpdateDiscordPresence();
#endif
}

void MainWindow::UpdateScreenSaverInhibition()
{
  const bool inhibit =
      Config::Get(Config::MAIN_DISABLE_SCREENSAVER) && (Core::GetState() == Core::State::Running);

  if (inhibit == m_is_screensaver_inhibited)
    return;

  m_is_screensaver_inhibited = inhibit;

#if defined(HAVE_XRANDR) && HAVE_XRANDR
  if (GetWindowSystemType() == WindowSystemType::X11)
    UICommon::InhibitScreenSaver(winId(), inhibit);
#else
  UICommon::InhibitScreenSaver(inhibit);
#endif
}

bool MainWindow::eventFilter(QObject* object, QEvent* event)
{
  if (event->type() == QEvent::Close)
  {
    if (RequestStop() && object == this)
      m_exit_requested = true;

    static_cast<QCloseEvent*>(event)->ignore();
    return true;
  }

  return false;
}

void MainWindow::dragEnterEvent(QDragEnterEvent* event)
{
  if (event->mimeData()->hasUrls() && event->mimeData()->urls().size() == 1)
    event->acceptProposedAction();
}

void MainWindow::dropEvent(QDropEvent* event)
{
  const QList<QUrl>& urls = event->mimeData()->urls();
  if (urls.empty())
    return;

  QStringList files;
  QStringList folders;

  for (const QUrl& url : urls)
  {
    QFileInfo file_info(url.toLocalFile());
    QString path = file_info.filePath();

    if (!file_info.exists() || !file_info.isReadable())
    {
      ModalMessageBox::critical(this, tr("Error"), tr("Failed to open '%1'").arg(path));
      return;
    }

    (file_info.isFile() ? files : folders).append(path);
  }

  if (!files.isEmpty())
  {
    StartGame(StringListToStdVector(files));
  }
  else
  {
    Settings& settings = Settings::Instance();
    const bool show_confirm = !settings.GetPaths().empty();

    for (const QString& folder : folders)
    {
      if (show_confirm)
      {
        if (ModalMessageBox::question(
                this, tr("Confirm"),
                tr("Do you want to add \"%1\" to the list of Game Paths?").arg(folder)) !=
            QMessageBox::Yes)
          return;
      }
      settings.AddPath(folder);
    }
  }
}

QSize MainWindow::sizeHint() const
{
  return QSize(800, 600);
}

void MainWindow::OnBootGameCubeIPL(DiscIO::Region region)
{
  StartGame(std::make_unique<BootParameters>(BootParameters::IPL{region}));
}

void MainWindow::OnImportNANDBackup()
{
  auto response = ModalMessageBox::question(
      this, tr("Question"),
      tr("Merging a new NAND over your currently selected NAND will overwrite any channels "
         "and savegames that already exist. This process is not reversible, so it is "
         "recommended that you keep backups of both NANDs. Are you sure you want to "
         "continue?"));

  if (response == QMessageBox::No)
    return;

  QString file = QFileDialog::getOpenFileName(this, tr("Select the save file"), QDir::currentPath(),
                                              tr("BootMii NAND backup file (*.bin);;"
                                                 "All Files (*)"));

  if (file.isEmpty())
    return;

  ParallelProgressDialog dialog(this);
  dialog.GetRaw()->setMinimum(0);
  dialog.GetRaw()->setMaximum(0);
  dialog.GetRaw()->setLabelText(tr("Importing NAND backup"));
  dialog.GetRaw()->setCancelButton(nullptr);

  auto beginning = QDateTime::currentDateTime().toMSecsSinceEpoch();

  std::future<void> result = std::async(std::launch::async, [&] {
    DiscIO::NANDImporter().ImportNANDBin(
        file.toStdString(),
        [&dialog, beginning] {
          dialog.SetLabelText(
              tr("Importing NAND backup\n Time elapsed: %1s")
                  .arg((QDateTime::currentDateTime().toMSecsSinceEpoch() - beginning) / 1000));
        },
        [this] {
          std::optional<std::string> keys_file = RunOnObject(this, [this] {
            return QFileDialog::getOpenFileName(this, tr("Select the keys file (OTP/SEEPROM dump)"),
                                                QDir::currentPath(),
                                                tr("BootMii keys file (*.bin);;"
                                                   "All Files (*)"))
                .toStdString();
          });
          if (keys_file)
            return *keys_file;
          return std::string("");
        });
    dialog.Reset();
  });

  dialog.GetRaw()->exec();

  result.wait();

  m_menu_bar->UpdateToolsMenu(Core::IsRunning());
}

void MainWindow::OnPlayRecording()
{
  QString dtm_file = QFileDialog::getOpenFileName(this, tr("Select the Recording File"), QString(),
                                                  tr("Dolphin TAS Movies (*.dtm)"));

  if (dtm_file.isEmpty())
    return;

  if (!Movie::IsReadOnly())
  {
    // let's make the read-only flag consistent at the start of a movie.
    Movie::SetReadOnly(true);
    emit ReadOnlyModeChanged(true);
  }

  std::optional<std::string> savestate_path;
  if (Movie::PlayInput(dtm_file.toStdString(), &savestate_path))
  {
    emit RecordingStatusChanged(true);

    Play(savestate_path);
  }
}

void MainWindow::OnStartRecording()
{
  if ((!Core::IsRunningAndStarted() && Core::IsRunning()) || Movie::IsRecordingInput() ||
      Movie::IsPlayingInput())
    return;

  if (Movie::IsReadOnly())
  {
    // The user just chose to record a movie, so that should take precedence
    Movie::SetReadOnly(false);
    emit ReadOnlyModeChanged(true);
  }

  int controllers = 0;

  for (int i = 0; i < 4; i++)
  {
    if (SerialInterface::SIDevice_IsGCController(SConfig::GetInstance().m_SIDevice[i]))
      controllers |= (1 << i);

    if (WiimoteCommon::GetSource(i) != WiimoteSource::None)
      controllers |= (1 << (i + 4));
  }

  if (Movie::BeginRecordingInput(controllers))
  {
    emit RecordingStatusChanged(true);

    if (!Core::IsRunning())
      Play();
  }
}

void MainWindow::OnStopRecording()
{
  if (Movie::IsRecordingInput())
    OnExportRecording();
  if (Movie::IsMovieActive())
    Movie::EndPlayInput(false);
  emit RecordingStatusChanged(false);
}

void MainWindow::OnExportRecording()
{
  bool was_paused = Core::GetState() == Core::State::Paused;

  if (!was_paused)
    Core::SetState(Core::State::Paused);

  QString dtm_file = QFileDialog::getSaveFileName(this, tr("Select the Recording File"), QString(),
                                                  tr("Dolphin TAS Movies (*.dtm)"));

  if (!dtm_file.isEmpty())
    Movie::SaveRecording(dtm_file.toStdString());

  if (!was_paused)
    Core::SetState(Core::State::Running);
}

void MainWindow::OnActivateChat()
{
  if (g_netplay_chat_ui)
    g_netplay_chat_ui->Activate();
}

void MainWindow::OnRequestGolfControl()
{
  auto client = Settings::Instance().GetNetPlayClient();
  if (client)
    client->RequestGolfControl();
}

void MainWindow::ShowTASInput()
{
  for (int i = 0; i < num_gc_controllers; i++)
  {
    if (SConfig::GetInstance().m_SIDevice[i] != SerialInterface::SIDEVICE_NONE &&
        SConfig::GetInstance().m_SIDevice[i] != SerialInterface::SIDEVICE_GC_GBA)
    {
      m_gc_tas_input_windows[i]->show();
      m_gc_tas_input_windows[i]->raise();
      m_gc_tas_input_windows[i]->activateWindow();
    }
  }

  for (int i = 0; i < num_wii_controllers; i++)
  {
    if (WiimoteCommon::GetSource(i) == WiimoteSource::Emulated &&
        (!Core::IsRunning() || SConfig::GetInstance().bWii))
    {
      m_wii_tas_input_windows[i]->show();
      m_wii_tas_input_windows[i]->raise();
      m_wii_tas_input_windows[i]->activateWindow();
    }
  }
}

void MainWindow::OnConnectWiiRemote(int id)
{
  const auto ios = IOS::HLE::GetIOS();
  if (!ios || SConfig::GetInstance().m_bt_passthrough_enabled)
    return;
  Core::RunAsCPUThread([&] {
    if (const auto bt = std::static_pointer_cast<IOS::HLE::Device::BluetoothEmu>(
            ios->GetDeviceByName("/dev/usb/oh1/57e/305")))
    {
      const auto wm = bt->AccessWiimoteByIndex(id);
      wm->Activate(!wm->IsConnected());
    }
  });
}

void MainWindow::ShowMemcardManager()
{
  GCMemcardManager manager(this);

  manager.exec();
}

void MainWindow::ShowResourcePackManager()
{
  ResourcePackManager manager(this);

  manager.exec();
}

void MainWindow::ShowCheatsManager()
{
  m_cheats_manager->show();
}

void MainWindow::Show()
{
  if (!Settings::Instance().IsBatchModeEnabled())
    QWidget::show();

  // If the booting of a game was requested on start up, do that now
  if (m_pending_boot != nullptr)
  {
    StartGame(std::move(m_pending_boot));
    m_pending_boot.reset();
  }
}<|MERGE_RESOLUTION|>--- conflicted
+++ resolved
@@ -406,12 +406,8 @@
   m_watch_widget = new WatchWidget(this);
   m_breakpoint_widget = new BreakpointWidget(this);
   m_code_widget = new CodeWidget(this);
-<<<<<<< HEAD
-  m_cheats_manager = new CheatsManager(this);
+  m_cheats_manager = new CheatsManager(m_game_list->GetGameListModel(), this);
   m_scripting_widget = new ScriptingWidget(this);
-=======
-  m_cheats_manager = new CheatsManager(m_game_list->GetGameListModel(), this);
->>>>>>> b53127a1
 
   const auto request_watch = [this](QString name, u32 addr) {
     m_watch_widget->AddWatch(name, addr);
