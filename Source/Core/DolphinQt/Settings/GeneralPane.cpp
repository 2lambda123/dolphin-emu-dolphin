// Copyright 2017 Dolphin Emulator Project
// SPDX-License-Identifier: GPL-2.0-or-later

#include "DolphinQt/Settings/GeneralPane.h"

#include <map>

#include <QCheckBox>
#include <QComboBox>
#include <QFormLayout>
#include <QGroupBox>
#include <QLabel>
#include <QPushButton>
#include <QSlider>
#include <QVBoxLayout>
#include <QWidget>

#include "Core/Config/MainSettings.h"
#include "Core/Config/UISettings.h"
#include "Core/ConfigManager.h"
#include "Core/Core.h"
#include "Core/DolphinAnalytics.h"
#include "Core/PowerPC/PowerPC.h"

#include "DolphinQt/QtUtils/ModalMessageBox.h"
#include "DolphinQt/Settings.h"

//#include "UICommon/AutoUpdate.h"
#ifdef USE_DISCORD_PRESENCE
#include "UICommon/DiscordPresence.h"
#endif

constexpr int FALLBACK_REGION_NTSCJ_INDEX = 0;
constexpr int FALLBACK_REGION_NTSCU_INDEX = 1;
constexpr int FALLBACK_REGION_PAL_INDEX = 2;
constexpr int FALLBACK_REGION_NTSCK_INDEX = 3;

GeneralPane::GeneralPane(QWidget* parent) : QWidget(parent)
{
  CreateLayout();
  LoadConfig();

  ConnectLayout();

  connect(&Settings::Instance(), &Settings::EmulationStateChanged, this,
          &GeneralPane::OnEmulationStateChanged);
  connect(&Settings::Instance(), &Settings::ConfigChanged, this, &GeneralPane::LoadConfig);

  OnEmulationStateChanged(Core::GetState());
}

void GeneralPane::CreateLayout()
{
  m_main_layout = new QVBoxLayout;
  // Create layout here
  CreateBasic();

  CreateFallbackRegion();

#if defined(USE_ANALYTICS) && USE_ANALYTICS
  CreateAnalytics();
#endif

  m_main_layout->addStretch(1);
  setLayout(m_main_layout);
}

void GeneralPane::OnEmulationStateChanged(Core::State state)
{
  const bool running = state != Core::State::Uninitialized;

  m_checkbox_dualcore->setEnabled(!running);
  m_checkbox_override_region_settings->setEnabled(!running);
#ifdef USE_DISCORD_PRESENCE
  m_checkbox_discord_presence->setEnabled(!running);
#endif
  m_combobox_fallback_region->setEnabled(!running);
}

void GeneralPane::ConnectLayout()
{
  connect(m_checkbox_dualcore, &QCheckBox::toggled, this, &GeneralPane::OnSaveConfig);
  connect(m_checkbox_override_region_settings, &QCheckBox::stateChanged, this,
          &GeneralPane::OnSaveConfig);
  connect(m_checkbox_auto_disc_change, &QCheckBox::toggled, this, &GeneralPane::OnSaveConfig);
#ifdef USE_DISCORD_PRESENCE
  connect(m_checkbox_discord_presence, &QCheckBox::toggled, this, &GeneralPane::OnSaveConfig);
#endif

  // Advanced
  connect(m_combobox_speedlimit, qOverload<int>(&QComboBox::currentIndexChanged),
          [this]() { OnSaveConfig(); });

  connect(m_combobox_fallback_region, qOverload<int>(&QComboBox::currentIndexChanged), this,
          &GeneralPane::OnSaveConfig);
  connect(&Settings::Instance(), &Settings::FallbackRegionChanged, this, &GeneralPane::LoadConfig);

#if defined(USE_ANALYTICS) && USE_ANALYTICS
  connect(&Settings::Instance(), &Settings::AnalyticsToggled, this, &GeneralPane::LoadConfig);
  connect(m_checkbox_enable_analytics, &QCheckBox::toggled, this, &GeneralPane::OnSaveConfig);
  connect(m_button_generate_new_identity, &QPushButton::clicked, this,
          &GeneralPane::GenerateNewIdentity);
#endif
}

void GeneralPane::CreateBasic()
{
  auto* basic_group = new QGroupBox(tr("Basic Settings"));
  auto* basic_group_layout = new QVBoxLayout;
  basic_group->setLayout(basic_group_layout);
  m_main_layout->addWidget(basic_group);

  m_checkbox_dualcore = new QCheckBox(tr("Enable Dual Core (speedup)"));
  basic_group_layout->addWidget(m_checkbox_dualcore);

  m_checkbox_override_region_settings = new QCheckBox(tr("Allow Mismatched Region Settings"));
  basic_group_layout->addWidget(m_checkbox_override_region_settings);

  m_checkbox_auto_disc_change = new QCheckBox(tr("Change Discs Automatically"));
  basic_group_layout->addWidget(m_checkbox_auto_disc_change);

#ifdef USE_DISCORD_PRESENCE
  m_checkbox_discord_presence = new QCheckBox(tr("Show Current Game on Discord"));
  basic_group_layout->addWidget(m_checkbox_discord_presence);
#endif

  auto* speed_limit_layout = new QFormLayout;
  speed_limit_layout->setFormAlignment(Qt::AlignLeft | Qt::AlignTop);
  speed_limit_layout->setFieldGrowthPolicy(QFormLayout::AllNonFixedFieldsGrow);
  basic_group_layout->addLayout(speed_limit_layout);

  m_combobox_speedlimit = new QComboBox();

  m_combobox_speedlimit->addItem(tr("Unlimited"));
  for (int i = 10; i <= 200; i += 10)  // from 10% to 200%
  {
    QString str;
    if (i != 100)
      str = QStringLiteral("%1%").arg(i);
    else
      str = tr("%1% (Normal Speed)").arg(i);

    m_combobox_speedlimit->addItem(str);
  }

  speed_limit_layout->addRow(tr("&Speed Limit:"), m_combobox_speedlimit);
}

<<<<<<< HEAD
=======
void GeneralPane::CreateAutoUpdate()
{
  auto* auto_update_group = new QGroupBox(tr("Auto Update Settings"));
  auto* auto_update_group_layout = new QFormLayout;
  auto_update_group->setLayout(auto_update_group_layout);
  m_main_layout->addWidget(auto_update_group);

  auto_update_group_layout->setFormAlignment(Qt::AlignLeft | Qt::AlignTop);
  auto_update_group_layout->setFieldGrowthPolicy(QFormLayout::AllNonFixedFieldsGrow);

  m_combobox_update_track = new QComboBox(this);

  auto_update_group_layout->addRow(tr("&Auto Update:"), m_combobox_update_track);

  for (const QString& option : {tr("Don't Update"), tr("Stable (once a year)"),
                                tr("Beta (once a month)"), tr("Dev (multiple times a day)")})
    m_combobox_update_track->addItem(option);
}

>>>>>>> 63df67b7
void GeneralPane::CreateFallbackRegion()
{
  auto* fallback_region_group = new QGroupBox(tr("Fallback Region"));
  auto* fallback_region_group_layout = new QVBoxLayout;
  fallback_region_group->setLayout(fallback_region_group_layout);
  m_main_layout->addWidget(fallback_region_group);

  auto* fallback_region_dropdown_layout = new QFormLayout;
  fallback_region_dropdown_layout->setFormAlignment(Qt::AlignLeft | Qt::AlignTop);
  fallback_region_dropdown_layout->setFieldGrowthPolicy(QFormLayout::AllNonFixedFieldsGrow);
  fallback_region_group_layout->addLayout(fallback_region_dropdown_layout);

  m_combobox_fallback_region = new QComboBox(this);
  fallback_region_dropdown_layout->addRow(tr("Fallback Region:"), m_combobox_fallback_region);

  for (const QString& option : {tr("NTSC-J"), tr("NTSC-U"), tr("PAL"), tr("NTSC-K")})
    m_combobox_fallback_region->addItem(option);

  auto* fallback_region_description =
      new QLabel(tr("Dolphin will use this for titles whose region cannot be determined "
                    "automatically."));
  fallback_region_description->setWordWrap(true);
  fallback_region_group_layout->addWidget(fallback_region_description);
}

#if defined(USE_ANALYTICS) && USE_ANALYTICS
void GeneralPane::CreateAnalytics()
{
  auto* analytics_group = new QGroupBox(tr("Usage Statistics Reporting Settings"));
  auto* analytics_group_layout = new QVBoxLayout;
  analytics_group->setLayout(analytics_group_layout);
  m_main_layout->addWidget(analytics_group);

  m_checkbox_enable_analytics = new QCheckBox(tr("Enable Usage Statistics Reporting"));
  m_button_generate_new_identity = new QPushButton(tr("Generate a New Statistics Identity"));
  analytics_group_layout->addWidget(m_checkbox_enable_analytics);
  analytics_group_layout->addWidget(m_button_generate_new_identity);
}
#endif

void GeneralPane::LoadConfig()
{
  const QSignalBlocker blocker(this);

#if defined(USE_ANALYTICS) && USE_ANALYTICS
  m_checkbox_enable_analytics->setChecked(Settings::Instance().IsAnalyticsEnabled());
#endif
<<<<<<< HEAD
  m_checkbox_dualcore->setChecked(SConfig::GetInstance().bCPUThread);
  m_checkbox_override_region_settings->setChecked(SConfig::GetInstance().bOverrideRegionSettings);
=======
  m_checkbox_dualcore->setChecked(Config::Get(Config::MAIN_CPU_THREAD));
  m_checkbox_cheats->setChecked(Settings::Instance().GetCheatsEnabled());
  m_checkbox_override_region_settings->setChecked(
      Config::Get(Config::MAIN_OVERRIDE_REGION_SETTINGS));
>>>>>>> 63df67b7
  m_checkbox_auto_disc_change->setChecked(Config::Get(Config::MAIN_AUTO_DISC_CHANGE));
#ifdef USE_DISCORD_PRESENCE
  m_checkbox_discord_presence->setChecked(Config::Get(Config::MAIN_USE_DISCORD_PRESENCE));
#endif
  int selection = qRound(Config::Get(Config::MAIN_EMULATION_SPEED) * 10);
  if (selection < m_combobox_speedlimit->count())
    m_combobox_speedlimit->setCurrentIndex(selection);
  m_checkbox_dualcore->setChecked(Config::Get(Config::MAIN_CPU_THREAD));

  const auto fallback = Settings::Instance().GetFallbackRegion();

  if (fallback == DiscIO::Region::NTSC_J)
    m_combobox_fallback_region->setCurrentIndex(FALLBACK_REGION_NTSCJ_INDEX);
  else if (fallback == DiscIO::Region::NTSC_U)
    m_combobox_fallback_region->setCurrentIndex(FALLBACK_REGION_NTSCU_INDEX);
  else if (fallback == DiscIO::Region::PAL)
    m_combobox_fallback_region->setCurrentIndex(FALLBACK_REGION_PAL_INDEX);
  else if (fallback == DiscIO::Region::NTSC_K)
    m_combobox_fallback_region->setCurrentIndex(FALLBACK_REGION_NTSCK_INDEX);
  else
    m_combobox_fallback_region->setCurrentIndex(FALLBACK_REGION_NTSCJ_INDEX);
}

static DiscIO::Region UpdateFallbackRegionFromIndex(int index)
{
  DiscIO::Region value = DiscIO::Region::Unknown;

  switch (index)
  {
  case FALLBACK_REGION_NTSCJ_INDEX:
    value = DiscIO::Region::NTSC_J;
    break;
  case FALLBACK_REGION_NTSCU_INDEX:
    value = DiscIO::Region::NTSC_U;
    break;
  case FALLBACK_REGION_PAL_INDEX:
    value = DiscIO::Region::PAL;
    break;
  case FALLBACK_REGION_NTSCK_INDEX:
    value = DiscIO::Region::NTSC_K;
    break;
  default:
    value = DiscIO::Region::NTSC_J;
  }

  return value;
}

void GeneralPane::OnSaveConfig()
{
  Config::ConfigChangeCallbackGuard config_guard;

  auto& settings = SConfig::GetInstance();

#ifdef USE_DISCORD_PRESENCE
  Discord::SetDiscordPresenceEnabled(m_checkbox_discord_presence->isChecked());
#endif

#if defined(USE_ANALYTICS) && USE_ANALYTICS
  Settings::Instance().SetAnalyticsEnabled(m_checkbox_enable_analytics->isChecked());
  DolphinAnalytics::Instance().ReloadConfig();
#endif
  Config::SetBaseOrCurrent(Config::MAIN_CPU_THREAD, m_checkbox_dualcore->isChecked());
<<<<<<< HEAD
  settings.bOverrideRegionSettings = m_checkbox_override_region_settings->isChecked();
  Config::SetBaseOrCurrent(Config::MAIN_OVERRIDE_REGION_SETTINGS,
                           m_checkbox_override_region_settings->isChecked());
  Config::SetBase(Config::MAIN_AUTO_DISC_CHANGE, m_checkbox_auto_disc_change->isChecked());
  settings.m_EmulationSpeed = m_combobox_speedlimit->currentIndex() * 0.1f;
=======
  Settings::Instance().SetCheatsEnabled(m_checkbox_cheats->isChecked());
  Config::SetBaseOrCurrent(Config::MAIN_OVERRIDE_REGION_SETTINGS,
                           m_checkbox_override_region_settings->isChecked());
  Config::SetBase(Config::MAIN_AUTO_DISC_CHANGE, m_checkbox_auto_disc_change->isChecked());
  Config::SetBaseOrCurrent(Config::MAIN_ENABLE_CHEATS, m_checkbox_cheats->isChecked());
  Config::SetBaseOrCurrent(Config::MAIN_EMULATION_SPEED,
                           m_combobox_speedlimit->currentIndex() * 0.1f);
>>>>>>> 63df67b7
  Settings::Instance().SetFallbackRegion(
      UpdateFallbackRegionFromIndex(m_combobox_fallback_region->currentIndex()));

  settings.SaveSettings();
}

#if defined(USE_ANALYTICS) && USE_ANALYTICS
void GeneralPane::GenerateNewIdentity()
{
  DolphinAnalytics::Instance().GenerateNewIdentity();
  DolphinAnalytics::Instance().ReloadConfig();
  ModalMessageBox message_box(this);
  message_box.setIcon(QMessageBox::Information);
  message_box.setWindowTitle(tr("Identity Generation"));
  message_box.setText(tr("New identity generated."));
  message_box.exec();
}
#endif<|MERGE_RESOLUTION|>--- conflicted
+++ resolved
@@ -146,28 +146,6 @@
   speed_limit_layout->addRow(tr("&Speed Limit:"), m_combobox_speedlimit);
 }
 
-<<<<<<< HEAD
-=======
-void GeneralPane::CreateAutoUpdate()
-{
-  auto* auto_update_group = new QGroupBox(tr("Auto Update Settings"));
-  auto* auto_update_group_layout = new QFormLayout;
-  auto_update_group->setLayout(auto_update_group_layout);
-  m_main_layout->addWidget(auto_update_group);
-
-  auto_update_group_layout->setFormAlignment(Qt::AlignLeft | Qt::AlignTop);
-  auto_update_group_layout->setFieldGrowthPolicy(QFormLayout::AllNonFixedFieldsGrow);
-
-  m_combobox_update_track = new QComboBox(this);
-
-  auto_update_group_layout->addRow(tr("&Auto Update:"), m_combobox_update_track);
-
-  for (const QString& option : {tr("Don't Update"), tr("Stable (once a year)"),
-                                tr("Beta (once a month)"), tr("Dev (multiple times a day)")})
-    m_combobox_update_track->addItem(option);
-}
-
->>>>>>> 63df67b7
 void GeneralPane::CreateFallbackRegion()
 {
   auto* fallback_region_group = new QGroupBox(tr("Fallback Region"));
@@ -215,15 +193,9 @@
 #if defined(USE_ANALYTICS) && USE_ANALYTICS
   m_checkbox_enable_analytics->setChecked(Settings::Instance().IsAnalyticsEnabled());
 #endif
-<<<<<<< HEAD
-  m_checkbox_dualcore->setChecked(SConfig::GetInstance().bCPUThread);
-  m_checkbox_override_region_settings->setChecked(SConfig::GetInstance().bOverrideRegionSettings);
-=======
   m_checkbox_dualcore->setChecked(Config::Get(Config::MAIN_CPU_THREAD));
-  m_checkbox_cheats->setChecked(Settings::Instance().GetCheatsEnabled());
   m_checkbox_override_region_settings->setChecked(
       Config::Get(Config::MAIN_OVERRIDE_REGION_SETTINGS));
->>>>>>> 63df67b7
   m_checkbox_auto_disc_change->setChecked(Config::Get(Config::MAIN_AUTO_DISC_CHANGE));
 #ifdef USE_DISCORD_PRESENCE
   m_checkbox_discord_presence->setChecked(Config::Get(Config::MAIN_USE_DISCORD_PRESENCE));
@@ -287,21 +259,11 @@
   DolphinAnalytics::Instance().ReloadConfig();
 #endif
   Config::SetBaseOrCurrent(Config::MAIN_CPU_THREAD, m_checkbox_dualcore->isChecked());
-<<<<<<< HEAD
-  settings.bOverrideRegionSettings = m_checkbox_override_region_settings->isChecked();
   Config::SetBaseOrCurrent(Config::MAIN_OVERRIDE_REGION_SETTINGS,
                            m_checkbox_override_region_settings->isChecked());
   Config::SetBase(Config::MAIN_AUTO_DISC_CHANGE, m_checkbox_auto_disc_change->isChecked());
-  settings.m_EmulationSpeed = m_combobox_speedlimit->currentIndex() * 0.1f;
-=======
-  Settings::Instance().SetCheatsEnabled(m_checkbox_cheats->isChecked());
-  Config::SetBaseOrCurrent(Config::MAIN_OVERRIDE_REGION_SETTINGS,
-                           m_checkbox_override_region_settings->isChecked());
-  Config::SetBase(Config::MAIN_AUTO_DISC_CHANGE, m_checkbox_auto_disc_change->isChecked());
-  Config::SetBaseOrCurrent(Config::MAIN_ENABLE_CHEATS, m_checkbox_cheats->isChecked());
   Config::SetBaseOrCurrent(Config::MAIN_EMULATION_SPEED,
                            m_combobox_speedlimit->currentIndex() * 0.1f);
->>>>>>> 63df67b7
   Settings::Instance().SetFallbackRegion(
       UpdateFallbackRegionFromIndex(m_combobox_fallback_region->currentIndex()));
 
