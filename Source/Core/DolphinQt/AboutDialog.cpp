// Copyright 2016 Dolphin Emulator Project
// SPDX-License-Identifier: GPL-2.0-or-later

#include "DolphinQt/AboutDialog.h"

#include <QLabel>
#include <QTextEdit>
#include <QVBoxLayout>
#include <QtGlobal>

#include "Common/Version.h"

#include "DolphinQt/Resources.h"

AboutDialog::AboutDialog(QWidget* parent) : QDialog(parent)
{
  setWindowTitle(tr("About Dolphin"));
  setWindowFlags(windowFlags() & ~Qt::WindowContextHelpButtonHint);

  const QString prime_ver = QString::fromStdString(Common::primehack_ver);
  const QString text =
    QStringLiteral(R"(
<p style='font-size:38pt; font-weight:400;'>PrimeHack</p>

<p style='font-size:18pt;'>%VERSION_STRING%</p>

<p style='font-size: small;'>
%BRANCH%<br>
%REVISION%<br><br>
%QT_VERSION%
</p>

<p>
%CHECK_FOR_UPDATES%: <a href='https://github.com/shiiion/dolphin/releases'>github.com/shiiion/dolphin/releases</a>
</p>

<p>
%ABOUT_DOLPHIN%
</p>

<p>
%GAMES_YOU_OWN%
</p>

<p>
<a href='https://github.com/shiiion/dolphin/blob/master/license.txt'>%LICENSE%</a> |
<a href='https://github.com/shiiion/dolphin/graphs/contributors'>%AUTHORS%</a> |
<a href='https://github.com/shiiion/dolphin/wiki'>%SUPPORT%</a>
)")
<<<<<<< HEAD
.replace(QStringLiteral("%VERSION_STRING%"), prime_ver + tr(" (5.0-14344)"))
    .replace(QStringLiteral("%BRANCH%"),
      // i18n: "Branch" means the version control term, not a literal tree branch.
      tr("Branch: %1").arg(QString::fromUtf8(Common::scm_branch_str.c_str())))
    .replace(QStringLiteral("%REVISION%"),
      tr("Revision: %1").arg(QString::fromUtf8(Common::scm_rev_git_str.c_str())))
    .replace(QStringLiteral("%QT_VERSION%"),
      tr("Using Qt %1").arg(QStringLiteral(QT_VERSION_STR)))
    .replace(QStringLiteral("%CHECK_FOR_UPDATES%"), tr("Check for updates"))
    .replace(QStringLiteral("%ABOUT_DOLPHIN%"),
      // i18n: The word "free" in the standard phrase "free and open source"
      // is "free" as in "freedom" - it refers to certain properties of the
      // software's license, not the software's price. (It is true that Dolphin
      // can be downloaded at no cost, but that's not what this message says.)
      tr("PrimeHack is a fork of Dolphin to bring traditional FPS controls and settings to the Metroid Prime series."))
    .replace(QStringLiteral("%GAMES_YOU_OWN%"),
      tr("This software should not be used to play games you do not legally own."))
    .replace(QStringLiteral("%LICENSE%"), tr("License"))
    .replace(QStringLiteral("%AUTHORS%"), tr("Authors"))
    .replace(QStringLiteral("%SUPPORT%"), tr("Support"));
=======
          .replace(QStringLiteral("%VERSION_STRING%"),
                   QString::fromUtf8(Common::GetScmDescStr().c_str()))
          .replace(QStringLiteral("%BRANCH%"),
                   // i18n: "Branch" means the version control term, not a literal tree branch.
                   tr("Branch: %1").arg(QString::fromUtf8(Common::GetScmBranchStr().c_str())))
          .replace(QStringLiteral("%REVISION%"),
                   tr("Revision: %1").arg(QString::fromUtf8(Common::GetScmRevGitStr().c_str())))
          .replace(QStringLiteral("%QT_VERSION%"),
                   tr("Using Qt %1").arg(QStringLiteral(QT_VERSION_STR)))
          .replace(QStringLiteral("%CHECK_FOR_UPDATES%"), tr("Check for updates"))
          .replace(QStringLiteral("%ABOUT_DOLPHIN%"),
                   // i18n: The word "free" in the standard phrase "free and open source"
                   // is "free" as in "freedom" - it refers to certain properties of the
                   // software's license, not the software's price. (It is true that Dolphin
                   // can be downloaded at no cost, but that's not what this message says.)
                   tr("Dolphin is a free and open-source GameCube and Wii emulator."))
          .replace(QStringLiteral("%GAMES_YOU_OWN%"),
                   tr("This software should not be used to play games you do not legally own."))
          .replace(QStringLiteral("%LICENSE%"), tr("License"))
          .replace(QStringLiteral("%AUTHORS%"), tr("Authors"))
          .replace(QStringLiteral("%SUPPORT%"), tr("Support"));
>>>>>>> 5e595616

  QLabel* text_label = new QLabel(text);
  text_label->setTextInteractionFlags(Qt::TextBrowserInteraction);
  text_label->setOpenExternalLinks(true);

  QLabel* copyright = new QLabel(
    QStringLiteral("<small>%1</small>")
    .arg(
      // i18n: This message uses curly quotes in English. If you want to use curly quotes
      // in your translation, please use the type of curly quotes that's appropriate for
      // your language. If you aren't sure which type is appropriate, see
      // https://en.wikipedia.org/wiki/Quotation_mark#Specific_language_features
      tr("\u00A9 2003-2015+ Dolphin Team. PrimeHack Team. \u201cGameCube\u201d and \u201cWii\u201d are "
        "trademarks of Nintendo. Dolphin & PrimeHack are not affiliated with Nintendo in any way.")));

  QLabel* logo = new QLabel();
  logo->setPixmap(Resources::GetMisc(Resources::MiscID::LogoLarge));
  logo->setContentsMargins(30, 0, 30, 0);

  QVBoxLayout* main_layout = new QVBoxLayout;
  QHBoxLayout* h_layout = new QHBoxLayout;

  setLayout(main_layout);
  main_layout->addLayout(h_layout);
  main_layout->addWidget(copyright);
  copyright->setAlignment(Qt::AlignCenter);
  copyright->setContentsMargins(0, 15, 0, 0);

  h_layout->setAlignment(Qt::AlignLeft);
  h_layout->addWidget(logo);
  h_layout->addWidget(text_label);
}<|MERGE_RESOLUTION|>--- conflicted
+++ resolved
@@ -17,7 +17,7 @@
   setWindowTitle(tr("About Dolphin"));
   setWindowFlags(windowFlags() & ~Qt::WindowContextHelpButtonHint);
 
-  const QString prime_ver = QString::fromStdString(Common::primehack_ver);
+  const QString prime_ver = QString::fromStdString(Common::GetScmRevStr());
   const QString text =
     QStringLiteral(R"(
 <p style='font-size:38pt; font-weight:400;'>PrimeHack</p>
@@ -47,28 +47,6 @@
 <a href='https://github.com/shiiion/dolphin/graphs/contributors'>%AUTHORS%</a> |
 <a href='https://github.com/shiiion/dolphin/wiki'>%SUPPORT%</a>
 )")
-<<<<<<< HEAD
-.replace(QStringLiteral("%VERSION_STRING%"), prime_ver + tr(" (5.0-14344)"))
-    .replace(QStringLiteral("%BRANCH%"),
-      // i18n: "Branch" means the version control term, not a literal tree branch.
-      tr("Branch: %1").arg(QString::fromUtf8(Common::scm_branch_str.c_str())))
-    .replace(QStringLiteral("%REVISION%"),
-      tr("Revision: %1").arg(QString::fromUtf8(Common::scm_rev_git_str.c_str())))
-    .replace(QStringLiteral("%QT_VERSION%"),
-      tr("Using Qt %1").arg(QStringLiteral(QT_VERSION_STR)))
-    .replace(QStringLiteral("%CHECK_FOR_UPDATES%"), tr("Check for updates"))
-    .replace(QStringLiteral("%ABOUT_DOLPHIN%"),
-      // i18n: The word "free" in the standard phrase "free and open source"
-      // is "free" as in "freedom" - it refers to certain properties of the
-      // software's license, not the software's price. (It is true that Dolphin
-      // can be downloaded at no cost, but that's not what this message says.)
-      tr("PrimeHack is a fork of Dolphin to bring traditional FPS controls and settings to the Metroid Prime series."))
-    .replace(QStringLiteral("%GAMES_YOU_OWN%"),
-      tr("This software should not be used to play games you do not legally own."))
-    .replace(QStringLiteral("%LICENSE%"), tr("License"))
-    .replace(QStringLiteral("%AUTHORS%"), tr("Authors"))
-    .replace(QStringLiteral("%SUPPORT%"), tr("Support"));
-=======
           .replace(QStringLiteral("%VERSION_STRING%"),
                    QString::fromUtf8(Common::GetScmDescStr().c_str()))
           .replace(QStringLiteral("%BRANCH%"),
@@ -84,13 +62,12 @@
                    // is "free" as in "freedom" - it refers to certain properties of the
                    // software's license, not the software's price. (It is true that Dolphin
                    // can be downloaded at no cost, but that's not what this message says.)
-                   tr("Dolphin is a free and open-source GameCube and Wii emulator."))
+                   tr("PrimeHack is a fork of Dolphin to bring traditional FPS controls and settings to the Metroid Prime series."))
           .replace(QStringLiteral("%GAMES_YOU_OWN%"),
                    tr("This software should not be used to play games you do not legally own."))
           .replace(QStringLiteral("%LICENSE%"), tr("License"))
           .replace(QStringLiteral("%AUTHORS%"), tr("Authors"))
           .replace(QStringLiteral("%SUPPORT%"), tr("Support"));
->>>>>>> 5e595616
 
   QLabel* text_label = new QLabel(text);
   text_label->setTextInteractionFlags(Qt::TextBrowserInteraction);
