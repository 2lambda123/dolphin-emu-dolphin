--- conflicted
+++ resolved
@@ -440,25 +440,20 @@
     UpdateActiveConfig();
   }
 
-<<<<<<< HEAD
+  // Check support for allow tearing, we query the interface for backwards compatibility
+  UINT allow_tearing = FALSE;
+  // IDXGIFactory5* factory5;
+  // hr = factory->QueryInterface(&factory5);
+  // if (SUCCEEDED(hr))
+  // {
+  //   hr = factory5->CheckFeatureSupport(DXGI_FEATURE_PRESENT_ALLOW_TEARING, &allow_tearing,
+  //                                      sizeof(allow_tearing));
+  //   factory5->Release();
+  // }
+  allow_tearing_supported = SUCCEEDED(hr) && allow_tearing;
+
   DXGI_SWAP_CHAIN_DESC swap_chain_desc = {};
   swap_chain_desc.BufferCount = 1;
-=======
-  // Check support for allow tearing, we query the interface for backwards compatibility
-  UINT allow_tearing = FALSE;
-  IDXGIFactory5* factory5;
-  hr = factory->QueryInterface(&factory5);
-  if (SUCCEEDED(hr))
-  {
-    hr = factory5->CheckFeatureSupport(DXGI_FEATURE_PRESENT_ALLOW_TEARING, &allow_tearing,
-                                       sizeof(allow_tearing));
-    factory5->Release();
-  }
-  allow_tearing_supported = SUCCEEDED(hr) && allow_tearing;
-
-  DXGI_SWAP_CHAIN_DESC1 swap_chain_desc = {};
-  swap_chain_desc.BufferCount = 2;
->>>>>>> c97a799c
   swap_chain_desc.BufferUsage = DXGI_USAGE_RENDER_TARGET_OUTPUT;
   swap_chain_desc.OutputWindow = wnd;
   swap_chain_desc.SampleDesc.Count = 1;
@@ -466,6 +461,9 @@
   swap_chain_desc.Windowed =
       !SConfig::GetInstance().bFullscreen || g_ActiveConfig.bBorderlessFullscreen;
   // swap_chain_desc.Stereo = g_ActiveConfig.iStereoMode == STEREO_QUADBUFFER;
+
+  // This flag is necessary if we want to use a flip-model swapchain without locking the framerate
+  swap_chain_desc.Flags = allow_tearing_supported ? DXGI_SWAP_CHAIN_FLAG_ALLOW_TEARING : 0;
 
   out_desc = {};
   output->GetDesc(&out_desc);
@@ -500,9 +498,6 @@
       swap_chain_desc.BufferDesc.Height = yres;
     }
   }
-
-  // This flag is necessary if we want to use a flip-model swapchain without locking the framerate
-  swap_chain_desc.Flags = allow_tearing_supported ? DXGI_SWAP_CHAIN_FLAG_ALLOW_TEARING : 0;
 
   // Creating debug devices can sometimes fail if the user doesn't have the correct
   // version of the DirectX SDK. If it does, simply fallback to a non-debug device.
@@ -788,10 +783,6 @@
 void Present()
 {
   UINT present_flags = 0;
-<<<<<<< HEAD
-  // if (swapchain->IsTemporaryMonoSupported() && g_ActiveConfig.iStereoMode != STEREO_QUADBUFFER)
-  //  present_flags = DXGI_PRESENT_STEREO_TEMPORARY_MONO;
-=======
 
   // When using sync interval 0, it is recommended to always pass the tearing
   // flag when it is supported, even when presenting in windowed mode.
@@ -800,9 +791,8 @@
   if (AllowTearingSupported() && !g_ActiveConfig.IsVSync() && !GetFullscreenState())
     present_flags |= DXGI_PRESENT_ALLOW_TEARING;
 
-  if (swapchain->IsTemporaryMonoSupported() && g_ActiveConfig.iStereoMode != STEREO_QUADBUFFER)
-    present_flags |= DXGI_PRESENT_STEREO_TEMPORARY_MONO;
->>>>>>> c97a799c
+  // if (swapchain->IsTemporaryMonoSupported() && g_ActiveConfig.iStereoMode != STEREO_QUADBUFFER)
+  //  present_flags |= DXGI_PRESENT_STEREO_TEMPORARY_MONO;
 
   // TODO: Is 1 the correct value for vsyncing?
   swapchain->Present((UINT)g_ActiveConfig.IsVSync(), present_flags);
