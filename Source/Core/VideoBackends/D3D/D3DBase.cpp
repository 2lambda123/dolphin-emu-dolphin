// Copyright 2010 Dolphin Emulator Project
// Licensed under GPLv2+
// Refer to the license.txt file included.

// Carl: TODO: Actually merge the QUAD BUFFERED 3D mode in D3D from "Merge pull request #5697 from Armada651/quad-buffer"

#include <algorithm>

#include "Common/CommonTypes.h"
#include "Common/Logging/Log.h"
#include "Common/MsgHandler.h"
#include "Common/StringUtil.h"
#include "Core/Config/GraphicsSettings.h"
#include "Core/ConfigManager.h"
#include "VideoBackends/D3D/D3DBase.h"
#include "VideoBackends/D3D/D3DState.h"
#include "VideoBackends/D3D/D3DTexture.h"
#include "VideoCommon/VR.h"
#include "VideoCommon/VideoConfig.h"

extern LUID* g_hmd_luid;

namespace DX11
{
HINSTANCE hD3DCompilerDll = nullptr;
D3DREFLECT PD3DReflect = nullptr;
pD3DCompile PD3DCompile = nullptr;
int d3dcompiler_dll_ref = 0;

CREATEDXGIFACTORY PCreateDXGIFactory = nullptr, PCreateDXGIFactory1 = nullptr;
HINSTANCE hDXGIDll = nullptr;
int dxgi_dll_ref = 0;

typedef HRESULT(WINAPI* D3D11CREATEDEVICEANDSWAPCHAIN)(IDXGIAdapter*, D3D_DRIVER_TYPE, HMODULE,
                                                       UINT, CONST D3D_FEATURE_LEVEL*, UINT, UINT,
                                                       CONST DXGI_SWAP_CHAIN_DESC*,
                                                       IDXGISwapChain**, ID3D11Device**,
                                                       D3D_FEATURE_LEVEL*, ID3D11DeviceContext**);
static D3D11CREATEDEVICE PD3D11CreateDevice = nullptr;
D3D11CREATEDEVICEANDSWAPCHAIN PD3D11CreateDeviceAndSwapChain = nullptr;
HINSTANCE hD3DDll = nullptr;
int d3d_dll_ref = 0;

namespace D3D
{
ID3D11Device* device = nullptr;
ID3D11DeviceContext* context = nullptr;
IDXGISwapChain* swapchain = nullptr;
static ID3D11Debug* debug = nullptr;
D3D_FEATURE_LEVEL featlevel;
D3DTexture2D* backbuf = nullptr;
HWND hWnd;

std::vector<DXGI_SAMPLE_DESC> aa_modes;  // supported AA modes of the current adapter

bool bgra_textures_supported;

#define NUM_SUPPORTED_FEATURE_LEVELS 3
const D3D_FEATURE_LEVEL supported_feature_levels[NUM_SUPPORTED_FEATURE_LEVELS] = {
    D3D_FEATURE_LEVEL_11_0, D3D_FEATURE_LEVEL_10_1, D3D_FEATURE_LEVEL_10_0};

unsigned int xres, yres;

bool bFrameInProgress = false;

<<<<<<< HEAD
#define NUM_SWAPCHAIN_BUFFERS 1

=======
>>>>>>> ba356f78
HRESULT LoadDXGI()
{
  if (dxgi_dll_ref++ > 0)
    return S_OK;

  if (hDXGIDll)
    return S_OK;
  hDXGIDll = LoadLibraryA("dxgi.dll");
  if (!hDXGIDll)
  {
    MessageBoxA(nullptr, "Failed to load dxgi.dll", "Critical error", MB_OK | MB_ICONERROR);
    --dxgi_dll_ref;
    return E_FAIL;
  }
  PCreateDXGIFactory = (CREATEDXGIFACTORY)GetProcAddress(hDXGIDll, "CreateDXGIFactory");
  PCreateDXGIFactory1 = (CREATEDXGIFACTORY)GetProcAddress(hDXGIDll, "CreateDXGIFactory1");
  if (PCreateDXGIFactory == nullptr)
    MessageBoxA(nullptr, "GetProcAddress failed for CreateDXGIFactory!", "Critical error",
                MB_OK | MB_ICONERROR);

  return S_OK;
}

HRESULT LoadD3D()
{
  if (d3d_dll_ref++ > 0)
    return S_OK;

  if (hD3DDll)
    return S_OK;
  hD3DDll = LoadLibraryA("d3d11.dll");
  if (!hD3DDll)
  {
    MessageBoxA(nullptr, "Failed to load d3d11.dll", "Critical error", MB_OK | MB_ICONERROR);
    --d3d_dll_ref;
    return E_FAIL;
  }
  PD3D11CreateDevice = (D3D11CREATEDEVICE)GetProcAddress(hD3DDll, "D3D11CreateDevice");
  if (PD3D11CreateDevice == nullptr)
    MessageBoxA(nullptr, "GetProcAddress failed for D3D11CreateDevice!", "Critical error",
                MB_OK | MB_ICONERROR);

  PD3D11CreateDeviceAndSwapChain =
      (D3D11CREATEDEVICEANDSWAPCHAIN)GetProcAddress(hD3DDll, "D3D11CreateDeviceAndSwapChain");
  if (PD3D11CreateDeviceAndSwapChain == nullptr)
    MessageBoxA(nullptr, "GetProcAddress failed for D3D11CreateDeviceAndSwapChain!",
                "Critical error", MB_OK | MB_ICONERROR);

  return S_OK;
}

HRESULT LoadD3DCompiler()
{
  if (d3dcompiler_dll_ref++ > 0)
    return S_OK;
  if (hD3DCompilerDll)
    return S_OK;

  // try to load D3DCompiler first to check whether we have proper runtime support
  // try to use the dll the backend was compiled against first - don't bother about debug runtimes
  hD3DCompilerDll = LoadLibraryA(D3DCOMPILER_DLL_A);
  if (!hD3DCompilerDll)
  {
    // if that fails, use the dll which should be available in every SDK which officially supports
    // DX11.
    hD3DCompilerDll = LoadLibraryA("D3DCompiler_42.dll");
    if (!hD3DCompilerDll)
    {
      MessageBoxA(nullptr, "Failed to load D3DCompiler_42.dll, update your DX11 runtime, please",
                  "Critical error", MB_OK | MB_ICONERROR);
      return E_FAIL;
    }
    else
    {
      NOTICE_LOG(VIDEO, "Successfully loaded D3DCompiler_42.dll. If you're having trouble, try "
                        "updating your DX runtime first.");
    }
  }

  PD3DReflect = (D3DREFLECT)GetProcAddress(hD3DCompilerDll, "D3DReflect");
  if (PD3DReflect == nullptr)
    MessageBoxA(nullptr, "GetProcAddress failed for D3DReflect!", "Critical error",
                MB_OK | MB_ICONERROR);
  PD3DCompile = (pD3DCompile)GetProcAddress(hD3DCompilerDll, "D3DCompile");
  if (PD3DCompile == nullptr)
    MessageBoxA(nullptr, "GetProcAddress failed for D3DCompile!", "Critical error",
                MB_OK | MB_ICONERROR);

  return S_OK;
}

void UnloadDXGI()
{
  if (!dxgi_dll_ref)
    return;
  if (--dxgi_dll_ref != 0)
    return;

  if (hDXGIDll)
    FreeLibrary(hDXGIDll);
  hDXGIDll = nullptr;
  PCreateDXGIFactory = nullptr;
  PCreateDXGIFactory1 = nullptr;
}

void UnloadD3D()
{
  if (!d3d_dll_ref)
    return;
  if (--d3d_dll_ref != 0)
    return;

  if (hD3DDll)
    FreeLibrary(hD3DDll);
  hD3DDll = nullptr;
  PD3D11CreateDevice = nullptr;
  PD3D11CreateDeviceAndSwapChain = nullptr;
}

void UnloadD3DCompiler()
{
  if (!d3dcompiler_dll_ref)
    return;
  if (--d3dcompiler_dll_ref != 0)
    return;

  if (hD3DCompilerDll)
    FreeLibrary(hD3DCompilerDll);
  hD3DCompilerDll = nullptr;
  PD3DReflect = nullptr;
}

std::vector<DXGI_SAMPLE_DESC> EnumAAModes(IDXGIAdapter* adapter)
{
  std::vector<DXGI_SAMPLE_DESC> _aa_modes;

  // NOTE: D3D 10.0 doesn't support multisampled resources which are bound as depth buffers AND
  // shader resources.
  // Thus, we can't have MSAA with 10.0 level hardware.
  ID3D11Device* _device;
  ID3D11DeviceContext* _context;
  D3D_FEATURE_LEVEL feat_level;
  HRESULT hr = PD3D11CreateDevice(adapter, D3D_DRIVER_TYPE_UNKNOWN, nullptr,
                                  D3D11_CREATE_DEVICE_SINGLETHREADED, supported_feature_levels,
                                  NUM_SUPPORTED_FEATURE_LEVELS, D3D11_SDK_VERSION, &_device,
                                  &feat_level, &_context);
  if (FAILED(hr) || feat_level == D3D_FEATURE_LEVEL_10_0)
  {
    DXGI_SAMPLE_DESC desc;
    desc.Count = 1;
    desc.Quality = 0;
    _aa_modes.push_back(desc);
    SAFE_RELEASE(_context);
    SAFE_RELEASE(_device);
  }
  else
  {
    for (int samples = 0; samples < D3D11_MAX_MULTISAMPLE_SAMPLE_COUNT; ++samples)
    {
      UINT quality_levels = 0;
      _device->CheckMultisampleQualityLevels(DXGI_FORMAT_R8G8B8A8_UNORM, samples, &quality_levels);

      DXGI_SAMPLE_DESC desc;
      desc.Count = samples;
      desc.Quality = 0;

      if (quality_levels > 0)
        _aa_modes.push_back(desc);
    }
    _context->Release();
    _device->Release();
  }
  return _aa_modes;
}

D3D_FEATURE_LEVEL GetFeatureLevel(IDXGIAdapter* adapter)
{
  D3D_FEATURE_LEVEL feat_level = D3D_FEATURE_LEVEL_9_1;
  PD3D11CreateDevice(adapter, D3D_DRIVER_TYPE_UNKNOWN, nullptr, D3D11_CREATE_DEVICE_SINGLETHREADED,
                     supported_feature_levels, NUM_SUPPORTED_FEATURE_LEVELS, D3D11_SDK_VERSION,
                     nullptr, &feat_level, nullptr);
  return feat_level;
}

//#pragma optimize("", off)
static bool SupportsS3TCTextures(ID3D11Device* dev)
{
  UINT bc1_support, bc2_support, bc3_support;
  if (FAILED(dev->CheckFormatSupport(DXGI_FORMAT_BC1_UNORM, &bc1_support)) ||
      FAILED(dev->CheckFormatSupport(DXGI_FORMAT_BC2_UNORM, &bc2_support)) ||
      FAILED(dev->CheckFormatSupport(DXGI_FORMAT_BC3_UNORM, &bc3_support)))
  {
    return false;
  }

  return ((bc1_support & bc2_support & bc3_support) & D3D11_FORMAT_SUPPORT_TEXTURE2D) != 0;
}

HRESULT Create(HWND wnd)
{
  hWnd = wnd;
  HRESULT hr;

  RECT client;
  GetClientRect(hWnd, &client);
  xres = client.right - client.left;
  yres = client.bottom - client.top;

  hr = LoadDXGI();
  if (SUCCEEDED(hr))
    hr = LoadD3D();
  if (SUCCEEDED(hr))
    hr = LoadD3DCompiler();
  if (FAILED(hr))
  {
    UnloadDXGI();
    UnloadD3D();
    UnloadD3DCompiler();
    return hr;
  }

  IDXGIFactory* factory = nullptr;
  IDXGIAdapter* adapter = nullptr;
  IDXGIOutput* output = nullptr;
  DXGI_OUTPUT_DESC out_desc;
  if (g_vr_needs_DXGIFactory1)
  {
    if (PCreateDXGIFactory1)
      hr = PCreateDXGIFactory1(__uuidof(IDXGIFactory1), (void**)&factory);
    else
      hr = PCreateDXGIFactory(__uuidof(IDXGIFactory), (void**)&factory);
  }
  else
  {
    hr = PCreateDXGIFactory(__uuidof(IDXGIFactory), (void**)&factory);
  }
  if (FAILED(hr))
    MessageBox(wnd, _T("Failed to create IDXGIFactory object"), _T("Dolphin Direct3D 11 backend"),
               MB_OK | MB_ICONERROR);

  if (g_hmd_luid)
  {
    SAFE_RELEASE(adapter);
    for (UINT iAdapter = 0; factory->EnumAdapters(iAdapter, &adapter) != DXGI_ERROR_NOT_FOUND;
         ++iAdapter)
    {
      DXGI_ADAPTER_DESC Desc;
      adapter->GetDesc(&Desc);
      if (memcmp(&Desc.AdapterLuid, g_hmd_luid, sizeof(LUID)) == 0)
      {
        // TODO: Make this configurable
        hr = adapter->EnumOutputs(0, &output);
        if (FAILED(hr))
        {
          // try using the first one
          IDXGIAdapter* firstadapter;
          hr = factory->EnumAdapters(0, &firstadapter);
          if (!FAILED(hr))
            hr = firstadapter->EnumOutputs(0, &output);
          if (FAILED(hr))
            MessageBox(wnd,
                       _T("Failed to enumerate outputs!\n")
                       _T("This usually happens when you've set your video adapter to the Nvidia ")
                       _T("GPU in an Optimus-equipped system.\n")
                       _T("Set Dolphin to use the high-performance graphics in Nvidia's drivers ")
                       _T("instead and leave Dolphin's video adapter set to the Intel GPU."),
                       _T("Dolphin Direct3D 11 backend"), MB_OK | MB_ICONERROR);
          SAFE_RELEASE(firstadapter);
        }
        break;
      }
      SAFE_RELEASE(adapter);
    }
  }

  // Find the adapter & output (monitor) to use for fullscreen, based on the reported name of the
  // HMD's monitor.
  if (g_hmd_device_name && strlen(g_hmd_device_name) > 1)
  {
    for (UINT AdapterIndex = 0;; AdapterIndex++)
    {
      SAFE_RELEASE(adapter);

      hr = factory->EnumAdapters(AdapterIndex, &adapter);
      if (hr == DXGI_ERROR_NOT_FOUND)
        break;

      DXGI_ADAPTER_DESC Desc;
      adapter->GetDesc(&Desc);

      bool deviceNameFound = false;

      for (UINT OutputIndex = 0;; OutputIndex++)
      {
        IDXGIOutput* Output;
        hr = adapter->EnumOutputs(OutputIndex, &Output);
        if (hr == DXGI_ERROR_NOT_FOUND)
        {
          break;
        }

        memset(&out_desc, 0, sizeof(out_desc));
        Output->GetDesc(&out_desc);

        MONITORINFOEXA monitor;
        monitor.cbSize = sizeof(monitor);
        if (::GetMonitorInfoA(out_desc.Monitor, &monitor) &&
            !strcmp(monitor.szDevice, g_hmd_device_name))
        {
          deviceNameFound = true;
          output = Output;
          // FSDesktopX = monitor.rcMonitor.left;
          // FSDesktopY = monitor.rcMonitor.top;
          break;
        }
        else
        {
          SAFE_RELEASE(Output);
        }
      }

      if (output)
        break;
    }

    if (!output)
      SAFE_RELEASE(adapter);
  }

  if (!adapter)
  {
    hr = factory->EnumAdapters(g_ActiveConfig.iAdapter, &adapter);
    if (FAILED(hr))
    {
      // try using the first one
      hr = factory->EnumAdapters(0, &adapter);
      if (FAILED(hr))
        MessageBox(wnd, _T("Failed to enumerate adapters"), _T("Dolphin Direct3D 11 backend"),
                   MB_OK | MB_ICONERROR);
    }

    // TODO: Make this configurable
    hr = adapter->EnumOutputs(0, &output);
    if (FAILED(hr))
    {
      // try using the first one
      IDXGIAdapter* firstadapter;
      hr = factory->EnumAdapters(0, &firstadapter);
      if (!FAILED(hr))
        hr = firstadapter->EnumOutputs(0, &output);
      if (FAILED(hr))
        MessageBox(wnd,
                   _T("Failed to enumerate outputs!\n")
                   _T("This usually happens when you've set your video adapter to the Nvidia ")
                   _T("GPU in an Optimus-equipped system.\n")
                   _T("Set Dolphin to use the high-performance graphics in Nvidia's drivers ")
                   _T("instead and leave Dolphin's video adapter set to the Intel GPU."),
                   _T("Dolphin Direct3D 11 backend"), MB_OK | MB_ICONERROR);
      SAFE_RELEASE(firstadapter);
    }
  }

  // get supported AA modes
  aa_modes = EnumAAModes(adapter);

  if (std::find_if(aa_modes.begin(), aa_modes.end(), [](const DXGI_SAMPLE_DESC& desc) {
        return desc.Count == g_Config.iMultisamples;
      }) == aa_modes.end())
  {
    Config::SetCurrent(Config::GFX_MSAA, UINT32_C(1));
    UpdateActiveConfig();
  }

<<<<<<< HEAD
  DXGI_SWAP_CHAIN_DESC swap_chain_desc = {};
  swap_chain_desc.BufferCount = NUM_SWAPCHAIN_BUFFERS;
=======
  DXGI_SWAP_CHAIN_DESC1 swap_chain_desc = {};
  swap_chain_desc.BufferCount = 2;
>>>>>>> ba356f78
  swap_chain_desc.BufferUsage = DXGI_USAGE_RENDER_TARGET_OUTPUT;
  swap_chain_desc.OutputWindow = wnd;
  swap_chain_desc.SampleDesc.Count = 1;
  swap_chain_desc.SampleDesc.Quality = 0;
<<<<<<< HEAD
  swap_chain_desc.Windowed =
      !SConfig::GetInstance().bFullscreen || g_ActiveConfig.bBorderlessFullscreen;
=======
  swap_chain_desc.Format = DXGI_FORMAT_R8G8B8A8_UNORM;
  swap_chain_desc.Scaling = DXGI_SCALING_STRETCH;
  swap_chain_desc.SwapEffect = DXGI_SWAP_EFFECT_FLIP_DISCARD;
  swap_chain_desc.Width = xres;
  swap_chain_desc.Height = yres;
>>>>>>> ba356f78

  // By creating a stereo swapchain early we can toggle Quad-Buffered stereoscopy
  // while the game is running.
  // swap_chain_desc.Stereo =
  //    g_ActiveConfig.iStereoMode == STEREO_QUADBUFFER || factory->IsWindowedStereoEnabled();

  out_desc = {};
  output->GetDesc(&out_desc);

  DXGI_MODE_DESC mode_desc = {};
  mode_desc.Width = out_desc.DesktopCoordinates.right - out_desc.DesktopCoordinates.left;
  mode_desc.Height = out_desc.DesktopCoordinates.bottom - out_desc.DesktopCoordinates.top;
  if (g_has_hmd)
  {
    mode_desc.Width = g_hmd_window_width;
    mode_desc.Height = g_hmd_window_height;
  }
  mode_desc.Format = DXGI_FORMAT_R8G8B8A8_UNORM;
  mode_desc.Scaling = DXGI_MODE_SCALING_UNSPECIFIED;
  hr = output->FindClosestMatchingMode(&mode_desc, &swap_chain_desc.BufferDesc, nullptr);
  if (FAILED(hr))
    MessageBox(wnd, _T("Failed to find a supported video mode"), _T("Dolphin Direct3D 11 backend"),
               MB_OK | MB_ICONERROR);

  if (swap_chain_desc.Windowed)
  {
    // forcing buffer resolution to xres and yres..
    // this is not a problem as long as we're in windowed mode
    if (g_is_direct_mode)
    {
      swap_chain_desc.BufferDesc.Width = g_hmd_window_width;
      swap_chain_desc.BufferDesc.Height = g_hmd_window_height;
    }
    else
    {
      swap_chain_desc.BufferDesc.Width = xres;
      swap_chain_desc.BufferDesc.Height = yres;
    }
  }

#if defined(_DEBUG) || defined(DEBUGFAST)
  // Creating debug devices can sometimes fail if the user doesn't have the correct
  // version of the DirectX SDK. If it does, simply fallback to a non-debug device.
  {
    hr = PD3D11CreateDeviceAndSwapChain(
        adapter, D3D_DRIVER_TYPE_UNKNOWN, nullptr,
        D3D11_CREATE_DEVICE_SINGLETHREADED | D3D11_CREATE_DEVICE_DEBUG, supported_feature_levels,
        NUM_SUPPORTED_FEATURE_LEVELS, D3D11_SDK_VERSION, &swap_chain_desc, &swapchain, &device,
        &featlevel, &context);
    // Debugbreak on D3D error
    if (SUCCEEDED(hr) && SUCCEEDED(device->QueryInterface(__uuidof(ID3D11Debug), (void**)&debug)))
    {
      ID3D11InfoQueue* infoQueue = nullptr;
      if (SUCCEEDED(debug->QueryInterface(__uuidof(ID3D11InfoQueue), (void**)&infoQueue)))
      {
        infoQueue->SetBreakOnSeverity(D3D11_MESSAGE_SEVERITY_CORRUPTION, true);
        infoQueue->SetBreakOnSeverity(D3D11_MESSAGE_SEVERITY_ERROR, true);

        D3D11_MESSAGE_ID hide[] = {D3D11_MESSAGE_ID_SETPRIVATEDATA_CHANGINGPARAMS};

        D3D11_INFO_QUEUE_FILTER filter = {};
        filter.DenyList.NumIDs = sizeof(hide) / sizeof(D3D11_MESSAGE_ID);
        filter.DenyList.pIDList = hide;
        infoQueue->AddStorageFilterEntries(&filter);
        infoQueue->Release();
      }
    }
  }

  if (FAILED(hr))
#endif
  {
<<<<<<< HEAD
    hr = PD3D11CreateDeviceAndSwapChain(
        adapter, D3D_DRIVER_TYPE_UNKNOWN, nullptr, D3D11_CREATE_DEVICE_SINGLETHREADED,
        supported_feature_levels, NUM_SUPPORTED_FEATURE_LEVELS, D3D11_SDK_VERSION, &swap_chain_desc,
        &swapchain, &device, &featlevel, &context);
=======
    hr = PD3D11CreateDevice(adapter, D3D_DRIVER_TYPE_UNKNOWN, nullptr,
                            D3D11_CREATE_DEVICE_SINGLETHREADED, supported_feature_levels,
                            NUM_SUPPORTED_FEATURE_LEVELS, D3D11_SDK_VERSION, &device, &featlevel,
                            &context);
  }

  if (SUCCEEDED(hr))
  {
    hr = factory->CreateSwapChainForHwnd(device, hWnd, &swap_chain_desc, nullptr, nullptr,
                                         &swapchain);
    if (FAILED(hr))
    {
      // Flip-model discard swapchains aren't supported on Windows 8, so here we fall back to
      // a sequential swapchain
      swap_chain_desc.SwapEffect = DXGI_SWAP_EFFECT_FLIP_SEQUENTIAL;
      hr = factory->CreateSwapChainForHwnd(device, hWnd, &swap_chain_desc, nullptr, nullptr,
                                           &swapchain);
    }

    if (FAILED(hr))
    {
      // Flip-model swapchains aren't supported on Windows 7, so here we fall back to a legacy
      // BitBlt-model swapchain
      swap_chain_desc.SwapEffect = DXGI_SWAP_EFFECT_DISCARD;
      hr = factory->CreateSwapChainForHwnd(device, hWnd, &swap_chain_desc, nullptr, nullptr,
                                           &swapchain);
    }
>>>>>>> ba356f78
  }

  if (FAILED(hr))
  {
    MessageBox(
        wnd,
        _T("Failed to initialize Direct3D.\nMake sure your video card supports at least D3D 10.0"),
        _T("Dolphin Direct3D 11 backend"), MB_OK | MB_ICONERROR);
    SAFE_RELEASE(device);
    SAFE_RELEASE(context);
    SAFE_RELEASE(swapchain);
    return E_FAIL;
  }

  // prevent DXGI from responding to Alt+Enter, unfortunately DXGI_MWA_NO_ALT_ENTER
  // does not work so we disable all monitoring of window messages. However this
  // may make it more difficult for DXGI to handle display mode changes.
  hr = factory->MakeWindowAssociation(wnd, DXGI_MWA_NO_WINDOW_CHANGES);
  if (FAILED(hr))
    MessageBox(wnd, _T("Failed to associate the window"), _T("Dolphin Direct3D 11 backend"),
               MB_OK | MB_ICONERROR);

  SetDebugObjectName((ID3D11DeviceChild*)context, "device context");
  SAFE_RELEASE(factory);
  SAFE_RELEASE(output);
  SAFE_RELEASE(adapter);

  if (SConfig::GetInstance().bFullscreen && !g_ActiveConfig.bBorderlessFullscreen)
  {
    swapchain->SetFullscreenState(true, nullptr);
    swapchain->ResizeBuffers(0, xres, yres, DXGI_FORMAT_R8G8B8A8_UNORM, 0);
  }

  ID3D11Texture2D* buf;
  hr = swapchain->GetBuffer(0, IID_ID3D11Texture2D, (void**)&buf);
  if (FAILED(hr))
  {
    MessageBox(wnd, _T("Failed to get swapchain buffer"), _T("Dolphin Direct3D 11 backend"),
               MB_OK | MB_ICONERROR);
    SAFE_RELEASE(device);
    SAFE_RELEASE(context);
    SAFE_RELEASE(swapchain);
    return E_FAIL;
  }
  backbuf = new D3DTexture2D(buf, D3D11_BIND_RENDER_TARGET);
  SAFE_RELEASE(buf);
  CHECK(backbuf != nullptr, "Create back buffer texture");
  SetDebugObjectName((ID3D11DeviceChild*)backbuf->GetTex(), "backbuffer texture");
  SetDebugObjectName((ID3D11DeviceChild*)backbuf->GetRTV(), "backbuffer render target view");

  context->OMSetRenderTargets(1, &backbuf->GetRTV(), nullptr);

  // BGRA textures are easier to deal with in TextureCache, but might not be supported by the
  // hardware
  UINT format_support;
  device->CheckFormatSupport(DXGI_FORMAT_B8G8R8A8_UNORM, &format_support);
  bgra_textures_supported = (format_support & D3D11_FORMAT_SUPPORT_TEXTURE2D) != 0;
  g_Config.backend_info.bSupportsST3CTextures = SupportsS3TCTextures(device);

  stateman = new StateManager;
  return S_OK;
}
//#pragma optimize("", on)

void Close()
{
  // we can't release the swapchain while in fullscreen.
  swapchain->SetFullscreenState(false, nullptr);

  // release all bound resources
  context->ClearState();
  SAFE_RELEASE(backbuf);
  SAFE_RELEASE(swapchain);
  SAFE_DELETE(stateman);
  context->Flush();  // immediately destroy device objects

  SAFE_RELEASE(context);
  ULONG references = device->Release();

#if defined(_DEBUG) || defined(DEBUGFAST)
  if (debug)
  {
    --references;  // the debug interface increases the refcount of the device, subtract that.
    if (references)
    {
      // print out alive objects, but only if we actually have pending references
      // note this will also print out internal live objects to the debug console
      debug->ReportLiveDeviceObjects(D3D11_RLDO_SUMMARY | D3D11_RLDO_DETAIL);
    }
    SAFE_RELEASE(debug)
  }
#endif

  if (references)
  {
    ERROR_LOG(VIDEO, "Unreleased references: %i.", references);
  }
  else
  {
    NOTICE_LOG(VIDEO, "Successfully released all device references!");
  }
  device = nullptr;

  // unload DLLs
  UnloadD3D();
  UnloadDXGI();
}

const char* VertexShaderVersionString()
{
  if (featlevel == D3D_FEATURE_LEVEL_11_0)
    return "vs_5_0";
  else if (featlevel == D3D_FEATURE_LEVEL_10_1)
    return "vs_4_1";
  else /*if(featlevel == D3D_FEATURE_LEVEL_10_0)*/
    return "vs_4_0";
}

const char* GeometryShaderVersionString()
{
  if (featlevel == D3D_FEATURE_LEVEL_11_0)
    return "gs_5_0";
  else if (featlevel == D3D_FEATURE_LEVEL_10_1)
    return "gs_4_1";
  else /*if(featlevel == D3D_FEATURE_LEVEL_10_0)*/
    return "gs_4_0";
}

const char* PixelShaderVersionString()
{
  if (featlevel == D3D_FEATURE_LEVEL_11_0)
    return "ps_5_0";
  else if (featlevel == D3D_FEATURE_LEVEL_10_1)
    return "ps_4_1";
  else /*if(featlevel == D3D_FEATURE_LEVEL_10_0)*/
    return "ps_4_0";
}

D3DTexture2D*& GetBackBuffer()
{
  return backbuf;
}
unsigned int GetBackBufferWidth()
{
  return xres;
}
unsigned int GetBackBufferHeight()
{
  return yres;
}

bool BGRATexturesSupported()
{
  return bgra_textures_supported;
}

// Returns the maximum width/height of a texture. This value only depends upon the feature level in
// DX11
u32 GetMaxTextureSize(D3D_FEATURE_LEVEL feature_level)
{
  switch (feature_level)
  {
  case D3D_FEATURE_LEVEL_11_0:
    return D3D11_REQ_TEXTURE2D_U_OR_V_DIMENSION;

  case D3D_FEATURE_LEVEL_10_1:
  case D3D_FEATURE_LEVEL_10_0:
    return D3D10_REQ_TEXTURE2D_U_OR_V_DIMENSION;

  case D3D_FEATURE_LEVEL_9_3:
    return 4096;

  case D3D_FEATURE_LEVEL_9_2:
  case D3D_FEATURE_LEVEL_9_1:
    return 2048;

  default:
    return 0;
  }
}

void Reset()
{
  // release all back buffer references
  SAFE_RELEASE(backbuf);

  // resize swapchain buffers
  RECT client;
  GetClientRect(hWnd, &client);
  xres = client.right - client.left;
  yres = client.bottom - client.top;
  D3D::swapchain->ResizeBuffers(0, xres, yres, DXGI_FORMAT_R8G8B8A8_UNORM, 0);

  // recreate back buffer texture
  ID3D11Texture2D* buf;
  HRESULT hr = swapchain->GetBuffer(0, IID_ID3D11Texture2D, (void**)&buf);
  if (FAILED(hr))
  {
    MessageBox(hWnd, _T("Failed to get swapchain buffer"), _T("Dolphin Direct3D 11 backend"),
               MB_OK | MB_ICONERROR);
    SAFE_RELEASE(device);
    SAFE_RELEASE(context);
    SAFE_RELEASE(swapchain);
    return;
  }
  backbuf = new D3DTexture2D(buf, D3D11_BIND_RENDER_TARGET);
  SAFE_RELEASE(buf);
  CHECK(backbuf != nullptr, "Create back buffer texture");
  SetDebugObjectName((ID3D11DeviceChild*)backbuf->GetTex(), "backbuffer texture");
  SetDebugObjectName((ID3D11DeviceChild*)backbuf->GetRTV(), "backbuffer render target view");
}

bool BeginFrame()
{
  if (bFrameInProgress)
  {
    PanicAlert("BeginFrame called although a frame is already in progress");
    return false;
  }
  bFrameInProgress = true;
  return (device != nullptr);
}

void EndFrame()
{
  if (!bFrameInProgress)
  {
    PanicAlert("EndFrame called although no frame is in progress");
    return;
  }
  bFrameInProgress = false;
}

void Present()
{
  UINT present_flags = 0;
  // if (swapchain->IsTemporaryMonoSupported() && g_ActiveConfig.iStereoMode != STEREO_QUADBUFFER)
  //  present_flags = DXGI_PRESENT_STEREO_TEMPORARY_MONO;

  // TODO: Is 1 the correct value for vsyncing?
  swapchain->Present((UINT)g_ActiveConfig.IsVSync(), present_flags);
}

HRESULT SetFullscreenState(bool enable_fullscreen)
{
  return swapchain->SetFullscreenState(enable_fullscreen, nullptr);
}

bool GetFullscreenState()
{
  BOOL state = FALSE;
  swapchain->GetFullscreenState(&state, nullptr);
  return !!state;
}

}  // namespace D3D

}  // namespace DX11<|MERGE_RESOLUTION|>--- conflicted
+++ resolved
@@ -63,11 +63,6 @@
 
 bool bFrameInProgress = false;
 
-<<<<<<< HEAD
-#define NUM_SWAPCHAIN_BUFFERS 1
-
-=======
->>>>>>> ba356f78
 HRESULT LoadDXGI()
 {
   if (dxgi_dll_ref++ > 0)
@@ -441,27 +436,14 @@
     UpdateActiveConfig();
   }
 
-<<<<<<< HEAD
   DXGI_SWAP_CHAIN_DESC swap_chain_desc = {};
-  swap_chain_desc.BufferCount = NUM_SWAPCHAIN_BUFFERS;
-=======
-  DXGI_SWAP_CHAIN_DESC1 swap_chain_desc = {};
-  swap_chain_desc.BufferCount = 2;
->>>>>>> ba356f78
+  swap_chain_desc.BufferCount = 1;
   swap_chain_desc.BufferUsage = DXGI_USAGE_RENDER_TARGET_OUTPUT;
   swap_chain_desc.OutputWindow = wnd;
   swap_chain_desc.SampleDesc.Count = 1;
   swap_chain_desc.SampleDesc.Quality = 0;
-<<<<<<< HEAD
   swap_chain_desc.Windowed =
       !SConfig::GetInstance().bFullscreen || g_ActiveConfig.bBorderlessFullscreen;
-=======
-  swap_chain_desc.Format = DXGI_FORMAT_R8G8B8A8_UNORM;
-  swap_chain_desc.Scaling = DXGI_SCALING_STRETCH;
-  swap_chain_desc.SwapEffect = DXGI_SWAP_EFFECT_FLIP_DISCARD;
-  swap_chain_desc.Width = xres;
-  swap_chain_desc.Height = yres;
->>>>>>> ba356f78
 
   // By creating a stereo swapchain early we can toggle Quad-Buffered stereoscopy
   // while the game is running.
@@ -534,40 +516,10 @@
   if (FAILED(hr))
 #endif
   {
-<<<<<<< HEAD
     hr = PD3D11CreateDeviceAndSwapChain(
         adapter, D3D_DRIVER_TYPE_UNKNOWN, nullptr, D3D11_CREATE_DEVICE_SINGLETHREADED,
         supported_feature_levels, NUM_SUPPORTED_FEATURE_LEVELS, D3D11_SDK_VERSION, &swap_chain_desc,
         &swapchain, &device, &featlevel, &context);
-=======
-    hr = PD3D11CreateDevice(adapter, D3D_DRIVER_TYPE_UNKNOWN, nullptr,
-                            D3D11_CREATE_DEVICE_SINGLETHREADED, supported_feature_levels,
-                            NUM_SUPPORTED_FEATURE_LEVELS, D3D11_SDK_VERSION, &device, &featlevel,
-                            &context);
-  }
-
-  if (SUCCEEDED(hr))
-  {
-    hr = factory->CreateSwapChainForHwnd(device, hWnd, &swap_chain_desc, nullptr, nullptr,
-                                         &swapchain);
-    if (FAILED(hr))
-    {
-      // Flip-model discard swapchains aren't supported on Windows 8, so here we fall back to
-      // a sequential swapchain
-      swap_chain_desc.SwapEffect = DXGI_SWAP_EFFECT_FLIP_SEQUENTIAL;
-      hr = factory->CreateSwapChainForHwnd(device, hWnd, &swap_chain_desc, nullptr, nullptr,
-                                           &swapchain);
-    }
-
-    if (FAILED(hr))
-    {
-      // Flip-model swapchains aren't supported on Windows 7, so here we fall back to a legacy
-      // BitBlt-model swapchain
-      swap_chain_desc.SwapEffect = DXGI_SWAP_EFFECT_DISCARD;
-      hr = factory->CreateSwapChainForHwnd(device, hWnd, &swap_chain_desc, nullptr, nullptr,
-                                           &swapchain);
-    }
->>>>>>> ba356f78
   }
 
   if (FAILED(hr))
