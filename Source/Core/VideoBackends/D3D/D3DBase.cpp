// Copyright 2015 Dolphin Emulator Project
// Licensed under GPLv2
// Refer to the license.txt file included.

#include "Common/StringUtil.h"
#include "VideoBackends/D3D/D3DBase.h"
#include "VideoBackends/D3D/D3DState.h"
#include "VideoBackends/D3D/D3DTexture.h"
#include "VideoCommon/VideoConfig.h"
#include "VideoCommon/VR.h"

namespace DX11
{

HINSTANCE hD3DCompilerDll = nullptr;
D3DREFLECT PD3DReflect = nullptr;
pD3DCompile PD3DCompile = nullptr;
int d3dcompiler_dll_ref = 0;

CREATEDXGIFACTORY PCreateDXGIFactory = nullptr;
HINSTANCE hDXGIDll = nullptr;
int dxgi_dll_ref = 0;

typedef HRESULT (WINAPI* D3D11CREATEDEVICEANDSWAPCHAIN)(IDXGIAdapter*, D3D_DRIVER_TYPE, HMODULE, UINT, CONST D3D_FEATURE_LEVEL*, UINT, UINT, CONST DXGI_SWAP_CHAIN_DESC*, IDXGISwapChain**, ID3D11Device**, D3D_FEATURE_LEVEL*, ID3D11DeviceContext**);
static D3D11CREATEDEVICE PD3D11CreateDevice = nullptr;
D3D11CREATEDEVICEANDSWAPCHAIN PD3D11CreateDeviceAndSwapChain = nullptr;
HINSTANCE hD3DDll = nullptr;
int d3d_dll_ref = 0;

namespace D3D
{

ID3D11Device* device = nullptr;
ID3D11DeviceContext* context = nullptr;
<<<<<<< HEAD
IDXGISwapChain* swapchain = nullptr;
=======
static IDXGISwapChain* swapchain = nullptr;
static ID3D11Debug* debug = nullptr;
>>>>>>> e4f23efd
D3D_FEATURE_LEVEL featlevel;
D3DTexture2D* backbuf = nullptr;
HWND hWnd;

std::vector<DXGI_SAMPLE_DESC> aa_modes; // supported AA modes of the current adapter

bool bgra_textures_supported;

#define NUM_SUPPORTED_FEATURE_LEVELS 3
const D3D_FEATURE_LEVEL supported_feature_levels[NUM_SUPPORTED_FEATURE_LEVELS] = {
	D3D_FEATURE_LEVEL_11_0,
	D3D_FEATURE_LEVEL_10_1,
	D3D_FEATURE_LEVEL_10_0
};

unsigned int xres, yres;

bool bFrameInProgress = false;

HRESULT LoadDXGI()
{
	if (dxgi_dll_ref++ > 0) return S_OK;

	if (hDXGIDll) return S_OK;
	hDXGIDll = LoadLibraryA("dxgi.dll");
	if (!hDXGIDll)
	{
		MessageBoxA(nullptr, "Failed to load dxgi.dll", "Critical error", MB_OK | MB_ICONERROR);
		--dxgi_dll_ref;
		return E_FAIL;
	}
	PCreateDXGIFactory = (CREATEDXGIFACTORY)GetProcAddress(hDXGIDll, "CreateDXGIFactory");
	if (PCreateDXGIFactory == nullptr) MessageBoxA(nullptr, "GetProcAddress failed for CreateDXGIFactory!", "Critical error", MB_OK | MB_ICONERROR);

	return S_OK;
}

HRESULT LoadD3D()
{
	if (d3d_dll_ref++ > 0) return S_OK;

	if (hD3DDll) return S_OK;
	hD3DDll = LoadLibraryA("d3d11.dll");
	if (!hD3DDll)
	{
		MessageBoxA(nullptr, "Failed to load d3d11.dll", "Critical error", MB_OK | MB_ICONERROR);
		--d3d_dll_ref;
		return E_FAIL;
	}
	PD3D11CreateDevice = (D3D11CREATEDEVICE)GetProcAddress(hD3DDll, "D3D11CreateDevice");
	if (PD3D11CreateDevice == nullptr) MessageBoxA(nullptr, "GetProcAddress failed for D3D11CreateDevice!", "Critical error", MB_OK | MB_ICONERROR);

	PD3D11CreateDeviceAndSwapChain = (D3D11CREATEDEVICEANDSWAPCHAIN)GetProcAddress(hD3DDll, "D3D11CreateDeviceAndSwapChain");
	if (PD3D11CreateDeviceAndSwapChain == nullptr) MessageBoxA(nullptr, "GetProcAddress failed for D3D11CreateDeviceAndSwapChain!", "Critical error", MB_OK | MB_ICONERROR);

	return S_OK;
}

HRESULT LoadD3DCompiler()
{
	if (d3dcompiler_dll_ref++ > 0) return S_OK;
	if (hD3DCompilerDll) return S_OK;

	// try to load D3DCompiler first to check whether we have proper runtime support
	// try to use the dll the backend was compiled against first - don't bother about debug runtimes
	hD3DCompilerDll = LoadLibraryA(D3DCOMPILER_DLL_A);
	if (!hD3DCompilerDll)
	{
		// if that fails, use the dll which should be available in every SDK which officially supports DX11.
		hD3DCompilerDll = LoadLibraryA("D3DCompiler_42.dll");
		if (!hD3DCompilerDll)
		{
			MessageBoxA(nullptr, "Failed to load D3DCompiler_42.dll, update your DX11 runtime, please", "Critical error", MB_OK | MB_ICONERROR);
			return E_FAIL;
		}
		else
		{
			NOTICE_LOG(VIDEO, "Successfully loaded D3DCompiler_42.dll. If you're having trouble, try updating your DX runtime first.");
		}
	}

	PD3DReflect = (D3DREFLECT)GetProcAddress(hD3DCompilerDll, "D3DReflect");
	if (PD3DReflect == nullptr) MessageBoxA(nullptr, "GetProcAddress failed for D3DReflect!", "Critical error", MB_OK | MB_ICONERROR);
	PD3DCompile = (pD3DCompile)GetProcAddress(hD3DCompilerDll, "D3DCompile");
	if (PD3DCompile == nullptr) MessageBoxA(nullptr, "GetProcAddress failed for D3DCompile!", "Critical error", MB_OK | MB_ICONERROR);

	return S_OK;
}

void UnloadDXGI()
{
	if (!dxgi_dll_ref) return;
	if (--dxgi_dll_ref != 0) return;

	if (hDXGIDll) FreeLibrary(hDXGIDll);
	hDXGIDll = nullptr;
	PCreateDXGIFactory = nullptr;
}

void UnloadD3D()
{
	if (!d3d_dll_ref) return;
	if (--d3d_dll_ref != 0) return;

	if (hD3DDll) FreeLibrary(hD3DDll);
	hD3DDll = nullptr;
	PD3D11CreateDevice = nullptr;
	PD3D11CreateDeviceAndSwapChain = nullptr;
}

void UnloadD3DCompiler()
{
	if (!d3dcompiler_dll_ref) return;
	if (--d3dcompiler_dll_ref != 0) return;

	if (hD3DCompilerDll) FreeLibrary(hD3DCompilerDll);
	hD3DCompilerDll = nullptr;
	PD3DReflect = nullptr;
}

std::vector<DXGI_SAMPLE_DESC> EnumAAModes(IDXGIAdapter* adapter)
{
	std::vector<DXGI_SAMPLE_DESC> _aa_modes;

	// NOTE: D3D 10.0 doesn't support multisampled resources which are bound as depth buffers AND shader resources.
	// Thus, we can't have MSAA with 10.0 level hardware.
	ID3D11Device* _device;
	ID3D11DeviceContext* _context;
	D3D_FEATURE_LEVEL feat_level;
	HRESULT hr = PD3D11CreateDevice(adapter, D3D_DRIVER_TYPE_UNKNOWN, nullptr, D3D11_CREATE_DEVICE_SINGLETHREADED, supported_feature_levels, NUM_SUPPORTED_FEATURE_LEVELS, D3D11_SDK_VERSION, &_device, &feat_level, &_context);
	if (FAILED(hr) || feat_level == D3D_FEATURE_LEVEL_10_0)
	{
		DXGI_SAMPLE_DESC desc;
		desc.Count = 1;
		desc.Quality = 0;
		_aa_modes.push_back(desc);
		SAFE_RELEASE(_context);
		SAFE_RELEASE(_device);
	}
	else
	{
		for (int samples = 0; samples < D3D11_MAX_MULTISAMPLE_SAMPLE_COUNT; ++samples)
		{
			UINT quality_levels = 0;
			_device->CheckMultisampleQualityLevels(DXGI_FORMAT_R8G8B8A8_UNORM, samples, &quality_levels);
			if (quality_levels > 0)
			{
				DXGI_SAMPLE_DESC desc;
				desc.Count = samples;
				for (desc.Quality = 0; desc.Quality < quality_levels; ++desc.Quality)
					_aa_modes.push_back(desc);
			}
		}
		_context->Release();
		_device->Release();
	}
	return _aa_modes;
}

D3D_FEATURE_LEVEL GetFeatureLevel(IDXGIAdapter* adapter)
{
	D3D_FEATURE_LEVEL feat_level = D3D_FEATURE_LEVEL_9_1;
	PD3D11CreateDevice(adapter, D3D_DRIVER_TYPE_UNKNOWN, nullptr, D3D11_CREATE_DEVICE_SINGLETHREADED, supported_feature_levels, NUM_SUPPORTED_FEATURE_LEVELS, D3D11_SDK_VERSION, nullptr, &feat_level, nullptr);
	return feat_level;
}

DXGI_SAMPLE_DESC GetAAMode(int index)
{
	return aa_modes[index];
}

//#pragma optimize("", off)
HRESULT Create(HWND wnd)
{
	hWnd = wnd;
	HRESULT hr;

	RECT client;
	GetClientRect(hWnd, &client);
	xres = client.right - client.left;
	yres = client.bottom - client.top;

	hr = LoadDXGI();
	if (SUCCEEDED(hr)) hr = LoadD3D();
	if (SUCCEEDED(hr)) hr = LoadD3DCompiler();
	if (FAILED(hr))
	{
		UnloadDXGI();
		UnloadD3D();
		UnloadD3DCompiler();
		return hr;
	}

	IDXGIFactory* factory = nullptr;
	IDXGIAdapter* adapter = nullptr;
	IDXGIOutput* output = nullptr;
	DXGI_OUTPUT_DESC out_desc;
	hr = PCreateDXGIFactory(__uuidof(IDXGIFactory), (void**)&factory);
	if (FAILED(hr)) MessageBox(wnd, _T("Failed to create IDXGIFactory object"), _T("Dolphin Direct3D 11 backend"), MB_OK | MB_ICONERROR);

	// Find the adapter & output (monitor) to use for fullscreen, based on the reported name of the HMD's monitor.
	if (g_hmd_device_name && strlen(g_hmd_device_name) > 1)
	{
		for (UINT AdapterIndex = 0;; AdapterIndex++)
		{
			SAFE_RELEASE(adapter);

			HRESULT hr = factory->EnumAdapters(AdapterIndex, &adapter);
			if (hr == DXGI_ERROR_NOT_FOUND)
				break;

			DXGI_ADAPTER_DESC Desc;
			adapter->GetDesc(&Desc);

			bool deviceNameFound = false;

			for (UINT OutputIndex = 0;; OutputIndex++)
			{
				IDXGIOutput *Output;
				hr = adapter->EnumOutputs(OutputIndex, &Output);
				if (hr == DXGI_ERROR_NOT_FOUND)
				{
					break;
				}

				memset(&out_desc, 0, sizeof(out_desc));
				Output->GetDesc(&out_desc);

				MONITORINFOEXA monitor;
				monitor.cbSize = sizeof(monitor);
				if (::GetMonitorInfoA(out_desc.Monitor, &monitor) && !strcmp(monitor.szDevice, g_hmd_device_name))
				{
					deviceNameFound = true;
					output = Output;
					//FSDesktopX = monitor.rcMonitor.left;
					//FSDesktopY = monitor.rcMonitor.top;
					break;
				}
				else
				{
					SAFE_RELEASE(Output);
				}
			}

			if (output)
				break;
		}

		if (!output)
			SAFE_RELEASE(adapter);
	}

	if (!adapter)
	{
		hr = factory->EnumAdapters(g_ActiveConfig.iAdapter, &adapter);
		if (FAILED(hr))
		{
			// try using the first one
			hr = factory->EnumAdapters(0, &adapter);
			if (FAILED(hr)) MessageBox(wnd, _T("Failed to enumerate adapters"), _T("Dolphin Direct3D 11 backend"), MB_OK | MB_ICONERROR);
		}

		// TODO: Make this configurable
		hr = adapter->EnumOutputs(0, &output);
		if (FAILED(hr))
		{
			// try using the first one
			IDXGIAdapter* firstadapter;
			hr = factory->EnumAdapters(0, &firstadapter);
			if (!FAILED(hr))
				hr = firstadapter->EnumOutputs(0, &output);
			if (FAILED(hr)) MessageBox(wnd,
				_T("Failed to enumerate outputs!\n")
				_T("This usually happens when you've set your video adapter to the Nvidia GPU in an Optimus-equipped system.\n")
				_T("Set Dolphin to use the high-performance graphics in Nvidia's drivers instead and leave Dolphin's video adapter set to the Intel GPU."),
				_T("Dolphin Direct3D 11 backend"), MB_OK | MB_ICONERROR);
			SAFE_RELEASE(firstadapter);
		}
	}

	// get supported AA modes
	aa_modes = EnumAAModes(adapter);
	if (g_Config.iMultisampleMode >= (int)aa_modes.size())
	{
		g_Config.iMultisampleMode = 0;
		UpdateActiveConfig();
	}

	DXGI_SWAP_CHAIN_DESC swap_chain_desc = {};
	swap_chain_desc.BufferCount = 1;
	swap_chain_desc.BufferUsage = DXGI_USAGE_RENDER_TARGET_OUTPUT;
	swap_chain_desc.OutputWindow = wnd;
	swap_chain_desc.SampleDesc.Count = 1;
	swap_chain_desc.SampleDesc.Quality = 0;
	swap_chain_desc.Windowed = !(g_Config.bFullscreen && g_Config.ExclusiveFullscreenEnabled());

<<<<<<< HEAD
	memset(&out_desc, 0, sizeof(out_desc));
=======
	DXGI_OUTPUT_DESC out_desc = {};
>>>>>>> e4f23efd
	output->GetDesc(&out_desc);

	DXGI_MODE_DESC mode_desc = {};
	mode_desc.Width = out_desc.DesktopCoordinates.right - out_desc.DesktopCoordinates.left;
	mode_desc.Height = out_desc.DesktopCoordinates.bottom - out_desc.DesktopCoordinates.top;
	if (g_has_hmd)
	{
		mode_desc.Width = g_hmd_window_width;
		mode_desc.Height = g_hmd_window_height;
	}
	mode_desc.Format = DXGI_FORMAT_R8G8B8A8_UNORM;
	mode_desc.Scaling = DXGI_MODE_SCALING_UNSPECIFIED;
	hr = output->FindClosestMatchingMode(&mode_desc, &swap_chain_desc.BufferDesc, nullptr);
	if (FAILED(hr)) MessageBox(wnd, _T("Failed to find a supported video mode"), _T("Dolphin Direct3D 11 backend"), MB_OK | MB_ICONERROR);

	if (swap_chain_desc.Windowed)
	{
		// forcing buffer resolution to xres and yres..
		// this is not a problem as long as we're in windowed mode
		if (g_is_direct_mode)
		{
			swap_chain_desc.BufferDesc.Width = g_hmd_window_width;
			swap_chain_desc.BufferDesc.Height = g_hmd_window_height;
		}
		else
		{
			swap_chain_desc.BufferDesc.Width = xres;
			swap_chain_desc.BufferDesc.Height = yres;
		}
	}

#if defined(_DEBUG) || defined(DEBUGFAST)
	// Creating debug devices can sometimes fail if the user doesn't have the correct
	// version of the DirectX SDK. If it does, simply fallback to a non-debug device.
	{
		hr = PD3D11CreateDeviceAndSwapChain(adapter, D3D_DRIVER_TYPE_UNKNOWN, nullptr,
											D3D11_CREATE_DEVICE_SINGLETHREADED | D3D11_CREATE_DEVICE_DEBUG,
											supported_feature_levels, NUM_SUPPORTED_FEATURE_LEVELS,
											D3D11_SDK_VERSION, &swap_chain_desc, &swapchain, &device,
											&featlevel, &context);
		// Debugbreak on D3D error
		if (SUCCEEDED(hr) && SUCCEEDED(device->QueryInterface(__uuidof(ID3D11Debug), (void**)&debug)))
		{
			ID3D11InfoQueue* infoQueue = nullptr;
			if (SUCCEEDED(debug->QueryInterface(__uuidof(ID3D11InfoQueue), (void**)&infoQueue)))
			{
				infoQueue->SetBreakOnSeverity(D3D11_MESSAGE_SEVERITY_CORRUPTION, true);
				infoQueue->SetBreakOnSeverity(D3D11_MESSAGE_SEVERITY_ERROR, true);

				D3D11_MESSAGE_ID hide[] =
				{
					D3D11_MESSAGE_ID_SETPRIVATEDATA_CHANGINGPARAMS
				};

				D3D11_INFO_QUEUE_FILTER filter = {};
				filter.DenyList.NumIDs = sizeof(hide) / sizeof(D3D11_MESSAGE_ID);
				filter.DenyList.pIDList = hide;
				infoQueue->AddStorageFilterEntries(&filter);
				infoQueue->Release();
			}
		}
	}

	if (FAILED(hr))
#endif
	{
		hr = PD3D11CreateDeviceAndSwapChain(adapter, D3D_DRIVER_TYPE_UNKNOWN, nullptr,
											D3D11_CREATE_DEVICE_SINGLETHREADED,
											supported_feature_levels, NUM_SUPPORTED_FEATURE_LEVELS,
											D3D11_SDK_VERSION, &swap_chain_desc, &swapchain, &device,
											&featlevel, &context);
	}

	if (FAILED(hr))
	{
		MessageBox(wnd, _T("Failed to initialize Direct3D.\nMake sure your video card supports at least D3D 10.0"), _T("Dolphin Direct3D 11 backend"), MB_OK | MB_ICONERROR);
		SAFE_RELEASE(device);
		SAFE_RELEASE(context);
		SAFE_RELEASE(swapchain);
		return E_FAIL;
	}

	// prevent DXGI from responding to Alt+Enter, unfortunately DXGI_MWA_NO_ALT_ENTER
	// does not work so we disable all monitoring of window messages. However this
	// may make it more difficult for DXGI to handle display mode changes.
	hr = factory->MakeWindowAssociation(wnd, DXGI_MWA_NO_WINDOW_CHANGES);
	if (FAILED(hr)) MessageBox(wnd, _T("Failed to associate the window"), _T("Dolphin Direct3D 11 backend"), MB_OK | MB_ICONERROR);

	SetDebugObjectName((ID3D11DeviceChild*)context, "device context");
	SAFE_RELEASE(factory);
	SAFE_RELEASE(output);
	SAFE_RELEASE(adapter);

	ID3D11Texture2D* buf;
	hr = swapchain->GetBuffer(0, IID_ID3D11Texture2D, (void**)&buf);
	if (FAILED(hr))
	{
		MessageBox(wnd, _T("Failed to get swapchain buffer"), _T("Dolphin Direct3D 11 backend"), MB_OK | MB_ICONERROR);
		SAFE_RELEASE(device);
		SAFE_RELEASE(context);
		SAFE_RELEASE(swapchain);
		return E_FAIL;
	}
	backbuf = new D3DTexture2D(buf, D3D11_BIND_RENDER_TARGET);
	SAFE_RELEASE(buf);
	CHECK(backbuf!=nullptr, "Create back buffer texture");
	SetDebugObjectName((ID3D11DeviceChild*)backbuf->GetTex(), "backbuffer texture");
	SetDebugObjectName((ID3D11DeviceChild*)backbuf->GetRTV(), "backbuffer render target view");

	context->OMSetRenderTargets(1, &backbuf->GetRTV(), nullptr);

	// BGRA textures are easier to deal with in TextureCache, but might not be supported by the hardware
	UINT format_support;
	device->CheckFormatSupport(DXGI_FORMAT_B8G8R8A8_UNORM, &format_support);
	bgra_textures_supported = (format_support & D3D11_FORMAT_SUPPORT_TEXTURE2D) != 0;

	stateman = new StateManager;
	return S_OK;
}
//#pragma optimize("", on)

void Close()
{
	// we can't release the swapchain while in fullscreen.
	swapchain->SetFullscreenState(false, nullptr);

	// release all bound resources
	context->ClearState();
	SAFE_RELEASE(backbuf);
	SAFE_RELEASE(swapchain);
	SAFE_DELETE(stateman);
	context->Flush();  // immediately destroy device objects

	SAFE_RELEASE(context);
	ULONG references = device->Release();

#if defined(_DEBUG) || defined(DEBUGFAST)
	if (debug)
	{
		--references; // the debug interface increases the refcount of the device, subtract that.
		if (references)
		{
			// print out alive objects, but only if we actually have pending references
			// note this will also print out internal live objects to the debug console
			debug->ReportLiveDeviceObjects(D3D11_RLDO_SUMMARY | D3D11_RLDO_DETAIL);
		}
		SAFE_RELEASE(debug)
	}
#endif

	if (references)
	{
		ERROR_LOG(VIDEO, "Unreleased references: %i.", references);
	}
	else
	{
		NOTICE_LOG(VIDEO, "Successfully released all device references!");
	}
	device = nullptr;

	// unload DLLs
	UnloadD3D();
	UnloadDXGI();
}

const char* VertexShaderVersionString()
{
	if (featlevel == D3D_FEATURE_LEVEL_11_0) return "vs_5_0";
	else if (featlevel == D3D_FEATURE_LEVEL_10_1) return "vs_4_1";
	else /*if(featlevel == D3D_FEATURE_LEVEL_10_0)*/ return "vs_4_0";
}

const char* GeometryShaderVersionString()
{
	if (featlevel == D3D_FEATURE_LEVEL_11_0) return "gs_5_0";
	else if (featlevel == D3D_FEATURE_LEVEL_10_1) return "gs_4_1";
	else /*if(featlevel == D3D_FEATURE_LEVEL_10_0)*/ return "gs_4_0";
}

const char* PixelShaderVersionString()
{
	if (featlevel == D3D_FEATURE_LEVEL_11_0) return "ps_5_0";
	else if (featlevel == D3D_FEATURE_LEVEL_10_1) return "ps_4_1";
	else /*if(featlevel == D3D_FEATURE_LEVEL_10_0)*/ return "ps_4_0";
}

D3DTexture2D* &GetBackBuffer() { return backbuf; }
unsigned int GetBackBufferWidth() { return xres; }
unsigned int GetBackBufferHeight() { return yres; }

bool BGRATexturesSupported() { return bgra_textures_supported; }

// Returns the maximum width/height of a texture. This value only depends upon the feature level in DX11
unsigned int GetMaxTextureSize()
{
	switch (featlevel)
	{
		case D3D_FEATURE_LEVEL_11_0:
			return D3D11_REQ_TEXTURE2D_U_OR_V_DIMENSION;

		case D3D_FEATURE_LEVEL_10_1:
		case D3D_FEATURE_LEVEL_10_0:
			return D3D10_REQ_TEXTURE2D_U_OR_V_DIMENSION;

		case D3D_FEATURE_LEVEL_9_3:
			return 4096;

		case D3D_FEATURE_LEVEL_9_2:
		case D3D_FEATURE_LEVEL_9_1:
			return 2048;

		default:
			return 0;
	}
}

void Reset()
{
	// release all back buffer references
	SAFE_RELEASE(backbuf);

	// resize swapchain buffers
	RECT client;
	GetClientRect(hWnd, &client);
	xres = client.right - client.left;
	yres = client.bottom - client.top;
	D3D::swapchain->ResizeBuffers(1, xres, yres, DXGI_FORMAT_R8G8B8A8_UNORM, 0);

	// recreate back buffer texture
	ID3D11Texture2D* buf;
	HRESULT hr = swapchain->GetBuffer(0, IID_ID3D11Texture2D, (void**)&buf);
	if (FAILED(hr))
	{
		MessageBox(hWnd, _T("Failed to get swapchain buffer"), _T("Dolphin Direct3D 11 backend"), MB_OK | MB_ICONERROR);
		SAFE_RELEASE(device);
		SAFE_RELEASE(context);
		SAFE_RELEASE(swapchain);
		return;
	}
	backbuf = new D3DTexture2D(buf, D3D11_BIND_RENDER_TARGET);
	SAFE_RELEASE(buf);
	CHECK(backbuf!=nullptr, "Create back buffer texture");
	SetDebugObjectName((ID3D11DeviceChild*)backbuf->GetTex(), "backbuffer texture");
	SetDebugObjectName((ID3D11DeviceChild*)backbuf->GetRTV(), "backbuffer render target view");
}

bool BeginFrame()
{
	if (bFrameInProgress)
	{
		PanicAlert("BeginFrame called although a frame is already in progress");
		return false;
	}
	bFrameInProgress = true;
	return (device != nullptr);
}

void EndFrame()
{
	if (!bFrameInProgress)
	{
		PanicAlert("EndFrame called although no frame is in progress");
		return;
	}
	bFrameInProgress = false;
}

void Present()
{
	// TODO: Is 1 the correct value for vsyncing?
	swapchain->Present((UINT)g_ActiveConfig.IsVSync(), 0);
}

HRESULT SetFullscreenState(bool enable_fullscreen)
{
	return swapchain->SetFullscreenState(enable_fullscreen, nullptr);
}

HRESULT GetFullscreenState(bool* fullscreen_state)
{
	if (fullscreen_state == nullptr)
	{
		return E_POINTER;
	}

	BOOL state;
	HRESULT hr = swapchain->GetFullscreenState(&state, nullptr);
	*fullscreen_state = !!state;
	return hr;
}

}  // namespace D3D

}  // namespace DX11<|MERGE_RESOLUTION|>--- conflicted
+++ resolved
@@ -32,12 +32,8 @@
 
 ID3D11Device* device = nullptr;
 ID3D11DeviceContext* context = nullptr;
-<<<<<<< HEAD
 IDXGISwapChain* swapchain = nullptr;
-=======
-static IDXGISwapChain* swapchain = nullptr;
 static ID3D11Debug* debug = nullptr;
->>>>>>> e4f23efd
 D3D_FEATURE_LEVEL featlevel;
 D3DTexture2D* backbuf = nullptr;
 HWND hWnd;
@@ -334,11 +330,7 @@
 	swap_chain_desc.SampleDesc.Quality = 0;
 	swap_chain_desc.Windowed = !(g_Config.bFullscreen && g_Config.ExclusiveFullscreenEnabled());
 
-<<<<<<< HEAD
-	memset(&out_desc, 0, sizeof(out_desc));
-=======
-	DXGI_OUTPUT_DESC out_desc = {};
->>>>>>> e4f23efd
+	out_desc = {};
 	output->GetDesc(&out_desc);
 
 	DXGI_MODE_DESC mode_desc = {};
