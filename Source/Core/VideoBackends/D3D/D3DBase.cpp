--- conflicted
+++ resolved
@@ -77,17 +77,12 @@
     --dxgi_dll_ref;
     return E_FAIL;
   }
-<<<<<<< HEAD
   PCreateDXGIFactory = (CREATEDXGIFACTORY)GetProcAddress(hDXGIDll, "CreateDXGIFactory");
-  PCreateDXGIFactory1 = (CREATEDXGIFACTORY)GetProcAddress(hDXGIDll, "CreateDXGIFactory1");
-=======
-
   // Even though we use IDXGIFactory2 we use CreateDXGIFactory1 to create it to maintain
   // compatibility with Windows 7
-  PCreateDXGIFactory = (CREATEDXGIFACTORY)GetProcAddress(hDXGIDll, "CreateDXGIFactory1");
->>>>>>> 75435aea
+  PCreateDXGIFactory1 = (CREATEDXGIFACTORY)GetProcAddress(hDXGIDll, "CreateDXGIFactory1");
   if (PCreateDXGIFactory == nullptr)
-    MessageBoxA(nullptr, "GetProcAddress failed for CreateDXGIFactory1!", "Critical error",
+    MessageBoxA(nullptr, "GetProcAddress failed for CreateDXGIFactory!", "Critical error",
                 MB_OK | MB_ICONERROR);
 
   return S_OK;
@@ -291,7 +286,6 @@
     return hr;
   }
 
-<<<<<<< HEAD
   IDXGIFactory* factory = nullptr;
   IDXGIAdapter* adapter = nullptr;
   IDXGIOutput* output = nullptr;
@@ -307,10 +301,6 @@
   {
     hr = PCreateDXGIFactory(__uuidof(IDXGIFactory), (void**)&factory);
   }
-=======
-  IDXGIFactory2* factory;
-  hr = PCreateDXGIFactory(__uuidof(IDXGIFactory2), (void**)&factory);
->>>>>>> 75435aea
   if (FAILED(hr))
     MessageBox(wnd, _T("Failed to create IDXGIFactory object"), _T("Dolphin Direct3D 11 backend"),
                MB_OK | MB_ICONERROR);
