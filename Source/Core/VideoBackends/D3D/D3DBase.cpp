// Copyright 2010 Dolphin Emulator Project
// Licensed under GPLv2+
// Refer to the license.txt file included.

#include "VideoBackends/D3D/D3DBase.h"

#include <algorithm>
#include <array>

#include "Common/CommonTypes.h"
#include "Common/DynamicLibrary.h"
#include "Common/Logging/Log.h"
#include "Common/MsgHandler.h"
#include "Core/Config/GraphicsSettings.h"
#include "Core/ConfigManager.h"
#include "VideoBackends/D3D/D3DState.h"
#include "VideoBackends/D3D/DXTexture.h"
#include "VideoBackends/D3DCommon/Common.h"
#include "VideoCommon/VideoConfig.h"

namespace DX11
{
static Common::DynamicLibrary s_d3d11_library;
namespace D3D
{
<<<<<<< HEAD
ID3D11Device* device = nullptr;
ID3D11Device1* device1 = nullptr;
ID3D11DeviceContext* context = nullptr;
IDXGISwapChain1* swapchain = nullptr;
D3D_FEATURE_LEVEL featlevel = D3D_FEATURE_LEVEL_10_0;

static IDXGIFactory2* s_dxgi_factory;
static ID3D11Debug* s_debug;
static D3DTexture2D* s_backbuf;

static std::vector<DXGI_SAMPLE_DESC> s_aa_modes;  // supported AA modes of the current adapter

static bool s_bgra_textures_supported;
static bool s_allow_tearing_supported;

constexpr UINT NUM_SUPPORTED_FEATURE_LEVELS = 3;
constexpr D3D_FEATURE_LEVEL supported_feature_levels[NUM_SUPPORTED_FEATURE_LEVELS] = {
    D3D_FEATURE_LEVEL_11_0, D3D_FEATURE_LEVEL_10_1, D3D_FEATURE_LEVEL_10_0};

HRESULT LoadDXGI()
{
  if (s_dxgi_dll_ref++ > 0)
    return S_OK;

  if (s_dxgi_dll)
    return S_OK;
  s_dxgi_dll = LoadLibraryA("dxgi.dll");
  if (!s_dxgi_dll)
  {
    MessageBoxA(nullptr, "Failed to load dxgi.dll", "Critical error", MB_OK | MB_ICONERROR);
    --s_dxgi_dll_ref;
    return E_FAIL;
  }

  // Even though we use IDXGIFactory2 we use CreateDXGIFactory1 to create it to maintain
  // compatibility with Windows 7
  PCreateDXGIFactory = (CREATEDXGIFACTORY)GetProcAddress(s_dxgi_dll, "CreateDXGIFactory1");
  if (PCreateDXGIFactory == nullptr)
    MessageBoxA(nullptr, "GetProcAddress failed for CreateDXGIFactory1!", "Critical error",
                MB_OK | MB_ICONERROR);

  return S_OK;
}

HRESULT LoadD3D()
{
  if (s_d3d_dll_ref++ > 0)
    return S_OK;

  if (s_d3d_dll)
    return S_OK;
  s_d3d_dll = LoadLibraryA("d3d11.dll");
  if (!s_d3d_dll)
  {
    MessageBoxA(nullptr, "Failed to load d3d11.dll", "Critical error", MB_OK | MB_ICONERROR);
    --s_d3d_dll_ref;
    return E_FAIL;
  }
  s_d3d11_create_device = (D3D11CREATEDEVICE)GetProcAddress(s_d3d_dll, "D3D11CreateDevice");
  if (s_d3d11_create_device == nullptr)
    MessageBoxA(nullptr, "GetProcAddress failed for D3D11CreateDevice!", "Critical error",
                MB_OK | MB_ICONERROR);

  return S_OK;
}

HRESULT LoadD3DCompiler()
{
  if (s_d3dcompiler_dll_ref++ > 0)
    return S_OK;
  if (s_d3d_compiler_dll)
    return S_OK;

  // The older version of the D3D compiler cannot compile our ubershaders without various
  // graphical issues. D3DCOMPILER_DLL_A should point to d3dcompiler_47.dll, so if this fails
  // to load, inform the user that they need to update their system.
  s_d3d_compiler_dll = LoadLibraryA(D3DCOMPILER_DLL_A);
  if (!s_d3d_compiler_dll)
  {
    PanicAlertT("Failed to load %s. If you are using Windows 7, try installing the "
                "KB4019990 update package.",
                D3DCOMPILER_DLL_A);
    return E_FAIL;
  }

  s_d3d_reflect = (D3DREFLECT)GetProcAddress(s_d3d_compiler_dll, "D3DReflect");
  if (s_d3d_reflect == nullptr)
    MessageBoxA(nullptr, "GetProcAddress failed for D3DReflect!", "Critical error",
                MB_OK | MB_ICONERROR);
  PD3DCompile = (pD3DCompile)GetProcAddress(s_d3d_compiler_dll, "D3DCompile");
  if (PD3DCompile == nullptr)
    MessageBoxA(nullptr, "GetProcAddress failed for D3DCompile!", "Critical error",
                MB_OK | MB_ICONERROR);

  return S_OK;
}

void UnloadDXGI()
{
  if (!s_dxgi_dll_ref)
    return;
  if (--s_dxgi_dll_ref != 0)
    return;

  if (s_dxgi_dll)
    FreeLibrary(s_dxgi_dll);
  s_dxgi_dll = nullptr;
  PCreateDXGIFactory = nullptr;
}

void UnloadD3D()
{
  if (!s_d3d_dll_ref)
    return;
  if (--s_d3d_dll_ref != 0)
    return;

  if (s_d3d_dll)
    FreeLibrary(s_d3d_dll);
  s_d3d_dll = nullptr;
  s_d3d11_create_device = nullptr;
}

void UnloadD3DCompiler()
{
  if (!s_d3dcompiler_dll_ref)
    return;
  if (--s_d3dcompiler_dll_ref != 0)
    return;

  if (s_d3d_compiler_dll)
    FreeLibrary(s_d3d_compiler_dll);
  s_d3d_compiler_dll = nullptr;
  s_d3d_reflect = nullptr;
}
=======
ComPtr<IDXGIFactory> dxgi_factory;
ComPtr<ID3D11Device> device;
ComPtr<ID3D11Device1> device1;
ComPtr<ID3D11DeviceContext> context;
D3D_FEATURE_LEVEL feature_level;
>>>>>>> c36ae84b

static ComPtr<ID3D11Debug> s_debug;

constexpr std::array<D3D_FEATURE_LEVEL, 3> s_supported_feature_levels{
    D3D_FEATURE_LEVEL_11_0,
    D3D_FEATURE_LEVEL_10_1,
    D3D_FEATURE_LEVEL_10_0,
};

bool Create(u32 adapter_index, bool enable_debug_layer)
{
  PFN_D3D11_CREATE_DEVICE d3d11_create_device;
  if (!s_d3d11_library.Open("d3d11.dll") ||
      !s_d3d11_library.GetSymbol("D3D11CreateDevice", &d3d11_create_device))
  {
    PanicAlertT("Failed to load d3d11.dll");
    s_d3d11_library.Close();
    return false;
  }

  if (!D3DCommon::LoadLibraries())
  {
    s_d3d11_library.Close();
    return false;
  }

  dxgi_factory = D3DCommon::CreateDXGIFactory(enable_debug_layer);
  if (!dxgi_factory)
  {
    PanicAlertT("Failed to create DXGI factory");
    D3DCommon::UnloadLibraries();
    s_d3d11_library.Close();
    return false;
  }

  ComPtr<IDXGIAdapter> adapter;
  HRESULT hr = dxgi_factory->EnumAdapters(adapter_index, adapter.GetAddressOf());
  if (FAILED(hr))
  {
    WARN_LOG(VIDEO, "Adapter %u not found, using default", adapter_index);
    adapter = nullptr;
  }

  // Creating debug devices can sometimes fail if the user doesn't have the correct
  // version of the DirectX SDK. If it does, simply fallback to a non-debug device.
  if (enable_debug_layer)
  {
<<<<<<< HEAD
    hr = s_d3d11_create_device(adapter, D3D_DRIVER_TYPE_UNKNOWN, nullptr, D3D11_CREATE_DEVICE_DEBUG,
                               supported_feature_levels, NUM_SUPPORTED_FEATURE_LEVELS,
                               D3D11_SDK_VERSION, &device, &featlevel, &context);
=======
    hr = d3d11_create_device(
        adapter.Get(), D3D_DRIVER_TYPE_UNKNOWN, nullptr, D3D11_CREATE_DEVICE_DEBUG,
        s_supported_feature_levels.data(), static_cast<UINT>(s_supported_feature_levels.size()),
        D3D11_SDK_VERSION, device.GetAddressOf(), &feature_level, context.GetAddressOf());
>>>>>>> c36ae84b

    // Debugbreak on D3D error
    if (SUCCEEDED(hr) && SUCCEEDED(device.As(&s_debug)))
    {
      ComPtr<ID3D11InfoQueue> info_queue;
      if (SUCCEEDED(s_debug.As(&info_queue)))
      {
        info_queue->SetBreakOnSeverity(D3D11_MESSAGE_SEVERITY_CORRUPTION, true);
        info_queue->SetBreakOnSeverity(D3D11_MESSAGE_SEVERITY_ERROR, true);

        D3D11_MESSAGE_ID hide[] = {D3D11_MESSAGE_ID_SETPRIVATEDATA_CHANGINGPARAMS};

        D3D11_INFO_QUEUE_FILTER filter = {};
        filter.DenyList.NumIDs = sizeof(hide) / sizeof(D3D11_MESSAGE_ID);
        filter.DenyList.pIDList = hide;
        info_queue->AddStorageFilterEntries(&filter);
      }
    }
    else
    {
      WARN_LOG(VIDEO, "Debug layer requested but not available.");
    }
  }

  if (!enable_debug_layer || FAILED(hr))
  {
<<<<<<< HEAD
    hr = s_d3d11_create_device(adapter, D3D_DRIVER_TYPE_UNKNOWN, nullptr, 0,
                               supported_feature_levels, NUM_SUPPORTED_FEATURE_LEVELS,
                               D3D11_SDK_VERSION, &device, &featlevel, &context);
=======
    hr = d3d11_create_device(
        adapter.Get(), D3D_DRIVER_TYPE_UNKNOWN, nullptr, 0, s_supported_feature_levels.data(),
        static_cast<UINT>(s_supported_feature_levels.size()), D3D11_SDK_VERSION,
        device.GetAddressOf(), &feature_level, context.GetAddressOf());
>>>>>>> c36ae84b
  }

  if (FAILED(hr))
  {
    PanicAlertT(
        "Failed to initialize Direct3D.\nMake sure your video card supports at least D3D 10.0");
    dxgi_factory.Reset();
    D3DCommon::UnloadLibraries();
    s_d3d11_library.Close();
    return false;
  }

  hr = device.As(&device1);
  if (FAILED(hr))
  {
    WARN_LOG(VIDEO, "Missing Direct3D 11.1 support. Logical operations will not be supported.");
  }

  stateman = std::make_unique<StateManager>();
  return true;
}

void Destroy()
{
  stateman.reset();

  context->ClearState();
  context->Flush();

  context.Reset();
  device1.Reset();

  auto remaining_references = device.Reset();
  if (s_debug)
  {
    --remaining_references;  // the debug interface increases the refcount of the device, subtract
                             // that.
    if (remaining_references)
    {
      // print out alive objects, but only if we actually have pending references
      // note this will also print out internal live objects to the debug console
      s_debug->ReportLiveDeviceObjects((D3D11_RLDO_FLAGS)(D3D11_RLDO_SUMMARY | D3D11_RLDO_DETAIL));
    }
    s_debug.Reset();
  }

  if (remaining_references)
    ERROR_LOG(VIDEO, "Unreleased references: %i.", remaining_references);
  else
    NOTICE_LOG(VIDEO, "Successfully released all device references!");
<<<<<<< HEAD
  }
  device = nullptr;

  // unload DLLs
  UnloadD3D();
  UnloadDXGI();
}

const char* VertexShaderVersionString()
{
  if (featlevel == D3D_FEATURE_LEVEL_11_0)
    return "vs_5_0";
  else if (featlevel == D3D_FEATURE_LEVEL_10_1)
    return "vs_4_1";
  else /*if(featlevel == D3D_FEATURE_LEVEL_10_0)*/
    return "vs_4_0";
}

const char* GeometryShaderVersionString()
{
  if (featlevel == D3D_FEATURE_LEVEL_11_0)
    return "gs_5_0";
  else if (featlevel == D3D_FEATURE_LEVEL_10_1)
    return "gs_4_1";
  else /*if(featlevel == D3D_FEATURE_LEVEL_10_0)*/
    return "gs_4_0";
}

const char* PixelShaderVersionString()
{
  if (featlevel == D3D_FEATURE_LEVEL_11_0)
    return "ps_5_0";
  else if (featlevel == D3D_FEATURE_LEVEL_10_1)
    return "ps_4_1";
  else /*if(featlevel == D3D_FEATURE_LEVEL_10_0)*/
    return "ps_4_0";
=======

  dxgi_factory.Reset();
  D3DCommon::UnloadLibraries();
  s_d3d11_library.Close();
>>>>>>> c36ae84b
}

std::vector<u32> GetAAModes(u32 adapter_index)
{
<<<<<<< HEAD
  if (featlevel == D3D_FEATURE_LEVEL_11_0)
    return "cs_5_0";
  else if (featlevel == D3D_FEATURE_LEVEL_10_1)
    return "cs_4_1";
  else /*if(featlevel == D3D_FEATURE_LEVEL_10_0)*/
    return "cs_4_0";
}

D3DTexture2D* GetBackBuffer()
{
  return s_backbuf;
}
bool BGRATexturesSupported()
{
  return s_bgra_textures_supported;
}

bool AllowTearingSupported()
{
  return s_allow_tearing_supported;
}

// Returns the maximum width/height of a texture. This value only depends upon the feature level in
// DX11
u32 GetMaxTextureSize(D3D_FEATURE_LEVEL feature_level)
{
  switch (feature_level)
=======
  // Use temporary device if we don't have one already.
  Common::DynamicLibrary temp_lib;
  ComPtr<ID3D11Device> temp_device = device;
  D3D_FEATURE_LEVEL temp_feature_level = feature_level;
  if (!temp_device)
>>>>>>> c36ae84b
  {
    ComPtr<IDXGIFactory> temp_dxgi_factory = D3DCommon::CreateDXGIFactory(false);
    if (!temp_dxgi_factory)
      return {};

    ComPtr<IDXGIAdapter> adapter;
    temp_dxgi_factory->EnumAdapters(adapter_index, adapter.GetAddressOf());

    PFN_D3D11_CREATE_DEVICE d3d11_create_device;
    if (!temp_lib.Open("d3d11.dll") ||
        !temp_lib.GetSymbol("D3D11CreateDevice", &d3d11_create_device))
    {
      return {};
    }

    HRESULT hr = d3d11_create_device(
        adapter.Get(), D3D_DRIVER_TYPE_UNKNOWN, nullptr, 0, s_supported_feature_levels.data(),
        static_cast<UINT>(s_supported_feature_levels.size()), D3D11_SDK_VERSION,
        temp_device.GetAddressOf(), &temp_feature_level, nullptr);
    if (FAILED(hr))
      return {};
  }

  // NOTE: D3D 10.0 doesn't support multisampled resources which are bound as depth buffers AND
  // shader resources. Thus, we can't have MSAA with 10.0 level hardware.
  if (temp_feature_level == D3D_FEATURE_LEVEL_10_0)
    return {};

  std::vector<u32> aa_modes;
  for (u32 samples = 1; samples <= D3D11_MAX_MULTISAMPLE_SAMPLE_COUNT; ++samples)
  {
    UINT quality_levels = 0;
    if (SUCCEEDED(temp_device->CheckMultisampleQualityLevels(DXGI_FORMAT_R8G8B8A8_UNORM, samples,
                                                             &quality_levels)) &&
        quality_levels > 0)
    {
      aa_modes.push_back(samples);
    }
  }

  return aa_modes;
}

bool SupportsTextureFormat(DXGI_FORMAT format)
{
  UINT support;
  if (FAILED(device->CheckFormatSupport(format, &support)))
    return false;

  return (support & D3D11_FORMAT_SUPPORT_TEXTURE2D) != 0;
}

bool SupportsLogicOp(u32 adapter_index)
{
  // Use temporary device if we don't have one already.
  Common::DynamicLibrary temp_lib;
  ComPtr<ID3D11Device1> temp_device1 = device1;
  if (!device)
  {
    ComPtr<ID3D11Device> temp_device;

    ComPtr<IDXGIFactory> temp_dxgi_factory = D3DCommon::CreateDXGIFactory(false);
    if (!temp_dxgi_factory)
      return false;

    ComPtr<IDXGIAdapter> adapter;
    temp_dxgi_factory->EnumAdapters(adapter_index, adapter.GetAddressOf());

    PFN_D3D11_CREATE_DEVICE d3d11_create_device;
    if (!temp_lib.Open("d3d11.dll") ||
        !temp_lib.GetSymbol("D3D11CreateDevice", &d3d11_create_device))
    {
      return false;
    }

    HRESULT hr = d3d11_create_device(
        adapter.Get(), D3D_DRIVER_TYPE_UNKNOWN, nullptr, 0, s_supported_feature_levels.data(),
        static_cast<UINT>(s_supported_feature_levels.size()), D3D11_SDK_VERSION,
        temp_device.GetAddressOf(), nullptr, nullptr);
    if (FAILED(hr))
      return false;

<<<<<<< HEAD
bool GetFullscreenState()
{
  BOOL state = FALSE;
  if (swapchain)
    swapchain->GetFullscreenState(&state, nullptr);
  return !!state;
}
=======
    if (FAILED(temp_device.As(&temp_device1)))
      return false;
  }
>>>>>>> c36ae84b

  if (!temp_device1)
    return false;

  D3D11_FEATURE_DATA_D3D11_OPTIONS options{};
  if (FAILED(temp_device1->CheckFeatureSupport(D3D11_FEATURE_D3D11_OPTIONS, &options,
                                               sizeof(options))))
  {
    return false;
  }

  return options.OutputMergerLogicOp != FALSE;
}

}  // namespace D3D

}  // namespace DX11<|MERGE_RESOLUTION|>--- conflicted
+++ resolved
@@ -23,149 +23,11 @@
 static Common::DynamicLibrary s_d3d11_library;
 namespace D3D
 {
-<<<<<<< HEAD
-ID3D11Device* device = nullptr;
-ID3D11Device1* device1 = nullptr;
-ID3D11DeviceContext* context = nullptr;
-IDXGISwapChain1* swapchain = nullptr;
-D3D_FEATURE_LEVEL featlevel = D3D_FEATURE_LEVEL_10_0;
-
-static IDXGIFactory2* s_dxgi_factory;
-static ID3D11Debug* s_debug;
-static D3DTexture2D* s_backbuf;
-
-static std::vector<DXGI_SAMPLE_DESC> s_aa_modes;  // supported AA modes of the current adapter
-
-static bool s_bgra_textures_supported;
-static bool s_allow_tearing_supported;
-
-constexpr UINT NUM_SUPPORTED_FEATURE_LEVELS = 3;
-constexpr D3D_FEATURE_LEVEL supported_feature_levels[NUM_SUPPORTED_FEATURE_LEVELS] = {
-    D3D_FEATURE_LEVEL_11_0, D3D_FEATURE_LEVEL_10_1, D3D_FEATURE_LEVEL_10_0};
-
-HRESULT LoadDXGI()
-{
-  if (s_dxgi_dll_ref++ > 0)
-    return S_OK;
-
-  if (s_dxgi_dll)
-    return S_OK;
-  s_dxgi_dll = LoadLibraryA("dxgi.dll");
-  if (!s_dxgi_dll)
-  {
-    MessageBoxA(nullptr, "Failed to load dxgi.dll", "Critical error", MB_OK | MB_ICONERROR);
-    --s_dxgi_dll_ref;
-    return E_FAIL;
-  }
-
-  // Even though we use IDXGIFactory2 we use CreateDXGIFactory1 to create it to maintain
-  // compatibility with Windows 7
-  PCreateDXGIFactory = (CREATEDXGIFACTORY)GetProcAddress(s_dxgi_dll, "CreateDXGIFactory1");
-  if (PCreateDXGIFactory == nullptr)
-    MessageBoxA(nullptr, "GetProcAddress failed for CreateDXGIFactory1!", "Critical error",
-                MB_OK | MB_ICONERROR);
-
-  return S_OK;
-}
-
-HRESULT LoadD3D()
-{
-  if (s_d3d_dll_ref++ > 0)
-    return S_OK;
-
-  if (s_d3d_dll)
-    return S_OK;
-  s_d3d_dll = LoadLibraryA("d3d11.dll");
-  if (!s_d3d_dll)
-  {
-    MessageBoxA(nullptr, "Failed to load d3d11.dll", "Critical error", MB_OK | MB_ICONERROR);
-    --s_d3d_dll_ref;
-    return E_FAIL;
-  }
-  s_d3d11_create_device = (D3D11CREATEDEVICE)GetProcAddress(s_d3d_dll, "D3D11CreateDevice");
-  if (s_d3d11_create_device == nullptr)
-    MessageBoxA(nullptr, "GetProcAddress failed for D3D11CreateDevice!", "Critical error",
-                MB_OK | MB_ICONERROR);
-
-  return S_OK;
-}
-
-HRESULT LoadD3DCompiler()
-{
-  if (s_d3dcompiler_dll_ref++ > 0)
-    return S_OK;
-  if (s_d3d_compiler_dll)
-    return S_OK;
-
-  // The older version of the D3D compiler cannot compile our ubershaders without various
-  // graphical issues. D3DCOMPILER_DLL_A should point to d3dcompiler_47.dll, so if this fails
-  // to load, inform the user that they need to update their system.
-  s_d3d_compiler_dll = LoadLibraryA(D3DCOMPILER_DLL_A);
-  if (!s_d3d_compiler_dll)
-  {
-    PanicAlertT("Failed to load %s. If you are using Windows 7, try installing the "
-                "KB4019990 update package.",
-                D3DCOMPILER_DLL_A);
-    return E_FAIL;
-  }
-
-  s_d3d_reflect = (D3DREFLECT)GetProcAddress(s_d3d_compiler_dll, "D3DReflect");
-  if (s_d3d_reflect == nullptr)
-    MessageBoxA(nullptr, "GetProcAddress failed for D3DReflect!", "Critical error",
-                MB_OK | MB_ICONERROR);
-  PD3DCompile = (pD3DCompile)GetProcAddress(s_d3d_compiler_dll, "D3DCompile");
-  if (PD3DCompile == nullptr)
-    MessageBoxA(nullptr, "GetProcAddress failed for D3DCompile!", "Critical error",
-                MB_OK | MB_ICONERROR);
-
-  return S_OK;
-}
-
-void UnloadDXGI()
-{
-  if (!s_dxgi_dll_ref)
-    return;
-  if (--s_dxgi_dll_ref != 0)
-    return;
-
-  if (s_dxgi_dll)
-    FreeLibrary(s_dxgi_dll);
-  s_dxgi_dll = nullptr;
-  PCreateDXGIFactory = nullptr;
-}
-
-void UnloadD3D()
-{
-  if (!s_d3d_dll_ref)
-    return;
-  if (--s_d3d_dll_ref != 0)
-    return;
-
-  if (s_d3d_dll)
-    FreeLibrary(s_d3d_dll);
-  s_d3d_dll = nullptr;
-  s_d3d11_create_device = nullptr;
-}
-
-void UnloadD3DCompiler()
-{
-  if (!s_d3dcompiler_dll_ref)
-    return;
-  if (--s_d3dcompiler_dll_ref != 0)
-    return;
-
-  if (s_d3d_compiler_dll)
-    FreeLibrary(s_d3d_compiler_dll);
-  s_d3d_compiler_dll = nullptr;
-  s_d3d_reflect = nullptr;
-}
-=======
 ComPtr<IDXGIFactory> dxgi_factory;
 ComPtr<ID3D11Device> device;
 ComPtr<ID3D11Device1> device1;
 ComPtr<ID3D11DeviceContext> context;
 D3D_FEATURE_LEVEL feature_level;
->>>>>>> c36ae84b
 
 static ComPtr<ID3D11Debug> s_debug;
 
@@ -213,16 +75,10 @@
   // version of the DirectX SDK. If it does, simply fallback to a non-debug device.
   if (enable_debug_layer)
   {
-<<<<<<< HEAD
-    hr = s_d3d11_create_device(adapter, D3D_DRIVER_TYPE_UNKNOWN, nullptr, D3D11_CREATE_DEVICE_DEBUG,
-                               supported_feature_levels, NUM_SUPPORTED_FEATURE_LEVELS,
-                               D3D11_SDK_VERSION, &device, &featlevel, &context);
-=======
     hr = d3d11_create_device(
         adapter.Get(), D3D_DRIVER_TYPE_UNKNOWN, nullptr, D3D11_CREATE_DEVICE_DEBUG,
         s_supported_feature_levels.data(), static_cast<UINT>(s_supported_feature_levels.size()),
         D3D11_SDK_VERSION, device.GetAddressOf(), &feature_level, context.GetAddressOf());
->>>>>>> c36ae84b
 
     // Debugbreak on D3D error
     if (SUCCEEDED(hr) && SUCCEEDED(device.As(&s_debug)))
@@ -249,16 +105,10 @@
 
   if (!enable_debug_layer || FAILED(hr))
   {
-<<<<<<< HEAD
-    hr = s_d3d11_create_device(adapter, D3D_DRIVER_TYPE_UNKNOWN, nullptr, 0,
-                               supported_feature_levels, NUM_SUPPORTED_FEATURE_LEVELS,
-                               D3D11_SDK_VERSION, &device, &featlevel, &context);
-=======
     hr = d3d11_create_device(
         adapter.Get(), D3D_DRIVER_TYPE_UNKNOWN, nullptr, 0, s_supported_feature_levels.data(),
         static_cast<UINT>(s_supported_feature_levels.size()), D3D11_SDK_VERSION,
         device.GetAddressOf(), &feature_level, context.GetAddressOf());
->>>>>>> c36ae84b
   }
 
   if (FAILED(hr))
@@ -309,88 +159,19 @@
     ERROR_LOG(VIDEO, "Unreleased references: %i.", remaining_references);
   else
     NOTICE_LOG(VIDEO, "Successfully released all device references!");
-<<<<<<< HEAD
-  }
-  device = nullptr;
-
-  // unload DLLs
-  UnloadD3D();
-  UnloadDXGI();
-}
-
-const char* VertexShaderVersionString()
-{
-  if (featlevel == D3D_FEATURE_LEVEL_11_0)
-    return "vs_5_0";
-  else if (featlevel == D3D_FEATURE_LEVEL_10_1)
-    return "vs_4_1";
-  else /*if(featlevel == D3D_FEATURE_LEVEL_10_0)*/
-    return "vs_4_0";
-}
-
-const char* GeometryShaderVersionString()
-{
-  if (featlevel == D3D_FEATURE_LEVEL_11_0)
-    return "gs_5_0";
-  else if (featlevel == D3D_FEATURE_LEVEL_10_1)
-    return "gs_4_1";
-  else /*if(featlevel == D3D_FEATURE_LEVEL_10_0)*/
-    return "gs_4_0";
-}
-
-const char* PixelShaderVersionString()
-{
-  if (featlevel == D3D_FEATURE_LEVEL_11_0)
-    return "ps_5_0";
-  else if (featlevel == D3D_FEATURE_LEVEL_10_1)
-    return "ps_4_1";
-  else /*if(featlevel == D3D_FEATURE_LEVEL_10_0)*/
-    return "ps_4_0";
-=======
 
   dxgi_factory.Reset();
   D3DCommon::UnloadLibraries();
   s_d3d11_library.Close();
->>>>>>> c36ae84b
 }
 
 std::vector<u32> GetAAModes(u32 adapter_index)
 {
-<<<<<<< HEAD
-  if (featlevel == D3D_FEATURE_LEVEL_11_0)
-    return "cs_5_0";
-  else if (featlevel == D3D_FEATURE_LEVEL_10_1)
-    return "cs_4_1";
-  else /*if(featlevel == D3D_FEATURE_LEVEL_10_0)*/
-    return "cs_4_0";
-}
-
-D3DTexture2D* GetBackBuffer()
-{
-  return s_backbuf;
-}
-bool BGRATexturesSupported()
-{
-  return s_bgra_textures_supported;
-}
-
-bool AllowTearingSupported()
-{
-  return s_allow_tearing_supported;
-}
-
-// Returns the maximum width/height of a texture. This value only depends upon the feature level in
-// DX11
-u32 GetMaxTextureSize(D3D_FEATURE_LEVEL feature_level)
-{
-  switch (feature_level)
-=======
   // Use temporary device if we don't have one already.
   Common::DynamicLibrary temp_lib;
   ComPtr<ID3D11Device> temp_device = device;
   D3D_FEATURE_LEVEL temp_feature_level = feature_level;
   if (!temp_device)
->>>>>>> c36ae84b
   {
     ComPtr<IDXGIFactory> temp_dxgi_factory = D3DCommon::CreateDXGIFactory(false);
     if (!temp_dxgi_factory)
@@ -473,19 +254,9 @@
     if (FAILED(hr))
       return false;
 
-<<<<<<< HEAD
-bool GetFullscreenState()
-{
-  BOOL state = FALSE;
-  if (swapchain)
-    swapchain->GetFullscreenState(&state, nullptr);
-  return !!state;
-}
-=======
     if (FAILED(temp_device.As(&temp_device1)))
       return false;
   }
->>>>>>> c36ae84b
 
   if (!temp_device1)
     return false;
