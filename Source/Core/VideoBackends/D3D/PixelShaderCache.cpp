--- conflicted
+++ resolved
@@ -138,75 +138,67 @@
 	"}\n"
 };
 
-const char depth_matrix_program[] = {
-	"sampler samp0 : register(s0);\n"
-	"Texture2DArray Tex0 : register(t0);\n"
-	"uniform float4 cColMatrix[7] : register(c0);\n"
-	"void main(\n"
-	"out float4 ocol0 : SV_Target,\n"
-	" in float4 pos : SV_Position,\n"
-	" in float3 uv0 : TEXCOORD0){\n"
-	"	float4 texcol = Tex0.Sample(samp0,uv0);\n"
-<<<<<<< HEAD
-	"	int depth = clamp(int(texcol.x * 16777216.0), 0, 0xFFFFFF);\n"
-=======
-	"	int depth = int((1.0 - texcol.x) * 16777216.0);\n"
->>>>>>> ad978122
-
-	// Convert to Z24 format
-	"	int4 workspace;\n"
-	"	workspace.r = (depth >> 16) & 255;\n"
-	"	workspace.g = (depth >> 8) & 255;\n"
-	"	workspace.b = depth & 255;\n"
-
-	// Convert to Z4 format
-	"	workspace.a = (depth >> 16) & 0xF0;\n"
-
-	// Normalize components to [0.0..1.0]
-	"	texcol = float4(workspace) / 255.0;\n"
-
-	// Apply color matrix
-	"	ocol0 = float4(dot(texcol,cColMatrix[0]),dot(texcol,cColMatrix[1]),dot(texcol,cColMatrix[2]),dot(texcol,cColMatrix[3])) + cColMatrix[4];\n"
-	"}\n"
-};
-
-const char depth_matrix_program_msaa[] = {
-	"#define SAMPLES %d\n"
-	"sampler samp0 : register(s0);\n"
-	"Texture2DMSArray<float4, SAMPLES> Tex0 : register(t0);\n"
-	"uniform float4 cColMatrix[7] : register(c0);\n"
-	"void main(\n"
-	"out float4 ocol0 : SV_Target,\n"
-	" in float4 pos : SV_Position,\n"
-	" in float3 uv0 : TEXCOORD0){\n"
-	"	int width, height, slices, samples;\n"
-	"	Tex0.GetDimensions(width, height, slices, samples);\n"
-	"	float4 texcol = 0;\n"
-	"	for(int i = 0; i < SAMPLES; ++i)\n"
-	"		texcol += Tex0.Load(int3(uv0.x*(width), uv0.y*(height), uv0.z), i);\n"
-	"	texcol /= SAMPLES;\n"
-<<<<<<< HEAD
-	"	int depth = clamp(int(texcol.x * 16777216.0), 0, 0xFFFFFF);\n"
-=======
-	"	int depth = int((1.0 - texcol.x) * 16777216.0);\n"
->>>>>>> ad978122
-
-	// Convert to Z24 format
-	"	int4 workspace;\n"
-	"	workspace.r = (depth >> 16) & 255;\n"
-	"	workspace.g = (depth >> 8) & 255;\n"
-	"	workspace.b = depth & 255;\n"
-
-	// Convert to Z4 format
-	"	workspace.a = (depth >> 16) & 0xF0;\n"
-
-	// Normalize components to [0.0..1.0]
-	"	texcol = float4(workspace) / 255.0;\n"
-
-	// Apply color matrix
-	"	ocol0 = float4(dot(texcol,cColMatrix[0]),dot(texcol,cColMatrix[1]),dot(texcol,cColMatrix[2]),dot(texcol,cColMatrix[3])) + cColMatrix[4];\n"
-	"}\n"
-};
+const char depth_matrix_program[] = {
+	"sampler samp0 : register(s0);\n"
+	"Texture2DArray Tex0 : register(t0);\n"
+	"uniform float4 cColMatrix[7] : register(c0);\n"
+	"void main(\n"
+	"out float4 ocol0 : SV_Target,\n"
+	" in float4 pos : SV_Position,\n"
+	" in float3 uv0 : TEXCOORD0){\n"
+	"	float4 texcol = Tex0.Sample(samp0,uv0);\n"
+	"	int depth = int((1.0 - texcol.x) * 16777216.0);\n"
+
+	// Convert to Z24 format
+	"	int4 workspace;\n"
+	"	workspace.r = (depth >> 16) & 255;\n"
+	"	workspace.g = (depth >> 8) & 255;\n"
+	"	workspace.b = depth & 255;\n"
+
+	// Convert to Z4 format
+	"	workspace.a = (depth >> 16) & 0xF0;\n"
+
+	// Normalize components to [0.0..1.0]
+	"	texcol = float4(workspace) / 255.0;\n"
+
+	// Apply color matrix
+	"	ocol0 = float4(dot(texcol,cColMatrix[0]),dot(texcol,cColMatrix[1]),dot(texcol,cColMatrix[2]),dot(texcol,cColMatrix[3])) + cColMatrix[4];\n"
+	"}\n"
+};
+
+const char depth_matrix_program_msaa[] = {
+	"#define SAMPLES %d\n"
+	"sampler samp0 : register(s0);\n"
+	"Texture2DMSArray<float4, SAMPLES> Tex0 : register(t0);\n"
+	"uniform float4 cColMatrix[7] : register(c0);\n"
+	"void main(\n"
+	"out float4 ocol0 : SV_Target,\n"
+	" in float4 pos : SV_Position,\n"
+	" in float3 uv0 : TEXCOORD0){\n"
+	"	int width, height, slices, samples;\n"
+	"	Tex0.GetDimensions(width, height, slices, samples);\n"
+	"	float4 texcol = 0;\n"
+	"	for(int i = 0; i < SAMPLES; ++i)\n"
+	"		texcol += Tex0.Load(int3(uv0.x*(width), uv0.y*(height), uv0.z), i);\n"
+	"	texcol /= SAMPLES;\n"
+	"	int depth = int((1.0 - texcol.x) * 16777216.0);\n"
+
+	// Convert to Z24 format
+	"	int4 workspace;\n"
+	"	workspace.r = (depth >> 16) & 255;\n"
+	"	workspace.g = (depth >> 8) & 255;\n"
+	"	workspace.b = depth & 255;\n"
+
+	// Convert to Z4 format
+	"	workspace.a = (depth >> 16) & 0xF0;\n"
+
+	// Normalize components to [0.0..1.0]
+	"	texcol = float4(workspace) / 255.0;\n"
+
+	// Apply color matrix
+	"	ocol0 = float4(dot(texcol,cColMatrix[0]),dot(texcol,cColMatrix[1]),dot(texcol,cColMatrix[2]),dot(texcol,cColMatrix[3])) + cColMatrix[4];\n"
+	"}\n"
+};
 
 const char reint_rgba6_to_rgb8[] = {
 	"sampler samp0 : register(s0);\n"
