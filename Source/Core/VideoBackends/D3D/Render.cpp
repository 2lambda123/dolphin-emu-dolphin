--- conflicted
+++ resolved
@@ -969,11 +969,7 @@
 
 	// Dump frames
 	static int w = 0, h = 0;
-<<<<<<< HEAD
-	if (g_ActiveConfig.bDumpFrames && !g_ActiveConfig.bAsynchronousTimewarp)
-=======
-	if (SConfig::GetInstance().m_DumpFrames)
->>>>>>> 89123155
+	if (SConfig::GetInstance().m_DumpFrames && !g_ActiveConfig.bAsynchronousTimewarp)
 	{
 		static int s_recordWidth;
 		static int s_recordHeight;
