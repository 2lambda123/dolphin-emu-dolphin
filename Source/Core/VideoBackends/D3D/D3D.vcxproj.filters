﻿<?xml version="1.0" encoding="utf-8"?>
<Project ToolsVersion="15.0" xmlns="http://schemas.microsoft.com/developer/msbuild/2003">
  <ItemGroup>
    <Filter Include="D3D">
      <UniqueIdentifier>{ae700f7e-33c8-45b5-b7ee-a0ded3630549}</UniqueIdentifier>
    </Filter>
    <Filter Include="Render">
      <UniqueIdentifier>{3683d29b-19f6-4e7a-803f-4ac70b1d49fd}</UniqueIdentifier>
    </Filter>
  </ItemGroup>
  <ItemGroup>
    <ClCompile Include="D3DBase.cpp">
      <Filter>D3D</Filter>
    </ClCompile>
    <ClCompile Include="D3DBlob.cpp">
      <Filter>D3D</Filter>
    </ClCompile>
    <ClCompile Include="D3DShader.cpp">
      <Filter>D3D</Filter>
    </ClCompile>
    <ClCompile Include="D3DTexture.cpp">
      <Filter>D3D</Filter>
    </ClCompile>
    <ClCompile Include="D3DUtil.cpp">
      <Filter>D3D</Filter>
    </ClCompile>
    <ClCompile Include="D3DState.cpp">
      <Filter>D3D</Filter>
    </ClCompile>
    <ClCompile Include="FramebufferManager.cpp">
      <Filter>Render</Filter>
    </ClCompile>
    <ClCompile Include="GeometryShaderCache.cpp">
      <Filter>Render</Filter>
    </ClCompile>
    <ClCompile Include="NativeVertexFormat.cpp">
      <Filter>Render</Filter>
    </ClCompile>
    <ClCompile Include="PerfQuery.cpp">
      <Filter>Render</Filter>
    </ClCompile>
    <ClCompile Include="PixelShaderCache.cpp">
      <Filter>Render</Filter>
    </ClCompile>
    <ClCompile Include="PSTextureEncoder.cpp">
      <Filter>Render</Filter>
    </ClCompile>
    <ClCompile Include="Render.cpp">
      <Filter>Render</Filter>
    </ClCompile>
    <ClCompile Include="Television.cpp">
      <Filter>Render</Filter>
    </ClCompile>
    <ClCompile Include="TextureCache.cpp">
      <Filter>Render</Filter>
    </ClCompile>
    <ClCompile Include="VertexManager.cpp">
      <Filter>Render</Filter>
    </ClCompile>
    <ClCompile Include="VertexShaderCache.cpp">
      <Filter>Render</Filter>
    </ClCompile>
    <ClCompile Include="XFBEncoder.cpp">
      <Filter>Render</Filter>
    </ClCompile>
    <ClCompile Include="main.cpp" />
    <ClCompile Include="BoundingBox.cpp">
      <Filter>Render</Filter>
    </ClCompile>
<<<<<<< HEAD
    <ClCompile Include="AvatarDrawer.cpp">
      <Filter>Render</Filter>
    </ClCompile>
    <ClCompile Include="tiny_obj_loader.cpp" />
    <ClCompile Include="VRD3D.cpp" />
=======
    <ClCompile Include="DXTexture.cpp">
      <Filter>Render</Filter>
    </ClCompile>
>>>>>>> e63c3378
  </ItemGroup>
  <ItemGroup>
    <ClInclude Include="D3DBase.h">
      <Filter>D3D</Filter>
    </ClInclude>
    <ClInclude Include="D3DBlob.h">
      <Filter>D3D</Filter>
    </ClInclude>
    <ClInclude Include="D3DShader.h">
      <Filter>D3D</Filter>
    </ClInclude>
    <ClInclude Include="D3DTexture.h">
      <Filter>D3D</Filter>
    </ClInclude>
    <ClInclude Include="D3DUtil.h">
      <Filter>D3D</Filter>
    </ClInclude>
    <ClInclude Include="D3DState.h">
      <Filter>D3D</Filter>
    </ClInclude>
    <ClInclude Include="FramebufferManager.h">
      <Filter>Render</Filter>
    </ClInclude>
    <ClInclude Include="GeometryShaderCache.h">
      <Filter>Render</Filter>
    </ClInclude>
    <ClInclude Include="PerfQuery.h">
      <Filter>Render</Filter>
    </ClInclude>
    <ClInclude Include="PixelShaderCache.h">
      <Filter>Render</Filter>
    </ClInclude>
    <ClInclude Include="PSTextureEncoder.h">
      <Filter>Render</Filter>
    </ClInclude>
    <ClInclude Include="Render.h">
      <Filter>Render</Filter>
    </ClInclude>
    <ClInclude Include="Television.h">
      <Filter>Render</Filter>
    </ClInclude>
    <ClInclude Include="TextureCache.h">
      <Filter>Render</Filter>
    </ClInclude>
    <ClInclude Include="VertexManager.h">
      <Filter>Render</Filter>
    </ClInclude>
    <ClInclude Include="VertexShaderCache.h">
      <Filter>Render</Filter>
    </ClInclude>
    <ClInclude Include="XFBEncoder.h">
      <Filter>Render</Filter>
    </ClInclude>
    <ClInclude Include="VideoBackend.h" />
    <ClInclude Include="BoundingBox.h">
      <Filter>Render</Filter>
    </ClInclude>
<<<<<<< HEAD
    <ClInclude Include="AvatarDrawer.h">
      <Filter>Render</Filter>
    </ClInclude>
    <ClInclude Include="tiny_obj_loader.h" />
    <ClInclude Include="VRD3D.h" />
=======
    <ClInclude Include="DXTexture.h">
      <Filter>Render</Filter>
    </ClInclude>
>>>>>>> e63c3378
  </ItemGroup>
</Project><|MERGE_RESOLUTION|>--- conflicted
+++ resolved
@@ -67,17 +67,14 @@
     <ClCompile Include="BoundingBox.cpp">
       <Filter>Render</Filter>
     </ClCompile>
-<<<<<<< HEAD
+    <ClCompile Include="DXTexture.cpp">
+      <Filter>Render</Filter>
+    </ClCompile>
     <ClCompile Include="AvatarDrawer.cpp">
       <Filter>Render</Filter>
     </ClCompile>
     <ClCompile Include="tiny_obj_loader.cpp" />
     <ClCompile Include="VRD3D.cpp" />
-=======
-    <ClCompile Include="DXTexture.cpp">
-      <Filter>Render</Filter>
-    </ClCompile>
->>>>>>> e63c3378
   </ItemGroup>
   <ItemGroup>
     <ClInclude Include="D3DBase.h">
@@ -135,16 +132,13 @@
     <ClInclude Include="BoundingBox.h">
       <Filter>Render</Filter>
     </ClInclude>
-<<<<<<< HEAD
+    <ClInclude Include="DXTexture.h">
+      <Filter>Render</Filter>
+    </ClInclude>
     <ClInclude Include="AvatarDrawer.h">
       <Filter>Render</Filter>
     </ClInclude>
     <ClInclude Include="tiny_obj_loader.h" />
     <ClInclude Include="VRD3D.h" />
-=======
-    <ClInclude Include="DXTexture.h">
-      <Filter>Render</Filter>
-    </ClInclude>
->>>>>>> e63c3378
   </ItemGroup>
 </Project>