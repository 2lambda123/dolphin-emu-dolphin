// Copyright 2016 Dolphin Emulator Project
// Licensed under GPLv2+
// Refer to the license.txt file included.

#include <algorithm>
#include <array>
#include <cstring>

#include "Common/Assert.h"
#include "Common/CommonFuncs.h"
#include "Common/Logging/Log.h"
#include "Common/MsgHandler.h"
#include "Common/StringUtil.h"

#include "VideoBackends/Vulkan/VulkanContext.h"
#include "VideoCommon/DriverDetails.h"
#include "VideoCommon/VideoCommon.h"

namespace Vulkan
{
std::unique_ptr<VulkanContext> g_vulkan_context;

VulkanContext::VulkanContext(VkInstance instance, VkPhysicalDevice physical_device, VkSurfaceKHR surface)
    : m_instance(instance), m_physical_device(physical_device), m_surface(surface)
{
  // Read device physical memory properties, we need it for allocating buffers
  vkGetPhysicalDeviceProperties(physical_device, &m_device_properties);
  vkGetPhysicalDeviceMemoryProperties(physical_device, &m_device_memory_properties);

  // Would any drivers be this silly? I hope not...
  m_device_properties.limits.minUniformBufferOffsetAlignment = std::max(
      m_device_properties.limits.minUniformBufferOffsetAlignment, static_cast<VkDeviceSize>(1));
  m_device_properties.limits.minTexelBufferOffsetAlignment = std::max(
      m_device_properties.limits.minTexelBufferOffsetAlignment, static_cast<VkDeviceSize>(1));
  m_device_properties.limits.optimalBufferCopyOffsetAlignment = std::max(
      m_device_properties.limits.optimalBufferCopyOffsetAlignment, static_cast<VkDeviceSize>(1));
  m_device_properties.limits.optimalBufferCopyRowPitchAlignment = std::max(
      m_device_properties.limits.optimalBufferCopyRowPitchAlignment, static_cast<VkDeviceSize>(1));
}

VulkanContext::~VulkanContext()
{
  if (m_device != VK_NULL_HANDLE)
    vkDestroyDevice(m_device, nullptr);

  if (m_surface != VK_NULL_HANDLE)
    vkDestroySurfaceKHR(m_instance, m_surface, nullptr);

  if (m_debug_report_callback != VK_NULL_HANDLE)
    DisableDebugReports();

  vkDestroyInstance(m_instance, nullptr);
}

bool VulkanContext::CheckValidationLayerAvailablility()
{
  u32 extension_count = 0;
  VkResult res = vkEnumerateInstanceExtensionProperties(nullptr, &extension_count, nullptr);
  if (res != VK_SUCCESS)
  {
    LOG_VULKAN_ERROR(res, "vkEnumerateInstanceExtensionProperties failed: ");
    return false;
  }

  std::vector<VkExtensionProperties> extension_list(extension_count);
  res = vkEnumerateInstanceExtensionProperties(nullptr, &extension_count, extension_list.data());
  ASSERT(res == VK_SUCCESS);

  u32 layer_count = 0;
  res = vkEnumerateInstanceLayerProperties(&layer_count, nullptr);
  if (res != VK_SUCCESS)
  {
    LOG_VULKAN_ERROR(res, "vkEnumerateInstanceExtensionProperties failed: ");
    return false;
  }

  std::vector<VkLayerProperties> layer_list(layer_count);
  res = vkEnumerateInstanceLayerProperties(&layer_count, layer_list.data());
  ASSERT(res == VK_SUCCESS);

  // Check for both VK_EXT_debug_report and VK_LAYER_LUNARG_standard_validation
  return (std::find_if(extension_list.begin(), extension_list.end(),
                       [](const auto& it) {
                         return strcmp(it.extensionName, VK_EXT_DEBUG_REPORT_EXTENSION_NAME) == 0;
                       }) != extension_list.end() &&
          std::find_if(layer_list.begin(), layer_list.end(), [](const auto& it) {
            return strcmp(it.layerName, "VK_LAYER_LUNARG_standard_validation") == 0;
          }) != layer_list.end());
}

VkInstance VulkanContext::CreateVulkanInstance(WindowSystemType wstype, bool enable_debug_report,
                                               bool enable_validation_layer)
{
  std::vector<const char*> enabled_extensions;
  if (!SelectInstanceExtensions(&enabled_extensions, wstype, enable_debug_report))
    return VK_NULL_HANDLE;

  VkApplicationInfo app_info = {};
  app_info.sType = VK_STRUCTURE_TYPE_APPLICATION_INFO;
  app_info.pNext = nullptr;
  app_info.pApplicationName = "Dolphin Emulator";
  app_info.applicationVersion = VK_MAKE_VERSION(5, 0, 0);
  app_info.pEngineName = "Dolphin Emulator";
  app_info.engineVersion = VK_MAKE_VERSION(5, 0, 0);
  app_info.apiVersion = VK_MAKE_VERSION(1, 0, 0);

  // Try for Vulkan 1.1 if the loader supports it.
  if (vkEnumerateInstanceVersion)
  {
    u32 supported_api_version = 0;
    VkResult res = vkEnumerateInstanceVersion(&supported_api_version);
    if (res == VK_SUCCESS && (VK_VERSION_MAJOR(supported_api_version) > 1 ||
                              VK_VERSION_MINOR(supported_api_version) >= 1))
    {
      // The device itself may not support 1.1, so we check that before using any 1.1 functionality.
      app_info.apiVersion = VK_MAKE_VERSION(1, 1, 0);
    }
  }

  VkInstanceCreateInfo instance_create_info = {};
  instance_create_info.sType = VK_STRUCTURE_TYPE_INSTANCE_CREATE_INFO;
  instance_create_info.pNext = nullptr;
  instance_create_info.flags = 0;
  instance_create_info.pApplicationInfo = &app_info;
  instance_create_info.enabledExtensionCount = static_cast<uint32_t>(enabled_extensions.size());
  instance_create_info.ppEnabledExtensionNames = enabled_extensions.data();
  instance_create_info.enabledLayerCount = 0;
  instance_create_info.ppEnabledLayerNames = nullptr;

  // Enable debug layer on debug builds
  if (enable_validation_layer)
  {
    static const char* layer_names[] = {"VK_LAYER_LUNARG_standard_validation"};
    instance_create_info.enabledLayerCount = 1;
    instance_create_info.ppEnabledLayerNames = layer_names;
  }

  VkInstance instance;
  VkResult res = vkCreateInstance(&instance_create_info, nullptr, &instance);
  if (res != VK_SUCCESS)
  {
    LOG_VULKAN_ERROR(res, "vkCreateInstance failed: ");
    return nullptr;
  }

  return instance;
}

bool VulkanContext::SelectInstanceExtensions(std::vector<const char*>* extension_list,
                                             WindowSystemType wstype, bool enable_debug_report)
{
  u32 extension_count = 0;
  VkResult res = vkEnumerateInstanceExtensionProperties(nullptr, &extension_count, nullptr);
  if (res != VK_SUCCESS)
  {
    LOG_VULKAN_ERROR(res, "vkEnumerateInstanceExtensionProperties failed: ");
    return false;
  }

  if (extension_count == 0)
  {
    ERROR_LOG(VIDEO, "Vulkan: No extensions supported by instance.");
    return false;
  }

  std::vector<VkExtensionProperties> available_extension_list(extension_count);
  res = vkEnumerateInstanceExtensionProperties(nullptr, &extension_count,
                                               available_extension_list.data());
  ASSERT(res == VK_SUCCESS);

  for (const auto& extension_properties : available_extension_list)
    INFO_LOG(VIDEO, "Available extension: %s", extension_properties.extensionName);

  auto AddExtension = [&](const char* name, bool required) {
    if (std::find_if(available_extension_list.begin(), available_extension_list.end(),
                     [&](const VkExtensionProperties& properties) {
                       return !strcmp(name, properties.extensionName);
                     }) != available_extension_list.end())
    {
      INFO_LOG(VIDEO, "Enabling extension: %s", name);
      extension_list->push_back(name);
      return true;
    }

    if (required)
      ERROR_LOG(VIDEO, "Vulkan: Missing required extension %s.", name);

    return false;
  };

  // Common extensions
  if (wstype != WindowSystemType::Headless && !AddExtension(VK_KHR_SURFACE_EXTENSION_NAME, true))
  {
    return false;
  }

#if defined(VK_USE_PLATFORM_WIN32_KHR)
  if (wstype == WindowSystemType::Windows &&
      !AddExtension(VK_KHR_WIN32_SURFACE_EXTENSION_NAME, true))
  {
    return false;
  }
#endif
#if defined(VK_USE_PLATFORM_XLIB_KHR)
  if (wstype == WindowSystemType::X11 && !AddExtension(VK_KHR_XLIB_SURFACE_EXTENSION_NAME, true))
  {
    return false;
  }
#endif
#if defined(VK_USE_PLATFORM_ANDROID_KHR)
  if (wstype == WindowSystemType::Android &&
      !AddExtension(VK_KHR_ANDROID_SURFACE_EXTENSION_NAME, true))
  {
    return false;
  }
#endif
#if defined(VK_USE_PLATFORM_METAL_EXT)
  if (wstype == WindowSystemType::MacOS && !AddExtension(VK_EXT_METAL_SURFACE_EXTENSION_NAME, true))
  {
    return false;
  }
#endif

  // VK_EXT_debug_report
  if (enable_debug_report && !AddExtension(VK_EXT_DEBUG_REPORT_EXTENSION_NAME, false))
    WARN_LOG(VIDEO, "Vulkan: Debug report requested, but extension is not available.");

  AddExtension(VK_KHR_GET_PHYSICAL_DEVICE_PROPERTIES_2_EXTENSION_NAME, false);
  AddExtension(VK_KHR_GET_SURFACE_CAPABILITIES_2_EXTENSION_NAME, false);

  return true;
}

VulkanContext::GPUList VulkanContext::EnumerateGPUs(VkInstance instance)
{
  u32 gpu_count = 0;
  VkResult res = vkEnumeratePhysicalDevices(instance, &gpu_count, nullptr);
  if (res != VK_SUCCESS)
  {
    LOG_VULKAN_ERROR(res, "vkEnumeratePhysicalDevices failed: ");
    return {};
  }

  GPUList gpus;
  gpus.resize(gpu_count);

  res = vkEnumeratePhysicalDevices(instance, &gpu_count, gpus.data());
  if (res != VK_SUCCESS)
  {
    LOG_VULKAN_ERROR(res, "vkEnumeratePhysicalDevices failed: ");
    return {};
  }

  return gpus;
}

void VulkanContext::PopulateBackendInfo(VideoConfig* config)
{
  config->backend_info.api_type = APIType::Vulkan;
  config->backend_info.bSupports3DVision = false;                  // D3D-exclusive.
  config->backend_info.bSupportsOversizedViewports = true;         // Assumed support.
  config->backend_info.bSupportsEarlyZ = true;                     // Assumed support.
  config->backend_info.bSupportsPrimitiveRestart = true;           // Assumed support.
  config->backend_info.bSupportsBindingLayout = false;             // Assumed support.
  config->backend_info.bSupportsPaletteConversion = true;          // Assumed support.
  config->backend_info.bSupportsClipControl = true;                // Assumed support.
  config->backend_info.bSupportsMultithreading = true;             // Assumed support.
  config->backend_info.bSupportsComputeShaders = true;             // Assumed support.
  config->backend_info.bSupportsGPUTextureDecoding = true;         // Assumed support.
  config->backend_info.bSupportsBitfield = true;                   // Assumed support.
  config->backend_info.bSupportsPartialDepthCopies = true;         // Assumed support.
  config->backend_info.bSupportsShaderBinaries = true;             // Assumed support.
  config->backend_info.bSupportsPipelineCacheData = false;         // Handled via pipeline caches.
  config->backend_info.bSupportsDynamicSamplerIndexing = true;     // Assumed support.
  config->backend_info.bSupportsPostProcessing = true;             // Assumed support.
  config->backend_info.bSupportsBackgroundCompiling = true;        // Assumed support.
  config->backend_info.bSupportsCopyToVram = true;                 // Assumed support.
  config->backend_info.bSupportsReversedDepthRange = true;         // Assumed support.
  config->backend_info.bSupportsExclusiveFullscreen = false;       // Dependent on OS and features.
  config->backend_info.bSupportsDualSourceBlend = false;           // Dependent on features.
  config->backend_info.bSupportsGeometryShaders = false;           // Dependent on features.
  config->backend_info.bSupportsGSInstancing = false;              // Dependent on features.
  config->backend_info.bSupportsBBox = false;                      // Dependent on features.
  config->backend_info.bSupportsFragmentStoresAndAtomics = false;  // Dependent on features.
  config->backend_info.bSupportsSSAA = false;                      // Dependent on features.
  config->backend_info.bSupportsDepthClamp = false;                // Dependent on features.
  config->backend_info.bSupportsST3CTextures = false;              // Dependent on features.
  config->backend_info.bSupportsBPTCTextures = false;              // Dependent on features.
  config->backend_info.bSupportsLogicOp = false;                   // Dependent on features.
  config->backend_info.bSupportsLargePoints = false;               // Dependent on features.
  config->backend_info.bSupportsFramebufferFetch = false;          // No support.
}

void VulkanContext::PopulateBackendInfoAdapters(VideoConfig* config, const GPUList& gpu_list)
{
  config->backend_info.Adapters.clear();
  for (VkPhysicalDevice physical_device : gpu_list)
  {
    VkPhysicalDeviceProperties properties;
    vkGetPhysicalDeviceProperties(physical_device, &properties);
    config->backend_info.Adapters.push_back(properties.deviceName);
  }
}

void VulkanContext::PopulateBackendInfoFeatures(VideoConfig* config, VkPhysicalDevice gpu,
                                                const VkPhysicalDeviceProperties& properties,
                                                const VkPhysicalDeviceFeatures& features)
{
  config->backend_info.MaxTextureSize = properties.limits.maxImageDimension2D;
  config->backend_info.bUsesLowerLeftOrigin = false;
  config->backend_info.bSupportsDualSourceBlend = (features.dualSrcBlend == VK_TRUE);
  config->backend_info.bSupportsGeometryShaders = (features.geometryShader == VK_TRUE);
  config->backend_info.bSupportsGSInstancing = (features.geometryShader == VK_TRUE);
  config->backend_info.bSupportsBBox = config->backend_info.bSupportsFragmentStoresAndAtomics =
      (features.fragmentStoresAndAtomics == VK_TRUE);
  config->backend_info.bSupportsSSAA = (features.sampleRateShading == VK_TRUE);
  config->backend_info.bSupportsLogicOp = (features.logicOp == VK_TRUE);

  // Disable geometry shader when shaderTessellationAndGeometryPointSize is not supported.
  // Seems this is needed for gl_Layer.
  if (!features.shaderTessellationAndGeometryPointSize)
  {
    config->backend_info.bSupportsGeometryShaders = VK_FALSE;
    config->backend_info.bSupportsGSInstancing = VK_FALSE;
  }

  // Depth clamping implies shaderClipDistance and depthClamp
  config->backend_info.bSupportsDepthClamp =
      (features.depthClamp == VK_TRUE && features.shaderClipDistance == VK_TRUE);

  // textureCompressionBC implies BC1 through BC7, which is a superset of DXT1/3/5, which we need.
  const bool supports_bc = features.textureCompressionBC == VK_TRUE;
  config->backend_info.bSupportsST3CTextures = supports_bc;
  config->backend_info.bSupportsBPTCTextures = supports_bc;

  // Some devices don't support point sizes >1 (e.g. Adreno).
  // If we can't use a point size above our maximum IR, use triangles instead for EFB pokes.
  // This means a 6x increase in the size of the vertices, though.
  config->backend_info.bSupportsLargePoints = features.largePoints &&
                                              properties.limits.pointSizeRange[0] <= 1.0f &&
                                              properties.limits.pointSizeRange[1] >= 16;

  // Our usage of primitive restart appears to be broken on AMD's binary drivers.
  // Seems to be fine on GCN Gen 1-2, unconfirmed on GCN Gen 3, causes driver resets on GCN Gen 4.
  if (DriverDetails::HasBug(DriverDetails::BUG_PRIMITIVE_RESTART))
    config->backend_info.bSupportsPrimitiveRestart = false;

  // Reversed depth range is broken on some drivers, or is broken when used in combination
  // with depth clamping. Fall back to inverted depth range for these.
  if (DriverDetails::HasBug(DriverDetails::BUG_BROKEN_REVERSED_DEPTH_RANGE))
    config->backend_info.bSupportsReversedDepthRange = false;
}

void VulkanContext::PopulateBackendInfoMultisampleModes(
    VideoConfig* config, VkPhysicalDevice gpu, const VkPhysicalDeviceProperties& properties)
{
  // Query image support for the EFB texture formats.
  VkImageFormatProperties efb_color_properties = {};
  vkGetPhysicalDeviceImageFormatProperties(
      gpu, VK_FORMAT_R8G8B8A8_UNORM, VK_IMAGE_TYPE_2D, VK_IMAGE_TILING_OPTIMAL,
      VK_IMAGE_USAGE_COLOR_ATTACHMENT_BIT, 0, &efb_color_properties);
  VkImageFormatProperties efb_depth_properties = {};
  vkGetPhysicalDeviceImageFormatProperties(
      gpu, VK_FORMAT_D32_SFLOAT, VK_IMAGE_TYPE_2D, VK_IMAGE_TILING_OPTIMAL,
      VK_IMAGE_USAGE_DEPTH_STENCIL_ATTACHMENT_BIT, 0, &efb_depth_properties);

  // We can only support MSAA if it's supported on our render target formats.
  VkSampleCountFlags supported_sample_counts = properties.limits.framebufferColorSampleCounts &
                                               properties.limits.framebufferDepthSampleCounts &
                                               efb_color_properties.sampleCounts &
                                               efb_depth_properties.sampleCounts;

  // No AA
  config->backend_info.AAModes.clear();
  config->backend_info.AAModes.emplace_back(1);

  // 2xMSAA/SSAA
  if (supported_sample_counts & VK_SAMPLE_COUNT_2_BIT)
    config->backend_info.AAModes.emplace_back(2);

  // 4xMSAA/SSAA
  if (supported_sample_counts & VK_SAMPLE_COUNT_4_BIT)
    config->backend_info.AAModes.emplace_back(4);

  // 8xMSAA/SSAA
  if (supported_sample_counts & VK_SAMPLE_COUNT_8_BIT)
    config->backend_info.AAModes.emplace_back(8);

  // 16xMSAA/SSAA
  if (supported_sample_counts & VK_SAMPLE_COUNT_16_BIT)
    config->backend_info.AAModes.emplace_back(16);

  // 32xMSAA/SSAA
  if (supported_sample_counts & VK_SAMPLE_COUNT_32_BIT)
    config->backend_info.AAModes.emplace_back(32);

  // 64xMSAA/SSAA
  if (supported_sample_counts & VK_SAMPLE_COUNT_64_BIT)
    config->backend_info.AAModes.emplace_back(64);
}

std::unique_ptr<VulkanContext> VulkanContext::Create(VkInstance instance, VkPhysicalDevice gpu,
                                                     VkSurfaceKHR surface,
                                                     bool enable_debug_reports,
                                                     bool enable_validation_layer)
{
  std::unique_ptr<VulkanContext> context = std::make_unique<VulkanContext>(instance, gpu, surface);

  // Initialize DriverDetails so that we can check for bugs to disable features if needed.
  context->InitDriverDetails();
  context->PopulateShaderSubgroupSupport();

  // Enable debug reports if the "Host GPU" log category is enabled.
  if (enable_debug_reports)
    context->EnableDebugReports();

  // Attempt to create the device.
  if (!context->CreateDevice(enable_validation_layer))
    return nullptr;

  return context;
}

bool VulkanContext::SelectDeviceExtensions(bool enable_surface)
{
  u32 extension_count = 0;
  VkResult res =
      vkEnumerateDeviceExtensionProperties(m_physical_device, nullptr, &extension_count, nullptr);
  if (res != VK_SUCCESS)
  {
    LOG_VULKAN_ERROR(res, "vkEnumerateDeviceExtensionProperties failed: ");
    return false;
  }

  if (extension_count == 0)
  {
    ERROR_LOG(VIDEO, "Vulkan: No extensions supported by device.");
    return false;
  }

  std::vector<VkExtensionProperties> available_extension_list(extension_count);
  res = vkEnumerateDeviceExtensionProperties(m_physical_device, nullptr, &extension_count,
                                             available_extension_list.data());
  ASSERT(res == VK_SUCCESS);

  for (const auto& extension_properties : available_extension_list)
    INFO_LOG(VIDEO, "Available extension: %s", extension_properties.extensionName);

  auto AddExtension = [&](const char* name, bool required) {
    if (std::find_if(available_extension_list.begin(), available_extension_list.end(),
                     [&](const VkExtensionProperties& properties) {
                       return !strcmp(name, properties.extensionName);
                     }) != available_extension_list.end())
    {
      INFO_LOG(VIDEO, "Enabling extension: %s", name);
      m_device_extensions.push_back(name);
      return true;
    }

    if (required)
      ERROR_LOG(VIDEO, "Vulkan: Missing required extension %s.", name);

    return false;
  };

  if (enable_surface && !AddExtension(VK_KHR_SWAPCHAIN_EXTENSION_NAME, true))
    return false;

#ifdef SUPPORTS_VULKAN_EXCLUSIVE_FULLSCREEN
  // VK_EXT_full_screen_exclusive
  if (AddExtension(VK_EXT_FULL_SCREEN_EXCLUSIVE_EXTENSION_NAME, true))
    INFO_LOG(VIDEO, "Using VK_EXT_full_screen_exclusive for exclusive fullscreen.");
#endif

  return true;
}

bool VulkanContext::SelectDeviceFeatures()
{
  VkPhysicalDeviceProperties properties;
  vkGetPhysicalDeviceProperties(m_physical_device, &properties);

  VkPhysicalDeviceFeatures available_features;
  vkGetPhysicalDeviceFeatures(m_physical_device, &available_features);

  // Not having geometry shaders or wide lines will cause issues with rendering.
  if (!available_features.geometryShader && !available_features.wideLines)
    WARN_LOG(VIDEO, "Vulkan: Missing both geometryShader and wideLines features.");
  if (!available_features.largePoints)
    WARN_LOG(VIDEO, "Vulkan: Missing large points feature. CPU EFB writes will be slower.");
  if (!available_features.occlusionQueryPrecise)
    WARN_LOG(VIDEO, "Vulkan: Missing precise occlusion queries. Perf queries will be inaccurate.");

  // Enable the features we use.
  m_device_features.dualSrcBlend = available_features.dualSrcBlend;
  m_device_features.geometryShader = available_features.geometryShader;
  m_device_features.samplerAnisotropy = available_features.samplerAnisotropy;
  m_device_features.logicOp = available_features.logicOp;
  m_device_features.fragmentStoresAndAtomics = available_features.fragmentStoresAndAtomics;
  m_device_features.sampleRateShading = available_features.sampleRateShading;
  m_device_features.largePoints = available_features.largePoints;
  m_device_features.shaderStorageImageMultisample =
      available_features.shaderStorageImageMultisample;
  m_device_features.shaderTessellationAndGeometryPointSize =
      available_features.shaderTessellationAndGeometryPointSize;
  m_device_features.occlusionQueryPrecise = available_features.occlusionQueryPrecise;
  m_device_features.shaderClipDistance = available_features.shaderClipDistance;
  m_device_features.depthClamp = available_features.depthClamp;
  m_device_features.textureCompressionBC = available_features.textureCompressionBC;
  return true;
}

bool VulkanContext::CreateDevice(bool enable_validation_layer)
{
  u32 queue_family_count;
  vkGetPhysicalDeviceQueueFamilyProperties(m_physical_device, &queue_family_count, nullptr);
  if (queue_family_count == 0)
  {
    ERROR_LOG(VIDEO, "No queue families found on specified vulkan physical device.");
    return false;
  }

  std::vector<VkQueueFamilyProperties> queue_family_properties(queue_family_count);
  vkGetPhysicalDeviceQueueFamilyProperties(m_physical_device, &queue_family_count,
                                           queue_family_properties.data());
  INFO_LOG(VIDEO, "%u vulkan queue families", queue_family_count);

  // Find graphics and present queues.
  m_graphics_queue_family_index = queue_family_count;
  m_present_queue_family_index = queue_family_count;
  for (uint32_t i = 0; i < queue_family_count; i++)
  {
    VkBool32 graphics_supported = queue_family_properties[i].queueFlags & VK_QUEUE_GRAPHICS_BIT;
    if (graphics_supported)
    {
      m_graphics_queue_family_index = i;
      // Quit now, no need for a present queue.
      if (!m_surface)
      {
        break;
      }
    }

    if (m_surface)
    {
      VkBool32 present_supported;
      VkResult res =
          vkGetPhysicalDeviceSurfaceSupportKHR(m_physical_device, i, m_surface, &present_supported);
      if (res != VK_SUCCESS)
      {
        LOG_VULKAN_ERROR(res, "vkGetPhysicalDeviceSurfaceSupportKHR failed: ");
        return false;
      }

      if (present_supported)
      {
        m_present_queue_family_index = i;
      }

      // Prefer one queue family index that does both graphics and present.
      if (graphics_supported && present_supported)
      {
        break;
      }
    }
  }
  if (m_graphics_queue_family_index == queue_family_count)
  {
    ERROR_LOG(VIDEO, "Vulkan: Failed to find an acceptable graphics queue.");
    return false;
  }
  if (m_surface && m_present_queue_family_index == queue_family_count)
  {
    ERROR_LOG(VIDEO, "Vulkan: Failed to find an acceptable present queue.");
    return false;
  }

  VkDeviceCreateInfo device_info = {};
  device_info.sType = VK_STRUCTURE_TYPE_DEVICE_CREATE_INFO;
  device_info.pNext = nullptr;
  device_info.flags = 0;

  static constexpr float queue_priorities[] = {1.0f};
  VkDeviceQueueCreateInfo graphics_queue_info = {};
  graphics_queue_info.sType = VK_STRUCTURE_TYPE_DEVICE_QUEUE_CREATE_INFO;
  graphics_queue_info.pNext = nullptr;
  graphics_queue_info.flags = 0;
  graphics_queue_info.queueFamilyIndex = m_graphics_queue_family_index;
  graphics_queue_info.queueCount = 1;
  graphics_queue_info.pQueuePriorities = queue_priorities;

  VkDeviceQueueCreateInfo present_queue_info = {};
  present_queue_info.sType = VK_STRUCTURE_TYPE_DEVICE_QUEUE_CREATE_INFO;
  present_queue_info.pNext = nullptr;
  present_queue_info.flags = 0;
  present_queue_info.queueFamilyIndex = m_present_queue_family_index;
  present_queue_info.queueCount = 1;
  present_queue_info.pQueuePriorities = queue_priorities;

  std::array<VkDeviceQueueCreateInfo, 2> queue_infos = {{
      graphics_queue_info,
      present_queue_info,
  }};

  device_info.queueCreateInfoCount = 1;
  if (m_graphics_queue_family_index != m_present_queue_family_index)
  {
    device_info.queueCreateInfoCount = 2;
  }
  device_info.pQueueCreateInfos = queue_infos.data();

<<<<<<< HEAD
  ExtensionList enabled_extensions;
  if (!SelectDeviceExtensions(&enabled_extensions, m_surface != VK_NULL_HANDLE))
=======
  if (!SelectDeviceExtensions(surface != VK_NULL_HANDLE))
>>>>>>> c36ae84b
    return false;

  // convert std::string list to a char pointer list which we can feed in
  std::vector<const char*> extension_name_pointers;
  for (const std::string& name : m_device_extensions)
    extension_name_pointers.push_back(name.c_str());

  device_info.enabledLayerCount = 0;
  device_info.ppEnabledLayerNames = nullptr;
  device_info.enabledExtensionCount = static_cast<uint32_t>(extension_name_pointers.size());
  device_info.ppEnabledExtensionNames = extension_name_pointers.data();

  // Check for required features before creating.
  if (!SelectDeviceFeatures())
    return false;

  device_info.pEnabledFeatures = &m_device_features;

  // Enable debug layer on debug builds
  if (enable_validation_layer)
  {
    static const char* layer_names[] = {"VK_LAYER_LUNARG_standard_validation"};
    device_info.enabledLayerCount = 1;
    device_info.ppEnabledLayerNames = layer_names;
  }

  VkResult res = vkCreateDevice(m_physical_device, &device_info, nullptr, &m_device);
  if (res != VK_SUCCESS)
  {
    LOG_VULKAN_ERROR(res, "vkCreateDevice failed: ");
    return false;
  }

  // With the device created, we can fill the remaining entry points.
  if (!LoadVulkanDeviceFunctions(m_device))
    return false;

  // Grab the graphics and present queues.
  vkGetDeviceQueue(m_device, m_graphics_queue_family_index, 0, &m_graphics_queue);
  if (m_surface)
  {
    vkGetDeviceQueue(m_device, m_present_queue_family_index, 0, &m_present_queue);
  }
  return true;
}

static VKAPI_ATTR VkBool32 VKAPI_CALL DebugReportCallback(VkDebugReportFlagsEXT flags,
                                                          VkDebugReportObjectTypeEXT objectType,
                                                          uint64_t object, size_t location,
                                                          int32_t messageCode,
                                                          const char* pLayerPrefix,
                                                          const char* pMessage, void* pUserData)
{
  std::string log_message =
      StringFromFormat("Vulkan debug report: (%s) %s", pLayerPrefix ? pLayerPrefix : "", pMessage);
  if (flags & VK_DEBUG_REPORT_ERROR_BIT_EXT)
    GENERIC_LOG(Common::Log::HOST_GPU, Common::Log::LERROR, "%s", log_message.c_str());
  else if (flags & (VK_DEBUG_REPORT_WARNING_BIT_EXT | VK_DEBUG_REPORT_PERFORMANCE_WARNING_BIT_EXT))
    GENERIC_LOG(Common::Log::HOST_GPU, Common::Log::LWARNING, "%s", log_message.c_str());
  else if (flags & VK_DEBUG_REPORT_INFORMATION_BIT_EXT)
    GENERIC_LOG(Common::Log::HOST_GPU, Common::Log::LINFO, "%s", log_message.c_str());
  else
    GENERIC_LOG(Common::Log::HOST_GPU, Common::Log::LDEBUG, "%s", log_message.c_str());

  return VK_FALSE;
}

bool VulkanContext::EnableDebugReports()
{
  // Already enabled?
  if (m_debug_report_callback != VK_NULL_HANDLE)
    return true;

  // Check for presence of the functions before calling
  if (!vkCreateDebugReportCallbackEXT || !vkDestroyDebugReportCallbackEXT ||
      !vkDebugReportMessageEXT)
  {
    return false;
  }

  VkDebugReportCallbackCreateInfoEXT callback_info = {
      VK_STRUCTURE_TYPE_DEBUG_REPORT_CALLBACK_CREATE_INFO_EXT, nullptr,
      VK_DEBUG_REPORT_ERROR_BIT_EXT | VK_DEBUG_REPORT_WARNING_BIT_EXT |
          VK_DEBUG_REPORT_PERFORMANCE_WARNING_BIT_EXT | VK_DEBUG_REPORT_INFORMATION_BIT_EXT |
          VK_DEBUG_REPORT_DEBUG_BIT_EXT,
      DebugReportCallback, nullptr};

  VkResult res =
      vkCreateDebugReportCallbackEXT(m_instance, &callback_info, nullptr, &m_debug_report_callback);
  if (res != VK_SUCCESS)
  {
    LOG_VULKAN_ERROR(res, "vkCreateDebugReportCallbackEXT failed: ");
    return false;
  }

  return true;
}

void VulkanContext::DisableDebugReports()
{
  if (m_debug_report_callback != VK_NULL_HANDLE)
  {
    vkDestroyDebugReportCallbackEXT(m_instance, m_debug_report_callback, nullptr);
    m_debug_report_callback = VK_NULL_HANDLE;
  }
}

std::optional<u32> VulkanContext::GetMemoryType(u32 bits, VkMemoryPropertyFlags properties,
                                                bool strict, bool* is_coherent)
{
  static constexpr u32 ALL_MEMORY_PROPERTY_FLAGS = VK_MEMORY_PROPERTY_HOST_VISIBLE_BIT |
                                                   VK_MEMORY_PROPERTY_HOST_COHERENT_BIT |
                                                   VK_MEMORY_PROPERTY_HOST_CACHED_BIT;

  const u32 mask = strict ? ALL_MEMORY_PROPERTY_FLAGS : properties;

  for (u32 i = 0; i < VK_MAX_MEMORY_TYPES; i++)
  {
    if ((bits & (1 << i)) != 0)
    {
      const VkMemoryPropertyFlags type_flags =
          m_device_memory_properties.memoryTypes[i].propertyFlags;
      const VkMemoryPropertyFlags supported = type_flags & mask;
      if (supported == properties)
      {
        if (is_coherent)
          *is_coherent = (type_flags & VK_MEMORY_PROPERTY_HOST_COHERENT_BIT) != 0;
        return i;
      }
    }
  }

  return std::nullopt;
}

u32 VulkanContext::GetUploadMemoryType(u32 bits, bool* is_coherent)
{
  static constexpr VkMemoryPropertyFlags COHERENT_FLAGS =
      VK_MEMORY_PROPERTY_HOST_VISIBLE_BIT | VK_MEMORY_PROPERTY_HOST_COHERENT_BIT;

  // Try for coherent memory. Some drivers (looking at you, Adreno) have the cached type before the
  // uncached type, so use a strict check first.
  std::optional<u32> type_index = GetMemoryType(bits, COHERENT_FLAGS, true, is_coherent);
  if (type_index)
    return type_index.value();

  // Try for coherent memory, with any other bits set.
  type_index = GetMemoryType(bits, COHERENT_FLAGS, false, is_coherent);
  if (type_index)
  {
    WARN_LOG(VIDEO,
             "Strict check for upload memory properties failed, this may affect performance");
    return type_index.value();
  }

  // Fall back to non-coherent memory.
  WARN_LOG(
      VIDEO,
      "Vulkan: Failed to find a coherent memory type for uploads, this will affect performance.");
  type_index = GetMemoryType(bits, VK_MEMORY_PROPERTY_HOST_VISIBLE_BIT, false, is_coherent);
  if (type_index)
    return type_index.value();

  // Shouldn't happen, there should be at least one host-visible heap.
  PanicAlert("Unable to get memory type for upload.");
  return 0;
}

u32 VulkanContext::GetReadbackMemoryType(u32 bits, bool* is_coherent)
{
  std::optional<u32> type_index;

  // Mali driver appears to be significantly slower for readbacks when using cached memory.
  if (DriverDetails::HasBug(DriverDetails::BUG_SLOW_CACHED_READBACK_MEMORY))
  {
    type_index = GetMemoryType(
        bits, VK_MEMORY_PROPERTY_HOST_VISIBLE_BIT | VK_MEMORY_PROPERTY_HOST_COHERENT_BIT, true,
        is_coherent);
    if (type_index)
      return type_index.value();
  }

  // Optimal config uses cached+coherent.
  type_index =
      GetMemoryType(bits,
                    VK_MEMORY_PROPERTY_HOST_VISIBLE_BIT | VK_MEMORY_PROPERTY_HOST_CACHED_BIT |
                        VK_MEMORY_PROPERTY_HOST_COHERENT_BIT,
                    true, is_coherent);
  if (type_index)
    return type_index.value();

  // Otherwise, prefer cached over coherent if we must choose one.
  type_index =
      GetMemoryType(bits, VK_MEMORY_PROPERTY_HOST_VISIBLE_BIT | VK_MEMORY_PROPERTY_HOST_CACHED_BIT,
                    false, is_coherent);
  if (type_index)
    return type_index.value();

  WARN_LOG(VIDEO, "Vulkan: Failed to find a cached memory type for readbacks, this will affect "
                  "performance.");
  type_index = GetMemoryType(bits, VK_MEMORY_PROPERTY_HOST_VISIBLE_BIT, false, is_coherent);
  *is_coherent = false;
  if (type_index)
    return type_index.value();

  // We should have at least one host visible memory type...
  PanicAlert("Unable to get memory type for upload.");
  return 0;
}

bool VulkanContext::SupportsDeviceExtension(const char* name) const
{
  return std::any_of(m_device_extensions.begin(), m_device_extensions.end(),
                     [name](const std::string& extension) { return extension == name; });
}

void VulkanContext::InitDriverDetails()
{
  DriverDetails::Vendor vendor;
  DriverDetails::Driver driver;

  // String comparisons aren't ideal, but there doesn't seem to be any other way to tell
  // which vendor a driver is for. These names are based on the reports submitted to
  // vulkan.gpuinfo.org, as of 19/09/2017.
  std::string device_name = m_device_properties.deviceName;
  u32 vendor_id = m_device_properties.vendorID;
  if (vendor_id == 0x10DE)
  {
    // Currently, there is only the official NV binary driver.
    // "NVIDIA" does not appear in the device name.
    vendor = DriverDetails::VENDOR_NVIDIA;
    driver = DriverDetails::DRIVER_NVIDIA;
  }
  else if (vendor_id == 0x1002 || vendor_id == 0x1022 ||
           device_name.find("AMD") != std::string::npos)
  {
    // RADV always advertises its name in the device string.
    // If not RADV, assume the AMD binary driver.
    if (device_name.find("RADV") != std::string::npos)
    {
      vendor = DriverDetails::VENDOR_MESA;
      driver = DriverDetails::DRIVER_R600;
    }
    else
    {
      vendor = DriverDetails::VENDOR_ATI;
      driver = DriverDetails::DRIVER_ATI;
    }
  }
  else if (vendor_id == 0x8086 || vendor_id == 0x8087 ||
           device_name.find("Intel") != std::string::npos)
  {
// Apart from the driver version, Intel does not appear to provide a way to
// differentiate between anv and the binary driver (Skylake+). Assume to be
// using anv if we not running on Windows.
#ifdef _WIN32
    vendor = DriverDetails::VENDOR_INTEL;
    driver = DriverDetails::DRIVER_INTEL;
#else
    vendor = DriverDetails::VENDOR_MESA;
    driver = DriverDetails::DRIVER_I965;
#endif
  }
  else if (vendor_id == 0x5143 || device_name.find("Adreno") != std::string::npos)
  {
    // Currently only the Qualcomm binary driver exists for Adreno.
    vendor = DriverDetails::VENDOR_QUALCOMM;
    driver = DriverDetails::DRIVER_QUALCOMM;
  }
  else if (vendor_id == 0x13B6 || device_name.find("Mali") != std::string::npos)
  {
    // Currently only the ARM binary driver exists for Mali.
    vendor = DriverDetails::VENDOR_ARM;
    driver = DriverDetails::DRIVER_ARM;
  }
  else if (vendor_id == 0x1010 || device_name.find("PowerVR") != std::string::npos)
  {
    // Currently only the binary driver exists for PowerVR.
    vendor = DriverDetails::VENDOR_IMGTEC;
    driver = DriverDetails::DRIVER_IMGTEC;
  }
  else
  {
    WARN_LOG(VIDEO, "Unknown Vulkan driver vendor, please report it to us.");
    WARN_LOG(VIDEO, "Vendor ID: 0x%X, Device Name: %s", vendor_id, device_name.c_str());
    vendor = DriverDetails::VENDOR_UNKNOWN;
    driver = DriverDetails::DRIVER_UNKNOWN;
  }

#ifdef __APPLE__
  // Vulkan on macOS goes through Metal, and is not susceptible to the same bugs
  // as the vendor's native Vulkan drivers. We use a different driver fields to
  // differentiate MoltenVK.
  driver = DriverDetails::DRIVER_PORTABILITY;
#endif

  DriverDetails::Init(DriverDetails::API_VULKAN, vendor, driver,
                      static_cast<double>(m_device_properties.driverVersion),
                      DriverDetails::Family::UNKNOWN);
}

void VulkanContext::PopulateShaderSubgroupSupport()
{
  // Vulkan 1.1 support is required for vkGetPhysicalDeviceProperties2(), but we can't rely on the
  // function pointer alone.
  if (!vkGetPhysicalDeviceProperties2 || (VK_VERSION_MAJOR(m_device_properties.apiVersion) == 1 &&
                                          VK_VERSION_MINOR(m_device_properties.apiVersion) < 1))
  {
    return;
  }

  VkPhysicalDeviceProperties2 device_properties_2 = {};
  device_properties_2.sType = VK_STRUCTURE_TYPE_PHYSICAL_DEVICE_PROPERTIES_2;

  VkPhysicalDeviceSubgroupProperties subgroup_properties = {};
  subgroup_properties.sType = VK_STRUCTURE_TYPE_PHYSICAL_DEVICE_SUBGROUP_PROPERTIES;
  device_properties_2.pNext = &subgroup_properties;

  vkGetPhysicalDeviceProperties2(m_physical_device, &device_properties_2);

  m_shader_subgroup_size = subgroup_properties.subgroupSize;

  // We require basic ops (for gl_SubgroupInvocationID), ballot (for subgroupBallot,
  // subgroupBallotFindLSB), and arithmetic (for subgroupMin/subgroupMax).
  constexpr VkSubgroupFeatureFlags required_operations = VK_SUBGROUP_FEATURE_BASIC_BIT |
                                                         VK_SUBGROUP_FEATURE_ARITHMETIC_BIT |
                                                         VK_SUBGROUP_FEATURE_BALLOT_BIT;
  m_supports_shader_subgroup_operations =
      (subgroup_properties.supportedOperations & required_operations) == required_operations &&
      subgroup_properties.supportedStages & VK_SHADER_STAGE_FRAGMENT_BIT;
}

bool VulkanContext::SupportsExclusiveFullscreen(const WindowSystemInfo& wsi, VkSurfaceKHR surface)
{
#ifdef SUPPORTS_VULKAN_EXCLUSIVE_FULLSCREEN
  if (!surface || !vkGetPhysicalDeviceSurfaceCapabilities2KHR ||
      !SupportsDeviceExtension(VK_EXT_FULL_SCREEN_EXCLUSIVE_EXTENSION_NAME))
  {
    return false;
  }

  VkPhysicalDeviceSurfaceInfo2KHR si = {};
  si.sType = VK_STRUCTURE_TYPE_PHYSICAL_DEVICE_SURFACE_INFO_2_KHR;
  si.surface = surface;

  auto platform_info = GetPlatformExclusiveFullscreenInfo(wsi);
  si.pNext = &platform_info;

  VkSurfaceCapabilities2KHR caps = {};
  caps.sType = VK_STRUCTURE_TYPE_SURFACE_CAPABILITIES_2_KHR;

  VkSurfaceCapabilitiesFullScreenExclusiveEXT fullscreen_caps = {};
  fullscreen_caps.sType = VK_STRUCTURE_TYPE_SURFACE_CAPABILITIES_FULL_SCREEN_EXCLUSIVE_EXT;
  fullscreen_caps.fullScreenExclusiveSupported = VK_TRUE;
  caps.pNext = &fullscreen_caps;

  VkResult res = vkGetPhysicalDeviceSurfaceCapabilities2KHR(m_physical_device, &si, &caps);
  if (res != VK_SUCCESS)
  {
    LOG_VULKAN_ERROR(res, "vkGetPhysicalDeviceSurfaceCapabilities2KHR failed:");
    return false;
  }

  return fullscreen_caps.fullScreenExclusiveSupported;
#else
  return false;
#endif
}

#ifdef WIN32
VkSurfaceFullScreenExclusiveWin32InfoEXT
VulkanContext::GetPlatformExclusiveFullscreenInfo(const WindowSystemInfo& wsi)
{
  VkSurfaceFullScreenExclusiveWin32InfoEXT info = {};
  info.sType = VK_STRUCTURE_TYPE_SURFACE_FULL_SCREEN_EXCLUSIVE_WIN32_INFO_EXT;
  info.hmonitor =
      MonitorFromWindow(static_cast<HWND>(wsi.render_surface), MONITOR_DEFAULTTOPRIMARY);
  return info;
}
#endif

}  // namespace Vulkan<|MERGE_RESOLUTION|>--- conflicted
+++ resolved
@@ -609,12 +609,7 @@
   }
   device_info.pQueueCreateInfos = queue_infos.data();
 
-<<<<<<< HEAD
-  ExtensionList enabled_extensions;
-  if (!SelectDeviceExtensions(&enabled_extensions, m_surface != VK_NULL_HANDLE))
-=======
-  if (!SelectDeviceExtensions(surface != VK_NULL_HANDLE))
->>>>>>> c36ae84b
+  if (!SelectDeviceExtensions(m_surface != VK_NULL_HANDLE))
     return false;
 
   // convert std::string list to a char pointer list which we can feed in
