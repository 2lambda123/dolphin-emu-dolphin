--- conflicted
+++ resolved
@@ -169,7 +169,6 @@
   vk_state.colorBlendOp = state.subtract ? VK_BLEND_OP_REVERSE_SUBTRACT : VK_BLEND_OP_ADD;
   vk_state.alphaBlendOp = state.subtractAlpha ? VK_BLEND_OP_REVERSE_SUBTRACT : VK_BLEND_OP_ADD;
 
-<<<<<<< HEAD
   const VkBlendFactor src_factors[] = {
     VK_BLEND_FACTOR_ZERO,
     VK_BLEND_FACTOR_ONE,
@@ -191,51 +190,11 @@
     VK_BLEND_FACTOR_ONE_MINUS_DST_ALPHA
   };
 
-  vk_state.srcColorBlendFactor = src_factors[state.srcfactor];
+  vk_state.srcColorBlendFactor =
+    state.IsPremultipliedAlpha() ? VK_BLEND_FACTOR_ONE : src_factors[state.srcfactor];
   vk_state.srcAlphaBlendFactor = src_factors[state.srcfactoralpha];
   vk_state.dstColorBlendFactor = dst_factors[state.dstfactor];
   vk_state.dstAlphaBlendFactor = dst_factors[state.dstfactoralpha];
-=======
-  if (state.usedualsrc && g_vulkan_context->SupportsDualSourceBlend())
-  {
-    static constexpr std::array<VkBlendFactor, 8> src_factors = {
-        {VK_BLEND_FACTOR_ZERO, VK_BLEND_FACTOR_ONE, VK_BLEND_FACTOR_DST_COLOR,
-         VK_BLEND_FACTOR_ONE_MINUS_DST_COLOR, VK_BLEND_FACTOR_SRC1_ALPHA,
-         VK_BLEND_FACTOR_ONE_MINUS_SRC1_ALPHA, VK_BLEND_FACTOR_DST_ALPHA,
-         VK_BLEND_FACTOR_ONE_MINUS_DST_ALPHA}};
-    static constexpr std::array<VkBlendFactor, 8> dst_factors = {
-        {VK_BLEND_FACTOR_ZERO, VK_BLEND_FACTOR_ONE, VK_BLEND_FACTOR_SRC_COLOR,
-         VK_BLEND_FACTOR_ONE_MINUS_SRC_COLOR, VK_BLEND_FACTOR_SRC1_ALPHA,
-         VK_BLEND_FACTOR_ONE_MINUS_SRC1_ALPHA, VK_BLEND_FACTOR_DST_ALPHA,
-         VK_BLEND_FACTOR_ONE_MINUS_DST_ALPHA}};
-
-    vk_state.srcColorBlendFactor =
-        state.premultipliedalpha ? VK_BLEND_FACTOR_ONE : src_factors[state.srcfactor];
-    vk_state.srcAlphaBlendFactor = src_factors[state.srcfactoralpha];
-    vk_state.dstColorBlendFactor = dst_factors[state.dstfactor];
-    vk_state.dstAlphaBlendFactor = dst_factors[state.dstfactoralpha];
-  }
-  else
-  {
-    static constexpr std::array<VkBlendFactor, 8> src_factors = {
-        {VK_BLEND_FACTOR_ZERO, VK_BLEND_FACTOR_ONE, VK_BLEND_FACTOR_DST_COLOR,
-         VK_BLEND_FACTOR_ONE_MINUS_DST_COLOR, VK_BLEND_FACTOR_SRC_ALPHA,
-         VK_BLEND_FACTOR_ONE_MINUS_SRC_ALPHA, VK_BLEND_FACTOR_DST_ALPHA,
-         VK_BLEND_FACTOR_ONE_MINUS_DST_ALPHA}};
-
-    static constexpr std::array<VkBlendFactor, 8> dst_factors = {
-        {VK_BLEND_FACTOR_ZERO, VK_BLEND_FACTOR_ONE, VK_BLEND_FACTOR_SRC_COLOR,
-         VK_BLEND_FACTOR_ONE_MINUS_SRC_COLOR, VK_BLEND_FACTOR_SRC_ALPHA,
-         VK_BLEND_FACTOR_ONE_MINUS_SRC_ALPHA, VK_BLEND_FACTOR_DST_ALPHA,
-         VK_BLEND_FACTOR_ONE_MINUS_DST_ALPHA}};
-
-    vk_state.srcColorBlendFactor =
-        state.premultipliedalpha ? VK_BLEND_FACTOR_ONE : src_factors[state.srcfactor];
-    vk_state.srcAlphaBlendFactor = src_factors[state.srcfactoralpha];
-    vk_state.dstColorBlendFactor = dst_factors[state.dstfactor];
-    vk_state.dstAlphaBlendFactor = dst_factors[state.dstfactoralpha];
-  }
->>>>>>> ce3a06fc
 
   if (state.colorupdate)
   {
