--- conflicted
+++ resolved
@@ -271,23 +271,9 @@
 
 bool TextureCache::CreateRenderPasses()
 {
-<<<<<<< HEAD
 #if defined(_MSC_VER) && _MSC_VER <= 1800
 #define constexpr const
 #endif
-  static constexpr VkAttachmentDescription initialize_attachment = {
-      0,
-      TEXTURECACHE_TEXTURE_FORMAT,
-      VK_SAMPLE_COUNT_1_BIT,
-      VK_ATTACHMENT_LOAD_OP_DONT_CARE,
-      VK_ATTACHMENT_STORE_OP_STORE,
-      VK_ATTACHMENT_LOAD_OP_DONT_CARE,
-      VK_ATTACHMENT_STORE_OP_DONT_CARE,
-      VK_IMAGE_LAYOUT_TRANSFER_DST_OPTIMAL,
-      VK_IMAGE_LAYOUT_SHADER_READ_ONLY_OPTIMAL};
-
-=======
->>>>>>> d7dc854b
   static constexpr VkAttachmentDescription update_attachment = {
       0,
       TEXTURECACHE_TEXTURE_FORMAT,
