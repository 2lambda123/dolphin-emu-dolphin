--- conflicted
+++ resolved
@@ -320,23 +320,10 @@
       size_t available_space_inbetween = m_current_offset - gpu_position;
       if (available_space_inbetween > num_bytes)
       {
-<<<<<<< HEAD
-        if (std::none_of(iter, m_tracked_fences.end(),
-                         [gpu_position](const std::pair<VkFence, size_t>& it) {
-                           return it.second > gpu_position;
-                         }))
-        {
-          // Wait for this fence to complete, then allocate directly after it.
-          new_offset = gpu_position;
-          new_gpu_position = gpu_position;
-          break;
-        }
-=======
         // Leave the offset as-is, but update the GPU position.
         new_offset = m_current_offset;
         new_gpu_position = gpu_position;
         break;
->>>>>>> 0e93bad7
       }
     }
   }
