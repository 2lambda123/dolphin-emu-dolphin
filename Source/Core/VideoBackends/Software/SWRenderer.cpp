--- conflicted
+++ resolved
@@ -157,12 +157,9 @@
 
 	SWOGLWindow::s_instance->ShowImage(GetCurrentColorTexture(), fbWidth * 4, fbWidth, fbHeight, 1.0);
 
-<<<<<<< HEAD
+	swstats.frameCount++;
 	NewVRFrame();
 
-=======
-	swstats.frameCount++;
->>>>>>> bd20dd39
 	swstats.ResetFrame();
 	Core::Callback_VideoCopiedToXFB(true); // FIXME: should this function be called FrameRendered?
 }