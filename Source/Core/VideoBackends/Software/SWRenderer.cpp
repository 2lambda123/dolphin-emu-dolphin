// Copyright 2009 Dolphin Emulator Project
// Licensed under GPLv2+
// Refer to the license.txt file included.

#include <algorithm>
#include <atomic>
#include <mutex>
#include <string>

#include "Common/CommonTypes.h"
#include "Common/FileUtil.h"
#include "Common/StringUtil.h"
#include "Common/Logging/Log.h"

#include "Core/ConfigManager.h"
#include "Core/HW/Memmap.h"

#include "VideoBackends/Software/EfbCopy.h"
#include "VideoBackends/Software/SWOGLWindow.h"
#include "VideoBackends/Software/SWRenderer.h"

#include "VideoCommon/BoundingBox.h"
#include "VideoCommon/Fifo.h"
#include "VideoCommon/ImageWrite.h"
#include "VideoCommon/OnScreenDisplay.h"
#include "VideoCommon/VideoConfig.h"
#include "VideoCommon/VR.h"

static u8 *s_xfbColorTexture[2];
static int s_currentColorTexture = 0;

SWRenderer::~SWRenderer()
{
	delete[] s_xfbColorTexture[0];
	delete[] s_xfbColorTexture[1];
}

void SWRenderer::Init()
{
	s_xfbColorTexture[0] = new u8[MAX_XFB_WIDTH * MAX_XFB_HEIGHT * 4];
	s_xfbColorTexture[1] = new u8[MAX_XFB_WIDTH * MAX_XFB_HEIGHT * 4];

	s_currentColorTexture = 0;
}

void SWRenderer::Shutdown()
{
	g_Config.bRunning = false;
	UpdateActiveConfig();
}

void SWRenderer::RenderText(const std::string& pstr, int left, int top, u32 color)
{
	SWOGLWindow::s_instance->PrintText(pstr, left, top, color);
}

u8* SWRenderer::GetNextColorTexture()
{
	return s_xfbColorTexture[!s_currentColorTexture];
}

u8* SWRenderer::GetCurrentColorTexture()
{
	return s_xfbColorTexture[s_currentColorTexture];
}

void SWRenderer::SwapColorTexture()
{
	s_currentColorTexture = !s_currentColorTexture;
}

void SWRenderer::UpdateColorTexture(EfbInterface::yuv422_packed *xfb, u32 fbWidth, u32 fbHeight)
{
	if (fbWidth * fbHeight > MAX_XFB_WIDTH * MAX_XFB_HEIGHT)
	{
		ERROR_LOG(VIDEO, "Framebuffer is too large: %ix%i", fbWidth, fbHeight);
		return;
	}

	u32 offset = 0;
	u8 *TexturePointer = GetNextColorTexture();

	for (u16 y = 0; y < fbHeight; y++)
	{
		for (u16 x = 0; x < fbWidth; x+=2)
		{
			// We do this one color sample (aka 2 RGB pixles) at a time
			int Y1 = xfb[x].Y - 16;
			int Y2 = xfb[x + 1].Y - 16;
			int U  = int(xfb[x].UV) - 128;
			int V  = int(xfb[x + 1].UV) - 128;

			// We do the inverse BT.601 conversion for YCbCr to RGB
			// http://www.equasys.de/colorconversion.html#YCbCr-RGBColorFormatConversion
			TexturePointer[offset++] = MathUtil::Clamp(int(1.164f * Y1              + 1.596f * V), 0, 255);
			TexturePointer[offset++] = MathUtil::Clamp(int(1.164f * Y1 - 0.392f * U - 0.813f * V), 0, 255);
			TexturePointer[offset++] = MathUtil::Clamp(int(1.164f * Y1 + 2.017f * U             ), 0, 255);
			TexturePointer[offset++] = 255;

			TexturePointer[offset++] = MathUtil::Clamp(int(1.164f * Y2              + 1.596f * V), 0, 255);
			TexturePointer[offset++] = MathUtil::Clamp(int(1.164f * Y2 - 0.392f * U - 0.813f * V), 0, 255);
			TexturePointer[offset++] = MathUtil::Clamp(int(1.164f * Y2 + 2.017f * U             ), 0, 255);
			TexturePointer[offset++] = 255;
		}
		xfb += fbWidth;
	}
	SwapColorTexture();
}

void SWRenderer::AsyncTimewarpDraw()
{
	// todo
}

// Called on the GPU thread
void SWRenderer::SwapImpl(u32 xfbAddr, u32 fbWidth, u32 fbStride, u32 fbHeight, const EFBRectangle& rc, float Gamma)
{
	if (!Fifo::WillSkipCurrentFrame())
	{

		if (g_ActiveConfig.bUseXFB)
		{
			EfbInterface::yuv422_packed* xfb = (EfbInterface::yuv422_packed*) Memory::GetPointer(xfbAddr);
			UpdateColorTexture(xfb, fbWidth, fbHeight);
		}
		else
		{
			EfbInterface::BypassXFB(GetCurrentColorTexture(), fbWidth, fbHeight, rc, Gamma);
		}

		// Save screenshot
		if (s_bScreenshot)
		{
			std::lock_guard<std::mutex> lk(s_criticalScreenshot);

			if (TextureToPng(GetCurrentColorTexture(), fbWidth * 4, s_sScreenshotName, fbWidth, fbHeight, false))
				OSD::AddMessage("Screenshot saved to " + s_sScreenshotName);

			// Reset settings
			s_sScreenshotName.clear();
			s_bScreenshot = false;
			s_screenshotCompleted.Set();
		}

		if (SConfig::GetInstance().m_DumpFrames)
		{
			static int frame_index = 0;
			TextureToPng(GetCurrentColorTexture(), fbWidth * 4, StringFromFormat("%sframe%i_color.png",
					File::GetUserPath(D_DUMPFRAMES_IDX).c_str(), frame_index), fbWidth, fbHeight, true);
			frame_index++;
		}
	}

	OSD::DoCallbacks(OSD::CallbackType::OnFrame);

	DrawDebugText();

	SWOGLWindow::s_instance->ShowImage(GetCurrentColorTexture(), fbWidth * 4, fbWidth, fbHeight, 1.0);

	UpdateActiveConfig();
<<<<<<< HEAD
	NewVRFrame();
=======

	// virtual XFB is not supported
	if (g_ActiveConfig.bUseXFB)
		g_ActiveConfig.bUseRealXFB = true;
>>>>>>> 08d45b9f
}

u32 SWRenderer::AccessEFB(EFBAccessType type, u32 x, u32 y, u32 InputData)
{
	u32 value = 0;

	switch (type)
	{
	case PEEK_Z:
	{
		value = EfbInterface::GetDepth(x, y);
		break;
	}
	case PEEK_COLOR:
	{
		u32 color = 0;
		EfbInterface::GetColor(x, y, (u8*)&color);

		// rgba to argb
		value = (color >> 8) | (color & 0xff) << 24;
		break;
	}
	default:
		break;
	}

	return value;
}

u16 SWRenderer::BBoxRead(int index)
{
	return BoundingBox::coords[index];
}

void SWRenderer::BBoxWrite(int index, u16 value)
{
	BoundingBox::coords[index] = value;
}

TargetRectangle SWRenderer::ConvertEFBRectangle(const EFBRectangle& rc)
{
	TargetRectangle result;
	result.left   = rc.left;
	result.top    = rc.top;
	result.right  = rc.right;
	result.bottom = rc.bottom;
	return result;
}

void SWRenderer::ClearScreen(const EFBRectangle& rc, bool colorEnable, bool alphaEnable, bool zEnable, u32 color, u32 z)
{
	EfbCopy::ClearEfb();
}

void SWRenderer::SkipClearScreen(bool colorEnable, bool alphaEnable, bool zEnable)
{
	EfbCopy::ClearEfb();
}

<|MERGE_RESOLUTION|>--- conflicted
+++ resolved
@@ -107,10 +107,10 @@
 	SwapColorTexture();
 }
 
-void SWRenderer::AsyncTimewarpDraw()
-{
-	// todo
-}
+void SWRenderer::AsyncTimewarpDraw()
+{
+	// todo
+}
 
 // Called on the GPU thread
 void SWRenderer::SwapImpl(u32 xfbAddr, u32 fbWidth, u32 fbStride, u32 fbHeight, const EFBRectangle& rc, float Gamma)
@@ -158,14 +158,14 @@
 	SWOGLWindow::s_instance->ShowImage(GetCurrentColorTexture(), fbWidth * 4, fbWidth, fbHeight, 1.0);
 
 	UpdateActiveConfig();
-<<<<<<< HEAD
-	NewVRFrame();
-=======
 
 	// virtual XFB is not supported
+#if 0
 	if (g_ActiveConfig.bUseXFB)
 		g_ActiveConfig.bUseRealXFB = true;
->>>>>>> 08d45b9f
+#endif
+
+	NewVRFrame();
 }
 
 u32 SWRenderer::AccessEFB(EFBAccessType type, u32 x, u32 y, u32 InputData)
@@ -220,8 +220,8 @@
 	EfbCopy::ClearEfb();
 }
 
-void SWRenderer::SkipClearScreen(bool colorEnable, bool alphaEnable, bool zEnable)
-{
-	EfbCopy::ClearEfb();
-}
-
+void SWRenderer::SkipClearScreen(bool colorEnable, bool alphaEnable, bool zEnable)
+{
+	EfbCopy::ClearEfb();
+}
+