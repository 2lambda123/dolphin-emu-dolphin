--- conflicted
+++ resolved
@@ -99,6 +99,7 @@
 		bool Save(const std::string& filename, unsigned int level) override { return false; }
 	};
 
+
 	TCacheEntryBase* CreateTexture(const TCacheEntryConfig& config) override
 	{
 		return new TCacheEntry(config);
@@ -142,10 +143,17 @@
 
 	// aamodes
 	g_Config.backend_info.AAModes = {1};
-}
-
-void VideoSoftware::ShowConfig(void *hParent)
-{
+	//GLInterface->ShutdownOffscreen();
+}
+
+void VideoSoftware::ShutdownOtherThread()
+{
+	//GLInterface->Shutdown();
+	//delete GLInterface;
+	//GLInterface = nullptr;
+}
+
+void VideoSoftware::ShowConfig(void *hParent){
 	if (!m_initialized)
 		InitBackendInfo();
 	Host_ShowVideoConfig(hParent, GetDisplayName(), "gfx_software");
@@ -170,71 +178,17 @@
 	SWRenderer::Init();
 	DebugUtil::Init();
 
-<<<<<<< HEAD
-	return true;
-}
-
-bool VideoSoftware::InitializeOtherThread(void *window_handle, std::thread *video_thread)
-{
-	m_video_thread = video_thread;
-	//if (!GLInterface->Create(window_handle))
-	{
-		INFO_LOG(VIDEO, "GLInterface::Create failed.");
-		return false;
-	}
-	return true;
-}
-
-void VideoSoftware::DoState(PointerWrap& p)
-{
-	bool software = true;
-	p.Do(software);
-	if (p.GetMode() == PointerWrap::MODE_READ && software == false)
-		// change mode to abort load of incompatible save state.
-		p.SetMode(PointerWrap::MODE_VERIFY);
-
-	// TODO: incomplete?
-	SWCommandProcessor::DoState(p);
-	PixelEngine::DoState(p);
-	EfbInterface::DoState(p);
-	OpcodeDecoder::DoState(p);
-	Clipper::DoState(p);
-	p.Do(xfmem);
-	p.Do(bpmem);
-	p.DoPOD(swstats);
-
-	// CP Memory
-	DoCPState(p);
-}
-
-void VideoSoftware::CheckInvalidState()
-{
-	// there is no state to invalidate
-}
-
-void VideoSoftware::PauseAndLock(bool doLock, bool unpauseOnUnlock)
-{
-	if (doLock)
-	{
-		EmuStateChange(EMUSTATE_CHANGE_PAUSE);
-		if (!Core::IsGPUThread())
-			m_csSWVidOccupied.lock();
-	}
-	else
-	{
-		if (unpauseOnUnlock)
-			EmuStateChange(EMUSTATE_CHANGE_PLAY);
-		if (!Core::IsGPUThread())
-			m_csSWVidOccupied.unlock();
-	}
-}
-=======
 	// Do our OSD callbacks
 	OSD::DoCallbacks(OSD::CallbackType::Initialization);
->>>>>>> 0283ce2a
 
 	m_initialized = true;
 
+	return true;
+}
+
+bool VideoSoftware::InitializeOtherThread(void *window_handle, std::thread *video_thread)
+{
+	m_video_thread = video_thread;
 	return true;
 }
 
@@ -246,163 +200,11 @@
 	OSD::DoCallbacks(OSD::CallbackType::Shutdown);
 
 	SWOGLWindow::Shutdown();
-	//GLInterface->ShutdownOffscreen();
-}
-
-void VideoSoftware::ShutdownOtherThread()
-{
-	//GLInterface->Shutdown();
-	//delete GLInterface;
-	//GLInterface = nullptr;
 }
 
 void VideoSoftware::Video_Cleanup()
 {
-<<<<<<< HEAD
-	//GLInterface->ClearCurrentOffscreen();
-}
-
-void VideoSoftware::Video_CleanupOtherThread()
-{
-	//GLInterface->ClearCurrent();
-}
-
-// This is called after Video_Initialize() from the Core
-void VideoSoftware::Video_Prepare()
-{
-	// Do our OSD callbacks
-	OSD::DoCallbacks(OSD::OSD_INIT);
-
-	SWRenderer::Prepare();
-
-	INFO_LOG(VIDEO, "Video backend initialized.");
-}
-
-void VideoSoftware::Video_PrepareOtherThread()
-{
-	//GLInterface->MakeCurrent();
-}
-
-// Run from the CPU thread (from VideoInterface.cpp)
-void VideoSoftware::Video_BeginField(u32 xfbAddr, u32 fbWidth, u32 fbStride, u32 fbHeight)
-{
-	// XXX: fbStride should be implemented properly here
-	// If stride isn't implemented then there are problems with XFB
-	// Animal Crossing is a good example for this.
-	s_beginFieldArgs.xfbAddr = xfbAddr;
-	s_beginFieldArgs.fbWidth = fbWidth;
-	s_beginFieldArgs.fbHeight = fbHeight;
-}
-
-// Run from the CPU thread (from VideoInterface.cpp)
-void VideoSoftware::Video_EndField()
-{
-	// Techincally the XFB is continually rendered out scanline by scanline between
-	// BeginField and EndFeild, We could possibly get away with copying out the whole thing
-	// at BeginField for less lag, but for the safest emulation we run it here.
-
-	if (g_bSkipCurrentFrame || s_beginFieldArgs.xfbAddr == 0)
-	{
-		swstats.frameCount++;
-		swstats.ResetFrame();
-		Core::Callback_VideoCopiedToXFB(false);
-		return;
-	}
-	if (!g_SWVideoConfig.bBypassXFB)
-	{
-		EfbInterface::yuv422_packed *xfb = (EfbInterface::yuv422_packed *) Memory::GetPointer(s_beginFieldArgs.xfbAddr);
-
-		SWRenderer::UpdateColorTexture(xfb, s_beginFieldArgs.fbWidth, s_beginFieldArgs.fbHeight);
-	}
-
-	// Ideally we would just move all the OpenGL context stuff to the CPU thread,
-	// but this gets messy when the hardware rasterizer is enabled.
-	// And neobrain loves his hardware rasterizer.
-
-	// If BypassXFB has already done a swap (cf. EfbCopy::CopyToXfb), skip this.
-	if (!g_SWVideoConfig.bBypassXFB)
-	{
-		// Dump frame if needed
-		DebugUtil::OnFrameEnd(s_beginFieldArgs.fbWidth, s_beginFieldArgs.fbHeight);
-
-		// If we are in dual core mode, notify the GPU thread about the new color texture.
-		if (SConfig::GetInstance().bCPUThread)
-			s_swapRequested.store(true);
-		else
-			SWRenderer::Swap(s_beginFieldArgs.fbWidth, s_beginFieldArgs.fbHeight);
-	}
-}
-
-u32 VideoSoftware::Video_AccessEFB(EFBAccessType type, u32 x, u32 y, u32 InputData)
-{
-	u32 value = 0;
-
-	switch (type)
-	{
-	case PEEK_Z:
-		{
-			value = EfbInterface::GetDepth(x, y);
-			break;
-		}
-
-	case POKE_Z:
-		break;
-
-	case PEEK_COLOR:
-		{
-			u32 color = 0;
-			EfbInterface::GetColor(x, y, (u8*)&color);
-
-			// rgba to argb
-			value = (color >> 8) | (color & 0xff) << 24;
-			break;
-		}
-
-	case POKE_COLOR:
-		break;
-	}
-
-	return value;
-}
-
-u32 VideoSoftware::Video_GetQueryResult(PerfQueryType type)
-{
-	return EfbInterface::perf_values[type];
-}
-
-u16 VideoSoftware::Video_GetBoundingBox(int index)
-{
-	return BoundingBox::coords[index];
-}
-
-bool VideoSoftware::Video_Screenshot(const std::string& filename)
-{
-	SWRenderer::SetScreenshot(filename.c_str());
-	return true;
-}
-
-// Run from the graphics thread
-static void VideoFifo_CheckSwapRequest()
-{
-	if (s_swapRequested.load())
-	{
-		SWRenderer::Swap(s_beginFieldArgs.fbWidth, s_beginFieldArgs.fbHeight);
-		s_swapRequested.store(false);
-	}
-}
-
-// -------------------------------
-// Enter and exit the video loop
-// -------------------------------
-void VideoSoftware::Video_EnterLoop()
-{
-	std::lock_guard<std::mutex> lk(m_csSWVidOccupied);
-	fifoStateRun.store(true);
-
-	while (fifoStateRun.load())
-=======
 	if (g_renderer)
->>>>>>> 0283ce2a
 	{
 		Fifo::Shutdown();
 		SWRenderer::Shutdown();
@@ -422,28 +224,18 @@
 	}
 }
 
+void VideoSoftware::Video_CleanupOtherThread()
+{
+	//GLInterface->ClearCurrent();
+}
+
 // This is called after Video_Initialize() from the Core
 void VideoSoftware::Video_Prepare()
 {
 	g_renderer = std::make_unique<SWRenderer>();
 
-<<<<<<< HEAD
-void VideoSoftware::Video_AsyncTimewarpDraw()
-{
-}
-
-// TODO : could use the OSD class in video common, we would need to implement the Renderer class
-//        however most of it is useless for the SW backend so we could as well move it to its own class
-void VideoSoftware::Video_AddMessage(const std::string& msg, u32 milliseconds)
-{
-}
-void VideoSoftware::Video_ClearMessages()
-{
-}
-=======
 	CommandProcessor::Init();
 	PixelEngine::Init();
->>>>>>> 0283ce2a
 
 	BPInit();
 	g_vertex_manager = std::make_unique<SWVertexLoader>();
@@ -464,6 +256,12 @@
 	INFO_LOG(VIDEO, "Video backend initialized.");
 }
 
+
+void VideoSoftware::Video_PrepareOtherThread()
+{
+	//GLInterface->MakeCurrent();
+}
+
 unsigned int VideoSoftware::PeekMessages()
 {
 	return SWOGLWindow::s_instance->PeekMessages();
