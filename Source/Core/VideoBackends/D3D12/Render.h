// Copyright 2010 Dolphin Emulator Project
// Licensed under GPLv2+
// Refer to the license.txt file included.

#pragma once

#include <string>
#include "VideoCommon/RenderBase.h"

namespace DX12
{
class Renderer final : public ::Renderer
{
public:
  Renderer(void*& window_handle);
  ~Renderer();

  void SetColorMask() override;
  void SetBlendMode(bool force_update) override;
  void SetScissorRect(const EFBRectangle& rc) override;
  void SetGenerationMode() override;
  void SetDepthMode() override;
  void SetLogicOpMode() override;
  void SetDitherMode() override;
  void SetSamplerState(int stage, int tex_index, bool custom_tex) override;
  void SetInterlacingMode() override;
  void SetViewport() override;

  // TODO: Fix confusing names (see ResetAPIState and RestoreAPIState)
  void ApplyState(bool use_dst_alpha) override;
  void RestoreState() override;

  void ApplyCullDisable();
  void RestoreCull();

  void RenderText(const std::string& text, int left, int top, u32 color) override;

  u32 AccessEFB(EFBAccessType type, u32 x, u32 y, u32 poke_data) override;
  void PokeEFB(EFBAccessType type, const EfbPokeData* points, size_t num_points) override;

  u16 BBoxRead(int index) override;
  void BBoxWrite(int index, u16 value) override;

  void ResetAPIState() override;
  void RestoreAPIState() override;

  TargetRectangle ConvertEFBRectangle(const EFBRectangle& rc) override;

<<<<<<< HEAD
	void AsyncTimewarpDraw() override;
	void SwapImpl(u32 xfb_addr, u32 fb_width, u32 fb_stride, u32 fb_height, const EFBRectangle& rc, float gamma) override;
=======
  void SwapImpl(u32 xfb_addr, u32 fb_width, u32 fb_stride, u32 fb_height, const EFBRectangle& rc,
                u64 ticks, float gamma) override;
>>>>>>> 6c16f1be

  void ClearScreen(const EFBRectangle& rc, bool color_enable, bool alpha_enable, bool z_enable,
                   u32 color, u32 z) override;
	void SkipClearScreen(bool colorEnable, bool alphaEnable, bool zEnable) override;

  void ReinterpretPixelData(unsigned int conv_type) override;

  static bool CheckForResize();

  u32 GetMaxTextureSize() override;

  static D3D12_BLEND_DESC GetResetBlendDesc();
  static D3D12_DEPTH_STENCIL_DESC GetResetDepthStencilDesc();
  static D3D12_RASTERIZER_DESC GetResetRasterizerDesc();

private:
  void BlitScreen(TargetRectangle src, TargetRectangle dst, D3DTexture2D* src_texture,
                  u32 src_width, u32 src_height, float gamma);
};
}<|MERGE_RESOLUTION|>--- conflicted
+++ resolved
@@ -46,13 +46,9 @@
 
   TargetRectangle ConvertEFBRectangle(const EFBRectangle& rc) override;
 
-<<<<<<< HEAD
-	void AsyncTimewarpDraw() override;
-	void SwapImpl(u32 xfb_addr, u32 fb_width, u32 fb_stride, u32 fb_height, const EFBRectangle& rc, float gamma) override;
-=======
+  void AsyncTimewarpDraw() override;
   void SwapImpl(u32 xfb_addr, u32 fb_width, u32 fb_stride, u32 fb_height, const EFBRectangle& rc,
                 u64 ticks, float gamma) override;
->>>>>>> 6c16f1be
 
   void ClearScreen(const EFBRectangle& rc, bool color_enable, bool alpha_enable, bool z_enable,
                    u32 color, u32 z) override;
