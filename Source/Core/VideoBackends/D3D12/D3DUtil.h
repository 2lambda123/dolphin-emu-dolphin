// Copyright 2010 Dolphin Emulator Project
// Licensed under GPLv2+
// Refer to the license.txt file included.

#pragma once

#include <memory>
#include <string>

#include "Common/MathUtil.h"
#include "VideoBackends/D3D12/D3DState.h"
#include "VideoBackends/D3D12/D3DStreamBuffer.h"

#include "VideoCommon/RenderBase.h"

namespace DX12
{
extern StateCache gx_state_cache;

namespace D3D
{
<<<<<<< HEAD

#if defined(_MSC_VER) && _MSC_VER <= 1800
inline unsigned int AlignValue(unsigned int value, unsigned int alignment)
#else
=======
>>>>>>> dba9d86b
constexpr unsigned int AlignValue(unsigned int value, unsigned int alignment)
#endif
{
  return (value + (alignment - 1)) & ~(alignment - 1);
}

void ResourceBarrier(ID3D12GraphicsCommandList* command_list, ID3D12Resource* resource,
                     D3D12_RESOURCE_STATES state_before, D3D12_RESOURCE_STATES state_after,
                     UINT subresource);

// Font creation flags
static const unsigned int D3DFONT_BOLD = 0x0001;
static const unsigned int D3DFONT_ITALIC = 0x0002;

// Font rendering flags
static const unsigned int D3DFONT_CENTERED = 0x0001;

class CD3DFont
{
public:
  CD3DFont();
  // 2D text drawing function
  // Initializing and destroying device-dependent objects
  int Init();
  int Shutdown();
  int DrawTextScaled(float x, float y, float size, float spacing, u32 dwColor,
                     const std::string& text);

private:
  ID3D12Resource* m_texture12 = nullptr;
  D3D12_CPU_DESCRIPTOR_HANDLE m_texture12_cpu = {};
  D3D12_GPU_DESCRIPTOR_HANDLE m_texture12_gpu = {};

  std::unique_ptr<D3DStreamBuffer> m_vertex_buffer;

  D3D12_INPUT_LAYOUT_DESC m_input_layout12 = {};
  D3D12_SHADER_BYTECODE m_pshader12 = {};
  D3D12_SHADER_BYTECODE m_vshader12 = {};
  D3D12_BLEND_DESC m_blendstate12 = {};
  D3D12_RASTERIZER_DESC m_raststate12 = {};
  ID3D12PipelineState* m_pso = nullptr;

  unsigned int m_line_height = 0;
  float m_tex_coords[128 - 32][4] = {};

  const int m_tex_width = 512;
  const int m_tex_height = 512;
};

extern CD3DFont font;

void InitUtils();
void ShutdownUtils();

void SetPointCopySampler();
void SetLinearCopySampler();

void SetViewportAndScissor(int top_left_x, int top_left_y, int width, int height,
                           float min_depth = D3D12_MIN_DEPTH, float max_depth = D3D12_MAX_DEPTH);

void DrawShadedTexQuad(D3DTexture2D* texture, const D3D12_RECT* source, int source_width,
                       int source_height, D3D12_SHADER_BYTECODE pshader12 = {},
                       D3D12_SHADER_BYTECODE vshader12 = {}, D3D12_INPUT_LAYOUT_DESC layout12 = {},
                       D3D12_SHADER_BYTECODE gshader12 = {}, float gamma = 1.0f, u32 slice = 0,
                       DXGI_FORMAT rt_format = DXGI_FORMAT_R8G8B8A8_UNORM,
                       bool inherit_srv_binding = false, bool rt_multisampled = false);

void DrawClearQuad(u32 Color, float z, D3D12_BLEND_DESC* blend_desc,
                   D3D12_DEPTH_STENCIL_DESC* depth_stencil_desc, bool rt_multisampled);

void DrawEFBPokeQuads(EFBAccessType type, const EfbPokeData* points, size_t num_points,
                      D3D12_BLEND_DESC* blend_desc, D3D12_DEPTH_STENCIL_DESC* depth_stencil_desc,
                      D3D12_CPU_DESCRIPTOR_HANDLE* render_target,
                      D3D12_CPU_DESCRIPTOR_HANDLE* depth_buffer, bool rt_multisampled);
}
}<|MERGE_RESOLUTION|>--- conflicted
+++ resolved
@@ -19,13 +19,9 @@
 
 namespace D3D
 {
-<<<<<<< HEAD
-
 #if defined(_MSC_VER) && _MSC_VER <= 1800
 inline unsigned int AlignValue(unsigned int value, unsigned int alignment)
 #else
-=======
->>>>>>> dba9d86b
 constexpr unsigned int AlignValue(unsigned int value, unsigned int alignment)
 #endif
 {
