// Copyright 2008 Dolphin Emulator Project
// Licensed under GPLv2+
// Refer to the license.txt file included.

#pragma once

#include <string>
#include <GL/glx.h>

#include "VideoBackends/OGL/GLInterfaceBase.h"
#include "VideoBackends/OGL/GLInterface/X11_Util.h"

class cInterfaceGLX : public cInterfaceBase
{
private:
	cX11Window XWindow;
	Display *dpy, *dpy_offscreen;
	Window win;//, win_offscreen;
	GLXContext ctx, ctx_offscreen;
	GLXFBConfig fbconfig;
public:
	const Display* getDisplay() {return dpy;};
	friend class cX11Window;
	void SwapInterval(int Interval) override;
	void Swap() override;
	void* GetFuncAddress(const std::string& name) override;
<<<<<<< HEAD
	bool Create(void *window_handle) override;
	bool CreateOffscreen();
=======
	bool Create(void *window_handle, bool core) override;
>>>>>>> 63c373c8
	bool MakeCurrent() override;
	bool MakeCurrentOffscreen();
	bool ClearCurrent() override;
	bool ClearCurrentOffscreen();

	void Shutdown() override;
	void ShutdownOffscreen();
};<|MERGE_RESOLUTION|>--- conflicted
+++ resolved
@@ -24,12 +24,8 @@
 	void SwapInterval(int Interval) override;
 	void Swap() override;
 	void* GetFuncAddress(const std::string& name) override;
-<<<<<<< HEAD
-	bool Create(void *window_handle) override;
+	bool Create(void *window_handle, bool core) override;
 	bool CreateOffscreen();
-=======
-	bool Create(void *window_handle, bool core) override;
->>>>>>> 63c373c8
 	bool MakeCurrent() override;
 	bool MakeCurrentOffscreen();
 	bool ClearCurrent() override;
