// Copyright 2008 Dolphin Emulator Project
// Licensed under GPLv2+
// Refer to the license.txt file included.

#pragma once

#include <string>
#include "VideoBackends/OGL/GLInterfaceBase.h"

class cInterfaceWGL : public cInterfaceBase
{
public:
	void SwapInterval(int Interval);
	void Swap();
	void* GetFuncAddress(const std::string& name);
<<<<<<< HEAD
	bool Create(void *window_handle);
	bool CreateOffscreen();
=======
	bool Create(void *window_handle, bool core);
>>>>>>> 63c373c8
	bool MakeCurrent();
	bool MakeCurrentOffscreen();
	bool ClearCurrent();
	bool ClearCurrentOffscreen();
	void Shutdown();
	void ShutdownOffscreen();

	void Update();
	bool PeekMessages();

	HWND m_window_handle;
	HWND m_offscreen_window_handle = nullptr;
};<|MERGE_RESOLUTION|>--- conflicted
+++ resolved
@@ -13,12 +13,8 @@
 	void SwapInterval(int Interval);
 	void Swap();
 	void* GetFuncAddress(const std::string& name);
-<<<<<<< HEAD
-	bool Create(void *window_handle);
+	bool Create(void *window_handle, bool core);
 	bool CreateOffscreen();
-=======
-	bool Create(void *window_handle, bool core);
->>>>>>> 63c373c8
 	bool MakeCurrent();
 	bool MakeCurrentOffscreen();
 	bool ClearCurrent();
