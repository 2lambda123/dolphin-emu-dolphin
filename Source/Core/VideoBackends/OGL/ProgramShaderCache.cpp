--- conflicted
+++ resolved
@@ -168,9 +168,6 @@
   }
 }
 
-<<<<<<< HEAD
-void ProgramShaderCache::UploadConstants(bool force_upload)
-=======
 void SHADER::DestroyShaders()
 {
   if (vsid)
@@ -190,8 +187,7 @@
   }
 }
 
-void ProgramShaderCache::UploadConstants()
->>>>>>> ba576052
+void ProgramShaderCache::UploadConstants(bool force_upload)
 {
   if (PixelShaderManager::dirty || VertexShaderManager::dirty || GeometryShaderManager::dirty ||
       force_upload)
