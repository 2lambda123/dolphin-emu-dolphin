--- conflicted
+++ resolved
@@ -824,12 +824,6 @@
     return false;
 
   s_is_shared_context = true;
-<<<<<<< HEAD
-
-=======
-  if (g_ActiveConfig.backend_info.bSupportsPrimitiveRestart)
-    GLUtil::EnablePrimitiveRestart(context);
->>>>>>> dc5a678f
 
   return true;
 }
