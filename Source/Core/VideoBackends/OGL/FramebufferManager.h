// Copyright 2009 Dolphin Emulator Project
// Licensed under GPLv2+
// Refer to the license.txt file included.

#pragma once

#include "VideoBackends/OGL/GLUtil.h"
#include "VideoBackends/OGL/ProgramShaderCache.h"
#include "VideoBackends/OGL/Render.h"
#include "VideoBackends/OGL/VROGL.h"

#include "VideoCommon/FramebufferManagerBase.h"
#include "VideoCommon/VR.h"

// On the GameCube, the game sends a request for the graphics processor to
// transfer its internal EFB (Embedded Framebuffer) to an area in GameCube RAM
// called the XFB (External Framebuffer). The size and location of the XFB is
// decided at the time of the copy, and the format is always YUYV. The video
// interface is given a pointer to the XFB, which will be decoded and
// displayed on the TV.
//
// There are two ways for Dolphin to emulate this:
//
// Real XFB mode:
//
// Dolphin will behave like the GameCube and encode the EFB to
// a portion of GameCube RAM. The emulated video interface will decode the data
// for output to the screen.
//
// Advantages: Behaves exactly like the GameCube.
// Disadvantages: Resolution will be limited.
//
// Virtual XFB mode:
//
// When a request is made to copy the EFB to an XFB, Dolphin
// will remember the RAM location and size of the XFB in a Virtual XFB list.
// The video interface will look up the XFB in the list and use the enhanced
// data stored there, if available.
//
// Advantages: Enables high resolution graphics, better than real hardware.
// Disadvantages: If the GameCube CPU writes directly to the XFB (which is
// possible but uncommon), the Virtual XFB will not capture this information.

// There may be multiple XFBs in GameCube RAM. This is the maximum number to
// virtualize.

namespace OGL
{

struct XFBSource : public XFBSourceBase
{
	XFBSource(GLuint tex, int layers) : texture(tex), m_layers(layers) {}
	~XFBSource();

	void CopyEFB(float Gamma) override;
	void DecodeToTexture(u32 xfbAddr, u32 fbWidth, u32 fbHeight) override;

	const GLuint texture;
	const int m_layers;
};

class FramebufferManager : public FramebufferManagerBase
{
public:
	FramebufferManager(int targetWidth, int targetHeight, int msaaSamples);
	~FramebufferManager();

	// To get the EFB in texture form, these functions may have to transfer
	// the EFB to a resolved texture first.
	static GLuint GetEFBColorTexture(const EFBRectangle& sourceRc);
	static GLuint GetEFBDepthTexture(const EFBRectangle& sourceRc);

	static GLuint GetEFBFramebuffer(unsigned int layer = 0) { return (layer < m_EFBLayers) ? m_efbFramebuffer[layer] : m_efbFramebuffer[m_EFBLayers - 1]; }
	static GLuint GetXFBFramebuffer() { return m_xfbFramebuffer; }

	// Resolved framebuffer is only used in MSAA mode.
	static GLuint GetResolvedFramebuffer() { return m_resolvedFramebuffer[0]; }

	static void SetFramebuffer(GLuint fb);
	static void FramebufferTexture(GLenum target, GLenum attachment, GLenum textarget, GLuint texture, GLint level);

	// If in MSAA mode, this will perform a resolve of the specified rectangle, and return the resolve target as a texture ID.
	// Thus, this call may be expensive. Don't repeat it unnecessarily.
	// If not in MSAA mode, will just return the render target texture ID.
	// After calling this, before you render anything else, you MUST bind the framebuffer you want to draw to.
	static GLuint ResolveAndGetRenderTarget(const EFBRectangle &rect);

	// Same as above but for the depth Target.
	// After calling this, before you render anything else, you MUST bind the framebuffer you want to draw to.
	static GLuint ResolveAndGetDepthTarget(const EFBRectangle &rect);

	// Convert EFB content on pixel format change.
	// convtype=0 -> rgb8->rgba6, convtype=2 -> rgba6->rgb8
	static void ReinterpretPixelData(unsigned int convtype);

<<<<<<< HEAD
	static void SwapAsyncFrontBuffers();

	static GLuint m_eyeFramebuffer[2];
	static GLuint m_frontBuffer[2];
	static bool m_stereo3d;
	static int m_eye_count;
=======
	static void PokeEFB(EFBAccessType type, const std::vector<EfbPokeData>& data);
>>>>>>> dad5d8e1

private:
	XFBSourceBase* CreateXFBSource(unsigned int target_width, unsigned int target_height, unsigned int layers) override;
	void GetTargetSize(unsigned int *width, unsigned int *height) override;

	void CopyToRealXFB(u32 xfbAddr, u32 fbWidth, u32 fbHeight, const EFBRectangle& sourceRc,float Gamma) override;

	static int m_targetWidth;
	static int m_targetHeight;
	static int m_msaaSamples;

	static GLenum m_textureType;
	static GLuint* m_efbFramebuffer;
	static GLuint m_xfbFramebuffer;
	static GLuint m_efbColor;
	static GLuint m_efbDepth;
	static GLuint m_efbColorSwap;// will be hot swapped with m_efbColor when reinterpreting EFB pixel formats

	// Only used in MSAA mode, TODO: try to avoid them
	static GLuint* m_resolvedFramebuffer;
	static GLuint m_resolvedColorTexture;
	static GLuint m_resolvedDepthTexture;

	// For pixel format draw
	static SHADER m_pixel_format_shaders[2];

	// For EFB pokes
	static GLuint m_EfbColorPokes_VBO;
	static GLuint m_EfbColorPokes_VAO;
	static SHADER m_EfbColorPokes;
};

}  // namespace OGL<|MERGE_RESOLUTION|>--- conflicted
+++ resolved
@@ -93,16 +93,14 @@
 	// convtype=0 -> rgb8->rgba6, convtype=2 -> rgba6->rgb8
 	static void ReinterpretPixelData(unsigned int convtype);
 
-<<<<<<< HEAD
+	static void PokeEFB(EFBAccessType type, const std::vector<EfbPokeData>& data);
+
 	static void SwapAsyncFrontBuffers();
 
 	static GLuint m_eyeFramebuffer[2];
 	static GLuint m_frontBuffer[2];
 	static bool m_stereo3d;
 	static int m_eye_count;
-=======
-	static void PokeEFB(EFBAccessType type, const std::vector<EfbPokeData>& data);
->>>>>>> dad5d8e1
 
 private:
 	XFBSourceBase* CreateXFBSource(unsigned int target_width, unsigned int target_height, unsigned int layers) override;
