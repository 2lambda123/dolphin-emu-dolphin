--- conflicted
+++ resolved
@@ -92,15 +92,8 @@
 
 void VertexManager::UploadUtilityUniforms(const void* uniforms, u32 uniforms_size)
 {
-<<<<<<< HEAD
-  s_vertexBuffer.reset();
-  s_indexBuffer.reset();
-  s_baseVertex = 0;
-  s_index_offset = 0;
-=======
   InvalidateConstants();
   ProgramShaderCache::UploadConstants(uniforms, uniforms_size);
->>>>>>> c36ae84b
 }
 
 bool VertexManager::UploadTexelBuffer(const void* data, u32 data_size, TexelBufferFormat format,
