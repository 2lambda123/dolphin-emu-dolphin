// Copyright 2008 Dolphin Emulator Project
// Licensed under GPLv2+
// Refer to the license.txt file included.

#pragma once

#include <vector>

#include "Common/CommonTypes.h"
#include "Common/GL/GLUtil.h"
#include "VideoCommon/NativeVertexFormat.h"
#include "VideoCommon/VertexManagerBase.h"

namespace OGL
{
class GLVertexFormat : public NativeVertexFormat
{
public:
  GLVertexFormat(const PortableVertexDeclaration& vtx_decl);
  ~GLVertexFormat();

  void SetupVertexPointers() override;

  GLuint VAO;
};

// Handles the OpenGL details of drawing lots of vertices quickly.
// Other functionality is moving out.
class VertexManager : public VertexManagerBase
{
public:
  VertexManager();
  ~VertexManager();
  NativeVertexFormat* CreateNativeVertexFormat(const PortableVertexDeclaration& vtx_decl) override;
  void CreateDeviceObjects() override;
  void DestroyDeviceObjects() override;

  // NativeVertexFormat use this
  GLuint m_vertex_buffers;
  GLuint m_index_buffers;
  GLuint m_last_vao;

protected:
  void ResetBuffer(u32 stride) override;

private:
  void Draw(u32 stride);
<<<<<<< HEAD
  void vFlush(bool useDstAlpha) override;
  void vFlush3D(bool useDstAlpha);
=======
  void vFlush() override;
>>>>>>> d1ade5de
  void PrepareDrawBuffers(u32 stride);

  // Alternative buffers in CPU memory for primatives we are going to discard.
  std::vector<u8> m_cpu_v_buffer;
  std::vector<u16> m_cpu_i_buffer;
};
}<|MERGE_RESOLUTION|>--- conflicted
+++ resolved
@@ -45,12 +45,8 @@
 
 private:
   void Draw(u32 stride);
-<<<<<<< HEAD
-  void vFlush(bool useDstAlpha) override;
+  void vFlush() override;
   void vFlush3D(bool useDstAlpha);
-=======
-  void vFlush() override;
->>>>>>> d1ade5de
   void PrepareDrawBuffers(u32 stride);
 
   // Alternative buffers in CPU memory for primatives we are going to discard.
