// Copyright 2013 Dolphin Emulator Project
// Licensed under GPLv2
// Refer to the license.txt file included.

#include <algorithm>
#include <cinttypes>
#include <cmath>
#include <cstdio>
#include <string>
#include <vector>
#include <SOIL/SOIL.h>

#include "Common/Atomic.h"
#include "Common/CommonPaths.h"
#include "Common/FileUtil.h"
#include "Common/StringUtil.h"
#include "Common/Thread.h"
#include "Common/Timer.h"

#include "Core/ConfigManager.h"
#include "Core/Core.h"
#include "Core/Movie.h"

#include "VideoBackends/OGL/FramebufferManager.h"
#include "VideoBackends/OGL/GLInterfaceBase.h"
#include "VideoBackends/OGL/GLUtil.h"
#include "VideoBackends/OGL/main.h"
#include "VideoBackends/OGL/PostProcessing.h"
#include "VideoBackends/OGL/ProgramShaderCache.h"
#include "VideoBackends/OGL/RasterFont.h"
#include "VideoBackends/OGL/Render.h"
#include "VideoBackends/OGL/SamplerCache.h"
#include "VideoBackends/OGL/StreamBuffer.h"
#include "VideoBackends/OGL/TextureCache.h"
#include "VideoBackends/OGL/TextureConverter.h"
#include "VideoBackends/OGL/VertexManager.h"

#include "VideoCommon/BPFunctions.h"
#include "VideoCommon/BPStructs.h"
#include "VideoCommon/DriverDetails.h"
#include "VideoCommon/Fifo.h"
#include "VideoCommon/FPSCounter.h"
#include "VideoCommon/ImageWrite.h"
#include "VideoCommon/OnScreenDisplay.h"
#include "VideoCommon/PixelEngine.h"
#include "VideoCommon/Statistics.h"
#include "VideoCommon/VertexLoader.h"
#include "VideoCommon/VertexLoaderManager.h"
#include "VideoCommon/VertexShaderGen.h"
#include "VideoCommon/VertexShaderManager.h"
#include "VideoCommon/VideoConfig.h"
#include "VideoCommon/VR.h"

#if defined _WIN32 || defined HAVE_LIBAV
#include "VideoCommon/AVIDump.h"
#endif

static bool g_first_rift_frame = true;

void VideoConfig::UpdateProjectionHack()
{
	::UpdateProjectionHack(g_Config.iPhackvalue, g_Config.sPhackvalue);
}

static int OSDInternalW, OSDInternalH;

namespace OGL
{

enum MultisampleMode
{
	MULTISAMPLE_OFF,
	MULTISAMPLE_2X,
	MULTISAMPLE_4X,
	MULTISAMPLE_8X,
	MULTISAMPLE_SSAA_4X,
};


VideoConfig g_ogl_config;

// Declarations and definitions
// ----------------------------
static GLuint s_ShowEFBCopyRegions_VBO = 0;
static GLuint s_ShowEFBCopyRegions_VAO = 0;
static SHADER s_ShowEFBCopyRegions;

static GLuint g_man_texture = 0;

static RasterFont* s_pfont = nullptr;

// 1 for no MSAA. Use s_MSAASamples > 1 to check for MSAA.
static int s_MSAASamples = 1;
static int s_LastMultisampleMode = 0;

static u32 s_blendMode;

static bool s_vsync;

// EFB cache related
static const u32 EFB_CACHE_RECT_SIZE = 64; // Cache 64x64 blocks.
static const u32 EFB_CACHE_WIDTH = (EFB_WIDTH + EFB_CACHE_RECT_SIZE - 1) / EFB_CACHE_RECT_SIZE; // round up
static const u32 EFB_CACHE_HEIGHT = (EFB_HEIGHT + EFB_CACHE_RECT_SIZE - 1) / EFB_CACHE_RECT_SIZE;
static bool s_efbCacheValid[2][EFB_CACHE_WIDTH * EFB_CACHE_HEIGHT];
static bool s_efbCacheIsCleared = false;
static std::vector<u32> s_efbCache[2][EFB_CACHE_WIDTH * EFB_CACHE_HEIGHT]; // 2 for PEEK_Z and PEEK_COLOR

static int GetNumMSAASamples(int MSAAMode)
{
	int samples;
	switch (MSAAMode)
	{
		case MULTISAMPLE_OFF:
			samples = 1;
			break;

		case MULTISAMPLE_2X:
			samples = 2;
			break;

		case MULTISAMPLE_4X:
		case MULTISAMPLE_SSAA_4X:
			samples = 4;
			break;

		case MULTISAMPLE_8X:
			samples = 8;
			break;

		default:
			samples = 1;
	}

	if (samples <= g_ogl_config.max_samples)
		return samples;

	// TODO: move this to InitBackendInfo
	OSD::AddMessage(StringFromFormat("%d Anti Aliasing samples selected, but only %d supported by your GPU.", samples, g_ogl_config.max_samples), 10000);
	return g_ogl_config.max_samples;
}

static void ApplySSAASettings()
{
	// GLES3 doesn't support SSAA
	if (GLInterface->GetMode() == GLInterfaceMode::MODE_OPENGL)
	{
		if (g_ActiveConfig.iMultisampleMode == MULTISAMPLE_SSAA_4X)
		{
			if (g_ogl_config.bSupportSampleShading)
			{
				glEnable(GL_SAMPLE_SHADING_ARB);
				GLfloat min_sample_shading_value = static_cast<GLfloat>(s_MSAASamples);
				glMinSampleShadingARB(min_sample_shading_value);
			}
			else
			{
				// TODO: move this to InitBackendInfo
				OSD::AddMessage("SSAA Anti Aliasing isn't supported by your GPU.", 10000);
			}
		}
		else if (g_ogl_config.bSupportSampleShading)
		{
			glDisable(GL_SAMPLE_SHADING_ARB);
		}
	}
}

#if defined(_DEBUG) || defined(DEBUGFAST)
static void GLAPIENTRY ErrorCallback( GLenum source, GLenum type, GLuint id, GLenum severity, GLsizei length, const char* message, const void* userParam)
{
	const char *s_source;
	const char *s_type;

	switch (source)
	{
		case GL_DEBUG_SOURCE_API_ARB:             s_source = "API"; break;
		case GL_DEBUG_SOURCE_WINDOW_SYSTEM_ARB:   s_source = "Window System"; break;
		case GL_DEBUG_SOURCE_SHADER_COMPILER_ARB: s_source = "Shader Compiler"; break;
		case GL_DEBUG_SOURCE_THIRD_PARTY_ARB:     s_source = "Third Party"; break;
		case GL_DEBUG_SOURCE_APPLICATION_ARB:     s_source = "Application"; break;
		case GL_DEBUG_SOURCE_OTHER_ARB:           s_source = "Other"; break;
		default:                                  s_source = "Unknown"; break;
	}
	switch (type)
	{
		case GL_DEBUG_TYPE_ERROR_ARB:               s_type = "Error"; break;
		case GL_DEBUG_TYPE_DEPRECATED_BEHAVIOR_ARB: s_type = "Deprecated"; break;
		case GL_DEBUG_TYPE_UNDEFINED_BEHAVIOR_ARB:  s_type = "Undefined"; break;
		case GL_DEBUG_TYPE_PORTABILITY_ARB:         s_type = "Portability"; break;
		case GL_DEBUG_TYPE_PERFORMANCE_ARB:         s_type = "Performance"; break;
		case GL_DEBUG_TYPE_OTHER_ARB:               s_type = "Other"; break;
		default:                                    s_type = "Unknown"; break;
	}
	switch (severity)
	{
		case GL_DEBUG_SEVERITY_HIGH_ARB:   ERROR_LOG(VIDEO, "id: %x, source: %s, type: %s - %s", id, s_source, s_type, message); break;
		case GL_DEBUG_SEVERITY_MEDIUM_ARB: WARN_LOG(VIDEO, "id: %x, source: %s, type: %s - %s", id, s_source, s_type, message); break;
		case GL_DEBUG_SEVERITY_LOW_ARB:    WARN_LOG(VIDEO, "id: %x, source: %s, type: %s - %s", id, s_source, s_type, message); break;
		default:                           ERROR_LOG(VIDEO, "id: %x, source: %s, type: %s - %s", id, s_source, s_type, message); break;
	}
}
#endif

// Two small Fallbacks to avoid GL_ARB_ES2_compatibility
static void GLAPIENTRY DepthRangef(GLfloat neardepth, GLfloat fardepth)
{
	glDepthRange(neardepth, fardepth);
}
static void GLAPIENTRY ClearDepthf(GLfloat depthval)
{
	glClearDepth(depthval);
}

static void InitDriverInfo()
{
	std::string svendor = std::string(g_ogl_config.gl_vendor);
	std::string srenderer = std::string(g_ogl_config.gl_renderer);
	std::string sversion = std::string(g_ogl_config.gl_version);
	DriverDetails::Vendor vendor = DriverDetails::VENDOR_UNKNOWN;
	DriverDetails::Driver driver = DriverDetails::DRIVER_UNKNOWN;
	double version = 0.0;
	u32 family = 0;

	// Get the vendor first
	if (svendor == "NVIDIA Corporation" && srenderer != "NVIDIA Tegra")
	{
		vendor = DriverDetails::VENDOR_NVIDIA;
	}
	else if (svendor == "ATI Technologies Inc." || svendor == "Advanced Micro Devices, Inc.")
	{
		vendor = DriverDetails::VENDOR_ATI;
	}
	else if (std::string::npos != sversion.find("Mesa"))
	{
		vendor = DriverDetails::VENDOR_MESA;
	}
	else if (std::string::npos != svendor.find("Intel"))
	{
		vendor = DriverDetails::VENDOR_INTEL;
	}
	else if (svendor == "ARM")
	{
		vendor = DriverDetails::VENDOR_ARM;
	}
	else if (svendor == "http://limadriver.org/")
	{
		vendor = DriverDetails::VENDOR_ARM;
		driver = DriverDetails::DRIVER_LIMA;
	}
	else if (svendor == "Qualcomm")
	{
		vendor = DriverDetails::VENDOR_QUALCOMM;
	}
	else if (svendor == "Imagination Technologies")
	{
		vendor = DriverDetails::VENDOR_IMGTEC;
	}
	else if (svendor == "NVIDIA Corporation" && srenderer == "NVIDIA Tegra")
	{
		vendor = DriverDetails::VENDOR_TEGRA;
	}
	else if (svendor == "Vivante Corporation")
	{
		vendor = DriverDetails::VENDOR_VIVANTE;
	}

	// Get device family and driver version...if we care about it
	switch (vendor)
	{
		case DriverDetails::VENDOR_QUALCOMM:
		{
			if (std::string::npos != srenderer.find("Adreno (TM) 3"))
				driver = DriverDetails::DRIVER_QUALCOMM_3XX;
			else
				driver = DriverDetails::DRIVER_QUALCOMM_2XX;
			double glVersion;
			sscanf(g_ogl_config.gl_version, "OpenGL ES %lg V@%lg", &glVersion, &version);
		}
		break;
		case DriverDetails::VENDOR_ARM:
			// Currently the Mali-T line has two families in it.
			// Mali-T6xx and Mali-T7xx
			// These two families are similar enough that they share bugs in their drivers.
			if (std::string::npos != srenderer.find("Mali-T"))
			{
				driver = DriverDetails::DRIVER_ARM_MIDGARD;
				// Mali drivers provide no way to explicitly find out what video driver is running.
				// This is similar to how we can't find the Nvidia driver version in Windows.
				// Good thing is that ARM introduces a new video driver about once every two years so we can
				// find the driver version by the features it exposes.
				// r2p0 - No OpenGL ES 3.0 support (We don't support this)
				// r3p0 - OpenGL ES 3.0 support
				// r4p0 - Supports 'GL_EXT_shader_pixel_local_storage' extension.

				if (GLExtensions::Supports("GL_EXT_shader_pixel_local_storage"))
					version = 400;
				else
					version = 300;
			}
			else if (std::string::npos != srenderer.find("Mali-4") ||
			         std::string::npos != srenderer.find("Mali-3") ||
			         std::string::npos != srenderer.find("Mali-2"))
			{
				driver = DriverDetails::DRIVER_ARM_UTGARD;
			}
		break;
		case DriverDetails::VENDOR_MESA:
		{
			if (svendor == "nouveau")
				driver = DriverDetails::DRIVER_NOUVEAU;
			else if (svendor == "Intel Open Source Technology Center")
				driver = DriverDetails::DRIVER_I965;
			else if (std::string::npos != srenderer.find("AMD") || std::string::npos != srenderer.find("ATI"))
				driver = DriverDetails::DRIVER_R600;

			int major = 0;
			int minor = 0;
			int release = 0;
			sscanf(g_ogl_config.gl_version, "%*s Mesa %d.%d.%d", &major, &minor, &release);
			version = 100*major + 10*minor + release;
		}
		break;
		case DriverDetails::VENDOR_INTEL: // Happens in OS X
			sscanf(g_ogl_config.gl_renderer, "Intel HD Graphics %d", &family);
			/*
			int glmajor = 0;
			int glminor = 0;
			int major = 0;
			int minor = 0;
			int release = 0;
			sscanf(g_ogl_config.gl_version, "%d.%d INTEL-%d.%d.%d", &glmajor, &glminor, &major, &minor, &release);
			version = 10000*major + 1000*minor + release;
			*/
		break;
		case DriverDetails::VENDOR_NVIDIA:
		{
			int glmajor = 0;
			int glminor = 0;
			int glrelease = 0;
			int major = 0;
			int minor = 0;
			// TODO: this is known to be broken on windows
			// nvidia seems to have removed their driver version from this string, so we can't get it.
			// hopefully we'll never have to workaround nvidia bugs
			sscanf(g_ogl_config.gl_version, "%d.%d.%d NVIDIA %d.%d", &glmajor, &glminor, &glrelease, &major, &minor);
			version = 100*major + minor;
		}
		break;
		// We don't care about these
		default:
		break;
	}
	DriverDetails::Init(vendor, driver, version, family);
}

// Init functions
Renderer::Renderer()
{
	g_first_rift_frame = true;
	OSDInternalW = 0;
	OSDInternalH = 0;

	s_ShowEFBCopyRegions_VBO = 0;
	s_blendMode = 0;

	bool bSuccess = true;

	// Init extension support.
	if (!GLExtensions::Init())
	{
		// OpenGL 2.0 is required for all shader based drawings. There is no way to get this by extensions
		PanicAlert("GPU: OGL ERROR: Does your video card support OpenGL 2.0?");
		bSuccess = false;
	}

	g_ogl_config.gl_vendor = (const char*)glGetString(GL_VENDOR);
	g_ogl_config.gl_renderer = (const char*)glGetString(GL_RENDERER);
	g_ogl_config.gl_version = (const char*)glGetString(GL_VERSION);
	g_ogl_config.glsl_version = (const char*)glGetString(GL_SHADING_LANGUAGE_VERSION);

	InitDriverInfo();

	// check for the max vertex attributes
	GLint numvertexattribs = 0;
	glGetIntegerv(GL_MAX_VERTEX_ATTRIBS, &numvertexattribs);
	if (numvertexattribs < 16)
	{
		PanicAlert("GPU: OGL ERROR: Number of attributes %d not enough.\n"
				"GPU: Does your video card support OpenGL 2.x?",
				numvertexattribs);
		bSuccess = false;
	}

	// check the max texture width and height
	GLint max_texture_size;
	glGetIntegerv(GL_MAX_TEXTURE_SIZE, (GLint *)&max_texture_size);
	if (max_texture_size < 1024)
	{
		PanicAlert("GL_MAX_TEXTURE_SIZE too small at %i - must be at least 1024.",
				max_texture_size);
		bSuccess = false;
	}

	if (!GLExtensions::Supports("GL_ARB_framebuffer_object"))
	{
		// We want the ogl3 framebuffer instead of the ogl2 one for better blitting support.
		// It's also compatible with the gles3 one.
		PanicAlert("GPU: ERROR: Need GL_ARB_framebuffer_object for multiple render targets.\n"
				"GPU: Does your video card support OpenGL 3.0?");
		bSuccess = false;
	}

	if (!GLExtensions::Supports("GL_ARB_vertex_array_object"))
	{
		// This extension is used to replace lots of pointer setting function.
		// Also gles3 requires to use it.
		PanicAlert("GPU: OGL ERROR: Need GL_ARB_vertex_array_object.\n"
				"GPU: Does your video card support OpenGL 3.0?");
		bSuccess = false;
	}

	if (!GLExtensions::Supports("GL_ARB_map_buffer_range"))
	{
		// ogl3 buffer mapping for better streaming support.
		// The ogl2 one also isn't in gles3.
		PanicAlert("GPU: OGL ERROR: Need GL_ARB_map_buffer_range.\n"
				"GPU: Does your video card support OpenGL 3.0?");
		bSuccess = false;
	}

	if (!GLExtensions::Supports("GL_ARB_uniform_buffer_object"))
	{
		// ubo allow us to keep the current constants on shader switches
		// we also can stream them much nicer and pack into it whatever we want to
		PanicAlert("GPU: OGL ERROR: Need GL_ARB_uniform_buffer_object.\n"
				"GPU: Does your video card support OpenGL 3.1?");
		bSuccess = false;
	}
	else if (DriverDetails::HasBug(DriverDetails::BUG_BROKENUBO))
	{
		PanicAlert("Buggy GPU driver detected.\n"
				"Please either install the closed-source GPU driver or update your Mesa 3D version.");
		bSuccess = false;
	}

	if (!GLExtensions::Supports("GL_ARB_sampler_objects") && bSuccess)
	{
		// Our sampler cache uses this extension. It could easyly be workaround and it's by far the
		// highest requirement, but it seems that no driver lacks support for it.
		PanicAlert("GPU: OGL ERROR: Need GL_ARB_sampler_objects."
				"GPU: Does your video card support OpenGL 3.3?"
				"Please report this issue, then there will be a workaround");
		bSuccess = false;
	}

	// OpenGL 3 doesn't provide GLES like float functions for depth.
	// They are in core in OpenGL 4.1, so almost every driver should support them.
	// But for the oldest ones, we provide fallbacks to the old double functions.
	if (!GLExtensions::Supports("GL_ARB_ES2_compatibility") && GLInterface->GetMode() == GLInterfaceMode::MODE_OPENGL)
	{
		glDepthRangef = DepthRangef;
		glClearDepthf = ClearDepthf;
	}

	g_Config.backend_info.bSupportsDualSourceBlend = GLExtensions::Supports("GL_ARB_blend_func_extended");
	g_Config.backend_info.bSupportsPrimitiveRestart = !DriverDetails::HasBug(DriverDetails::BUG_PRIMITIVERESTART) &&
				((GLExtensions::Version() >= 310) || GLExtensions::Supports("GL_NV_primitive_restart"));
	g_Config.backend_info.bSupportsEarlyZ = GLExtensions::Supports("GL_ARB_shader_image_load_store");

	// Desktop OpenGL supports the binding layout if it supports 420pack
	// OpenGL ES 3.1 supports it implicitly without an extension
	g_Config.backend_info.bSupportsBindingLayout = GLExtensions::Supports("GL_ARB_shading_language_420pack");

	g_ogl_config.bSupportsGLSLCache = GLExtensions::Supports("GL_ARB_get_program_binary");
	g_ogl_config.bSupportsGLPinnedMemory = GLExtensions::Supports("GL_AMD_pinned_memory");
	g_ogl_config.bSupportsGLSync = GLExtensions::Supports("GL_ARB_sync");
	g_ogl_config.bSupportsGLBaseVertex = GLExtensions::Supports("GL_ARB_draw_elements_base_vertex");
	g_ogl_config.bSupportsGLBufferStorage = GLExtensions::Supports("GL_ARB_buffer_storage");
	g_ogl_config.bSupportsMSAA = GLExtensions::Supports("GL_ARB_texture_multisample");
	g_ogl_config.bSupportSampleShading = GLExtensions::Supports("GL_ARB_sample_shading");
	g_ogl_config.bSupportOGL31 = GLExtensions::Version() >= 310;
	g_ogl_config.bSupportViewportFloat = GLExtensions::Supports("GL_ARB_viewport_array");

	if (GLInterface->GetMode() == GLInterfaceMode::MODE_OPENGLES3)
	{
		if (strstr(g_ogl_config.glsl_version, "3.0"))
		{
			g_ogl_config.eSupportedGLSLVersion = GLSLES_300;
		}
		else
		{
			g_ogl_config.eSupportedGLSLVersion = GLSLES_310;
			g_Config.backend_info.bSupportsBindingLayout = true;
		}
	}
	else
	{
		if (strstr(g_ogl_config.glsl_version, "1.00") || strstr(g_ogl_config.glsl_version, "1.10") || strstr(g_ogl_config.glsl_version, "1.20"))
		{
			PanicAlert("GPU: OGL ERROR: Need at least GLSL 1.30\n"
					"GPU: Does your video card support OpenGL 3.0?\n"
					"GPU: Your driver supports GLSL %s", g_ogl_config.glsl_version);
			bSuccess = false;
		}
		else if (strstr(g_ogl_config.glsl_version, "1.30"))
		{
			g_ogl_config.eSupportedGLSLVersion = GLSL_130;
			g_Config.backend_info.bSupportsEarlyZ = false; // layout keyword is only supported on glsl150+
		}
		else if (strstr(g_ogl_config.glsl_version, "1.40"))
		{
			g_ogl_config.eSupportedGLSLVersion = GLSL_140;
			g_Config.backend_info.bSupportsEarlyZ = false; // layout keyword is only supported on glsl150+
		}
		else
		{
			g_ogl_config.eSupportedGLSLVersion = GLSL_150;
		}
	}
#if defined(_DEBUG) || defined(DEBUGFAST)
	if (GLExtensions::Supports("GL_KHR_debug"))
	{
		glDebugMessageControl(GL_DONT_CARE, GL_DONT_CARE, GL_DONT_CARE, 0, nullptr, true);
		glDebugMessageCallback( ErrorCallback, nullptr );
		glEnable( GL_DEBUG_OUTPUT );
	}
	else if (GLExtensions::Supports("GL_ARB_debug_output"))
	{
		glDebugMessageControlARB(GL_DONT_CARE, GL_DONT_CARE, GL_DONT_CARE, 0, nullptr, true);
		glDebugMessageCallbackARB( ErrorCallback, nullptr );
		glEnable( GL_DEBUG_OUTPUT );
	}
#endif
	int samples;
	glGetIntegerv(GL_SAMPLES, &samples);
	if (samples > 1)
	{
		// MSAA on default framebuffer isn't working because of glBlitFramebuffer.
		// It also isn't useful as we don't render anything to the default framebuffer.
		// We also try to get a non-msaa fb, so this only happens when forced by the driver.
		PanicAlert("MSAA on default framebuffer isn't supported.\n"
			"Please avoid forcing dolphin to use MSAA by the driver.\n"
			"%d samples on default framebuffer found.", samples);
		bSuccess = false;
	}

	if (!bSuccess)
	{
		// Not all needed extensions are supported, so we have to stop here.
		// Else some of the next calls might crash.
		return;
	}

	glGetIntegerv(GL_MAX_SAMPLES, &g_ogl_config.max_samples);
	if (g_ogl_config.max_samples < 1 || !g_ogl_config.bSupportsMSAA)
		g_ogl_config.max_samples = 1;

	UpdateActiveConfig();

	OSD::AddMessage(StringFromFormat("Video Info: %s, %s, %s",
				g_ogl_config.gl_vendor,
				g_ogl_config.gl_renderer,
				g_ogl_config.gl_version), 5000);

	WARN_LOG(VIDEO,"Missing OGL Extensions: %s%s%s%s%s%s%s%s%s%s",
			g_ActiveConfig.backend_info.bSupportsDualSourceBlend ? "" : "DualSourceBlend ",
			g_ActiveConfig.backend_info.bSupportsPrimitiveRestart ? "" : "PrimitiveRestart ",
			g_ActiveConfig.backend_info.bSupportsEarlyZ ? "" : "EarlyZ ",
			g_ogl_config.bSupportsGLPinnedMemory ? "" : "PinnedMemory ",
			g_ogl_config.bSupportsGLSLCache ? "" : "ShaderCache ",
			g_ogl_config.bSupportsGLBaseVertex ? "" : "BaseVertex ",
			g_ogl_config.bSupportsGLBufferStorage ? "" : "BufferStorage ",
			g_ogl_config.bSupportsGLSync ? "" : "Sync ",
			g_ogl_config.bSupportsMSAA ? "" : "MSAA ",
			g_ogl_config.bSupportSampleShading ? "" : "SSAA "
			);

	s_LastMultisampleMode = g_ActiveConfig.iMultisampleMode;
	s_MSAASamples = GetNumMSAASamples(s_LastMultisampleMode);
	ApplySSAASettings();

	// Decide framebuffer size
	s_backbuffer_width = (int)GLInterface->GetBackBufferWidth();
	s_backbuffer_height = (int)GLInterface->GetBackBufferHeight();

	// Handle VSync on/off
	s_vsync = g_ActiveConfig.IsVSync();
	GLInterface->SwapInterval(s_vsync);

	// TODO: Move these somewhere else?
	FramebufferManagerBase::SetLastXfbWidth(MAX_XFB_WIDTH);
	FramebufferManagerBase::SetLastXfbHeight(MAX_XFB_HEIGHT);

	UpdateDrawRectangle(s_backbuffer_width, s_backbuffer_height);

	s_LastEFBScale = g_ActiveConfig.iEFBScale;
	CalculateTargetSize(s_backbuffer_width, s_backbuffer_height);

	// Because of the fixed framebuffer size we need to disable the resolution
	// options while running
	g_Config.bRunning = true;

	glStencilFunc(GL_ALWAYS, 0, 0);
	glBlendFunc(GL_ONE, GL_ONE);

	glViewport(0, 0, GetTargetWidth(), GetTargetHeight()); // Reset The Current Viewport

	glClearColor(0.0f, 0.0f, 0.0f, 1.0f);
	glClearDepthf(1.0f);
	glEnable(GL_DEPTH_TEST);
	glDepthFunc(GL_LEQUAL);

	glPixelStorei(GL_UNPACK_ALIGNMENT, 4);  // 4-byte pixel alignment

	glDisable(GL_STENCIL_TEST);
	glEnable(GL_SCISSOR_TEST);

	glScissor(0, 0, GetTargetWidth(), GetTargetHeight());
	glBlendColor(0, 0, 0, 0.5f);
	glClearDepthf(1.0f);

	if (g_ActiveConfig.backend_info.bSupportsPrimitiveRestart)
	{
		if (GLInterface->GetMode() == GLInterfaceMode::MODE_OPENGLES3)
		{
			glEnable(GL_PRIMITIVE_RESTART_FIXED_INDEX);
		}
		else
		{
			if (g_ogl_config.bSupportOGL31)
			{
				glEnable(GL_PRIMITIVE_RESTART);
				glPrimitiveRestartIndex(65535);
			}
			else
			{
				glEnableClientState(GL_PRIMITIVE_RESTART_NV);
				glPrimitiveRestartIndexNV(65535);
			}
		}
	}
	UpdateActiveConfig();
	ClearEFBCache();

	{
		/* load an image file directly as a new OpenGL texture */
		unsigned char* img;
		int width, height, channels;
		/*	try to load the image	*/
		img = SOIL_load_image((File::GetSysDirectory() + "man.png").c_str(), &width, &height, &channels, SOIL_LOAD_AUTO);
		glGenTextures(1, &g_man_texture);
		glActiveTexture(GL_TEXTURE0 + 9);
		glBindTexture(GL_TEXTURE_2D, g_man_texture);
		glTexParameterf(GL_TEXTURE_2D, GL_TEXTURE_MIN_FILTER, GL_LINEAR_MIPMAP_NEAREST);
		glTexParameterf(GL_TEXTURE_2D, GL_TEXTURE_MAG_FILTER, GL_LINEAR);
		glTexParameterf(GL_TEXTURE_2D, GL_TEXTURE_WRAP_S, GL_CLAMP);
		glTexParameterf(GL_TEXTURE_2D, GL_TEXTURE_WRAP_T, GL_CLAMP);
		glTexImage2D(GL_TEXTURE_2D, 0, GL_RGBA, (GLsizei)width, (GLsizei)height, 0, GL_RGBA, GL_UNSIGNED_BYTE, img);
		SOIL_free_image_data(img);
	}
}

Renderer::~Renderer()
{
}

void Renderer::Shutdown()
{
#ifdef HAVE_OCULUSSDK
	if (g_has_rift && !g_first_rift_frame)
	{
		//TargetRectangle targetRc = ConvertEFBRectangle(rc);

		// for msaa mode, we must resolve the efb content to non-msaa
		//FramebufferManager::ResolveAndGetRenderTarget(rc, 0);
		//FramebufferManager::ResolveAndGetRenderTarget(rc, 1);

		// Render to the real/postprocessing buffer now. (resolve have changed this in msaa mode)
		m_post_processor->BindTargetFramebuffer();

		//ovrHmd_EndEyeRender(hmd, ovrEye_Left, g_left_eye_pose, &FramebufferManager::m_eye_texture[ovrEye_Left].Texture);
		//ovrHmd_EndEyeRender(hmd, ovrEye_Right, g_right_eye_pose, &FramebufferManager::m_eye_texture[ovrEye_Right].Texture);

		// Let OVR do distortion rendering, Present and flush/sync.
		ovrHmd_EndFrame(hmd, g_eye_poses, &FramebufferManager::m_eye_texture[0].Texture);
	}
#endif
	g_first_rift_frame = true;

	delete g_framebuffer_manager;

	g_Config.bRunning = false;
	UpdateActiveConfig();

	glDeleteBuffers(1, &s_ShowEFBCopyRegions_VBO);
	glDeleteVertexArrays(1, &s_ShowEFBCopyRegions_VAO);
	s_ShowEFBCopyRegions_VBO = 0;

	delete s_pfont;
	s_pfont = nullptr;
	s_ShowEFBCopyRegions.Destroy();

	delete m_post_processor;
	m_post_processor = nullptr;
}

void Renderer::Init()
{
	// Initialize the FramebufferManager
	g_framebuffer_manager = new FramebufferManager(s_target_width, s_target_height,
			s_MSAASamples);

	m_post_processor = new OpenGLPostProcessing();

	s_pfont = new RasterFont();

	ProgramShaderCache::CompileShader(s_ShowEFBCopyRegions,
		"in vec2 rawpos;\n"
		"in vec3 color0;\n"
		"out vec4 c;\n"
		"void main(void) {\n"
		"	gl_Position = vec4(rawpos, 0.0, 1.0);\n"
		"	c = vec4(color0, 1.0);\n"
		"}\n",
		"in vec4 c;\n"
		"out vec4 ocol0;\n"
		"void main(void) {\n"
		"	ocol0 = c;\n"
		"}\n");

	// creating buffers
	glGenBuffers(1, &s_ShowEFBCopyRegions_VBO);
	glGenVertexArrays(1, &s_ShowEFBCopyRegions_VAO);
	glBindBuffer(GL_ARRAY_BUFFER, s_ShowEFBCopyRegions_VBO);
	glBindVertexArray( s_ShowEFBCopyRegions_VAO );
	glEnableVertexAttribArray(SHADER_POSITION_ATTRIB);
	glVertexAttribPointer(SHADER_POSITION_ATTRIB, 2, GL_FLOAT, 0, sizeof(GLfloat)*5, nullptr);
	glEnableVertexAttribArray(SHADER_COLOR0_ATTRIB);
	glVertexAttribPointer(SHADER_COLOR0_ATTRIB, 3, GL_FLOAT, 0, sizeof(GLfloat)*5, (GLfloat*)nullptr+2);
}

// Create On-Screen-Messages
void Renderer::DrawDebugInfo()
{
	// Reset viewport for drawing text
	glViewport(0, 0, GLInterface->GetBackBufferWidth(), GLInterface->GetBackBufferHeight());

	// Draw various messages on the screen, like FPS, statistics, etc.
	std::string debug_info;

	if (g_ActiveConfig.bShowFPS)
		debug_info += StringFromFormat("FPS: %d\n", m_fps_counter.m_fps);

	if (SConfig::GetInstance().m_ShowLag)
		debug_info += StringFromFormat("Lag: %" PRIu64 "\n", Movie::g_currentLagCount);

	if (g_ActiveConfig.bShowInputDisplay)
		debug_info += Movie::GetInputDisplay();

	if (GLInterface->GetMode() == GLInterfaceMode::MODE_OPENGL && g_ActiveConfig.bShowEFBCopyRegions)
	{
		// Set Line Size
		glLineWidth(3.0f);

		// 2*Coords + 3*Color
		GLsizeiptr length = stats.efb_regions.size() * sizeof(GLfloat) * (2 + 3) * 2 * 6;
		glBindBuffer(GL_ARRAY_BUFFER, s_ShowEFBCopyRegions_VBO);
		glBufferData(GL_ARRAY_BUFFER, length, nullptr, GL_STREAM_DRAW);
		GLfloat *Vertices = (GLfloat*)glMapBufferRange(GL_ARRAY_BUFFER, 0, length, GL_MAP_WRITE_BIT);

		// Draw EFB copy regions rectangles
		int a = 0;
		GLfloat color[3] = {0.0f, 1.0f, 1.0f};

		for (const EFBRectangle& rect : stats.efb_regions)
		{
			GLfloat halfWidth = EFB_WIDTH / 2.0f;
			GLfloat halfHeight = EFB_HEIGHT / 2.0f;
			GLfloat x =  (GLfloat) -1.0f + ((GLfloat)rect.left / halfWidth);
			GLfloat y =  (GLfloat) 1.0f - ((GLfloat)rect.top / halfHeight);
			GLfloat x2 = (GLfloat) -1.0f + ((GLfloat)rect.right / halfWidth);
			GLfloat y2 = (GLfloat) 1.0f - ((GLfloat)rect.bottom / halfHeight);

			Vertices[a++] = x;
			Vertices[a++] = y;
			Vertices[a++] = color[0];
			Vertices[a++] = color[1];
			Vertices[a++] = color[2];

			Vertices[a++] = x2;
			Vertices[a++] = y;
			Vertices[a++] = color[0];
			Vertices[a++] = color[1];
			Vertices[a++] = color[2];


			Vertices[a++] = x2;
			Vertices[a++] = y;
			Vertices[a++] = color[0];
			Vertices[a++] = color[1];
			Vertices[a++] = color[2];

			Vertices[a++] = x2;
			Vertices[a++] = y2;
			Vertices[a++] = color[0];
			Vertices[a++] = color[1];
			Vertices[a++] = color[2];


			Vertices[a++] = x2;
			Vertices[a++] = y2;
			Vertices[a++] = color[0];
			Vertices[a++] = color[1];
			Vertices[a++] = color[2];

			Vertices[a++] = x;
			Vertices[a++] = y2;
			Vertices[a++] = color[0];
			Vertices[a++] = color[1];
			Vertices[a++] = color[2];


			Vertices[a++] = x;
			Vertices[a++] = y2;
			Vertices[a++] = color[0];
			Vertices[a++] = color[1];
			Vertices[a++] = color[2];

			Vertices[a++] = x;
			Vertices[a++] = y;
			Vertices[a++] = color[0];
			Vertices[a++] = color[1];
			Vertices[a++] = color[2];


			Vertices[a++] = x;
			Vertices[a++] = y;
			Vertices[a++] = color[0];
			Vertices[a++] = color[1];
			Vertices[a++] = color[2];

			Vertices[a++] = x2;
			Vertices[a++] = y2;
			Vertices[a++] = color[0];
			Vertices[a++] = color[1];
			Vertices[a++] = color[2];


			Vertices[a++] = x2;
			Vertices[a++] = y;
			Vertices[a++] = color[0];
			Vertices[a++] = color[1];
			Vertices[a++] = color[2];

			Vertices[a++] = x;
			Vertices[a++] = y2;
			Vertices[a++] = color[0];
			Vertices[a++] = color[1];
			Vertices[a++] = color[2];

			// TO DO: build something nicer here
			GLfloat temp = color[0];
			color[0] = color[1];
			color[1] = color[2];
			color[2] = temp;
		}
		glUnmapBuffer(GL_ARRAY_BUFFER);

		s_ShowEFBCopyRegions.Bind();
		glBindVertexArray(s_ShowEFBCopyRegions_VAO);
		GLsizei count = static_cast<GLsizei>(stats.efb_regions.size() * 2*6);
		glDrawArrays(GL_LINES, 0, count);

		// Restore Line Size
		SetLineWidth();

		// Clear stored regions
		stats.efb_regions.clear();
	}

	if (g_ActiveConfig.bOverlayStats)
		debug_info += Statistics::ToString();

	if (g_ActiveConfig.bOverlayProjStats)
		debug_info += Statistics::ToStringProj();

	if (!debug_info.empty())
	{
		// Render a shadow, and then the text.
		Renderer::RenderText(debug_info, 21, 21, 0xDD000000);
		Renderer::RenderText(debug_info, 20, 20, 0xFF00FFFF);
	}
}

void Renderer::RenderText(const std::string& text, int left, int top, u32 color)
{
	const int nBackbufferWidth = (int)GLInterface->GetBackBufferWidth();
	const int nBackbufferHeight = (int)GLInterface->GetBackBufferHeight();

	s_pfont->printMultilineText(text,
		left * 2.0f / (float)nBackbufferWidth - 1,
		1 - top * 2.0f / (float)nBackbufferHeight,
		0, nBackbufferWidth, nBackbufferHeight, color);

	GL_REPORT_ERRORD();
}

TargetRectangle Renderer::ConvertEFBRectangle(const EFBRectangle& rc)
{
	TargetRectangle result;
	result.left   = EFBToScaledX(rc.left);
	result.top    = EFBToScaledY(EFB_HEIGHT - rc.top);
	result.right  = EFBToScaledX(rc.right);
	result.bottom = EFBToScaledY(EFB_HEIGHT - rc.bottom);
	return result;
}

// Function: This function handles the OpenGL glScissor() function
// ----------------------------
// Call browser: OpcodeDecoding.cpp ExecuteDisplayList > Decode() > LoadBPReg()
//		case 0x52 > SetScissorRect()
// ----------------------------
// bpmem.scissorTL.x, y = 342x342
// bpmem.scissorBR.x, y = 981x821
// Renderer::GetTargetHeight() = the fixed ini file setting
// donkopunchstania - it appears scissorBR is the bottom right pixel inside the scissor box
// therefore the width and height are (scissorBR + 1) - scissorTL
void Renderer::SetScissorRect(const EFBRectangle& rc)
{
	TargetRectangle trc;
	// In VR we use the whole EFB instead of just the bpmem.copyTexSrc rectangle passed to this function. 
	if (g_has_hmd)
	{
		EFBRectangle sourceRc;
		sourceRc.left = 0;
		sourceRc.right = EFB_WIDTH-1;
		sourceRc.top = 0;
		sourceRc.bottom = EFB_HEIGHT-1;
		trc = g_renderer->ConvertEFBRectangle(sourceRc);
		glScissor(0, 0, GetTargetWidth(), GetTargetHeight());
		glDisable(GL_SCISSOR_TEST);
	}
	else
	{
		trc = g_renderer->ConvertEFBRectangle(rc);
		glScissor(trc.left, trc.bottom, trc.GetWidth(), trc.GetHeight());
	}
}

void Renderer::SetColorMask()
{
	// Only enable alpha channel if it's supported by the current EFB format
	GLenum ColorMask = GL_FALSE, AlphaMask = GL_FALSE;
	if (bpmem.alpha_test.TestResult() != AlphaTest::FAIL)
	{
		if (bpmem.blendmode.colorupdate)
			ColorMask = GL_TRUE;
		if (bpmem.blendmode.alphaupdate && (bpmem.zcontrol.pixel_format == PEControl::RGBA6_Z24))
			AlphaMask = GL_TRUE;
	}
	glColorMask(ColorMask,  ColorMask,  ColorMask,  AlphaMask);
}

void ClearEFBCache()
{
	if (!s_efbCacheIsCleared)
	{
		s_efbCacheIsCleared = true;
		memset(s_efbCacheValid, 0, sizeof(s_efbCacheValid));
	}
}

void Renderer::UpdateEFBCache(EFBAccessType type, u32 cacheRectIdx, const EFBRectangle& efbPixelRc, const TargetRectangle& targetPixelRc, const u32* data)
{
	u32 cacheType = (type == PEEK_Z ? 0 : 1);

	if (!s_efbCache[cacheType][cacheRectIdx].size())
		s_efbCache[cacheType][cacheRectIdx].resize(EFB_CACHE_RECT_SIZE * EFB_CACHE_RECT_SIZE);

	u32 targetPixelRcWidth = targetPixelRc.right - targetPixelRc.left;
	u32 efbPixelRcHeight = efbPixelRc.bottom - efbPixelRc.top;
	u32 efbPixelRcWidth = efbPixelRc.right - efbPixelRc.left;

	for (u32 yCache = 0; yCache < efbPixelRcHeight; ++yCache)
	{
		u32 yEFB = efbPixelRc.top + yCache;
		u32 yPixel = (EFBToScaledY(EFB_HEIGHT - yEFB) + EFBToScaledY(EFB_HEIGHT - yEFB - 1)) / 2;
		u32 yData = yPixel - targetPixelRc.bottom;

		for (u32 xCache = 0; xCache < efbPixelRcWidth; ++xCache)
		{
			u32 xEFB = efbPixelRc.left + xCache;
			u32 xPixel = (EFBToScaledX(xEFB) + EFBToScaledX(xEFB + 1)) / 2;
			u32 xData = xPixel - targetPixelRc.left;
			s_efbCache[cacheType][cacheRectIdx][yCache * EFB_CACHE_RECT_SIZE + xCache] = data[yData * targetPixelRcWidth + xData];
		}
	}

	s_efbCacheValid[cacheType][cacheRectIdx] = true;
	s_efbCacheIsCleared = false;
}

// This function allows the CPU to directly access the EFB.
// There are EFB peeks (which will read the color or depth of a pixel)
// and EFB pokes (which will change the color or depth of a pixel).
//
// The behavior of EFB peeks can only be modified by:
// - GX_PokeAlphaRead
// The behavior of EFB pokes can be modified by:
// - GX_PokeAlphaMode (TODO)
// - GX_PokeAlphaUpdate (TODO)
// - GX_PokeBlendMode (TODO)
// - GX_PokeColorUpdate (TODO)
// - GX_PokeDither (TODO)
// - GX_PokeDstAlpha (TODO)
// - GX_PokeZMode (TODO)
u32 Renderer::AccessEFB(EFBAccessType type, u32 x, u32 y, u32 poke_data)
{
	u32 cacheRectIdx = (y / EFB_CACHE_RECT_SIZE) * EFB_CACHE_WIDTH
	                 + (x / EFB_CACHE_RECT_SIZE);

	// Get the rectangular target region containing the EFB pixel
	EFBRectangle efbPixelRc;
	efbPixelRc.left = (x / EFB_CACHE_RECT_SIZE) * EFB_CACHE_RECT_SIZE;
	efbPixelRc.top = (y / EFB_CACHE_RECT_SIZE) * EFB_CACHE_RECT_SIZE;
	efbPixelRc.right = std::min(efbPixelRc.left + EFB_CACHE_RECT_SIZE, (u32)EFB_WIDTH);
	efbPixelRc.bottom = std::min(efbPixelRc.top + EFB_CACHE_RECT_SIZE, (u32)EFB_HEIGHT);

	TargetRectangle targetPixelRc = ConvertEFBRectangle(efbPixelRc);
	u32 targetPixelRcWidth = targetPixelRc.right - targetPixelRc.left;
	u32 targetPixelRcHeight = targetPixelRc.top - targetPixelRc.bottom;

	// TODO (FIX) : currently, AA path is broken/offset and doesn't return the correct pixel
	switch (type)
	{
	case PEEK_Z:
		{
			u32 z;

			if (!s_efbCacheValid[0][cacheRectIdx])
			{
				if (s_MSAASamples > 1)
				{
					g_renderer->ResetAPIState();

					// Resolve our rectangle.
					FramebufferManager::GetEFBDepthTexture(efbPixelRc, 0);
					glBindFramebuffer(GL_READ_FRAMEBUFFER, FramebufferManager::GetResolvedFramebuffer(0));

					g_renderer->RestoreAPIState();
				}

				u32* depthMap = new u32[targetPixelRcWidth * targetPixelRcHeight];

				glReadPixels(targetPixelRc.left, targetPixelRc.bottom, targetPixelRcWidth, targetPixelRcHeight,
				             GL_DEPTH_COMPONENT, GL_UNSIGNED_INT, depthMap);
				GL_REPORT_ERRORD();

				UpdateEFBCache(type, cacheRectIdx, efbPixelRc, targetPixelRc, depthMap);

				delete[] depthMap;
			}

			u32 xRect = x % EFB_CACHE_RECT_SIZE;
			u32 yRect = y % EFB_CACHE_RECT_SIZE;
			z = s_efbCache[0][cacheRectIdx][yRect * EFB_CACHE_RECT_SIZE + xRect];

			// Scale the 32-bit value returned by glReadPixels to a 24-bit
			// value (GC uses a 24-bit Z-buffer).
			// TODO: in RE0 this value is often off by one, which causes lighting to disappear
			if (bpmem.zcontrol.pixel_format == PEControl::RGB565_Z16)
			{
				// if Z is in 16 bit format you must return a 16 bit integer
				z = z >> 16;
			}
			else
			{
				z = z >> 8;
			}
			return z;
		}

	case PEEK_COLOR: // GXPeekARGB
		{
			// Although it may sound strange, this really is A8R8G8B8 and not RGBA or 24-bit...

			// Tested in Killer 7, the first 8bits represent the alpha value which is used to
			// determine if we're aiming at an enemy (0x80 / 0x88) or not (0x70)
			// Wind Waker is also using it for the pictograph to determine the color of each pixel

			u32 color;

			if (!s_efbCacheValid[1][cacheRectIdx])
			{
				if (s_MSAASamples > 1)
				{
					g_renderer->ResetAPIState();

					// Resolve our rectangle.
					FramebufferManager::GetEFBColorTexture(efbPixelRc, 0);
					glBindFramebuffer(GL_READ_FRAMEBUFFER, FramebufferManager::GetResolvedFramebuffer(0));

					g_renderer->RestoreAPIState();
				}

				u32* colorMap = new u32[targetPixelRcWidth * targetPixelRcHeight];

				if (GLInterface->GetMode() == GLInterfaceMode::MODE_OPENGLES3)
				// XXX: Swap colours
					glReadPixels(targetPixelRc.left, targetPixelRc.bottom, targetPixelRcWidth, targetPixelRcHeight,
						     GL_RGBA, GL_UNSIGNED_BYTE, colorMap);
				else
					glReadPixels(targetPixelRc.left, targetPixelRc.bottom, targetPixelRcWidth, targetPixelRcHeight,
						     GL_BGRA, GL_UNSIGNED_INT_8_8_8_8_REV, colorMap);
				GL_REPORT_ERRORD();

				UpdateEFBCache(type, cacheRectIdx, efbPixelRc, targetPixelRc, colorMap);

				delete[] colorMap;
			}

			u32 xRect = x % EFB_CACHE_RECT_SIZE;
			u32 yRect = y % EFB_CACHE_RECT_SIZE;
			color = s_efbCache[1][cacheRectIdx][yRect * EFB_CACHE_RECT_SIZE + xRect];

			// check what to do with the alpha channel (GX_PokeAlphaRead)
			PixelEngine::UPEAlphaReadReg alpha_read_mode = PixelEngine::GetAlphaReadMode();

			if (bpmem.zcontrol.pixel_format == PEControl::RGBA6_Z24)
			{
				color = RGBA8ToRGBA6ToRGBA8(color);
			}
			else if (bpmem.zcontrol.pixel_format == PEControl::RGB565_Z16)
			{
				color = RGBA8ToRGB565ToRGBA8(color);
			}
			if (bpmem.zcontrol.pixel_format != PEControl::RGBA6_Z24)
			{
				color |= 0xFF000000;
			}
			if (alpha_read_mode.ReadMode == 2)
			{
				// GX_READ_NONE
				return color;
			}
			else if (alpha_read_mode.ReadMode == 1)
			{
				// GX_READ_FF
				return (color | 0xFF000000);
			}
			else /*if(alpha_read_mode.ReadMode == 0)*/
			{
				// GX_READ_00
				return (color & 0x00FFFFFF);
			}
		}

	case POKE_COLOR:
	{
		ResetAPIState();

		glClearColor(float((poke_data >> 16) & 0xFF) / 255.0f,
		             float((poke_data >>  8) & 0xFF) / 255.0f,
		             float((poke_data >>  0) & 0xFF) / 255.0f,
		             float((poke_data >> 24) & 0xFF) / 255.0f);

		glEnable(GL_SCISSOR_TEST);
		glScissor(targetPixelRc.left, targetPixelRc.bottom, targetPixelRc.GetWidth(), targetPixelRc.GetHeight());

		glClear(GL_COLOR_BUFFER_BIT);

		RestoreAPIState();

		// TODO: Could just update the EFB cache with the new value
		ClearEFBCache();

		break;
	}

	case POKE_Z:
	{
		ResetAPIState();

		glDepthMask(GL_TRUE);
		glClearDepthf(float(poke_data & 0xFFFFFF) / float(0xFFFFFF));

		glEnable(GL_SCISSOR_TEST);
		glScissor(targetPixelRc.left, targetPixelRc.bottom, targetPixelRc.GetWidth(), targetPixelRc.GetHeight());

		glClear(GL_DEPTH_BUFFER_BIT);

		RestoreAPIState();

		// TODO: Could just update the EFB cache with the new value
		ClearEFBCache();

		break;
	}

	default:
		break;
	}

	return 0;
}

void Renderer::SetViewport()
{
	// reversed gxsetviewport(xorig, yorig, width, height, nearz, farz)
	// [0] = width/2
	// [1] = height/2
	// [2] = 16777215 * (farz - nearz)
	// [3] = xorig + width/2 + 342
	// [4] = yorig + height/2 + 342
	// [5] = 16777215 * farz

	int scissorXOff = bpmem.scissorOffset.x * 2;
	int scissorYOff = bpmem.scissorOffset.y * 2;

	// TODO: ceil, floor or just cast to int?
	float X, Y, Width, Height;
	if (!g_has_hmd)
	{
		X = EFBToScaledXf(xfmem.viewport.xOrig - xfmem.viewport.wd - (float)scissorXOff);
		Y = EFBToScaledYf((float)EFB_HEIGHT - xfmem.viewport.yOrig + xfmem.viewport.ht + (float)scissorYOff);
		Width = EFBToScaledXf(2.0f * xfmem.viewport.wd);
		Height = EFBToScaledYf(-2.0f * xfmem.viewport.ht);
	}
	else
	{
		// In VR we must use the entire EFB, not just the copyTexSrc area that is normally used.
		// So scale from copyTexSrc to entire EFB, and we won't use copyTexSrc during rendering.
		X = (xfmem.viewport.xOrig - xfmem.viewport.wd - bpmem.copyTexSrcXY.x - (float)scissorXOff) * (float)GetTargetWidth() / (float)bpmem.copyTexSrcWH.x;
		Y = (float)GetTargetHeight() - (xfmem.viewport.yOrig - xfmem.viewport.ht - bpmem.copyTexSrcXY.y - (float)scissorYOff) * (float)GetTargetHeight() / (float)bpmem.copyTexSrcWH.y;
		Width = (2.0f * xfmem.viewport.wd) * (float)GetTargetWidth() / (float)bpmem.copyTexSrcWH.x;
		Height = (-2.0f * xfmem.viewport.ht) * (float)GetTargetHeight() / (float)bpmem.copyTexSrcWH.y;
		X = 0; Y = 0; Width = GetTargetWidth(); Height = GetTargetHeight();
	}

	float GLNear = (xfmem.viewport.farZ - xfmem.viewport.zRange) / 16777216.0f;
	float GLFar = xfmem.viewport.farZ / 16777216.0f;
	if (Width < 0)
	{
		X += Width;
		Width *= -1;
	}
	if (Height < 0)
	{
		Y += Height;
		Height *= -1;
	}

	// Update the view port
	if (g_ogl_config.bSupportViewportFloat)
	{
		glViewportIndexedf(0, X, Y, Width, Height);
		//NOTICE_LOG(VR, "glViewportIndexedf(0,   %f, %f,   %f, %f) TargetSize=%d, %d", X, Y, Width, Height, GetTargetWidth(), GetTargetHeight());
	}
	else
	{
<<<<<<< HEAD
		glViewport(ceil(X), ceil(Y), ceil(Width), ceil(Height));
		NOTICE_LOG(VR, "glViewport(%d, %d,   %d, %d)", ceil(X), ceil(Y), ceil(Width), ceil(Height));
=======
		auto iceilf = [](float f)
		{
			return static_cast<GLint>(ceilf(f));
		};
		glViewport(iceilf(X), iceilf(Y), iceilf(Width), iceilf(Height));
>>>>>>> 48f52b96
	}
	glDepthRangef(GLNear, GLFar);
	//NOTICE_LOG(VR, "gDepthRangef(%f, %f)", GLNear, GLFar);
}

void Renderer::ClearScreen(const EFBRectangle& rc, bool colorEnable, bool alphaEnable, bool zEnable, u32 color, u32 z)
{
	ResetAPIState();

	for (int eye = 0; eye < FramebufferManager::m_eye_count; ++eye)
	{
		FramebufferManager::RenderToEye(eye);
		// color
		GLboolean const
			color_mask = colorEnable ? GL_TRUE : GL_FALSE,
			alpha_mask = alphaEnable ? GL_TRUE : GL_FALSE;
		glColorMask(color_mask, color_mask, color_mask, alpha_mask);

		glClearColor(
			float((color >> 16) & 0xFF) / 255.0f,
			float((color >> 8) & 0xFF) / 255.0f,
			float((color >> 0) & 0xFF) / 255.0f,
			float((color >> 24) & 0xFF) / 255.0f);

		// depth
		glDepthMask(zEnable ? GL_TRUE : GL_FALSE);

		glClearDepthf(float(z & 0xFFFFFF) / float(0xFFFFFF));

		// Update rect for clearing the picture
		// TODO fix this properly by setting the scissor rectangle
		if (g_has_hmd)
			glDisable(GL_SCISSOR_TEST);
		else
			glEnable(GL_SCISSOR_TEST);

		TargetRectangle const targetRc = ConvertEFBRectangle(rc);
		glScissor(targetRc.left, targetRc.bottom, targetRc.GetWidth(), targetRc.GetHeight());

		// glColorMask/glDepthMask/glScissor affect glClear (glViewport does not)
		glClear(GL_COLOR_BUFFER_BIT | GL_DEPTH_BUFFER_BIT);
	}

	RestoreAPIState();

	ClearEFBCache();
}

void Renderer::ReinterpretPixelData(unsigned int convtype)
{
	if (convtype == 0 || convtype == 2)
	{
		FramebufferManager::ReinterpretPixelData(convtype, 0);
	}
	else
	{
		ERROR_LOG(VIDEO, "Trying to reinterpret pixel data with unsupported conversion type %d", convtype);
	}
}

void Renderer::SetBlendMode(bool forceUpdate)
{
	// Our render target always uses an alpha channel, so we need to override the blend functions to assume a destination alpha of 1 if the render target isn't supposed to have an alpha channel
	// Example: D3DBLEND_DESTALPHA needs to be D3DBLEND_ONE since the result without an alpha channel is assumed to always be 1.
	bool target_has_alpha = bpmem.zcontrol.pixel_format == PEControl::RGBA6_Z24;

	bool useDstAlpha = !g_ActiveConfig.bDstAlphaPass && bpmem.dstalpha.enable && bpmem.blendmode.alphaupdate && target_has_alpha;
	bool useDualSource = useDstAlpha && g_ActiveConfig.backend_info.bSupportsDualSourceBlend;

	const GLenum glSrcFactors[8] =
	{
		GL_ZERO,
		GL_ONE,
		GL_DST_COLOR,
		GL_ONE_MINUS_DST_COLOR,
		(useDualSource)  ? GL_SRC1_ALPHA : (GLenum)GL_SRC_ALPHA,
		(useDualSource)  ? GL_ONE_MINUS_SRC1_ALPHA : (GLenum)GL_ONE_MINUS_SRC_ALPHA,
		(target_has_alpha) ? GL_DST_ALPHA : (GLenum)GL_ONE,
		(target_has_alpha) ? GL_ONE_MINUS_DST_ALPHA : (GLenum)GL_ZERO
	};
	const GLenum glDestFactors[8] =
	{
		GL_ZERO,
		GL_ONE,
		GL_SRC_COLOR,
		GL_ONE_MINUS_SRC_COLOR,
		(useDualSource)  ? GL_SRC1_ALPHA : (GLenum)GL_SRC_ALPHA,
		(useDualSource)  ? GL_ONE_MINUS_SRC1_ALPHA : (GLenum)GL_ONE_MINUS_SRC_ALPHA,
		(target_has_alpha) ? GL_DST_ALPHA : (GLenum)GL_ONE,
		(target_has_alpha) ? GL_ONE_MINUS_DST_ALPHA : (GLenum)GL_ZERO
	};

	// blend mode bit mask
	// 0 - blend enable
	// 1 - dst alpha enabled
	// 2 - reverse subtract enable (else add)
	// 3-5 - srcRGB function
	// 6-8 - dstRGB function

	u32 newval = useDualSource << 1;
	newval |= bpmem.blendmode.subtract << 2;

	if (bpmem.blendmode.subtract)
	{
		newval |= 0x0049;   // enable blending src 1 dst 1
	}
	else if (bpmem.blendmode.blendenable)
	{
		newval |= 1;    // enable blending
		newval |= bpmem.blendmode.srcfactor << 3;
		newval |= bpmem.blendmode.dstfactor << 6;
	}

	u32 changes = forceUpdate ? 0xFFFFFFFF : newval ^ s_blendMode;

	if (changes & 1)
	{
		// blend enable change
		(newval & 1) ? glEnable(GL_BLEND) : glDisable(GL_BLEND);
	}

	if (changes & 4)
	{
		// subtract enable change
		GLenum equation = newval & 4 ? GL_FUNC_REVERSE_SUBTRACT : GL_FUNC_ADD;
		GLenum equationAlpha = useDualSource ? GL_FUNC_ADD : equation;

		glBlendEquationSeparate(equation, equationAlpha);
	}

	if (changes & 0x1FA)
	{
		u32 srcidx = (newval >> 3) & 7;
		u32 dstidx = (newval >> 6) & 7;
		GLenum srcFactor = glSrcFactors[srcidx];
		GLenum dstFactor = glDestFactors[dstidx];

		// adjust alpha factors
		if (useDualSource)
		{
			srcidx = BlendMode::ONE;
			dstidx = BlendMode::ZERO;
		}
		else
		{
			// we can't use GL_DST_COLOR or GL_ONE_MINUS_DST_COLOR for source in alpha channel so use their alpha equivalent instead
			if (srcidx == BlendMode::DSTCLR)
				srcidx = BlendMode::DSTALPHA;
			else if (srcidx == BlendMode::INVDSTCLR)
				srcidx = BlendMode::INVDSTALPHA;

			// we can't use GL_SRC_COLOR or GL_ONE_MINUS_SRC_COLOR for destination in alpha channel so use their alpha equivalent instead
			if (dstidx == BlendMode::SRCCLR)
				dstidx = BlendMode::SRCALPHA;
			else if (dstidx == BlendMode::INVSRCCLR)
				dstidx = BlendMode::INVSRCALPHA;
		}
		GLenum srcFactorAlpha = glSrcFactors[srcidx];
		GLenum dstFactorAlpha = glDestFactors[dstidx];
		// blend RGB change
		glBlendFuncSeparate(srcFactor, dstFactor, srcFactorAlpha, dstFactorAlpha);
	}
	s_blendMode = newval;
}

static void DumpFrame(const std::vector<u8>& data, int w, int h)
{
#if defined(HAVE_LIBAV) || defined(_WIN32)
		if (g_ActiveConfig.bDumpFrames && !data.empty())
		{
			AVIDump::AddFrame(&data[0], w, h);
		}
#endif
}

// This function has the final picture. We adjust the aspect ratio here.
void Renderer::SwapImpl(u32 xfbAddr, u32 fbWidth, u32 fbHeight,const EFBRectangle& rc,float Gamma)
{
#ifdef HAVE_OCULUSSDK
	if (g_first_rift_frame && g_has_rift)
	{
		g_rift_frame_timing = ovrHmd_BeginFrame(hmd, 0);
		g_eye_poses[ovrEye_Left] = ovrHmd_GetEyePose(hmd, ovrEye_Left);
		g_eye_poses[ovrEye_Right] = ovrHmd_GetEyePose(hmd, ovrEye_Right);
		g_first_rift_frame = false;
	}
#endif

	static int w = 0, h = 0;
	if (g_bSkipCurrentFrame || (!XFBWrited && !g_ActiveConfig.RealXFBEnabled()) || !fbWidth || !fbHeight)
	{
		DumpFrame(frame_data, w, h);
		Core::Callback_VideoCopiedToXFB(false);
		return;
	}

	u32 xfbCount = 0;
	const XFBSourceBase* const* xfbSourceList = FramebufferManager::GetXFBSource(xfbAddr, fbWidth, fbHeight, xfbCount);
	if (g_ActiveConfig.VirtualXFBEnabled() && (!xfbSourceList || xfbCount == 0))
	{
		DumpFrame(frame_data, w, h);
		Core::Callback_VideoCopiedToXFB(false);
		return;
	}

	ResetAPIState();

	m_post_processor->Update(s_backbuffer_width, s_backbuffer_height);
	UpdateDrawRectangle(s_backbuffer_width, s_backbuffer_height);
	TargetRectangle flipped_trc = GetTargetRectangle();

	if (DriverDetails::HasBug(DriverDetails::BUG_ROTATEDFRAMEBUFFER))
	{
		std::swap(flipped_trc.left, flipped_trc.right);
	}
	else
	{
		// Flip top and bottom for some reason; TODO: Fix the code to suck less?
		std::swap(flipped_trc.top, flipped_trc.bottom);
	}

	GL_REPORT_ERRORD();

	// Copy the framebuffer to screen.

	const XFBSourceBase* xfbSource = nullptr;

	if (g_ActiveConfig.bUseXFB)
	{
		// Render to the real/postprocessing buffer now.
		m_post_processor->BindTargetFramebuffer();

		// draw each xfb source
		glBindFramebuffer(GL_READ_FRAMEBUFFER, FramebufferManager::GetXFBFramebuffer());

		for (u32 i = 0; i < xfbCount; ++i)
		{
			xfbSource = xfbSourceList[i];

			MathUtil::Rectangle<float> drawRc;

			if (g_ActiveConfig.bUseRealXFB)
			{
				drawRc.top      = static_cast<float>(flipped_trc.top);
				drawRc.bottom   = static_cast<float>(flipped_trc.bottom);
				drawRc.left     = static_cast<float>(flipped_trc.left);
				drawRc.right    = static_cast<float>(flipped_trc.right);
			}
			else
			{
				// use virtual xfb with offset
				int xfbHeight = xfbSource->srcHeight;
				int xfbWidth = xfbSource->srcWidth;
				int hOffset = ((s32)xfbSource->srcAddr - (s32)xfbAddr) / ((s32)fbWidth * 2);

				MathUtil::Rectangle<u32> rect_u32;

				rect_u32.top = flipped_trc.top - hOffset * flipped_trc.GetHeight() / fbHeight;
				rect_u32.bottom = flipped_trc.top - (hOffset + xfbHeight) * flipped_trc.GetHeight() / fbHeight;
				rect_u32.left = flipped_trc.left + (flipped_trc.GetWidth() - xfbWidth * flipped_trc.GetWidth() / fbWidth)/2;
				rect_u32.right = flipped_trc.left + (flipped_trc.GetWidth() + xfbWidth * flipped_trc.GetWidth() / fbWidth)/2;

				drawRc.top      = static_cast<float>(rect_u32.top);
				drawRc.bottom   = static_cast<float>(rect_u32.bottom);
				drawRc.left     = static_cast<float>(rect_u32.left);
				drawRc.right    = static_cast<float>(rect_u32.right);

				// The following code disables auto stretch.  Kept for reference.
				// scale draw area for a 1 to 1 pixel mapping with the draw target
				//float vScale = (float)fbHeight / (float)flipped_trc.GetHeight();
				//float hScale = (float)fbWidth / (float)flipped_trc.GetWidth();
				//drawRc.top *= vScale;
				//drawRc.bottom *= vScale;
				//drawRc.left *= hScale;
				//drawRc.right *= hScale;
			}
			// Tell the OSD Menu about the current internal resolution
			OSDInternalW = xfbSource->sourceRc.GetWidth(); OSDInternalH = xfbSource->sourceRc.GetHeight();

			MathUtil::Rectangle<int> sourceRc;
			sourceRc.left = xfbSource->sourceRc.left;
			sourceRc.right = xfbSource->sourceRc.right;
			sourceRc.top = xfbSource->sourceRc.top;
			sourceRc.bottom = xfbSource->sourceRc.bottom;

			xfbSource->Draw(sourceRc, drawRc);
		}
	}
#ifdef HAVE_OCULUSSDK
	else if (g_has_rift)
	{
		EFBRectangle sourceRc;
		if (g_has_hmd)
		{
			// In VR we use the whole EFB instead of just the bpmem.copyTexSrc rectangle passed to this function. 
			sourceRc.left = 0;
			sourceRc.right = EFB_WIDTH;
			sourceRc.top = 0;
			sourceRc.bottom = EFB_HEIGHT;
		}
		else
		{
			sourceRc = rc;
		}
		TargetRectangle targetRc = ConvertEFBRectangle(sourceRc);

		// for msaa mode, we must resolve the efb content to non-msaa
		FramebufferManager::ResolveAndGetRenderTarget(sourceRc, 0);
		FramebufferManager::ResolveAndGetRenderTarget(sourceRc, 1);

		// Render to the real/postprocessing buffer now. (resolve have changed this in msaa mode)
		m_post_processor->BindTargetFramebuffer();

		//ovrHmd_EndEyeRender(hmd, ovrEye_Left, g_left_eye_pose, &FramebufferManager::m_eye_texture[ovrEye_Left].Texture);
		//ovrHmd_EndEyeRender(hmd, ovrEye_Right, g_right_eye_pose, &FramebufferManager::m_eye_texture[ovrEye_Right].Texture);

		// Let OVR do distortion rendering, Present and flush/sync.
		ovrHmd_EndFrame(hmd, g_eye_poses, &FramebufferManager::m_eye_texture[0].Texture);
		// Dismiss health and safety warning as soon as possible (it covers our own health and safety warning).
		ovrHmd_DismissHSWDisplay(hmd);

	}
#endif
	else
	{
		EFBRectangle sourceRc;
		if (g_has_hmd)
		{
			// In VR we use the whole EFB instead of just the bpmem.copyTexSrc rectangle passed to this function. 
			sourceRc.left = 0;
			sourceRc.right = EFB_WIDTH;
			sourceRc.top = 0;
			sourceRc.bottom = EFB_HEIGHT;
		}
		else
		{
			sourceRc = rc;
		}
		TargetRectangle targetRc = ConvertEFBRectangle(sourceRc);

		// for msaa mode, we must resolve the efb content to non-msaa
		FramebufferManager::ResolveAndGetRenderTarget(sourceRc, 0);

		// Render to the real/postprocessing buffer now. (resolve have changed this in msaa mode)
		m_post_processor->BindTargetFramebuffer();

		// always the non-msaa fbo
		GLuint fb = s_MSAASamples>1?FramebufferManager::GetResolvedFramebuffer(0):FramebufferManager::GetEFBFramebuffer(0);

		glBindFramebuffer(GL_READ_FRAMEBUFFER, fb);
		glBlitFramebuffer(targetRc.left, targetRc.bottom, targetRc.right, targetRc.top,
			flipped_trc.left, flipped_trc.bottom, flipped_trc.right, flipped_trc.top,
			GL_COLOR_BUFFER_BIT, GL_LINEAR);
	}

	if (!g_has_rift)
		m_post_processor->BlitToScreen();

	glBindFramebuffer(GL_READ_FRAMEBUFFER, 0);

	// Save screenshot
	if (s_bScreenshot)
	{
		std::lock_guard<std::mutex> lk(s_criticalScreenshot);
		SaveScreenshot(s_sScreenshotName, flipped_trc);
		// Reset settings
		s_sScreenshotName.clear();
		s_bScreenshot = false;
	}

	// Frame dumps are handled a little differently in Windows
	// Frame dumping disabled entirely on GLES3
	if (GLInterface->GetMode() == GLInterfaceMode::MODE_OPENGL)
	{
#if defined _WIN32 || defined HAVE_LIBAV
		if (g_ActiveConfig.bDumpFrames)
		{
			std::lock_guard<std::mutex> lk(s_criticalScreenshot);
			if (frame_data.empty() || w != flipped_trc.GetWidth() ||
				     h != flipped_trc.GetHeight())
			{
				w = flipped_trc.GetWidth();
				h = flipped_trc.GetHeight();
				frame_data.resize(3 * w * h);
			}
			glPixelStorei(GL_PACK_ALIGNMENT, 1);
			glReadPixels(flipped_trc.left, flipped_trc.bottom, w, h, GL_BGR, GL_UNSIGNED_BYTE, &frame_data[0]);
			if (GL_REPORT_ERROR() == GL_NO_ERROR && w > 0 && h > 0)
			{
				if (!bLastFrameDumped)
				{
					#ifdef _WIN32
						bAVIDumping = AVIDump::Start(nullptr, w, h);
					#else
						bAVIDumping = AVIDump::Start(w, h);
					#endif
					if (!bAVIDumping)
					{
						OSD::AddMessage("AVIDump Start failed", 2000);
					}
					else
					{
						OSD::AddMessage(StringFromFormat(
									"Dumping Frames to \"%sframedump0.avi\" (%dx%d RGB24)",
									File::GetUserPath(D_DUMPFRAMES_IDX).c_str(), w, h), 2000);
					}
				}
				if (bAVIDumping)
				{
					#ifndef _WIN32
						FlipImageData(&frame_data[0], w, h);
					#endif

						AVIDump::AddFrame(&frame_data[0], w, h);
				}

				bLastFrameDumped = true;
			}
			else
			{
				NOTICE_LOG(VIDEO, "Error reading framebuffer");
			}
		}
		else
		{
			if (bLastFrameDumped && bAVIDumping)
			{
				std::vector<u8>().swap(frame_data);
				w = h = 0;
				AVIDump::Stop();
				bAVIDumping = false;
				OSD::AddMessage("Stop dumping frames", 2000);
			}
			bLastFrameDumped = false;
		}
#else
		if (g_ActiveConfig.bDumpFrames)
		{
			std::lock_guard<std::mutex> lk(s_criticalScreenshot);
			std::string movie_file_name;
			w = GetTargetRectangle().GetWidth();
			h = GetTargetRectangle().GetHeight();
			frame_data.resize(3 * w * h);
			glPixelStorei(GL_PACK_ALIGNMENT, 1);
			glReadPixels(GetTargetRectangle().left, GetTargetRectangle().bottom, w, h, GL_BGR, GL_UNSIGNED_BYTE, &frame_data[0]);
			if (GL_REPORT_ERROR() == GL_NO_ERROR)
			{
				if (!bLastFrameDumped)
				{
					movie_file_name = File::GetUserPath(D_DUMPFRAMES_IDX) + "framedump.raw";
					pFrameDump.Open(movie_file_name, "wb");
					if (!pFrameDump)
					{
						OSD::AddMessage("Error opening framedump.raw for writing.", 2000);
					}
					else
					{
						OSD::AddMessage(StringFromFormat("Dumping Frames to \"%s\" (%dx%d RGB24)", movie_file_name.c_str(), w, h), 2000);
					}
				}
				if (pFrameDump)
				{
					FlipImageData(&frame_data[0], w, h);
					pFrameDump.WriteBytes(&frame_data[0], w * 3 * h);
					pFrameDump.Flush();
				}
				bLastFrameDumped = true;
			}
		}
		else
		{
			if (bLastFrameDumped)
				pFrameDump.Close();
			bLastFrameDumped = false;
		}
#endif
	}
	// Finish up the current frame, print some stats

	SetWindowSize(fbWidth, fbHeight);

	GLInterface->Update(); // just updates the render window position and the backbuffer size

	bool xfbchanged = false;

	if (FramebufferManagerBase::LastXfbWidth() != fbWidth || FramebufferManagerBase::LastXfbHeight() != fbHeight)
	{
		xfbchanged = true;
		unsigned int const last_w = (fbWidth < 1 || fbWidth > MAX_XFB_WIDTH) ? MAX_XFB_WIDTH : fbWidth;
		unsigned int const last_h = (fbHeight < 1 || fbHeight > MAX_XFB_HEIGHT) ? MAX_XFB_HEIGHT : fbHeight;
		FramebufferManagerBase::SetLastXfbWidth(last_w);
		FramebufferManagerBase::SetLastXfbHeight(last_h);
	}

	bool WindowResized = false;
	int W = (int)GLInterface->GetBackBufferWidth();
	int H = (int)GLInterface->GetBackBufferHeight();
	if (W != s_backbuffer_width || H != s_backbuffer_height || s_LastEFBScale != g_ActiveConfig.iEFBScale)
	{
		WindowResized = true;
		s_backbuffer_width = W;
		s_backbuffer_height = H;
		s_LastEFBScale = g_ActiveConfig.iEFBScale;
	}

	if (xfbchanged || WindowResized || (s_LastMultisampleMode != g_ActiveConfig.iMultisampleMode))
	{
		UpdateDrawRectangle(s_backbuffer_width, s_backbuffer_height);

		if (CalculateTargetSize(s_backbuffer_width, s_backbuffer_height) || s_LastMultisampleMode != g_ActiveConfig.iMultisampleMode)
		{
			s_LastMultisampleMode = g_ActiveConfig.iMultisampleMode;
			s_MSAASamples = GetNumMSAASamples(s_LastMultisampleMode);
			ApplySSAASettings();

			delete g_framebuffer_manager;
			g_framebuffer_manager = new FramebufferManager(s_target_width, s_target_height,
				s_MSAASamples);
		}
	}

	// ---------------------------------------------------------------------
	if (!DriverDetails::HasBug(DriverDetails::BUG_BROKENSWAP) && !g_has_rift)
	{
		GL_REPORT_ERRORD();

		glEnable(GL_BLEND);
		glBlendFunc(GL_SRC_ALPHA, GL_ONE_MINUS_SRC_ALPHA);

		DrawDebugInfo();
		DrawDebugText();

		GL_REPORT_ERRORD();

		// Do our OSD callbacks
		OSD::DoCallbacks(OSD::OSD_ONFRAME);
		OSD::DrawMessages();
		GL_REPORT_ERRORD();
	}
	// Copy the rendered frame to the real window
	if (!g_has_rift)
		GLInterface->Swap();

	GL_REPORT_ERRORD();

	NewVRFrame();
#ifdef HAVE_OCULUSSDK
	if (g_has_rift)
	{
		g_rift_frame_timing = ovrHmd_BeginFrame(hmd, 0);
		
		g_eye_poses[ovrEye_Left] = ovrHmd_GetEyePose(hmd, ovrEye_Left);
		g_eye_poses[ovrEye_Right] = ovrHmd_GetEyePose(hmd, ovrEye_Right);
	}
#endif

	// Clear framebuffer
	if (!DriverDetails::HasBug(DriverDetails::BUG_BROKENSWAP))
	{
		FramebufferManager::RenderToEye(0);
		for (int eye = 0; eye < FramebufferManager::m_eye_count; ++eye)
		{
			if (eye)
				FramebufferManager::SwapRenderEye();
//			glClearColor(0, 0, 0, 0);
//			glClearDepth(1);
			glClearColor(0.f, 0.f, 0.f, 1.f);
			glClearDepthf(1.0f);
			glClear(GL_COLOR_BUFFER_BIT | GL_DEPTH_BUFFER_BIT | GL_STENCIL_BUFFER_BIT);
		}
		GL_REPORT_ERRORD();
	}
	// VR
	g_texture_cache->ClearRenderTargets();

	if (s_vsync != g_ActiveConfig.IsVSync())
	{
		s_vsync = g_ActiveConfig.IsVSync();
		GLInterface->SwapInterval(s_vsync);
	}

	// Clean out old stuff from caches. It's not worth it to clean out the shader caches.
	TextureCache::Cleanup();

	// Render to the framebuffer.
	FramebufferManager::SetFramebuffer(0);

	GL_REPORT_ERRORD();

	RestoreAPIState();

	GL_REPORT_ERRORD();
	g_Config.iSaveTargetId = 0;
	
	// VR layer debugging, sometimes layers need to flash.
	g_Config.iFlashState++;
	if (g_Config.iFlashState >= 10)
		g_Config.iFlashState = 0;

	UpdateActiveConfig();
	// VR XFB isn't implemented yet, so always disable it for VR
	if (g_has_hmd)
	{
		g_ActiveConfig.bUseXFB = false;
		// always stretch to fit
		g_ActiveConfig.iAspectRatio = 3; 
	}
	TextureCache::OnConfigChanged(g_ActiveConfig);

	// For testing zbuffer targets.
	// Renderer::SetZBufferRender();
	// SaveTexture("tex.png", GL_TEXTURE_2D, s_FakeZTarget,
	//	      GetTargetWidth(), GetTargetHeight());

	// Invalidate EFB cache
	ClearEFBCache();
}

// ALWAYS call RestoreAPIState for each ResetAPIState call you're doing
void Renderer::ResetAPIState()
{
	// Gets us to a reasonably sane state where it's possible to do things like
	// image copies with textured quads, etc.
	glDisable(GL_SCISSOR_TEST);
	glDisable(GL_DEPTH_TEST);
	glDisable(GL_CULL_FACE);
	glDisable(GL_BLEND);
	if (GLInterface->GetMode() == GLInterfaceMode::MODE_OPENGL)
	{
		glDisable(GL_COLOR_LOGIC_OP);
		if (g_ActiveConfig.bWireFrame)
			glPolygonMode(GL_FRONT_AND_BACK, GL_FILL);
	}
	glDepthMask(GL_FALSE);
	glColorMask(GL_TRUE, GL_TRUE, GL_TRUE, GL_TRUE);
}

void Renderer::RestoreAPIState()
{
	// Gets us back into a more game-like state.
	for (int eye = 0; eye < FramebufferManager::m_eye_count; ++eye)
	{
		FramebufferManager::RenderToEye(eye);
		if (g_has_hmd)
			glDisable(GL_SCISSOR_TEST);
		else
			glEnable(GL_SCISSOR_TEST);
		SetGenerationMode();
		BPFunctions::SetScissor();
		SetColorMask();
		SetDepthMode();
		SetBlendMode(true);
		SetLogicOpMode();
		SetViewport();

		if (GLInterface->GetMode() == GLInterfaceMode::MODE_OPENGL)
			glPolygonMode(GL_FRONT_AND_BACK, g_ActiveConfig.bWireFrame ? GL_LINE : GL_FILL);
	}

	VertexManager *vm = (OGL::VertexManager*)g_vertex_manager;
	glBindBuffer(GL_ARRAY_BUFFER, vm->m_vertex_buffers);
	glBindVertexArray(vm->m_last_vao);

	TextureCache::SetStage();
}

void Renderer::SetGenerationMode()
{
	// none, ccw, cw, ccw
	if (bpmem.genMode.cullmode > 0)
	{
		// TODO: GX_CULL_ALL not supported, yet!
		glEnable(GL_CULL_FACE);
		glFrontFace(bpmem.genMode.cullmode == 2 ? GL_CCW : GL_CW);
	}
	else
	{
		glDisable(GL_CULL_FACE);
	}
}

void Renderer::SetDepthMode()
{
	const GLenum glCmpFuncs[8] =
	{
		GL_NEVER,
		GL_LESS,
		GL_EQUAL,
		GL_LEQUAL,
		GL_GREATER,
		GL_NOTEQUAL,
		GL_GEQUAL,
		GL_ALWAYS
	};

	if (bpmem.zmode.testenable)
	{
		glEnable(GL_DEPTH_TEST);
		glDepthMask(bpmem.zmode.updateenable ? GL_TRUE : GL_FALSE);
		glDepthFunc(glCmpFuncs[bpmem.zmode.func]);
	}
	else
	{
		// if the test is disabled write is disabled too
		// TODO: When PE performance metrics are being emulated via occlusion queries, we should (probably?) enable depth test with depth function ALWAYS here
		glDisable(GL_DEPTH_TEST);
		glDepthMask(GL_FALSE);
	}
}

void Renderer::SetLogicOpMode()
{
	if (GLInterface->GetMode() != GLInterfaceMode::MODE_OPENGL)
		return;
	// Logic ops aren't available in GLES3/GLES2
	const GLenum glLogicOpCodes[16] =
	{
		GL_CLEAR,
		GL_AND,
		GL_AND_REVERSE,
		GL_COPY,
		GL_AND_INVERTED,
		GL_NOOP,
		GL_XOR,
		GL_OR,
		GL_NOR,
		GL_EQUIV,
		GL_INVERT,
		GL_OR_REVERSE,
		GL_COPY_INVERTED,
		GL_OR_INVERTED,
		GL_NAND,
		GL_SET
	};

	if (bpmem.blendmode.logicopenable)
	{
		glEnable(GL_COLOR_LOGIC_OP);
		glLogicOp(glLogicOpCodes[bpmem.blendmode.logicmode]);
	}
	else
	{
		glDisable(GL_COLOR_LOGIC_OP);
	}
}

void Renderer::SetDitherMode()
{
	if (bpmem.blendmode.dither)
		glEnable(GL_DITHER);
	else
		glDisable(GL_DITHER);
}

void Renderer::SetLineWidth()
{
	float fratio = xfmem.viewport.wd != 0 ?
		((float)Renderer::GetTargetWidth() / EFB_WIDTH) : 1.0f;
	if (bpmem.lineptwidth.linesize > 0)
		// scale by ratio of widths
		glLineWidth((float)bpmem.lineptwidth.linesize * fratio / 6.0f);
	if (GLInterface->GetMode() == GLInterfaceMode::MODE_OPENGL && bpmem.lineptwidth.pointsize > 0)
		glPointSize((float)bpmem.lineptwidth.pointsize * fratio / 6.0f);
}

void Renderer::SetSamplerState(int stage, int texindex)
{
	auto const& tex = bpmem.tex[texindex];
	auto const& tm0 = tex.texMode0[stage];
	auto const& tm1 = tex.texMode1[stage];

	g_sampler_cache->SetSamplerState((texindex * 4) + stage, tm0, tm1);
}

void Renderer::SetInterlacingMode()
{
	// TODO
}

void Renderer::FlipImageData(u8 *data, int w, int h, int pixel_width)
{
	// Flip image upside down. Damn OpenGL.
	for (int y = 0; y < h / 2; ++y)
	{
		for (int x = 0; x < w; ++x)
		{
			for (int delta = 0; delta < pixel_width; ++delta)
				std::swap(data[(y * w + x) * pixel_width + delta], data[((h - 1 - y) * w + x) * pixel_width + delta]);
		}
	}
}

}

namespace OGL
{

bool Renderer::SaveScreenshot(const std::string &filename, const TargetRectangle &back_rc)
{
	u32 W = back_rc.GetWidth();
	u32 H = back_rc.GetHeight();
	u8 *data = new u8[W * 4 * H];
	glPixelStorei(GL_PACK_ALIGNMENT, 1);

	glReadPixels(back_rc.left, back_rc.bottom, W, H, GL_RGBA, GL_UNSIGNED_BYTE, data);

	// Show failure message
	if (GL_REPORT_ERROR() != GL_NO_ERROR)
	{
		delete[] data;
		OSD::AddMessage("Error capturing or saving screenshot.", 2000);
		return false;
	}

	// Turn image upside down
	FlipImageData(data, W, H, 4);
	bool success = TextureToPng(data, W*4, filename, W, H, false);
	delete[] data;

	return success;

}

}<|MERGE_RESOLUTION|>--- conflicted
+++ resolved
@@ -1258,16 +1258,12 @@
 	}
 	else
 	{
-<<<<<<< HEAD
-		glViewport(ceil(X), ceil(Y), ceil(Width), ceil(Height));
-		NOTICE_LOG(VR, "glViewport(%d, %d,   %d, %d)", ceil(X), ceil(Y), ceil(Width), ceil(Height));
-=======
 		auto iceilf = [](float f)
 		{
 			return static_cast<GLint>(ceilf(f));
 		};
 		glViewport(iceilf(X), iceilf(Y), iceilf(Width), iceilf(Height));
->>>>>>> 48f52b96
+		NOTICE_LOG(VR, "glViewport(%d, %d,   %d, %d)", ceil(X), ceil(Y), ceil(Width), ceil(Height));
 	}
 	glDepthRangef(GLNear, GLFar);
 	//NOTICE_LOG(VR, "gDepthRangef(%f, %f)", GLNear, GLFar);
