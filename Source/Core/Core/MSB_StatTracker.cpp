--- conflicted
+++ resolved
@@ -735,34 +735,6 @@
 
     json_stream << "  \"Innings Selected\": " << std::to_string(m_game_info.innings_selected) << "," << std::endl;
     json_stream << "  \"Innings Played\": " << std::to_string(m_game_info.innings_played) << "," << std::endl;
-<<<<<<< HEAD
-
-    json_stream << "  \"Average Ping\": " << std::to_string(m_game_info.avg_ping) << "," << std::endl;
-    json_stream << "  \"Lag Spikes\": " << std::to_string(m_game_info.lag_spikes) << "," << std::endl;
-    
-    //Team Captain and Roster
-    for (int team=0; team < cNumOfTeams; ++team){
-        //If Team0 is away team
-        std::string team_label;
-        if (team == 0){
-            if (team0_is_away){
-                team_label = "Away";
-            }
-            else {
-                team_label = "Home";
-            }
-        }
-        else if (team == 1) {
-            if (team0_is_away){
-                team_label = "Home";
-            }
-            else {
-                team_label = "Away";
-            }
-        }
-    }
-=======
->>>>>>> cbf5d1ef
     json_stream << "  \"Quitter Team\": \"" << m_game_info.quitter_team << "\"," << std::endl;
 
     json_stream << "  \"Character Game Stats\": {" << std::endl;
@@ -1251,17 +1223,6 @@
     m_state.m_netplay_opponent_alias = opponent_name;
 }
 
-<<<<<<< HEAD
-void StatTracker::setAvgPing(int avgPing) {
-  std::cout << "Avg Ping=" << avgPing << std::endl;
-  m_game_info.avg_ping = avgPing;
-}
-
-void StatTracker::setLagSpikes(int nLagSpikes)
-{
-  std::cout << "Number of Lag Spikes=" << nLagSpikes << std::endl;
-  m_game_info.lag_spikes = nLagSpikes;
-=======
 std::optional<StatTracker::Runner> StatTracker::logRunnerInfo(u8 base){
     std::optional<Runner> runner;
     //See if there is a runner in this pos
@@ -1367,5 +1328,4 @@
         retVal += " Invalid Type";
     }
     return retVal;
->>>>>>> cbf5d1ef
 }