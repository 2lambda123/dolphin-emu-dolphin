--- conflicted
+++ resolved
@@ -24,11 +24,7 @@
 #include "InputCommon/GCPadStatus.h"
 
 // clang-format off
-<<<<<<< HEAD
-constexpr std::array<const char*, 130> s_hotkey_labels{{
-=======
-constexpr std::array<const char*, 126> s_hotkey_labels{{
->>>>>>> acc7d371
+constexpr std::array<const char*, 131> s_hotkey_labels{{
     _trans("Open"),
     _trans("Change Disc"),
     _trans("Eject Disc"),
