// Copyright 2008 Dolphin Emulator Project
// SPDX-License-Identifier: GPL-2.0-or-later

#pragma once

#include <limits>
#include <optional>
#include <set>
#include <string>
#include <string_view>
#include <utility>
#include <vector>

#include "Common/Common.h"
#include "Common/CommonTypes.h"

class IniFile;

namespace DiscIO
{
enum class Language;
enum class Platform;
enum class Region;
struct Partition;
class Volume;
}  // namespace DiscIO

namespace IOS::ES
{
class TMDReader;
}  // namespace IOS::ES

struct BootParameters;

struct SConfig
{
  // Settings
  bool bAutomaticStart = false;
  bool bBootToPause = false;

  bool bJITNoBlockCache = false;
  bool bJITNoBlockLinking = false;

<<<<<<< HEAD
  int iTimingVariance = 40;  // in milli secounds
  bool bCPUThread = true;
  bool bSyncGPUOnSkipIdleHack = true;
  bool bHLE_BS2 = true;
  bool bEnableCheats = true;
  bool bEnablePrimeHack = true;
  bool bInitialPrimeHack = false;
  bool bPromptPrimeHackTab = false;
=======
>>>>>>> 5e595616
  bool bCopyWiiSaveNetplay = true;

  bool bWii = false;
  bool m_is_mios = false;

<<<<<<< HEAD
  // PrimeHack cheats
  bool bPrimeNoclip = false;
  bool bPrimeInvulnerability = false;
  bool bPrimeSkipCutscene = false;
  bool bPrimeRestoreDashing = false;
  bool bPrimePortalSkip = false;
  bool bPrimeFriendVouchers = true;
  bool bDisableHudMemoPopup = false;
  bool bPrimeUnlockHypermode = true;

  // Interface settings
  bool bConfirmStop = false;

  enum class ShowCursor
  {
    Never,
    Constantly,
    OnMovement,
  } m_show_cursor;

  bool bLockCursor = false;
  std::string theme_name;

  // Bluetooth passthrough mode settings
  bool m_bt_passthrough_enabled = false;
  int m_bt_passthrough_pid = -1;
  int m_bt_passthrough_vid = -1;
  std::string m_bt_passthrough_link_keys;

  // USB passthrough settings
  std::set<std::pair<u16, u16>> m_usb_passthrough_devices;
  bool IsUSBDeviceWhitelisted(std::pair<u16, u16> vid_pid) const;

  // Fifo Player related settings
  bool bLoopFifoReplay = true;

  // Custom RTC
  bool bEnableCustomRTC;
  u32 m_customRTCValue;

=======
>>>>>>> 5e595616
  DiscIO::Region m_region;

  // files
  std::string m_strBootROM;
  std::string m_strSRAM;

  std::string m_debugger_game_id;
  // TODO: remove this as soon as the ticket view hack in IOS/ES/Views is dropped.
  bool m_disc_booted_from_game_list = false;

  const std::string& GetGameID() const { return m_game_id; }
  const std::string& GetGameTDBID() const { return m_gametdb_id; }
  const std::string& GetTitleName() const { return m_title_name; }
  const std::string& GetTitleDescription() const { return m_title_description; }
  u64 GetTitleID() const { return m_title_id; }
  u16 GetRevision() const { return m_revision; }
  void ResetRunningGameMetadata();
  void SetRunningGameMetadata(const DiscIO::Volume& volume, const DiscIO::Partition& partition);
  void SetRunningGameMetadata(const IOS::ES::TMDReader& tmd, DiscIO::Platform platform);
  void SetRunningGameMetadata(const std::string& game_id);
  // Reloads title-specific map files, patches, custom textures, etc.
  // This should only be called after the new title has been loaded into memory.
  static void OnNewTitleLoad();

  void LoadDefaults();
  static std::string MakeGameID(std::string_view file_name);
  // Replaces NTSC-K with some other region, and doesn't replace non-NTSC-K regions
  static DiscIO::Region ToGameCubeRegion(DiscIO::Region region);
  // The region argument must be valid for GameCube (i.e. must not be NTSC-K)
  static const char* GetDirectoryForRegion(DiscIO::Region region);
  std::string GetBootROMPath(const std::string& region_directory) const;
  bool SetPathsAndGameMetadata(const BootParameters& boot);
  static DiscIO::Region GetFallbackRegion();
  DiscIO::Language GetCurrentLanguage(bool wii) const;
  DiscIO::Language GetLanguageAdjustedForRegion(bool wii, DiscIO::Region region) const;

  IniFile LoadDefaultGameIni() const;
  IniFile LoadLocalGameIni() const;
  IniFile LoadGameIni() const;

  static IniFile LoadDefaultGameIni(const std::string& id, std::optional<u16> revision);
  static IniFile LoadLocalGameIni(const std::string& id, std::optional<u16> revision);
  static IniFile LoadGameIni(const std::string& id, std::optional<u16> revision);

  SConfig(const SConfig&) = delete;
  SConfig& operator=(const SConfig&) = delete;
  SConfig(SConfig&&) = delete;
  SConfig& operator=(SConfig&&) = delete;

  // Save settings
  void SaveSettings();

  // Load settings
  void LoadSettings();

  // Return the permanent and somewhat globally used instance of this struct
  static SConfig& GetInstance() { return (*m_Instance); }
  static void Init();
  static void Shutdown();

private:
  SConfig();
  ~SConfig();

  void SetRunningGameMetadata(const std::string& game_id, const std::string& gametdb_id,
                              u64 title_id, u16 revision, DiscIO::Region region);

  static SConfig* m_Instance;

  std::string m_game_id;
  std::string m_gametdb_id;
  std::string m_title_name;
  std::string m_title_description;
  u64 m_title_id;
  u16 m_revision;
};<|MERGE_RESOLUTION|>--- conflicted
+++ resolved
@@ -41,65 +41,11 @@
   bool bJITNoBlockCache = false;
   bool bJITNoBlockLinking = false;
 
-<<<<<<< HEAD
-  int iTimingVariance = 40;  // in milli secounds
-  bool bCPUThread = true;
-  bool bSyncGPUOnSkipIdleHack = true;
-  bool bHLE_BS2 = true;
-  bool bEnableCheats = true;
-  bool bEnablePrimeHack = true;
-  bool bInitialPrimeHack = false;
-  bool bPromptPrimeHackTab = false;
-=======
->>>>>>> 5e595616
   bool bCopyWiiSaveNetplay = true;
 
   bool bWii = false;
   bool m_is_mios = false;
 
-<<<<<<< HEAD
-  // PrimeHack cheats
-  bool bPrimeNoclip = false;
-  bool bPrimeInvulnerability = false;
-  bool bPrimeSkipCutscene = false;
-  bool bPrimeRestoreDashing = false;
-  bool bPrimePortalSkip = false;
-  bool bPrimeFriendVouchers = true;
-  bool bDisableHudMemoPopup = false;
-  bool bPrimeUnlockHypermode = true;
-
-  // Interface settings
-  bool bConfirmStop = false;
-
-  enum class ShowCursor
-  {
-    Never,
-    Constantly,
-    OnMovement,
-  } m_show_cursor;
-
-  bool bLockCursor = false;
-  std::string theme_name;
-
-  // Bluetooth passthrough mode settings
-  bool m_bt_passthrough_enabled = false;
-  int m_bt_passthrough_pid = -1;
-  int m_bt_passthrough_vid = -1;
-  std::string m_bt_passthrough_link_keys;
-
-  // USB passthrough settings
-  std::set<std::pair<u16, u16>> m_usb_passthrough_devices;
-  bool IsUSBDeviceWhitelisted(std::pair<u16, u16> vid_pid) const;
-
-  // Fifo Player related settings
-  bool bLoopFifoReplay = true;
-
-  // Custom RTC
-  bool bEnableCustomRTC;
-  u32 m_customRTCValue;
-
-=======
->>>>>>> 5e595616
   DiscIO::Region m_region;
 
   // files
