// Copyright 2016 Dolphin Emulator Project
// Licensed under GPLv2+
// Refer to the license.txt file included.

#include "Core/ConfigLoaders/BaseConfigLoader.h"

#include <cstring>
#include <list>
#include <map>
#include <memory>
#include <string>
#include <type_traits>
#include <variant>

#include "Common/CommonTypes.h"
#include "Common/Config/Config.h"
#include "Common/FileUtil.h"
#include "Common/IniFile.h"
#include "Common/Logging/Log.h"
#include "Common/SysConf.h"

#include "Core/Config/SYSCONFSettings.h"
#include "Core/ConfigLoaders/IsSettingSaveable.h"
#include "Core/Core.h"
#include "Core/IOS/USB/Bluetooth/BTBase.h"

namespace ConfigLoaders
{
void SaveToSYSCONF(Config::LayerType layer)
{
  if (Core::IsRunning())
    return;

  SysConf sysconf{Common::FromWhichRoot::FROM_CONFIGURED_ROOT};

  for (const Config::SYSCONFSetting& setting : Config::SYSCONF_SETTINGS)
  {
    std::visit(
        [layer, &setting, &sysconf](auto& info) {
          const std::string key = info.location.section + "." + info.location.key;

          if (setting.type == SysConf::Entry::Type::Long)
            sysconf.SetData<u32>(key, setting.type, Config::Get(layer, info));
          else if (setting.type == SysConf::Entry::Type::Byte)
            sysconf.SetData<u8>(key, setting.type, static_cast<u8>(Config::Get(layer, info)));
        },
        setting.config_info);
  }

  // Disable WiiConnect24's standby mode. If it is enabled, it prevents us from receiving
  // shutdown commands in the State Transition Manager (STM).
  // TODO: remove this if and once Dolphin supports WC24 standby mode.
  SysConf::Entry* idle_entry = sysconf.GetOrAddEntry("IPL.IDL", SysConf::Entry::Type::SmallArray);
  if (idle_entry->bytes.empty())
    idle_entry->bytes = std::vector<u8>(2);
  else
    idle_entry->bytes[0] = 0;
  NOTICE_LOG(CORE, "Disabling WC24 'standby' (shutdown to idle) to avoid hanging on shutdown");

  IOS::HLE::RestoreBTInfoSection(&sysconf);
  sysconf.Save();
}

const std::map<Config::System, int> system_to_ini = {
    {Config::System::Main, F_DOLPHINCONFIG_IDX},
    {Config::System::GCPad, F_GCPADCONFIG_IDX},
    {Config::System::WiiPad, F_WIIPADCONFIG_IDX},
    {Config::System::GCKeyboard, F_GCKEYBOARDCONFIG_IDX},
    {Config::System::GFX, F_GFXCONFIG_IDX},
    {Config::System::Logger, F_LOGGERCONFIG_IDX},
    {Config::System::Debugger, F_DEBUGGERCONFIG_IDX},
    {Config::System::UI, F_UICONFIG_IDX},
};

// INI layer configuration loader
class BaseConfigLayerLoader final : public Config::ConfigLayerLoader
{
public:
  BaseConfigLayerLoader() : ConfigLayerLoader(Config::LayerType::Base) {}
  void Load(Config::Layer* layer) override
  {
    LoadFromSYSCONF(layer);
    for (const auto& system : system_to_ini)
    {
      IniFile ini;
      ini.Load(File::GetUserPath(system.second));
      const std::list<IniFile::Section>& system_sections = ini.GetSections();

      for (const auto& section : system_sections)
      {
        const std::string section_name = section.GetName();
        const IniFile::Section::SectionMap& section_map = section.GetValues();

        for (const auto& value : section_map)
        {
          const Config::ConfigLocation location{system.first, section_name, value.first};
          layer->Set(location, value.second);
        }
      }
    }
  }

  void Save(Config::Layer* layer) override
  {
<<<<<<< HEAD
    INFO_LOG(CORE, "BaseConfigLoader::Save();");
    const Config::LayerMap& sections = config_layer->GetLayerMap();
    for (const auto& system : sections)
=======
    SaveToSYSCONF(layer->GetLayer());

    std::map<Config::System, IniFile> inis;

    for (const auto& system : system_to_ini)
>>>>>>> 84ca9a4a
    {
      inis[system.first].Load(File::GetUserPath(system.second));
    }

    for (const auto& config : layer->GetLayerMap())
    {
      const Config::ConfigLocation& location = config.first;
      const std::optional<std::string>& value = config.second;

      // Done by SaveToSYSCONF
      if (location.system == Config::System::SYSCONF)
        continue;

      auto ini = inis.find(location.system);
      if (ini == inis.end())
      {
        ERROR_LOG(COMMON, "Config can't map system '%s' to an INI file!",
                  Config::GetSystemName(location.system).c_str());
        continue;
      }

      if (!IsSettingSaveable(location))
        continue;

      if (value)
      {
        IniFile::Section* ini_section = ini->second.GetOrCreateSection(location.section);
        ini_section->Set(location.key, *value);
      }
      else
      {
        ini->second.DeleteKey(location.section, location.key);
      }
    }

    for (const auto& system : system_to_ini)
    {
      inis[system.first].Save(File::GetUserPath(system.second));
    }
  }

private:
  void LoadFromSYSCONF(Config::Layer* layer)
  {
    if (Core::IsRunning())
      return;

    SysConf sysconf{Common::FromWhichRoot::FROM_CONFIGURED_ROOT};
    for (const Config::SYSCONFSetting& setting : Config::SYSCONF_SETTINGS)
    {
      std::visit(
          [&](auto& info) {
            const std::string key = info.location.section + "." + info.location.key;
            if (setting.type == SysConf::Entry::Type::Long)
              layer->Set(info.location, sysconf.GetData<u32>(key, info.default_value));
            else if (setting.type == SysConf::Entry::Type::Byte)
              layer->Set(info.location, sysconf.GetData<u8>(key, info.default_value));
          },
          setting.config_info);
    }
  }
};

// Loader generation
std::unique_ptr<Config::ConfigLayerLoader> GenerateBaseConfigLoader()
{
  return std::make_unique<BaseConfigLayerLoader>();
}
}<|MERGE_RESOLUTION|>--- conflicted
+++ resolved
@@ -102,17 +102,12 @@
 
   void Save(Config::Layer* layer) override
   {
-<<<<<<< HEAD
     INFO_LOG(CORE, "BaseConfigLoader::Save();");
-    const Config::LayerMap& sections = config_layer->GetLayerMap();
-    for (const auto& system : sections)
-=======
     SaveToSYSCONF(layer->GetLayer());
 
     std::map<Config::System, IniFile> inis;
 
     for (const auto& system : system_to_ini)
->>>>>>> 84ca9a4a
     {
       inis[system.first].Load(File::GetUserPath(system.second));
     }
