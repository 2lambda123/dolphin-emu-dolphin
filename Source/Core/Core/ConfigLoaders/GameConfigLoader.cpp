// Copyright 2016 Dolphin Emulator Project
// Licensed under GPLv2+
// Refer to the license.txt file included.

#include "Core/ConfigLoaders/GameConfigLoader.h"

#include <algorithm>
#include <array>
#include <list>
#include <map>
#include <optional>
#include <sstream>
#include <string>
#include <tuple>
#include <utility>
#include <vector>

#include "Common/CommonPaths.h"
#include "Common/Config/Config.h"
#include "Common/FileUtil.h"
#include "Common/IniFile.h"
#include "Common/Logging/Log.h"
#include "Common/MsgHandler.h"
#include "Common/StringUtil.h"

#include "Common/Config/Config.h"
#include "Core/Config/GraphicsSettings.h"
#include "Core/Config/SYSCONFSettings.h"
#include "Core/ConfigLoaders/IsSettingSaveable.h"

namespace ConfigLoaders
{
// Returns all possible filenames in ascending order of priority
std::vector<std::string> GetGameIniFilenames(const std::string& id, std::optional<u16> revision)
{
  std::vector<std::string> filenames;

  if (id.empty())
    return filenames;

  // Using the first letter or the 3 letters of the ID only makes sense
  // if the ID is an actual game ID (which has 6 characters).
  if (id.length() == 6)
  {
    // INIs that match the system code (unique for each Virtual Console system)
    filenames.push_back(id.substr(0, 1) + ".ini");

    // INIs that match all regions
    filenames.push_back(id.substr(0, 3) + ".ini");
  }

  // Regular INIs
  filenames.push_back(id + ".ini");

  // INIs with specific revisions
  if (revision)
    filenames.push_back(id + StringFromFormat("r%d", *revision) + ".ini");

  return filenames;
}

using ConfigLocation = Config::ConfigLocation;
using INIToLocationMap = std::map<std::pair<std::string, std::string>, ConfigLocation>;

// This is a mapping from the legacy section-key pairs to ConfigLocations.
// New settings do not need to be added to this mapping.
// See also: MapINIToRealLocation and GetINILocationFromConfig.
static const INIToLocationMap& GetINIToLocationMap()
{
  static const INIToLocationMap ini_to_location = {
      {{"Video_Hardware", "VSync"}, {Config::GFX_VSYNC.location}},

      {{"Video_Settings", "wideScreenHack"}, {Config::GFX_WIDESCREEN_HACK.location}},
      {{"Video_Settings", "AspectRatio"}, {Config::GFX_ASPECT_RATIO.location}},
      {{"Video_Settings", "SuggestedAspectRatio"}, {Config::GFX_SUGGESTED_ASPECT_RATIO.location}},
      {{"Video_Settings", "Crop"}, {Config::GFX_CROP.location}},
      {{"Video_Settings", "UseXFB"}, {Config::GFX_USE_XFB.location}},
      {{"Video_Settings", "UseRealXFB"}, {Config::GFX_USE_REAL_XFB.location}},
      {{"Video_Settings", "SafeTextureCacheColorSamples"},
       {Config::GFX_SAFE_TEXTURE_CACHE_COLOR_SAMPLES.location}},
      {{"Video_Settings", "HiresTextures"}, {Config::GFX_HIRES_TEXTURES.location}},
      {{"Video_Settings", "ConvertHiresTextures"}, {Config::GFX_CONVERT_HIRES_TEXTURES.location}},
      {{"Video_Settings", "CacheHiresTextures"}, {Config::GFX_CACHE_HIRES_TEXTURES.location}},
      {{"Video_Settings", "EnablePixelLighting"}, {Config::GFX_ENABLE_PIXEL_LIGHTING.location}},
      {{"Video_Settings", "FastDepthCalc"}, {Config::GFX_FAST_DEPTH_CALC.location}},
      {{"Video_Settings", "MSAA"}, {Config::GFX_MSAA.location}},
      {{"Video_Settings", "SSAA"}, {Config::GFX_SSAA.location}},
      {{"Video_Settings", "ForceTrueColor"}, {Config::GFX_ENHANCE_FORCE_TRUE_COLOR.location}},
      {{"Video_Settings", "InternalResolution"}, {Config::GFX_EFB_SCALE.location}},
      {{"Video_Settings", "DisableFog"}, {Config::GFX_DISABLE_FOG.location}},
      {{"Video_Settings", "BackendMultithreading"}, {Config::GFX_BACKEND_MULTITHREADING.location}},
      {{"Video_Settings", "CommandBufferExecuteInterval"},
       {Config::GFX_COMMAND_BUFFER_EXECUTE_INTERVAL.location}},

      {{"Video_Enhancements", "ForceFiltering"}, {Config::GFX_ENHANCE_FORCE_FILTERING.location}},
      {{"Video_Enhancements", "MaxAnisotropy"}, {Config::GFX_ENHANCE_MAX_ANISOTROPY.location}},
      {{"Video_Enhancements", "PostProcessingShader"}, {Config::GFX_ENHANCE_POST_SHADER.location}},

      {{"Video_Stereoscopy", "StereoConvergence"}, {Config::GFX_STEREO_CONVERGENCE.location}},
      {{"Video_Stereoscopy", "StereoEFBMonoDepth"}, {Config::GFX_STEREO_EFB_MONO_DEPTH.location}},
      {{"Video_Stereoscopy", "StereoDepthPercentage"},
       {Config::GFX_STEREO_DEPTH_PERCENTAGE.location}},

      {{"Video_Stereoscopy", "StereoMode"}, {Config::GFX_STEREO_MODE.location}},
      {{"Video_Stereoscopy", "StereoDepth"}, {Config::GFX_STEREO_DEPTH.location}},
      {{"Video_Stereoscopy", "StereoSwapEyes"}, {Config::GFX_STEREO_SWAP_EYES.location}},

      {{"Video_Hacks", "EFBAccessEnable"}, {Config::GFX_HACK_EFB_ACCESS_ENABLE.location}},
      {{"Video_Hacks", "BBoxEnable"}, {Config::GFX_HACK_BBOX_ENABLE.location}},
      {{"Video_Hacks", "ForceProgressive"}, {Config::GFX_HACK_FORCE_PROGRESSIVE.location}},
      {{"Video_Hacks", "EFBToTextureEnable"}, {Config::GFX_HACK_SKIP_EFB_COPY_TO_RAM.location}},
      {{"Video_Hacks", "EFBScaledCopy"}, {Config::GFX_EFB_SCALE.location}},
      {{"Video_Hacks", "EFBEmulateFormatChanges"},
       {Config::GFX_HACK_EFB_EMULATE_FORMAT_CHANGES.location}},
      {{"Video_Hacks", "VertexRounding"}, {Config::GFX_HACK_VERTEX_ROUDING.location}},

      {{"Video", "ProjectionHack"}, {Config::GFX_PROJECTION_HACK.location}},
      {{"Video", "PH_SZNear"}, {Config::GFX_PROJECTION_HACK_SZNEAR.location}},
      {{"Video", "PH_SZFar"}, {Config::GFX_PROJECTION_HACK_SZFAR.location}},
      {{"Video", "PH_ZNear"}, {Config::GFX_PROJECTION_HACK_ZNEAR.location}},
      {{"Video", "PH_ZFar"}, {Config::GFX_PROJECTION_HACK_ZFAR.location}},
      {{"Video", "PerfQueriesEnable"}, {Config::GFX_PERF_QUERIES_ENABLE.location}},

      {{"Core", "ProgressiveScan"}, {Config::SYSCONF_PROGRESSIVE_SCAN.location}},
      {{"Core", "PAL60"}, {Config::SYSCONF_PAL60.location}},
      {{"Wii", "Widescreen"}, {Config::SYSCONF_WIDESCREEN.location}},
      {{"Wii", "Language"}, {Config::SYSCONF_LANGUAGE.location}},

      {{"VR", "Disable3D"},{Config::GFX_VR_DISABLE_3D.location}},
      {{"VR", "HudFullscreen"},{Config::GFX_VR_HUD_FULLSCREEN.location}},
      {{"VR", "HudOnTop"},{Config::GFX_VR_HUD_ON_TOP.location}},
      {{"VR", "DontClearScreen"},{Config::GFX_VR_DONT_CLEAR_SCREEN.location}},
      {{"VR", "CanReadCameraAngles"},{Config::GFX_VR_CAN_READ_CAMERA_ANGLES.location}},
      {{"VR", "DetectSkybox"},{Config::GFX_VR_DETECT_SKYBOX.location}},
      {{"VR", "UnitsPerMetre"},{Config::GFX_VR_UNITS_PER_METRE.location}},
      {{"VR", "HudThickness"},{Config::GFX_VR_HUD_THICKNESS.location}},
      {{"VR", "HudDistance"},{Config::GFX_VR_HUD_DISTANCE.location}},
      {{"VR", "Hud3DCloser"},{Config::GFX_VR_HUD_3D_CLOSER.location}},
      {{"VR", "CameraForward"},{Config::GFX_VR_CAMERA_FORWARD.location}},
      {{"VR", "CameraPitch"},{Config::GFX_VR_CAMERA_PITCH.location}},
      {{"VR", "AimDistance"},{Config::GFX_VR_AIM_DISTANCE.location}},
      {{"VR", "MinFOV"},{Config::GFX_VR_MIN_FOV.location}},
      {{"VR", "N64FOV"},{Config::GFX_VR_N64_FOV.location}},
      {{"VR", "ScreenHeight"},{Config::GFX_VR_SCREEN_HEIGHT.location}},
      {{"VR", "ScreenThickness"},{Config::GFX_VR_SCREEN_THICKNESS.location}},
      {{"VR", "ScreenDistance"},{Config::GFX_VR_SCREEN_DISTANCE.location}},
      {{"VR", "ScreenRight"},{Config::GFX_VR_SCREEN_RIGHT.location}},
      {{"VR", "ScreenUp"},{Config::GFX_VR_SCREEN_UP.location}},
      {{"VR", "ScreenPitch"},{Config::GFX_VR_SCREEN_PITCH.location}},
      {{"VR", "MetroidPrime"},{Config::GFX_VR_METROID_PRIME.location}},
      {{"VR", "TelescopeEye"},{Config::GFX_VR_TELESCOPE_EYE.location}},
      {{"VR", "TelescopeFOV"},{Config::GFX_VR_TELESCOPE_MAX_FOV.location}},
      {{"VR", "ReadPitch"},{Config::GFX_VR_READ_PITCH.location}},
      {{"VR", "CameraMinPoly"},{Config::GFX_VR_CAMERA_MIN_POLY.location}},
      {{"VR", "HudDespPosition0"},{Config::GFX_VR_HUD_DESP_POSITION_0.location}},
      {{"VR", "HudDespPosition1"},{Config::GFX_VR_HUD_DESP_POSITION_1.location}},
      {{"VR", "HudDespPosition2"},{Config::GFX_VR_HUD_DESP_POSITION_2.location}},

  };
  return ini_to_location;
}

// Converts from a legacy GameINI section-key tuple to a ConfigLocation.
// Also supports the following format:
// [System.Section]
// Key = Value
static ConfigLocation MapINIToRealLocation(const std::string& section, const std::string& key)
{
  static const INIToLocationMap& ini_to_location = GetINIToLocationMap();

  auto it = ini_to_location.find({section, key});
  if (it == ini_to_location.end())
  {
    // Try again, but this time with an empty key
    // Certain sections like 'Speedhacks' has keys that are variable
    it = ini_to_location.find({section, ""});
    if (it != ini_to_location.end())
      return {it->second.system, it->second.section, key};

    // Attempt to load it as a configuration option
    // It will be in the format of '<System>.<Section>'
    std::istringstream buffer(section);
    std::string system_str, config_section;

    bool fail = false;
    std::getline(buffer, system_str, '.');
    fail |= buffer.fail();
    std::getline(buffer, config_section, '.');
    fail |= buffer.fail();

    if (!fail)
      return {Config::GetSystemFromName(system_str), config_section, key};

    WARN_LOG(CORE, "Unknown game INI option in section %s: %s", section.c_str(), key.c_str());
    return {Config::System::Main, "", ""};
  }

  return ini_to_location.at({section, key});
}

static std::pair<std::string, std::string> GetINILocationFromConfig(const ConfigLocation& location)
{
  static const INIToLocationMap& ini_to_location = GetINIToLocationMap();

  auto it = std::find_if(ini_to_location.begin(), ini_to_location.end(),
                         [&location](const auto& entry) { return entry.second == location; });

  if (it != ini_to_location.end())
    return it->first;

  // Try again, but this time with an empty key
  // Certain sections like 'Speedhacks' have keys that are variable
  it = std::find_if(ini_to_location.begin(), ini_to_location.end(), [&location](const auto& entry) {
    return std::tie(entry.second.system, entry.second.section) ==
           std::tie(location.system, location.section);
  });
  if (it != ini_to_location.end())
    return {it->first.first, location.key};

  return {Config::GetSystemName(location.system) + "." + location.section, location.key};
}

// INI Game layer configuration loader
class INIGameConfigLayerLoader final : public Config::ConfigLayerLoader
{
public:
  INIGameConfigLayerLoader(const std::string& id, u16 revision, bool global)
      : ConfigLayerLoader(global ? Config::LayerType::GlobalGame : Config::LayerType::LocalGame),
        m_id(id), m_revision(revision)
  {
  }

  void Load(Config::Layer* config_layer) override
  {
    INFO_LOG(CORE, "INIGameConfigLayerLoader::Load()");
    IniFile ini;
    if (config_layer->GetLayer() == Config::LayerType::GlobalGame)
    {
      for (const std::string& filename : GetGameIniFilenames(m_id, m_revision))
        ini.Load(File::GetSysDirectory() + GAMESETTINGS_DIR DIR_SEP + filename, true);
    }
    else
    {
      for (const std::string& filename : GetGameIniFilenames(m_id, m_revision))
        ini.Load(File::GetUserPath(D_GAMESETTINGS_IDX) + filename, true);
    }

    const std::list<IniFile::Section>& system_sections = ini.GetSections();

    for (const auto& section : system_sections)
    {
	  std::string section_name = section.GetName();
	  LoadFromSystemSection(config_layer, section, section_name);
	  if (section_name.length()>3 && !strcasecmp(section_name.substr(section_name.length() - 3).c_str(), "_VR"))
	  {
		LoadFromSystemSection(Config::GetLayer(Config::LayerType::VRGame), section, section_name.substr(0, section_name.length()-3));
	  }
    }

    LoadControllerConfig(config_layer);
  }

  void Save(Config::Layer* config_layer) override;

private:
  void LoadControllerConfig(Config::Layer* config_layer) const
  {
    INFO_LOG(CORE, "INIGameConfigLayerLoader::LoadControllerConfig()");
    // Game INIs can have controller profiles embedded in to them
    static const std::array<char, 4> nums = {{'1', '2', '3', '4'}};

    if (m_id == "00000000")
      return;

    const std::array<std::tuple<std::string, std::string, Config::System>, 2> profile_info = {{
        std::make_tuple("Pad", "GCPad", Config::System::GCPad),
        std::make_tuple("Wiimote", "Wiimote", Config::System::WiiPad),
    }};

    for (const auto& use_data : profile_info)
    {
      std::string type = std::get<0>(use_data);
      std::string path = "Profiles/" + std::get<1>(use_data) + "/";

      Config::Section* control_section =
          config_layer->GetOrCreateSection(std::get<2>(use_data), "Controls");

      for (const char num : nums)
      {
        bool use_profile = false;
        std::string profile;
        if (control_section->Exists(type + "Profile" + num))
        {
          if (control_section->Get(type + "Profile" + num, &profile))
          {
            if (File::Exists(File::GetUserPath(D_CONFIG_IDX) + path + profile + ".ini"))
            {
              use_profile = true;
            }
            else
            {
              // TODO: PanicAlert shouldn't be used for this.
              PanicAlertT("Selected controller profile does not exist");
            }
          }
        }

        if (use_profile)
        {
          IniFile profile_ini;
          profile_ini.Load(File::GetUserPath(D_CONFIG_IDX) + path + profile + ".ini");

          const IniFile::Section* ini_section = profile_ini.GetOrCreateSection("Profile");
          const IniFile::Section::SectionMap& section_map = ini_section->GetValues();
          for (const auto& value : section_map)
          {
            Config::Section* section = config_layer->GetOrCreateSection(
                std::get<2>(use_data), std::get<1>(use_data) + num);
            section->Set(value.first, value.second);
          }
        }
      }
    }
  }

  void LoadFromSystemSection(Config::Layer* config_layer, const IniFile::Section& section, const std::string& section_name) const
  {
    if (section.HasLines())
    {
      // Trash INI File chunks
      std::vector<std::string> chunk;
      section.GetLines(&chunk, true);

      if (chunk.size())
      {
        const auto mapped_config = MapINIToRealLocation(section_name, "");

        if (mapped_config.section.empty() && mapped_config.key.empty())
          return;

        auto* config_section =
            config_layer->GetOrCreateSection(mapped_config.system, mapped_config.section);
        config_section->SetLines(chunk);
      }
    }

    // Regular key,value pairs
    const IniFile::Section::SectionMap& section_map = section.GetValues();

    for (const auto& value : section_map)
    {
      const auto mapped_config = MapINIToRealLocation(section_name, value.first);

      if (mapped_config.section.empty() && mapped_config.key.empty())
        continue;

      auto* config_section =
          config_layer->GetOrCreateSection(mapped_config.system, mapped_config.section);
      config_section->Set(mapped_config.key, value.second);
    }
  }

  const std::string m_id;
  const u16 m_revision;
};

void INIGameConfigLayerLoader::Save(Config::Layer* config_layer)
{
  INFO_LOG(CORE, "INIGameConfigLayerLoader::Save()");
  if (config_layer->GetLayer() != Config::LayerType::LocalGame)
    return;

  IniFile ini;
  for (const std::string& file_name : GetGameIniFilenames(m_id, m_revision))
    ini.Load(File::GetUserPath(D_GAMESETTINGS_IDX) + file_name, true);

  for (const auto& system : config_layer->GetLayerMap())
  {
    for (const auto& section : system.second)
    {
      // Carl: Remove deleted keys from INI
      for (const auto& deleted_key : section->GetDeletedKeys())
      {
        if (!IsSettingSaveableGameINI({system.first, section->GetName(), deleted_key}))
          continue;

        const auto ini_location =
            GetINILocationFromConfig({system.first, section->GetName(), deleted_key});
        if (ini_location.first.empty() && ini_location.second.empty())
          continue;

        IniFile::Section* ini_section = ini.GetOrCreateSection(ini_location.first);
        ini_section->Delete(ini_location.second);
      }
      for (const auto& value : section->GetValues())
      {
<<<<<<< HEAD
        if (!IsSettingSaveableGameINI({system.first, section->GetName(), value.first}))
=======
        if (!IsSettingSaveable({system.first, section->GetName(), value.first}))
>>>>>>> a58df9fe
          continue;

        const auto ini_location =
            GetINILocationFromConfig({system.first, section->GetName(), value.first});
        if (ini_location.first.empty() && ini_location.second.empty())
          continue;

        IniFile::Section* ini_section = ini.GetOrCreateSection(ini_location.first);
        ini_section->Set(ini_location.second, value.second);
      }
    }
  }

  // Try to save to the revision specific INI first, if it exists.
  const std::string gameini_with_rev =
      File::GetUserPath(D_GAMESETTINGS_IDX) + m_id + StringFromFormat("r%d", m_revision) + ".ini";
  if (File::Exists(gameini_with_rev))
  {
    ini.Save(gameini_with_rev);
    return;
  }

  // Otherwise, save to the game INI. We don't try any INI broader than that because it will
  // likely cause issues with cheat codes and game patches.
  const std::string gameini = File::GetUserPath(D_GAMESETTINGS_IDX) + m_id + ".ini";
  ini.Save(gameini);
}

// Loader generation
std::unique_ptr<Config::ConfigLayerLoader> GenerateGlobalGameConfigLoader(const std::string& id,
                                                                          u16 revision)
{
  return std::make_unique<INIGameConfigLayerLoader>(id, revision, true);
}

std::unique_ptr<Config::ConfigLayerLoader> GenerateLocalGameConfigLoader(const std::string& id,
                                                                         u16 revision)
{
  return std::make_unique<INIGameConfigLayerLoader>(id, revision, false);
}

}<|MERGE_RESOLUTION|>--- conflicted
+++ resolved
@@ -86,7 +86,8 @@
       {{"Video_Settings", "MSAA"}, {Config::GFX_MSAA.location}},
       {{"Video_Settings", "SSAA"}, {Config::GFX_SSAA.location}},
       {{"Video_Settings", "ForceTrueColor"}, {Config::GFX_ENHANCE_FORCE_TRUE_COLOR.location}},
-      {{"Video_Settings", "InternalResolution"}, {Config::GFX_EFB_SCALE.location}},
+      {{"Video_Settings", "EFBScale"}, {Config::GFX_EFB_SCALE.location}},
+      {{"Video_Settings", "InternalResolution"}, {Config::GFX_INTERNAL_RESOLUTION.location}},
       {{"Video_Settings", "DisableFog"}, {Config::GFX_DISABLE_FOG.location}},
       {{"Video_Settings", "BackendMultithreading"}, {Config::GFX_BACKEND_MULTITHREADING.location}},
       {{"Video_Settings", "CommandBufferExecuteInterval"},
@@ -394,11 +395,7 @@
       }
       for (const auto& value : section->GetValues())
       {
-<<<<<<< HEAD
         if (!IsSettingSaveableGameINI({system.first, section->GetName(), value.first}))
-=======
-        if (!IsSettingSaveable({system.first, section->GetName(), value.first}))
->>>>>>> a58df9fe
           continue;
 
         const auto ini_location =
@@ -439,5 +436,4 @@
 {
   return std::make_unique<INIGameConfigLayerLoader>(id, revision, false);
 }
-
 }