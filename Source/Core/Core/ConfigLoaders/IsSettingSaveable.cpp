// Copyright 2017 Dolphin Emulator Project
// SPDX-License-Identifier: GPL-2.0-or-later

#include "Core/ConfigLoaders/IsSettingSaveable.h"

#include <algorithm>
#include <vector>

#include "Common/Config/Config.h"
#include "Core/Config/GraphicsSettings.h"
#include "Core/Config/MainSettings.h"
#include "Core/Config/UISettings.h"
#include "Core/Config/WiimoteSettings.h"

namespace ConfigLoaders
{
bool IsSettingSaveable(const Config::Location& config_location)
{
  for (Config::System system :
       {Config::System::SYSCONF, Config::System::GFX, Config::System::DualShockUDPClient,
        Config::System::Logger, Config::System::FreeLook})
  {
    if (config_location.system == system)
      return true;
  }

  if (config_location.system == Config::System::Main)
  {
    for (const std::string_view section :
         {"NetPlay", "General", "GBA", "Display", "Network", "Analytics", "AndroidOverlayButtons",
          "DSP", "GameList", "FifoPlayer", "AutoUpdate", "Movie", "Input", "Debug",
          "BluetoothPassthrough", "USBPassthrough", "Interface"})
    {
      if (config_location.section == section)
        return true;
    }

    // Android controller mappings are not saveable, other Android settings are.
    // TODO: Kill the current Android controller mappings system
    if (config_location.section == "Android")
    {
      static constexpr std::array<const char*, 11> android_setting_saveable = {
          "ControlScale",    "ControlOpacity",   "EmulationOrientation", "JoystickRelCenter",
          "LastPlatformTab", "MotionControls",   "PhoneRumble",          "ShowInputOverlay",
          "IRMode",          "IRAlwaysRecenter", "ShowGameTitles"};

      return std::any_of(
          android_setting_saveable.cbegin(), android_setting_saveable.cend(),
          [&config_location](const char* key) { return key == config_location.key; });
    }
  }

  static const auto s_setting_saveable = {
      // Main.Core

      &Config::MAIN_DEFAULT_ISO.GetLocation(),
      &Config::MAIN_ENABLE_CHEATS.GetLocation(),
      &Config::MAIN_MEMCARD_A_PATH.GetLocation(),
      &Config::MAIN_MEMCARD_B_PATH.GetLocation(),
      &Config::MAIN_AUTO_DISC_CHANGE.GetLocation(),
      &Config::MAIN_ALLOW_SD_WRITES.GetLocation(),
      &Config::MAIN_DPL2_DECODER.GetLocation(),
      &Config::MAIN_DPL2_QUALITY.GetLocation(),
      &Config::MAIN_AUDIO_LATENCY.GetLocation(),
      &Config::MAIN_AUDIO_STRETCH.GetLocation(),
      &Config::MAIN_AUDIO_STRETCH_LATENCY.GetLocation(),
      &Config::MAIN_OVERCLOCK.GetLocation(),
      &Config::MAIN_OVERCLOCK_ENABLE.GetLocation(),
      &Config::MAIN_RAM_OVERRIDE_ENABLE.GetLocation(),
      &Config::MAIN_MEM1_SIZE.GetLocation(),
      &Config::MAIN_MEM2_SIZE.GetLocation(),
      &Config::MAIN_GFX_BACKEND.GetLocation(),
      &Config::MAIN_ENABLE_SAVESTATES.GetLocation(),
      &Config::MAIN_FALLBACK_REGION.GetLocation(),
      &Config::MAIN_REAL_WII_REMOTE_REPEAT_REPORTS.GetLocation(),
      &Config::MAIN_DSP_HLE.GetLocation(),
      &Config::MAIN_CPU_CORE.GetLocation(),
      &Config::MAIN_SKIP_IPL.GetLocation(),
      &Config::MAIN_GC_LANGUAGE.GetLocation(),
      &Config::MAIN_AGP_CART_A_PATH.GetLocation(),
      &Config::MAIN_AGP_CART_B_PATH.GetLocation(),
      &Config::MAIN_BBA_MAC.GetLocation(),
      &Config::MAIN_BBA_XLINK_IP.GetLocation(),
<<<<<<< HEAD
      &Config::netplay_bba_MAC.GetLocation(),
=======
      &Config::MAIN_BBA_BUILTIN_DNS.GetLocation(),
      &Config::MAIN_BBA_BUILTIN_IP.GetLocation(),
>>>>>>> b6ac63dc
      &Config::MAIN_BBA_XLINK_CHAT_OSD.GetLocation(),
      &Config::MAIN_OVERRIDE_REGION_SETTINGS.GetLocation(),
      &Config::MAIN_CUSTOM_RTC_ENABLE.GetLocation(),
      &Config::MAIN_CUSTOM_RTC_VALUE.GetLocation(),
      &Config::MAIN_JIT_FOLLOW_BRANCH.GetLocation(),
      &Config::MAIN_FLOAT_EXCEPTIONS.GetLocation(),
      &Config::MAIN_DIVIDE_BY_ZERO_EXCEPTIONS.GetLocation(),
      &Config::MAIN_LOW_DCBZ_HACK.GetLocation(),
      &Config::MAIN_FPRF.GetLocation(),
      &Config::MAIN_ACCURATE_NANS.GetLocation(),
      &Config::GetInfoForAdapterRumble(0).GetLocation(),
      &Config::GetInfoForAdapterRumble(1).GetLocation(),
      &Config::GetInfoForAdapterRumble(2).GetLocation(),
      &Config::GetInfoForAdapterRumble(3).GetLocation(),
      &Config::GetInfoForSimulateKonga(0).GetLocation(),
      &Config::GetInfoForSimulateKonga(1).GetLocation(),
      &Config::GetInfoForSimulateKonga(2).GetLocation(),
      &Config::GetInfoForSimulateKonga(3).GetLocation(),
      &Config::MAIN_EMULATION_SPEED.GetLocation(),
      &Config::MAIN_PERF_MAP_DIR.GetLocation(),
      &Config::MAIN_GPU_DETERMINISM_MODE.GetLocation(),
      &Config::MAIN_DISABLE_ICACHE.GetLocation(),
      &Config::MAIN_FAST_DISC_SPEED.GetLocation(),
      &Config::MAIN_SYNC_ON_SKIP_IDLE.GetLocation(),
      &Config::MAIN_FASTMEM.GetLocation(),
      &Config::MAIN_TIMING_VARIANCE.GetLocation(),
      &Config::MAIN_WII_SD_CARD.GetLocation(),
      &Config::MAIN_WII_SD_CARD_ENABLE_FOLDER_SYNC.GetLocation(),
      &Config::MAIN_WII_KEYBOARD.GetLocation(),
      &Config::MAIN_WIIMOTE_CONTINUOUS_SCANNING.GetLocation(),
      &Config::MAIN_WIIMOTE_ENABLE_SPEAKER.GetLocation(),
      &Config::MAIN_CONNECT_WIIMOTES_FOR_CONTROLLER_INTERFACE.GetLocation(),
      &Config::MAIN_SLOT_A.GetLocation(),
      &Config::MAIN_SLOT_B.GetLocation(),
      &Config::MAIN_SERIAL_PORT_1.GetLocation(),
      &Config::GetInfoForSIDevice(0).GetLocation(),
      &Config::GetInfoForSIDevice(1).GetLocation(),
      &Config::GetInfoForSIDevice(2).GetLocation(),
      &Config::GetInfoForSIDevice(3).GetLocation(),
      &Config::MAIN_CPU_THREAD.GetLocation(),
      &Config::MAIN_MMU.GetLocation(),
      &Config::MAIN_BB_DUMP_PORT.GetLocation(),
      &Config::MAIN_SYNC_GPU.GetLocation(),
      &Config::MAIN_SYNC_GPU_MAX_DISTANCE.GetLocation(),
      &Config::MAIN_SYNC_GPU_MIN_DISTANCE.GetLocation(),
      &Config::MAIN_SYNC_GPU_OVERCLOCK.GetLocation(),
      &Config::MAIN_OVERRIDE_BOOT_IOS.GetLocation(),

      // UI.General

      &Config::MAIN_USE_DISCORD_PRESENCE.GetLocation(),

      // Wiimote

      &Config::WIIMOTE_1_SOURCE.GetLocation(),
      &Config::WIIMOTE_2_SOURCE.GetLocation(),
      &Config::WIIMOTE_3_SOURCE.GetLocation(),
      &Config::WIIMOTE_4_SOURCE.GetLocation(),
      &Config::WIIMOTE_BB_SOURCE.GetLocation(),
  };

  return std::any_of(begin(s_setting_saveable), end(s_setting_saveable),
                     [&config_location](const Config::Location* location) {
                       return *location == config_location;
                     });
}
}  // namespace ConfigLoaders<|MERGE_RESOLUTION|>--- conflicted
+++ resolved
@@ -81,12 +81,9 @@
       &Config::MAIN_AGP_CART_B_PATH.GetLocation(),
       &Config::MAIN_BBA_MAC.GetLocation(),
       &Config::MAIN_BBA_XLINK_IP.GetLocation(),
-<<<<<<< HEAD
       &Config::netplay_bba_MAC.GetLocation(),
-=======
       &Config::MAIN_BBA_BUILTIN_DNS.GetLocation(),
       &Config::MAIN_BBA_BUILTIN_IP.GetLocation(),
->>>>>>> b6ac63dc
       &Config::MAIN_BBA_XLINK_CHAT_OSD.GetLocation(),
       &Config::MAIN_OVERRIDE_REGION_SETTINGS.GetLocation(),
       &Config::MAIN_CUSTOM_RTC_ENABLE.GetLocation(),
