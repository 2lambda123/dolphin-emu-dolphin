// Copyright 2010 Dolphin Emulator Project
// SPDX-License-Identifier: GPL-2.0-or-later

#include "Core/NetPlayClient.h"

#include <algorithm>
#include <cstddef>
#include <cstring>
#include <fstream>
#include <functional>
#include <memory>
#include <mutex>
#include <sstream>
#include <thread>
#include <type_traits>
#include <vector>

#include <fmt/format.h>
#include <mbedtls/md5.h>

#include "Common/Assert.h"
#include "Common/CommonPaths.h"
#include "Common/CommonTypes.h"
#include "Common/ENetUtil.h"
#include "Common/FileUtil.h"
#include "Common/Logging/Log.h"
#include "Common/MsgHandler.h"
#include "Common/NandPaths.h"
#include "Common/QoSSession.h"
#include "Common/SFMLHelper.h"
#include "Common/StringUtil.h"
#include "Common/Timer.h"
#include "Common/Version.h"

#include "Core/HW/Memmap.h"

#include "Core/ActionReplay.h"
#include "Core/Boot/Boot.h"
#include "Core/Config/MainSettings.h"
#include "Core/Config/NetplaySettings.h"
#include "Core/Config/SessionSettings.h"
#include "Core/ConfigManager.h"
#include "Core/GeckoCode.h"
#include "Core/HW/EXI/EXI.h"
#include "Core/HW/EXI/EXI_DeviceIPL.h"
#ifdef HAS_LIBMGBA
#include "Core/HW/GBACore.h"
#endif
#include "Core/HW/GBAPad.h"
#include "Core/HW/GCMemcard/GCMemcard.h"
#include "Core/HW/GCPad.h"
#include "Core/HW/SI/SI.h"
#include "Core/HW/SI/SI_Device.h"
#include "Core/HW/SI/SI_DeviceGCController.h"
#include "Core/HW/Sram.h"
#include "Core/HW/WiiSave.h"
#include "Core/HW/WiiSaveStructs.h"
#include "Core/HW/WiimoteEmu/WiimoteEmu.h"
#include "Core/HW/WiimoteReal/WiimoteReal.h"
#include "Core/IOS/FS/FileSystem.h"
#include "Core/IOS/FS/HostBackend/FS.h"
#include "Core/IOS/USB/Bluetooth/BTEmu.h"
#include "Core/IOS/Uids.h"
#include "Core/Movie.h"
#include "Core/NetPlayCommon.h"
#include "Core/PowerPC/PowerPC.h"
#include "Core/SyncIdentifier.h"
#include "DiscIO/Blob.h"

#include "InputCommon/ControllerEmu/ControlGroup/Attachments.h"
#include "InputCommon/GCAdapter.h"
#include "InputCommon/InputConfig.h"
#include "UICommon/GameFile.h"
#include "VideoCommon/OnScreenDisplay.h"
#include "VideoCommon/VideoConfig.h"

namespace NetPlay
{
using namespace WiimoteCommon;

static std::mutex crit_netplay_client;
static NetPlayClient* netplay_client = nullptr;
static bool s_si_poll_batching = false;

// called from ---GUI--- thread
NetPlayClient::~NetPlayClient()
{
  // not perfect
  if (m_is_running.IsSet())
    StopGame();

  if (m_is_connected)
  {
    m_should_compute_MD5 = false;
    m_dialog->AbortMD5();
    if (m_MD5_thread.joinable())
      m_MD5_thread.join();
    m_do_loop.Clear();
    m_thread.join();

    m_chunked_data_receive_queue.clear();
    m_dialog->HideChunkedProgressDialog();
  }

  if (m_server)
  {
    Disconnect();
  }

  if (g_MainNetHost.get() == m_client)
  {
    g_MainNetHost.release();
  }
  if (m_client)
  {
    enet_host_destroy(m_client);
    m_client = nullptr;
  }

  if (m_traversal_client)
  {
    ReleaseTraversalClient();
  }
}

// called from ---GUI--- thread
NetPlayClient::NetPlayClient(const std::string& address, const u16 port, NetPlayUI* dialog,
                             const std::string& name, const NetTraversalConfig& traversal_config)
    : m_dialog(dialog), m_player_name(name)
{
  ClearBuffers();

  if (!traversal_config.use_traversal)
  {
    // Direct Connection
    m_client = enet_host_create(nullptr, 1, CHANNEL_COUNT, 0, 0);

    if (m_client == nullptr)
    {
      m_dialog->OnConnectionError(_trans("Could not create client."));
      return;
    }

    ENetAddress addr;
    enet_address_set_host(&addr, address.c_str());
    addr.port = port;

    m_server = enet_host_connect(m_client, &addr, CHANNEL_COUNT, 0);

    if (m_server == nullptr)
    {
      m_dialog->OnConnectionError(_trans("Could not create peer."));
      return;
    }

    // Extend reliable traffic timeout
    enet_peer_timeout(m_server, 0, 30000, 30000);

    ENetEvent netEvent;
    int net = enet_host_service(m_client, &netEvent, 5000);
    if (net > 0 && netEvent.type == ENET_EVENT_TYPE_CONNECT)
    {
      if (Connect())
      {
        m_client->intercept = ENetUtil::InterceptCallback;
        m_thread = std::thread(&NetPlayClient::ThreadFunc, this);
      }
    }
    else
    {
      m_dialog->OnConnectionError(_trans("Could not communicate with host."));
    }
  }
  else
  {
    if (address.size() > NETPLAY_CODE_SIZE)
    {
      m_dialog->OnConnectionError(
          _trans("The host code is too long.\nPlease recheck that you have the correct code."));
      return;
    }

    if (!EnsureTraversalClient(traversal_config.traversal_host, traversal_config.traversal_port))
      return;
    m_client = g_MainNetHost.get();

    m_traversal_client = g_TraversalClient.get();

    // If we were disconnected in the background, reconnect.
    if (m_traversal_client->HasFailed())
      m_traversal_client->ReconnectToServer();
    m_traversal_client->m_Client = this;
    m_host_spec = address;
    m_connection_state = ConnectionState::WaitingForTraversalClientConnection;
    OnTraversalStateChanged();
    m_connecting = true;

    Common::Timer connect_timer;
    connect_timer.Start();

    while (m_connecting)
    {
      ENetEvent netEvent;
      if (m_traversal_client)
        m_traversal_client->HandleResends();

      while (enet_host_service(m_client, &netEvent, 4) > 0)
      {
        sf::Packet rpac;
        switch (netEvent.type)
        {
        case ENET_EVENT_TYPE_CONNECT:
          m_server = netEvent.peer;
          if (Connect())
          {
            m_connection_state = ConnectionState::Connected;
            m_thread = std::thread(&NetPlayClient::ThreadFunc, this);
          }
          return;
        default:
          break;
        }
      }
      if (connect_timer.GetTimeElapsed() > 5000)
        break;
    }
    m_dialog->OnConnectionError(_trans("Could not communicate with host."));
  }
}

bool NetPlayClient::Connect()
{
  // send connect message
  sf::Packet packet;
  packet << Common::GetScmRevGitStr();
  packet << Common::GetNetplayDolphinVer();
  packet << m_player_name;
  Send(packet);
  enet_host_flush(m_client);
  sf::Packet rpac;
  // TODO: make this not hang
  ENetEvent netEvent;
  if (enet_host_service(m_client, &netEvent, 5000) > 0 && netEvent.type == ENET_EVENT_TYPE_RECEIVE)
  {
    rpac.append(netEvent.packet->data, netEvent.packet->dataLength);
    enet_packet_destroy(netEvent.packet);
  }
  else
  {
    return false;
  }

  ConnectionError error;
  rpac >> error;

  // got error message
  if (error != ConnectionError::NoError)
  {
    switch (error)
    {
    case ConnectionError::ServerFull:
      m_dialog->OnConnectionError(_trans("The server is full."));
      break;
    case ConnectionError::VersionMismatch:
      m_dialog->OnConnectionError(
          _trans("The server and client's NetPlay versions are incompatible."));
      break;
    case ConnectionError::GameRunning:
      m_dialog->OnConnectionError(_trans("The game is currently running."));
      break;
    case ConnectionError::NameTooLong:
      m_dialog->OnConnectionError(_trans("Nickname is too long."));
      break;
    default:
      m_dialog->OnConnectionError(_trans("The server sent an unknown error message."));
      break;
    }

    Disconnect();
    return false;
  }
  else
  {
    rpac >> m_pid;

    Player player;
    player.name = m_player_name;
    player.pid = m_pid;
    player.revision = Common::GetNetplayDolphinVer();

    // add self to player list
    m_players[m_pid] = player;
    m_local_player = &m_players[m_pid];

    m_dialog->Update();

    m_is_connected = true;

    return true;
  }
}

static void ReceiveSyncIdentifier(sf::Packet& spac, SyncIdentifier& sync_identifier)
{
  // We use a temporary variable here due to a potential long vs long long mismatch
  sf::Uint64 dol_elf_size;
  spac >> dol_elf_size;
  sync_identifier.dol_elf_size = dol_elf_size;

  spac >> sync_identifier.game_id;
  spac >> sync_identifier.revision;
  spac >> sync_identifier.disc_number;
  spac >> sync_identifier.is_datel;

  for (u8& x : sync_identifier.sync_hash)
    spac >> x;
}

// called from ---NETPLAY--- thread
void NetPlayClient::OnData(sf::Packet& packet)
{
  MessageID mid;
  packet >> mid;

  INFO_LOG_FMT(NETPLAY, "Got server message: {:x}", static_cast<u8>(mid));

  if (g_ActiveConfig.bShowBatterFielder)
  {
    DisplayFielder();
    DisplayBatter();
  }

  switch (mid)
  {
  case MessageID::PlayerJoin:
    OnPlayerJoin(packet);
    break;

  case MessageID::PlayerLeave:
    OnPlayerLeave(packet);
    break;

  case MessageID::ChatMessage:
    OnChatMessage(packet);
    break;

  case MessageID::ChunkedDataStart:
    OnChunkedDataStart(packet);
    break;

  case MessageID::ChunkedDataEnd:
    OnChunkedDataEnd(packet);
    break;

  case MessageID::ChunkedDataPayload:
    OnChunkedDataPayload(packet);
    break;

  case MessageID::ChunkedDataAbort:
    OnChunkedDataAbort(packet);
    break;

  case MessageID::PadMapping:
    OnPadMapping(packet);
    break;

  case MessageID::GBAConfig:
    OnGBAConfig(packet);
    break;

  case MessageID::WiimoteMapping:
    OnWiimoteMapping(packet);
    break;

  case MessageID::PadData:
    OnPadData(packet);
    break;

  case MessageID::PadHostData:
    OnPadHostData(packet);
    break;

  case MessageID::WiimoteData:
    OnWiimoteData(packet);
    break;

  case MessageID::PadBuffer:
    OnPadBuffer(packet);
    break;

  case MessageID::HostInputAuthority:
    OnHostInputAuthority(packet);
    break;

  case MessageID::GolfSwitch:
    OnGolfSwitch(packet);
    break;

  case MessageID::GolfPrepare:
    OnGolfPrepare(packet);
    break;

  case MessageID::ChangeGame:
    OnChangeGame(packet);
    break;

  case MessageID::GameStatus:
    OnGameStatus(packet);
    break;

  case MessageID::StartGame:
    OnStartGame(packet);
    break;

  case MessageID::StopGame:
  case MessageID::DisableGame:
    OnStopGame(packet);
    break;

  case MessageID::PowerButton:
    OnPowerButton();
    break;

  case MessageID::Ping:
    OnPing(packet);
    break;

  case MessageID::PlayerPingData:
    OnPlayerPingData(packet);
    break;

  case MessageID::DesyncDetected:
    OnDesyncDetected(packet);
    break;

  case MessageID::SyncGCSRAM:
    OnSyncGCSRAM(packet);
    break;

  case MessageID::SyncSaveData:
    OnSyncSaveData(packet);
    break;

  case MessageID::SyncCodes:
    OnSyncCodes(packet);
    break;

  case MessageID::ComputeMD5:
    OnComputeMD5(packet);
    break;

  case MessageID::MD5Progress:
    OnMD5Progress(packet);
    break;

  case MessageID::MD5Result:
    OnMD5Result(packet);
    break;

  case MessageID::MD5Error:
    OnMD5Error(packet);
    break;

  case MessageID::MD5Abort:
    OnMD5Abort();
    break;

  default:
    PanicAlertFmtT("Unknown message received with id : {0}", static_cast<u8>(mid));
    break;
  }
}

void NetPlayClient::OnPlayerJoin(sf::Packet& packet)
{
  Player player{};
  packet >> player.pid;
  packet >> player.name;
  packet >> player.revision;

  INFO_LOG_FMT(NETPLAY, "Player {} ({}) using {} joined", player.name, player.pid, player.revision);

  {
    std::lock_guard lkp(m_crit.players);
    m_players[player.pid] = player;
  }

  m_dialog->OnPlayerConnect(player.name);

  m_dialog->Update();
}

void NetPlayClient::OnPlayerLeave(sf::Packet& packet)
{
  PlayerId pid;
  packet >> pid;

  {
    std::lock_guard lkp(m_crit.players);
    const auto it = m_players.find(pid);
    if (it == m_players.end())
      return;

    const auto& player = it->second;
    INFO_LOG_FMT(NETPLAY, "Player {} ({}) left", player.name, pid);
    m_dialog->OnPlayerDisconnect(player.name);
    m_players.erase(m_players.find(pid));
  }

  m_dialog->Update();
}

void NetPlayClient::OnChatMessage(sf::Packet& packet)
{
  PlayerId pid;
  packet >> pid;
  std::string msg;
  packet >> msg;

  // don't need lock to read in this thread
  const Player& player = m_players[pid];

  INFO_LOG_FMT(NETPLAY, "Player {} ({}) wrote: {}", player.name, player.pid, msg);

  // add to gui
  std::ostringstream ss;
  ss << player.name << '[' << char(pid + '0') << "]: " << msg;

  m_dialog->AppendChat(ss.str());
}

void NetPlayClient::OnChunkedDataStart(sf::Packet& packet)
{
  u32 cid;
  packet >> cid;
  std::string title;
  packet >> title;
  const u64 data_size = Common::PacketReadU64(packet);

  m_chunked_data_receive_queue.emplace(cid, sf::Packet{});

  std::vector<int> players;
  players.push_back(m_local_player->pid);
  m_dialog->ShowChunkedProgressDialog(title, data_size, players);
}

void NetPlayClient::OnChunkedDataEnd(sf::Packet& packet)
{
  u32 cid;
  packet >> cid;

  const auto data_packet_iter = m_chunked_data_receive_queue.find(cid);
  if (data_packet_iter == m_chunked_data_receive_queue.end())
    return;

  auto& data_packet = data_packet_iter->second;
  OnData(data_packet);
  m_chunked_data_receive_queue.erase(data_packet_iter);
  m_dialog->HideChunkedProgressDialog();

  sf::Packet complete_packet;
  complete_packet << MessageID::ChunkedDataComplete;
  complete_packet << cid;
  Send(complete_packet, CHUNKED_DATA_CHANNEL);
}

void NetPlayClient::OnChunkedDataPayload(sf::Packet& packet)
{
  u32 cid;
  packet >> cid;

  const auto data_packet_iter = m_chunked_data_receive_queue.find(cid);
  if (data_packet_iter == m_chunked_data_receive_queue.end())
    return;

  auto& data_packet = data_packet_iter->second;
  while (!packet.endOfPacket())
  {
    u8 byte;
    packet >> byte;
    data_packet << byte;
  }

  m_dialog->SetChunkedProgress(m_local_player->pid, data_packet.getDataSize());

  sf::Packet progress_packet;
  progress_packet << MessageID::ChunkedDataProgress;
  progress_packet << cid;
  progress_packet << sf::Uint64{data_packet.getDataSize()};
  Send(progress_packet, CHUNKED_DATA_CHANNEL);
}

void NetPlayClient::OnChunkedDataAbort(sf::Packet& packet)
{
  u32 cid;
  packet >> cid;

  const auto iter = m_chunked_data_receive_queue.find(cid);
  if (iter == m_chunked_data_receive_queue.end())
    return;

  m_chunked_data_receive_queue.erase(iter);
  m_dialog->HideChunkedProgressDialog();
}

void NetPlayClient::OnPadMapping(sf::Packet& packet)
{
  for (PlayerId& mapping : m_pad_map)
    packet >> mapping;

  UpdateDevices();

  m_dialog->Update();
}

void NetPlayClient::OnWiimoteMapping(sf::Packet& packet)
{
  for (PlayerId& mapping : m_wiimote_map)
    packet >> mapping;

  m_dialog->Update();
}

void NetPlayClient::OnGBAConfig(sf::Packet& packet)
{
  for (size_t i = 0; i < m_gba_config.size(); ++i)
  {
    auto& config = m_gba_config[i];
    const auto old_config = config;

    packet >> config.enabled >> config.has_rom >> config.title;
    for (auto& data : config.hash)
      packet >> data;

    if (std::tie(config.has_rom, config.title, config.hash) !=
        std::tie(old_config.has_rom, old_config.title, old_config.hash))
    {
      m_dialog->OnMsgChangeGBARom(static_cast<int>(i), config);
      m_net_settings.m_GBARomPaths[i] =
          config.has_rom ?
              m_dialog->FindGBARomPath(config.hash, config.title, static_cast<int>(i)) :
              "";
    }
  }

  SendGameStatus();
  UpdateDevices();

  m_dialog->Update();
}

void NetPlayClient::OnPadData(sf::Packet& packet)
{
  while (!packet.endOfPacket())
  {
    PadIndex map;
    packet >> map;

    GCPadStatus pad;
    packet >> pad.button;
    if (!m_gba_config.at(map).enabled)
    {
      packet >> pad.analogA >> pad.analogB >> pad.stickX >> pad.stickY >> pad.substickX >>
          pad.substickY >> pad.triggerLeft >> pad.triggerRight >> pad.isConnected;
    }

    // Trusting server for good map value (>=0 && <4)
    // add to pad buffer
    m_pad_buffer.at(map).Push(pad);
    m_gc_pad_event.Set();
  }
}

void NetPlayClient::OnPadHostData(sf::Packet& packet)
{
  while (!packet.endOfPacket())
  {
    PadIndex map;
    packet >> map;

    GCPadStatus pad;
    packet >> pad.button;
    if (!m_gba_config.at(map).enabled)
    {
      packet >> pad.analogA >> pad.analogB >> pad.stickX >> pad.stickY >> pad.substickX >>
          pad.substickY >> pad.triggerLeft >> pad.triggerRight >> pad.isConnected;
    }

    // Trusting server for good map value (>=0 && <4)
    // write to last status
    m_last_pad_status[map] = pad;

    if (!m_first_pad_status_received[map])
    {
      m_first_pad_status_received[map] = true;
      m_first_pad_status_received_event.Set();
    }
  }
}

void NetPlayClient::OnWiimoteData(sf::Packet& packet)
{
  PadIndex map;
  WiimoteInput nw;
  u8 size;

  packet >> map >> nw.report_id >> size;

  nw.data.resize(size);
  for (auto& byte : nw.data)
    packet >> byte;

  // Trusting server for good map value (>=0 && <4)
  // add to Wiimote buffer
  m_wiimote_buffer.at(map).Push(nw);
  m_wii_pad_event.Set();
}

void NetPlayClient::OnPadBuffer(sf::Packet& packet)
{
  u32 size = 0;
  packet >> size;

  m_target_buffer_size = size;
  m_dialog->OnPadBufferChanged(size);
}

<<<<<<< HEAD
  case NP_MSG_RANKED_BOX:
  {
    packet >> m_ranked_client;
    m_dialog->OnRankedEnabled(m_ranked_client);
  }
  break;

  case NP_MSG_PAD_BUFFER:
=======
void NetPlayClient::OnHostInputAuthority(sf::Packet& packet)
{
  packet >> m_host_input_authority;
  m_dialog->OnHostInputAuthorityChanged(m_host_input_authority);
}

void NetPlayClient::OnGolfSwitch(sf::Packet& packet)
{
  PlayerId pid;
  packet >> pid;

  const PlayerId previous_golfer = m_current_golfer;
  m_current_golfer = pid;
  m_dialog->OnGolferChanged(m_local_player->pid == pid, pid != 0 ? m_players[pid].name : "");

  if (m_local_player->pid == previous_golfer)
  {
    sf::Packet spac;
    spac << MessageID::GolfRelease;
    Send(spac);
  }
  else if (m_local_player->pid == pid)
>>>>>>> 63df67b7
  {
    sf::Packet spac;
    spac << MessageID::GolfAcquire;
    Send(spac);

    // Pads are already calibrated so we can just ignore this
    m_first_pad_status_received.fill(true);

    m_wait_on_input = false;
    m_wait_on_input_event.Set();
  }
}

void NetPlayClient::OnGolfPrepare(sf::Packet& packet)
{
  m_wait_on_input_received = true;
  m_wait_on_input = true;
}

void NetPlayClient::OnChangeGame(sf::Packet& packet)
{
  std::string netplay_name;
  {
    std::lock_guard lkg(m_crit.game);
    ReceiveSyncIdentifier(packet, m_selected_game);
    packet >> netplay_name;
  }

  INFO_LOG_FMT(NETPLAY, "Game changed to {}", netplay_name);

  // update gui
  m_dialog->OnMsgChangeGame(m_selected_game, netplay_name);

  SendGameStatus();

  sf::Packet client_capabilities_packet;
  client_capabilities_packet << MessageID::ClientCapabilities;
  client_capabilities_packet << ExpansionInterface::CEXIIPL::HasIPLDump();
  client_capabilities_packet << Config::Get(Config::SESSION_USE_FMA);
  Send(client_capabilities_packet);
}

void NetPlayClient::OnGameStatus(sf::Packet& packet)
{
  PlayerId pid;
  packet >> pid;

  {
    std::lock_guard lkp(m_crit.players);
    packet >> m_players[pid].game_status;
  }

  m_dialog->Update();
}

void NetPlayClient::OnStartGame(sf::Packet& packet)
{
  {
    std::lock_guard lkg(m_crit.game);

    INFO_LOG_FMT(NETPLAY, "Start of game {}", m_selected_game.game_id);

    packet >> m_current_game;
    packet >> m_net_settings.m_CPUthread;
    packet >> m_net_settings.m_CPUcore;
    packet >> m_net_settings.m_EnableCheats;
    packet >> m_net_settings.m_SelectedLanguage;
    packet >> m_net_settings.m_OverrideRegionSettings;
    packet >> m_net_settings.m_DSPEnableJIT;
    packet >> m_net_settings.m_DSPHLE;
    packet >> m_net_settings.m_WriteToMemcard;
    packet >> m_net_settings.m_RAMOverrideEnable;
    packet >> m_net_settings.m_Mem1Size;
    packet >> m_net_settings.m_Mem2Size;
    packet >> m_net_settings.m_FallbackRegion;
    packet >> m_net_settings.m_AllowSDWrites;
    packet >> m_net_settings.m_CopyWiiSave;
    packet >> m_net_settings.m_OCEnable;
    packet >> m_net_settings.m_OCFactor;

    for (auto slot : ExpansionInterface::SLOTS)
      packet >> m_net_settings.m_EXIDevice[slot];

    packet >> m_net_settings.m_MemcardSizeOverride;

    for (u32& value : m_net_settings.m_SYSCONFSettings)
      packet >> value;

    packet >> m_net_settings.m_EFBAccessEnable;
    packet >> m_net_settings.m_BBoxEnable;
    packet >> m_net_settings.m_ForceProgressive;
    packet >> m_net_settings.m_EFBToTextureEnable;
    packet >> m_net_settings.m_XFBToTextureEnable;
    packet >> m_net_settings.m_DisableCopyToVRAM;
    packet >> m_net_settings.m_ImmediateXFBEnable;
    packet >> m_net_settings.m_EFBEmulateFormatChanges;
    packet >> m_net_settings.m_SafeTextureCacheColorSamples;
    packet >> m_net_settings.m_PerfQueriesEnable;
    packet >> m_net_settings.m_FloatExceptions;
    packet >> m_net_settings.m_DivideByZeroExceptions;
    packet >> m_net_settings.m_FPRF;
    packet >> m_net_settings.m_AccurateNaNs;
    packet >> m_net_settings.m_DisableICache;
    packet >> m_net_settings.m_SyncOnSkipIdle;
    packet >> m_net_settings.m_SyncGPU;
    packet >> m_net_settings.m_SyncGpuMaxDistance;
    packet >> m_net_settings.m_SyncGpuMinDistance;
    packet >> m_net_settings.m_SyncGpuOverclock;
    packet >> m_net_settings.m_JITFollowBranch;
    packet >> m_net_settings.m_FastDiscSpeed;
    packet >> m_net_settings.m_MMU;
    packet >> m_net_settings.m_Fastmem;
    packet >> m_net_settings.m_SkipIPL;
    packet >> m_net_settings.m_LoadIPLDump;
    packet >> m_net_settings.m_VertexRounding;
    packet >> m_net_settings.m_InternalResolution;
    packet >> m_net_settings.m_EFBScaledCopy;
    packet >> m_net_settings.m_FastDepthCalc;
    packet >> m_net_settings.m_EnablePixelLighting;
    packet >> m_net_settings.m_WidescreenHack;
    packet >> m_net_settings.m_ForceFiltering;
    packet >> m_net_settings.m_MaxAnisotropy;
    packet >> m_net_settings.m_ForceTrueColor;
    packet >> m_net_settings.m_DisableCopyFilter;
    packet >> m_net_settings.m_DisableFog;
    packet >> m_net_settings.m_ArbitraryMipmapDetection;
    packet >> m_net_settings.m_ArbitraryMipmapDetectionThreshold;
    packet >> m_net_settings.m_EnableGPUTextureDecoding;
    packet >> m_net_settings.m_DeferEFBCopies;
    packet >> m_net_settings.m_EFBAccessTileSize;
    packet >> m_net_settings.m_EFBAccessDeferInvalidation;
    packet >> m_net_settings.m_StrictSettingsSync;

    m_initial_rtc = Common::PacketReadU64(packet);

    packet >> m_net_settings.m_SyncSaveData;
    packet >> m_net_settings.m_SaveDataRegion;
    packet >> m_net_settings.m_SyncCodes;
    packet >> m_net_settings.m_SyncAllWiiSaves;

    for (int& extension : m_net_settings.m_WiimoteExtension)
      packet >> extension;

    packet >> m_net_settings.m_GolfMode;
    packet >> m_net_settings.m_UseFMA;
    packet >> m_net_settings.m_HideRemoteGBAs;

    m_net_settings.m_IsHosting = m_local_player->IsHost();
    m_net_settings.m_HostInputAuthority = m_host_input_authority;
  }

  m_dialog->OnMsgStartGame();
}

void NetPlayClient::OnStopGame(sf::Packet& packet)
{
  INFO_LOG_FMT(NETPLAY, "Game stopped");

  StopGame();
  m_dialog->OnMsgStopGame();
}

void NetPlayClient::OnPowerButton()
{
  m_dialog->OnMsgPowerButton();
}

void NetPlayClient::OnPing(sf::Packet& packet)
{
  u32 ping_key = 0;
  packet >> ping_key;

  sf::Packet response_packet;
  response_packet << MessageID::Pong;
  response_packet << ping_key;

  Send(response_packet);
}

void NetPlayClient::OnPlayerPingData(sf::Packet& packet)
{
  PlayerId pid;
  packet >> pid;

  {
    std::lock_guard lkp(m_crit.players);
    Player& player = m_players[pid];
    packet >> player.ping;
  }

  DisplayPlayersPing();
  m_dialog->Update();
}

<<<<<<< HEAD
      for (u32& value : m_net_settings.m_SYSCONFSettings)
        packet >> value;

      packet >> m_net_settings.m_EFBAccessEnable;
      packet >> m_net_settings.m_BBoxEnable;
      packet >> m_net_settings.m_ForceProgressive;
      packet >> m_net_settings.m_EFBToTextureEnable;
      packet >> m_net_settings.m_XFBToTextureEnable;
      packet >> m_net_settings.m_DisableCopyToVRAM;
      packet >> m_net_settings.m_ImmediateXFBEnable;
      packet >> m_net_settings.m_EFBEmulateFormatChanges;
      packet >> m_net_settings.m_SafeTextureCacheColorSamples;
      packet >> m_net_settings.m_PerfQueriesEnable;
      packet >> m_net_settings.m_FPRF;
      packet >> m_net_settings.m_AccurateNaNs;
      packet >> m_net_settings.m_DisableICache;
      packet >> m_net_settings.m_SyncOnSkipIdle;
      packet >> m_net_settings.m_SyncGPU;
      packet >> m_net_settings.m_SyncGpuMaxDistance;
      packet >> m_net_settings.m_SyncGpuMinDistance;
      packet >> m_net_settings.m_SyncGpuOverclock;
      packet >> m_net_settings.m_JITFollowBranch;
      packet >> m_net_settings.m_FastDiscSpeed;
      packet >> m_net_settings.m_MMU;
      packet >> m_net_settings.m_Fastmem;
      packet >> m_net_settings.m_SkipIPL;
      packet >> m_net_settings.m_LoadIPLDump;
      packet >> m_net_settings.m_VertexRounding;
      packet >> m_net_settings.m_InternalResolution;
      packet >> m_net_settings.m_EFBScaledCopy;
      packet >> m_net_settings.m_FastDepthCalc;
      packet >> m_net_settings.m_EnablePixelLighting;
      packet >> m_net_settings.m_WidescreenHack;
      packet >> m_net_settings.m_ForceFiltering;
      packet >> m_net_settings.m_MaxAnisotropy;
      packet >> m_net_settings.m_ForceTrueColor;
      packet >> m_net_settings.m_DisableCopyFilter;
      packet >> m_net_settings.m_DisableFog;
      packet >> m_net_settings.m_ArbitraryMipmapDetection;
      packet >> m_net_settings.m_ArbitraryMipmapDetectionThreshold;
      packet >> m_net_settings.m_EnableGPUTextureDecoding;
      packet >> m_net_settings.m_DeferEFBCopies;
      packet >> m_net_settings.m_EFBAccessTileSize;
      packet >> m_net_settings.m_EFBAccessDeferInvalidation;
      packet >> m_net_settings.m_StrictSettingsSync;

      m_initial_rtc = Common::PacketReadU64(packet);

      packet >> m_net_settings.m_SyncSaveData;
      packet >> m_net_settings.m_SaveDataRegion;
      packet >> m_net_settings.m_SyncCodes;
      packet >> m_net_settings.m_SyncAllWiiSaves;

      for (int& extension : m_net_settings.m_WiimoteExtension)
        packet >> extension;

      packet >> m_net_settings.m_GolfMode;
      packet >> m_net_settings.m_UseFMA;
      packet >> m_net_settings.m_HideRemoteGBAs;

      m_net_settings.m_IsHosting = m_local_player->IsHost();
      m_net_settings.m_HostInputAuthority = m_host_input_authority;
      m_net_settings.m_RankedMode = m_ranked_client;
    }
=======
void NetPlayClient::OnDesyncDetected(sf::Packet& packet)
{
  int pid_to_blame;
  u32 frame;
  packet >> pid_to_blame;
  packet >> frame;
>>>>>>> 63df67b7

  std::string player = "??";
  std::lock_guard lkp(m_crit.players);
  {
    const auto it = m_players.find(pid_to_blame);
    if (it != m_players.end())
      player = it->second.name;
  }

  INFO_LOG_FMT(NETPLAY, "Player {} ({}) desynced!", player, pid_to_blame);

  m_dialog->OnDesync(frame, player);
}

void NetPlayClient::OnSyncGCSRAM(sf::Packet& packet)
{
  const size_t sram_settings_len = sizeof(g_SRAM) - offsetof(Sram, settings);
  u8 sram[sram_settings_len];
  for (u8& cell : sram)
    packet >> cell;

  {
    std::lock_guard lkg(m_crit.game);
    memcpy(&g_SRAM.settings, sram, sram_settings_len);
    g_SRAM_netplay_initialized = true;
  }
}

void NetPlayClient::OnSyncSaveData(sf::Packet& packet)
{
  SyncSaveDataID sub_id;
  packet >> sub_id;

  if (m_local_player->IsHost())
    return;

  switch (sub_id)
  {
  case SyncSaveDataID::Notify:
    OnSyncSaveDataNotify(packet);
    break;

  case SyncSaveDataID::RawData:
    OnSyncSaveDataRaw(packet);
    break;

  case SyncSaveDataID::GCIData:
    OnSyncSaveDataGCI(packet);
    break;

  case SyncSaveDataID::WiiData:
    OnSyncSaveDataWii(packet);
    break;

<<<<<<< HEAD
    {
      std::lock_guard lkp(m_crit.players);
      Player& player = m_players[pid];
      packet >> player.ping;
    }
    DisplayPlayersPing();
    m_dialog->Update();
=======
  case SyncSaveDataID::GBAData:
    OnSyncSaveDataGBA(packet);
    break;

  default:
    PanicAlertFmtT("Unknown SYNC_SAVE_DATA message received with id: {0}", static_cast<u8>(sub_id));
    break;
>>>>>>> 63df67b7
  }
}

void NetPlayClient::OnSyncSaveDataNotify(sf::Packet& packet)
{
  packet >> m_sync_save_data_count;
  m_sync_save_data_success_count = 0;

  if (m_sync_save_data_count == 0)
    SyncSaveDataResponse(true);
  else
    m_dialog->AppendChat(Common::GetStringT("Synchronizing save data..."));
}

void NetPlayClient::OnSyncSaveDataRaw(sf::Packet& packet)
{
  bool is_slot_a;
  std::string region;
  int size_override;
  packet >> is_slot_a >> region >> size_override;

  // This check is mainly intended to filter out characters which have special meanings in paths
  if (region != JAP_DIR && region != USA_DIR && region != EUR_DIR)
  {
    SyncSaveDataResponse(false);
    return;
  }

  std::string size_suffix;
  if (size_override >= 0 && size_override <= 4)
  {
    size_suffix = fmt::format(
        ".{}", Memcard::MbitToFreeBlocks(Memcard::MBIT_SIZE_MEMORY_CARD_59 << size_override));
  }

  const std::string path = File::GetUserPath(D_GCUSER_IDX) + GC_MEMCARD_NETPLAY +
                           (is_slot_a ? "A." : "B.") + region + size_suffix + ".raw";
  if (File::Exists(path) && !File::Delete(path))
  {
    PanicAlertFmtT("Failed to delete NetPlay memory card. Verify your write permissions.");
    SyncSaveDataResponse(false);
    return;
  }

  const bool success = DecompressPacketIntoFile(packet, path);
  SyncSaveDataResponse(success);
}

void NetPlayClient::OnSyncSaveDataGCI(sf::Packet& packet)
{
  bool is_slot_a;
  u8 file_count;
  packet >> is_slot_a >> file_count;

  const std::string path = File::GetUserPath(D_GCUSER_IDX) + GC_MEMCARD_NETPLAY DIR_SEP +
                           fmt::format("Card {}", is_slot_a ? 'A' : 'B');

  if ((File::Exists(path) && !File::DeleteDirRecursively(path + DIR_SEP)) ||
      !File::CreateFullPath(path + DIR_SEP))
  {
    PanicAlertFmtT("Failed to reset NetPlay GCI folder. Verify your write permissions.");
    SyncSaveDataResponse(false);
    return;
  }

  for (u8 i = 0; i < file_count; i++)
  {
    std::string file_name;
    packet >> file_name;

    if (!Common::IsFileNameSafe(file_name) ||
        !DecompressPacketIntoFile(packet, path + DIR_SEP + file_name))
    {
      SyncSaveDataResponse(false);
      return;
    }
  }

  SyncSaveDataResponse(true);
}

void NetPlayClient::OnSyncSaveDataWii(sf::Packet& packet)
{
  const std::string path = File::GetUserPath(D_USER_IDX) + "Wii" GC_MEMCARD_NETPLAY DIR_SEP;
  std::string redirect_path = File::GetUserPath(D_USER_IDX) + "Redirect" GC_MEMCARD_NETPLAY DIR_SEP;

  if (File::Exists(path) && !File::DeleteDirRecursively(path))
  {
    PanicAlertFmtT("Failed to reset NetPlay NAND folder. Verify your write permissions.");
    SyncSaveDataResponse(false);
    return;
  }
  if (File::Exists(redirect_path) && !File::DeleteDirRecursively(redirect_path))
  {
    PanicAlertFmtT("Failed to reset NetPlay redirect folder. Verify your write permissions.");
    SyncSaveDataResponse(false);
    return;
  }

  auto temp_fs = std::make_unique<IOS::HLE::FS::HostFileSystem>(path);
  std::vector<u64> titles;

  constexpr IOS::HLE::FS::Modes fs_modes{
      IOS::HLE::FS::Mode::ReadWrite,
      IOS::HLE::FS::Mode::ReadWrite,
      IOS::HLE::FS::Mode::ReadWrite,
  };

  // Read the Mii data
  bool mii_data;
  packet >> mii_data;
  if (mii_data)
  {
    auto buffer = DecompressPacketIntoBuffer(packet);

    temp_fs->CreateFullPath(IOS::PID_KERNEL, IOS::PID_KERNEL, "/shared2/menu/FaceLib/", 0,
                            fs_modes);
    auto file = temp_fs->CreateAndOpenFile(IOS::PID_KERNEL, IOS::PID_KERNEL,
                                           Common::GetMiiDatabasePath(), fs_modes);

    if (!buffer || !file || !file->Write(buffer->data(), buffer->size()))
    {
      PanicAlertFmtT("Failed to write Mii data.");
      SyncSaveDataResponse(false);
      return;
    }
  }

  // Read the saves
  u32 save_count;
  packet >> save_count;
  for (u32 n = 0; n < save_count; n++)
  {
    u64 title_id = Common::PacketReadU64(packet);
    titles.push_back(title_id);
    temp_fs->CreateFullPath(IOS::PID_KERNEL, IOS::PID_KERNEL,
                            Common::GetTitleDataPath(title_id) + '/', 0, fs_modes);
    auto save = WiiSave::MakeNandStorage(temp_fs.get(), title_id);

    bool exists;
    packet >> exists;
    if (!exists)
      continue;

    // Header
    WiiSave::Header header;
    packet >> header.tid;
    packet >> header.banner_size;
    packet >> header.permissions;
    packet >> header.unk1;
    for (u8& byte : header.md5)
      packet >> byte;
    packet >> header.unk2;
    for (size_t i = 0; i < header.banner_size; i++)
      packet >> header.banner[i];

    // BkHeader
    WiiSave::BkHeader bk_header;
    packet >> bk_header.size;
    packet >> bk_header.magic;
    packet >> bk_header.ngid;
    packet >> bk_header.number_of_files;
    packet >> bk_header.size_of_files;
    packet >> bk_header.unk1;
    packet >> bk_header.unk2;
    packet >> bk_header.total_size;
    for (u8& byte : bk_header.unk3)
      packet >> byte;
    packet >> bk_header.tid;
    for (u8& byte : bk_header.mac_address)
      packet >> byte;

    // Files
    std::vector<WiiSave::Storage::SaveFile> files;
    for (u32 i = 0; i < bk_header.number_of_files; i++)
    {
      WiiSave::Storage::SaveFile file;
      packet >> file.mode >> file.attributes;
      packet >> file.type;
      packet >> file.path;

      if (file.type == WiiSave::Storage::SaveFile::Type::File)
      {
        auto buffer = DecompressPacketIntoBuffer(packet);
        if (!buffer)
        {
          SyncSaveDataResponse(false);
          return;
        }

        file.data = std::move(*buffer);
      }

      files.push_back(std::move(file));
    }

    if (!save->WriteHeader(header) || !save->WriteBkHeader(bk_header) || !save->WriteFiles(files))
    {
      PanicAlertFmtT("Failed to write Wii save.");
      SyncSaveDataResponse(false);
      return;
    }
  }

  bool has_redirected_save;
  packet >> has_redirected_save;
  if (has_redirected_save)
  {
    if (!DecompressPacketIntoFolder(packet, redirect_path))
    {
      PanicAlertFmtT("Failed to write redirected save.");
      SyncSaveDataResponse(false);
      return;
    }
  }

  SetWiiSyncData(std::move(temp_fs), std::move(titles), std::move(redirect_path));
  SyncSaveDataResponse(true);
}

void NetPlayClient::OnSyncSaveDataGBA(sf::Packet& packet)
{
  u8 slot;
  packet >> slot;

  const std::string path =
      fmt::format("{}{}{}.sav", File::GetUserPath(D_GBAUSER_IDX), GBA_SAVE_NETPLAY, slot + 1);
  if (File::Exists(path) && !File::Delete(path))
  {
    PanicAlertFmtT("Failed to delete NetPlay GBA{0} save file. Verify your write permissions.",
                   slot + 1);
    SyncSaveDataResponse(false);
    return;
  }

  const bool success = DecompressPacketIntoFile(packet, path);
  SyncSaveDataResponse(success);
}

void NetPlayClient::OnSyncCodes(sf::Packet& packet)
{
  // Recieve Data Packet
  SyncCodeID sub_id;
  packet >> sub_id;

  // Check Which Operation to Perform with This Packet
  switch (sub_id)
  {
  case SyncCodeID::Notify:
    OnSyncCodesNotify();
    break;

  case SyncCodeID::NotifyGecko:
    OnSyncCodesNotifyGecko(packet);
    break;

  case SyncCodeID::GeckoData:
    OnSyncCodesDataGecko(packet);
    break;

  case SyncCodeID::NotifyAR:
    OnSyncCodesNotifyAR(packet);
    break;

  case SyncCodeID::ARData:
    OnSyncCodesDataAR(packet);
    break;

  default:
    PanicAlertFmtT("Unknown SYNC_CODES message received with id: {0}", static_cast<u8>(sub_id));
    break;
  }
}

void NetPlayClient::OnSyncCodesNotify()
{
  // Set both codes as unsynced
  m_sync_gecko_codes_complete = false;
  m_sync_ar_codes_complete = false;
}

void NetPlayClient::OnSyncCodesNotifyGecko(sf::Packet& packet)
{
  // Return if this is the host
  if (m_local_player->IsHost())
    return;

  // Receive Number of Codelines to Receive
  packet >> m_sync_gecko_codes_count;

  m_sync_gecko_codes_success_count = 0;

  NOTICE_LOG_FMT(ACTIONREPLAY, "Receiving {} Gecko codelines", m_sync_gecko_codes_count);

  // Check if no codes to sync, if so return as finished
  if (m_sync_gecko_codes_count == 0)
  {
    m_sync_gecko_codes_complete = true;
    SyncCodeResponse(true);
  }
  else
  {
    m_dialog->AppendChat(Common::GetStringT("Synchronizing Gecko codes..."));
  }
}

void NetPlayClient::OnSyncCodesDataGecko(sf::Packet& packet)
{
  // Return if this is the host
  if (m_local_player->IsHost())
    return;

  std::vector<Gecko::GeckoCode> synced_codes;
  synced_codes.reserve(m_sync_gecko_codes_count);

  Gecko::GeckoCode gcode{};
  gcode.name = "Synced Codes";
  gcode.enabled = true;

  // Receive code contents from packet
  for (u32 i = 0; i < m_sync_gecko_codes_count; i++)
  {
    Gecko::GeckoCode::Code new_code;
    packet >> new_code.address;
    packet >> new_code.data;

    NOTICE_LOG_FMT(ACTIONREPLAY, "Received {:08x} {:08x}", new_code.address, new_code.data);

    gcode.codes.push_back(std::move(new_code));

    if (++m_sync_gecko_codes_success_count >= m_sync_gecko_codes_count)
    {
      m_sync_gecko_codes_complete = true;
      SyncCodeResponse(true);
    }
  }

  // Add gcode containing all codes to Gecko Code vector
  synced_codes.push_back(std::move(gcode));

  // Clear Vector if received 0 codes (match host's end when using no codes)
  if (m_sync_gecko_codes_count == 0)
    synced_codes.clear();

  // Copy this to the vector located in GeckoCode.cpp
  Gecko::UpdateSyncedCodes(synced_codes);
}

void NetPlayClient::OnSyncCodesNotifyAR(sf::Packet& packet)
{
  // Return if this is the host
  if (m_local_player->IsHost())
    return;

  // Receive Number of Codelines to Receive
  packet >> m_sync_ar_codes_count;

  m_sync_ar_codes_success_count = 0;

  NOTICE_LOG_FMT(ACTIONREPLAY, "Receiving {} AR codelines", m_sync_ar_codes_count);

  // Check if no codes to sync, if so return as finished
  if (m_sync_ar_codes_count == 0)
  {
    m_sync_ar_codes_complete = true;
    SyncCodeResponse(true);
  }
  else
  {
    m_dialog->AppendChat(Common::GetStringT("Synchronizing AR codes..."));
  }
}

void NetPlayClient::OnSyncCodesDataAR(sf::Packet& packet)
{
  // Return if this is the host
  if (m_local_player->IsHost())
    return;

  std::vector<ActionReplay::ARCode> synced_codes;
  synced_codes.reserve(m_sync_ar_codes_count);

  ActionReplay::ARCode arcode{};
  arcode.name = "Synced Codes";
  arcode.enabled = true;

  // Receive code contents from packet
  for (u32 i = 0; i < m_sync_ar_codes_count; i++)
  {
    ActionReplay::AREntry new_code;
    packet >> new_code.cmd_addr;
    packet >> new_code.value;

    NOTICE_LOG_FMT(ACTIONREPLAY, "Received {:08x} {:08x}", new_code.cmd_addr, new_code.value);
    arcode.ops.push_back(new_code);

    if (++m_sync_ar_codes_success_count >= m_sync_ar_codes_count)
    {
      m_sync_ar_codes_complete = true;
      SyncCodeResponse(true);
    }
  }

  // Add arcode containing all codes to AR Code vector
  synced_codes.push_back(std::move(arcode));

  // Clear Vector if received 0 codes (match host's end when using no codes)
  if (m_sync_ar_codes_count == 0)
    synced_codes.clear();

  // Copy this to the vector located in ActionReplay.cpp
  ActionReplay::UpdateSyncedCodes(synced_codes);
}

void NetPlayClient::OnComputeMD5(sf::Packet& packet)
{
  SyncIdentifier sync_identifier;
  ReceiveSyncIdentifier(packet, sync_identifier);

  ComputeMD5(sync_identifier);
}

void NetPlayClient::OnMD5Progress(sf::Packet& packet)
{
  PlayerId pid;
  int progress;
  packet >> pid;
  packet >> progress;

  m_dialog->SetMD5Progress(pid, progress);
}

void NetPlayClient::OnMD5Result(sf::Packet& packet)
{
  PlayerId pid;
  std::string result;
  packet >> pid;
  packet >> result;

  m_dialog->SetMD5Result(pid, result);
}

void NetPlayClient::OnMD5Error(sf::Packet& packet)
{
  PlayerId pid;
  std::string error;
  packet >> pid;
  packet >> error;

  m_dialog->SetMD5Result(pid, error);
}

void NetPlayClient::OnMD5Abort()
{
  m_should_compute_MD5 = false;
  m_dialog->AbortMD5();
}

void NetPlayClient::Send(const sf::Packet& packet, const u8 channel_id)
{
  ENetPacket* epac =
      enet_packet_create(packet.getData(), packet.getDataSize(), ENET_PACKET_FLAG_RELIABLE);
  enet_peer_send(m_server, channel_id, epac);
}

void NetPlayClient::DisplayPlayersPing()
{
  if (!g_ActiveConfig.bShowNetPlayPing)
    return;

  OSD::AddTypedMessage(OSD::MessageType::NetPlayPing, fmt::format("Ping: {}", GetPlayersMaxPing()),
                       OSD::Duration::SHORT, OSD::Color::CYAN);
}

void NetPlayClient::DisplayFielder()
{
  std::string playername = "";
  u32 color = OSD::Color::CYAN;
  bool fielderExists = false;
  if (m_is_running.IsSet())
  {
    if (GetFielderPort() == 1)
    {
      playername = GetPortPlayer(1);
      color = OSD::Color::RED;
      fielderExists = true;
    }
    if (GetFielderPort() == 2)
    {
      playername = GetPortPlayer(2);
      color = OSD::Color::BLUE;
      fielderExists = true;
    }
    if (GetFielderPort() == 3)
    {
      playername = GetPortPlayer(3);
      color = OSD::Color::YELLOW;
      fielderExists = true;
    }
    if (GetFielderPort() == 4)
    {
      playername = GetPortPlayer(4);
      color = OSD::Color::GREEN;
      fielderExists = true;
    }
  }
  if (fielderExists)
  {
    OSD::AddTypedMessage(OSD::MessageType::CurrentFielder, fmt::format("Fielder: {}", playername),
                         OSD::Duration::SHORT, color);
  }

  return;
}

void NetPlayClient::DisplayBatter()
{
  std::string playername = "";
  u32 color = OSD::Color::CYAN;
  bool batterExists = false;
  if (m_is_running.IsSet())
  {
    if (GetBatterPort() == 1)
    {
      playername = GetPortPlayer(1);
      color = OSD::Color::RED;
      batterExists = true;
    }
    if (GetBatterPort() == 2)
    {
      playername = GetPortPlayer(2);
      color = OSD::Color::BLUE;
      batterExists = true;
    }
    if (GetBatterPort() == 3)
    {
      playername = GetPortPlayer(3);
      color = OSD::Color::YELLOW;
      batterExists = true;
    }
    if (GetBatterPort() == 4)
    {
      playername = GetPortPlayer(4);
      color = OSD::Color::GREEN;
      batterExists = true;
    }
  }
  if (batterExists)
  {
    OSD::AddTypedMessage(OSD::MessageType::CurrentBatter, fmt::format("Batter: {}", playername),
                         OSD::Duration::SHORT, color);
  }

  return;
}

u8 NetPlayClient::GetFielderPort()
{
  return Memory::Read_U8(fielderPort);
}

u8 NetPlayClient::GetBatterPort()
{
  return Memory::Read_U8(batterPort);
}

std::string NetPlayClient::GetPortPlayer(int port)
{
  u8 portnum = 0;
  for (auto player_id : m_pad_map)
  {
    portnum += 1;
    if (portnum == port)
      return m_players[player_id].name;
  }
  return "";
}

bool NetPlayClient::ShouldBeGolfer(int port)
{
  bool out = false;
  u8 portnum = 0;
  for (auto player_id : m_pad_map)
  {
    portnum += 1;
    if (portnum == port && player_id == m_local_player->pid)
      out = true;
  }
  return out;
}

u32 NetPlayClient::GetPlayersMaxPing() const
{
  return std::max_element(
             m_players.begin(), m_players.end(),
             [](const auto& a, const auto& b) { return a.second.ping < b.second.ping; })
      ->second.ping;
}

void NetPlayClient::Disconnect()
{
  ENetEvent netEvent;
  m_connecting = false;
  m_connection_state = ConnectionState::Failure;
  if (m_server)
    enet_peer_disconnect(m_server, 0);
  else
    return;

  while (enet_host_service(m_client, &netEvent, 3000) > 0)
  {
    switch (netEvent.type)
    {
    case ENET_EVENT_TYPE_RECEIVE:
      enet_packet_destroy(netEvent.packet);
      break;
    case ENET_EVENT_TYPE_DISCONNECT:
      m_server = nullptr;
      return;
    default:
      break;
    }
  }
  // didn't disconnect gracefully force disconnect
  enet_peer_reset(m_server);
  m_server = nullptr;
}

void NetPlayClient::SendAsync(sf::Packet&& packet, const u8 channel_id)
{
  {
    std::lock_guard lkq(m_crit.async_queue_write);
    m_async_queue.Push(AsyncQueueEntry{std::move(packet), channel_id});
  }
  ENetUtil::WakeupThread(m_client);
}

// called from ---NETPLAY--- thread
void NetPlayClient::ThreadFunc()
{
  Common::QoSSession qos_session;
  if (Config::Get(Config::NETPLAY_ENABLE_QOS))
  {
    qos_session = Common::QoSSession(m_server);

    if (qos_session.Successful())
    {
      m_dialog->AppendChat(
          Common::GetStringT("Quality of Service (QoS) was successfully enabled."));
    }
    else
    {
      m_dialog->AppendChat(Common::GetStringT("Quality of Service (QoS) couldn't be enabled."));
    }
  }

  while (m_do_loop.IsSet())
  {
    ENetEvent netEvent;
    int net;
    if (m_traversal_client)
      m_traversal_client->HandleResends();
    net = enet_host_service(m_client, &netEvent, 250);
    while (!m_async_queue.Empty())
    {
      {
        auto& e = m_async_queue.Front();
        Send(e.packet, e.channel_id);
      }
      m_async_queue.Pop();
    }
    if (net > 0)
    {
      sf::Packet rpac;
      switch (netEvent.type)
      {
      case ENET_EVENT_TYPE_RECEIVE:
        rpac.append(netEvent.packet->data, netEvent.packet->dataLength);
        OnData(rpac);

        enet_packet_destroy(netEvent.packet);
        break;
      case ENET_EVENT_TYPE_DISCONNECT:
        m_dialog->OnConnectionLost();

        if (m_is_running.IsSet())
          StopGame();

        break;
      default:
        break;
      }
    }
  }

  Disconnect();
  return;
}

// called from ---GUI--- thread
void NetPlayClient::GetPlayerList(std::string& list, std::vector<int>& pid_list)
{
  std::lock_guard lkp(m_crit.players);

  std::ostringstream ss;

  for (const auto& entry : m_players)
  {
    const Player& player = entry.second;
    ss << player.name << "[" << static_cast<int>(player.pid) << "] : " << player.revision << " | "
       << GetPlayerMappingString(player.pid, m_pad_map, m_gba_config, m_wiimote_map) << " |\n";

    ss << "Ping: " << player.ping << "ms\n";
    ss << "Status: ";

    switch (player.game_status)
    {
    case SyncIdentifierComparison::SameGame:
      ss << "ready";
      break;

    case SyncIdentifierComparison::DifferentVersion:
      ss << "wrong game version";
      break;

    case SyncIdentifierComparison::DifferentGame:
      ss << "game missing";
      break;

    default:
      ss << "unknown";
      break;
    }

    ss << "\n\n";

    pid_list.push_back(player.pid);
  }

  list = ss.str();
}

// called from ---GUI--- thread
std::vector<const Player*> NetPlayClient::GetPlayers()
{
  std::lock_guard lkp(m_crit.players);
  std::vector<const Player*> players;

  for (const auto& pair : m_players)
    players.push_back(&pair.second);

  return players;
}

const NetSettings& NetPlayClient::GetNetSettings() const
{
  return m_net_settings;
}

// called from ---GUI--- thread
void NetPlayClient::SendChatMessage(const std::string& msg)
{
  sf::Packet packet;
  packet << MessageID::ChatMessage;
  packet << msg;

  SendAsync(std::move(packet));
}

// called from ---CPU--- thread
void NetPlayClient::AddPadStateToPacket(const int in_game_pad, const GCPadStatus& pad,
                                        sf::Packet& packet)
{
  packet << static_cast<PadIndex>(in_game_pad);
  packet << pad.button;
  if (!m_gba_config[in_game_pad].enabled)
  {
    packet << pad.analogA << pad.analogB << pad.stickX << pad.stickY << pad.substickX
           << pad.substickY << pad.triggerLeft << pad.triggerRight << pad.isConnected;
  }
}

// called from ---CPU--- thread
void NetPlayClient::SendWiimoteState(const int in_game_pad, const WiimoteInput& nw)
{
  sf::Packet packet;
  packet << MessageID::WiimoteData;
  packet << static_cast<PadIndex>(in_game_pad);
  packet << static_cast<u8>(nw.report_id);
  packet << static_cast<u8>(nw.data.size());
  packet.append(nw.data.data(), nw.data.size());
  SendAsync(std::move(packet));
}

// called from ---GUI--- thread
void NetPlayClient::SendStartGamePacket()
{
  sf::Packet packet;
  packet << MessageID::StartGame;
  packet << m_current_game;

  SendAsync(std::move(packet));
}

// called from ---GUI--- thread
void NetPlayClient::SendStopGamePacket()
{
  sf::Packet packet;
  packet << MessageID::StopGame;

  SendAsync(std::move(packet));
}

// called from ---GUI--- thread
bool NetPlayClient::StartGame(const std::string& path)
{
  std::lock_guard lkg(m_crit.game);
  SendStartGamePacket();

  if (m_is_running.IsSet())
  {
    PanicAlertFmtT("Game is already running!");
    return false;
  }

  m_timebase_frame = 0;
  m_current_golfer = 1;
  m_wait_on_input = false;

  m_is_running.Set();
  NetPlay_Enable(this);

  ClearBuffers();

  m_first_pad_status_received.fill(false);

  if (m_dialog->IsRecording())
  {
    if (Movie::IsReadOnly())
      Movie::SetReadOnly(false);

    Movie::ControllerTypeArray controllers{};
    Movie::WiimoteEnabledArray wiimotes{};
    for (unsigned int i = 0; i < 4; ++i)
    {
      if (m_pad_map[i] > 0 && m_gba_config[i].enabled)
        controllers[i] = Movie::ControllerType::GBA;
      else if (m_pad_map[i] > 0)
        controllers[i] = Movie::ControllerType::GC;
      else
        controllers[i] = Movie::ControllerType::None;
      wiimotes[i] = m_wiimote_map[i] > 0;
    }
    Movie::BeginRecordingInput(controllers, wiimotes);
  }

  for (unsigned int i = 0; i < 4; ++i)
  {
    WiimoteCommon::SetSource(i,
                             m_wiimote_map[i] > 0 ? WiimoteSource::Emulated : WiimoteSource::None);
  }

  // boot game
  auto boot_session_data = std::make_unique<BootSessionData>();
  boot_session_data->SetWiiSyncData(
      std::move(m_wii_sync_fs), std::move(m_wii_sync_titles), std::move(m_wii_sync_redirect_folder),
      [] {
        // on emulation end clean up the Wii save sync directory -- see OnSyncSaveDataWii()
        const std::string path = File::GetUserPath(D_USER_IDX) + "Wii" GC_MEMCARD_NETPLAY DIR_SEP;
        if (File::Exists(path))
          File::DeleteDirRecursively(path);
        const std::string redirect_path =
            File::GetUserPath(D_USER_IDX) + "Redirect" GC_MEMCARD_NETPLAY DIR_SEP;
        if (File::Exists(redirect_path))
          File::DeleteDirRecursively(redirect_path);
      });
  m_dialog->BootGame(path, std::move(boot_session_data));

  UpdateDevices();

  return true;
}

void NetPlayClient::SyncSaveDataResponse(const bool success)
{
  m_dialog->AppendChat(success ? Common::GetStringT("Data received!") :
                                 Common::GetStringT("Error processing data."));

  if (success)
  {
    if (++m_sync_save_data_success_count >= m_sync_save_data_count)
    {
      sf::Packet response_packet;
      response_packet << MessageID::SyncSaveData;
      response_packet << SyncSaveDataID::Success;

      Send(response_packet);
    }
  }
  else
  {
    sf::Packet response_packet;
    response_packet << MessageID::SyncSaveData;
    response_packet << SyncSaveDataID::Failure;

    Send(response_packet);
  }
}

void NetPlayClient::SyncCodeResponse(const bool success)
{
  // If something failed, immediately report back that code sync failed
  if (!success)
  {
    m_dialog->AppendChat(Common::GetStringT("Error processing codes."));

    sf::Packet response_packet;
    response_packet << MessageID::SyncCodes;
    response_packet << SyncCodeID::Failure;

    Send(response_packet);
    return;
  }

  // If both gecko and AR codes have completely finished transferring, report back as successful
  if (m_sync_gecko_codes_complete && m_sync_ar_codes_complete)
  {
    m_dialog->AppendChat(Common::GetStringT("Codes received!"));

    sf::Packet response_packet;
    response_packet << MessageID::SyncCodes;
    response_packet << SyncCodeID::Success;

    Send(response_packet);
  }
}

// called from ---GUI--- thread
bool NetPlayClient::ChangeGame(const std::string&)
{
  return true;
}

// called from ---NETPLAY--- thread
void NetPlayClient::UpdateDevices()
{
  u8 local_pad = 0;
  u8 pad = 0;

  for (auto player_id : m_pad_map)
  {
    if (m_gba_config[pad].enabled && player_id > 0)
    {
      SerialInterface::ChangeDevice(SerialInterface::SIDEVICE_GC_GBA_EMULATED, pad);
    }
    else if (player_id == m_local_player->pid)
    {
      // Use local controller types for local controllers if they are compatible
      const SerialInterface::SIDevices si_device =
          Config::Get(Config::GetInfoForSIDevice(local_pad));
      if (SerialInterface::SIDevice_IsGCController(si_device))
      {
        SerialInterface::ChangeDevice(si_device, pad);

        if (si_device == SerialInterface::SIDEVICE_WIIU_ADAPTER)
        {
          GCAdapter::ResetDeviceType(local_pad);
        }
      }
      else
      {
        SerialInterface::ChangeDevice(SerialInterface::SIDEVICE_GC_CONTROLLER, pad);
      }
      local_pad++;
    }
    else if (player_id > 0)
    {
      SerialInterface::ChangeDevice(SerialInterface::SIDEVICE_GC_CONTROLLER, pad);
    }
    else
    {
      SerialInterface::ChangeDevice(SerialInterface::SIDEVICE_NONE, pad);
    }
    pad++;
  }
}

// called from ---NETPLAY--- thread
void NetPlayClient::ClearBuffers()
{
  // clear pad buffers, Clear method isn't thread safe
  for (unsigned int i = 0; i < 4; ++i)
  {
    while (m_pad_buffer[i].Size())
      m_pad_buffer[i].Pop();

    while (m_wiimote_buffer[i].Size())
      m_wiimote_buffer[i].Pop();
  }
}

// called from ---NETPLAY--- thread
void NetPlayClient::OnTraversalStateChanged()
{
  const TraversalClient::State state = m_traversal_client->GetState();

  if (m_connection_state == ConnectionState::WaitingForTraversalClientConnection &&
      state == TraversalClient::State::Connected)
  {
    m_connection_state = ConnectionState::WaitingForTraversalClientConnectReady;
    m_traversal_client->ConnectToClient(m_host_spec);
  }
  else if (m_connection_state != ConnectionState::Failure &&
           state == TraversalClient::State::Failure)
  {
    Disconnect();
    m_dialog->OnTraversalError(m_traversal_client->GetFailureReason());
  }
  m_dialog->OnTraversalStateChanged(state);
}

// called from ---NETPLAY--- thread
void NetPlayClient::OnConnectReady(ENetAddress addr)
{
  if (m_connection_state == ConnectionState::WaitingForTraversalClientConnectReady)
  {
    m_connection_state = ConnectionState::Connecting;
    enet_host_connect(m_client, &addr, CHANNEL_COUNT, 0);
  }
}

// called from ---NETPLAY--- thread
void NetPlayClient::OnConnectFailed(TraversalConnectFailedReason reason)
{
  m_connecting = false;
  m_connection_state = ConnectionState::Failure;
  switch (reason)
  {
  case TraversalConnectFailedReason::ClientDidntRespond:
    PanicAlertFmtT("Traversal server timed out connecting to the host");
    break;
  case TraversalConnectFailedReason::ClientFailure:
    PanicAlertFmtT("Server rejected traversal attempt");
    break;
  case TraversalConnectFailedReason::NoSuchClient:
    PanicAlertFmtT("Invalid host");
    break;
  default:
    PanicAlertFmtT("Unknown error {0:x}", static_cast<int>(reason));
    break;
  }
}

// called from ---CPU--- thread
bool NetPlayClient::GetNetPads(const int pad_nb, const bool batching, GCPadStatus* pad_status)
{
  // The interface for this is extremely silly.
  //
  // Imagine a physical device that links three GameCubes together
  // and emulates NetPlay that way. Which GameCube controls which
  // in-game controllers can be configured on the device (m_pad_map)
  // but which sockets on each individual GameCube should be used
  // to control which players? The solution that Dolphin uses is
  // that we hardcode the knowledge that they go in order, so if
  // you have a 3P game with three GameCubes, then every single
  // controller should be plugged into slot 1.
  //
  // If you have a 4P game, then one of the GameCubes will have
  // a controller plugged into slot 1, and another in slot 2.
  //
  // The slot number is the "local" pad number, and what player
  // it actually means is the "in-game" pad number.

  // When the 1st in-game pad is polled and batching is set, the
  // others will be polled as well. To reduce latency, we poll all
  // local controllers at once and then send the status to the other
  // clients.
  //
  // Batching is enabled when polled from VI. If batching is not
  // enabled, the poll is probably from MMIO, which can poll any
  // specific pad arbitrarily. In this case, we poll just that pad
  // and send it.

  // When here when told to so we don't deadlock in certain situations
  while (m_wait_on_input)
  {
    if (!m_is_running.IsSet())
    {
      return false;
    }

    if (m_wait_on_input_received)
    {
      // Tell the server we've acknowledged the message
      sf::Packet spac;
      spac << MessageID::GolfPrepare;
      Send(spac);

      m_wait_on_input_received = false;
    }

    m_wait_on_input_event.Wait();
  }

  if (IsFirstInGamePad(pad_nb) && batching)
  {
    sf::Packet packet;
    packet << MessageID::PadData;

    bool send_packet = false;
    const int num_local_pads = NumLocalPads();
    for (int local_pad = 0; local_pad < num_local_pads; local_pad++)
    {
      send_packet = PollLocalPad(local_pad, packet) || send_packet;
    }

    if (send_packet)
      SendAsync(std::move(packet));

    if (m_host_input_authority)
      SendPadHostPoll(-1);
  }

  if (!batching)
  {
    const int local_pad = InGamePadToLocalPad(pad_nb);
    if (local_pad < 4)
    {
      sf::Packet packet;
      packet << MessageID::PadData;
      if (PollLocalPad(local_pad, packet))
        SendAsync(std::move(packet));
    }

    if (m_host_input_authority)
      SendPadHostPoll(pad_nb);
  }

  if (m_host_input_authority)
  {
    if (m_local_player->pid != m_current_golfer)
    {
      // CoreTiming acts funny and causes what looks like frame skip if
      // we toggle the emulation speed too quickly, so to prevent this
      // we wait until the buffer has been over for at least 1 second.

      const bool buffer_over_target = m_pad_buffer[pad_nb].Size() > m_target_buffer_size + 1;
      if (!buffer_over_target)
        m_buffer_under_target_last = std::chrono::steady_clock::now();

      std::chrono::duration<double> time_diff =
          std::chrono::steady_clock::now() - m_buffer_under_target_last;
      if (time_diff.count() >= 1.0 || !buffer_over_target)
      {
        // run fast if the buffer is overfilled, otherwise run normal speed
        Config::SetCurrent(Config::MAIN_EMULATION_SPEED, buffer_over_target ? 0.0f : 1.0f);
      }
    }
    else
    {
      // Set normal speed when we're the host, otherwise it can get stuck at unlimited
      Config::SetCurrent(Config::MAIN_EMULATION_SPEED, 1.0f);
    }
  }

  // Now, we either use the data pushed earlier, or wait for the
  // other clients to send it to us
  while (m_pad_buffer[pad_nb].Size() == 0)
  {
    if (!m_is_running.IsSet())
    {
      return false;
    }

    m_gc_pad_event.Wait();
  }

  m_pad_buffer[pad_nb].Pop(*pad_status);

  if (Movie::IsRecordingInput())
  {
    Movie::RecordInput(pad_status, pad_nb);
    Movie::InputUpdate();
  }
  else
  {
    Movie::CheckPadStatus(pad_status, pad_nb);
  }

  return true;
}

u64 NetPlayClient::GetInitialRTCValue() const
{
  return m_initial_rtc;
}

// called from ---CPU--- thread
bool NetPlayClient::WiimoteUpdate(int _number, u8* data, const std::size_t size, u8 reporting_mode)
{
  WiimoteInput nw;
  nw.report_id = reporting_mode;
  {
    std::lock_guard lkp(m_crit.players);

    // Only send data, if this Wiimote is mapped to this player
    if (m_wiimote_map[_number] == m_local_player->pid)
    {
      nw.data.assign(data, data + size);

      // TODO: add a seperate setting for wiimote buffer?
      while (m_wiimote_buffer[_number].Size() <= m_target_buffer_size * 200 / 120)
      {
        // add to buffer
        m_wiimote_buffer[_number].Push(nw);

        SendWiimoteState(_number, nw);
      }
    }

  }  // unlock players

  while (m_wiimote_buffer[_number].Size() == 0)
  {
    if (!m_is_running.IsSet())
    {
      return false;
    }

    // wait for receiving thread to push some data
    m_wii_pad_event.Wait();
  }

  m_wiimote_buffer[_number].Pop(nw);

  // If the reporting mode has changed, we just need to pop through the buffer,
  // until we reach a good input
  if (nw.report_id != reporting_mode)
  {
    u32 tries = 0;
    while (nw.report_id != reporting_mode)
    {
      while (m_wiimote_buffer[_number].Size() == 0)
      {
        if (!m_is_running.IsSet())
        {
          return false;
        }

        // wait for receiving thread to push some data
        m_wii_pad_event.Wait();
      }

      m_wiimote_buffer[_number].Pop(nw);

      ++tries;
      if (tries > m_target_buffer_size * 200 / 120)
        break;
    }

    // If it still mismatches, it surely desynced
    if (nw.report_id != reporting_mode)
    {
      PanicAlertFmtT("Netplay has desynced. There is no way to recover from this.");
      return false;
    }
  }

  ASSERT(nw.data.size() == size);
  std::copy(nw.data.begin(), nw.data.end(), data);
  return true;
}

bool NetPlayClient::PollLocalPad(const int local_pad, sf::Packet& packet)
{
  const int ingame_pad = LocalPadToInGamePad(local_pad);
  bool data_added = false;
  GCPadStatus pad_status;

  if (m_gba_config[ingame_pad].enabled)
  {
    pad_status = Pad::GetGBAStatus(local_pad);
  }
  else if (Config::Get(Config::GetInfoForSIDevice(local_pad)) ==
           SerialInterface::SIDEVICE_WIIU_ADAPTER)
  {
    pad_status = GCAdapter::Input(local_pad);
  }
  else
  {
    pad_status = Pad::GetStatus(local_pad);
  }

  if (m_host_input_authority)
  {
    if (m_local_player->pid != m_current_golfer)
    {
      // add to packet
      AddPadStateToPacket(ingame_pad, pad_status, packet);
      data_added = true;
    }
    else
    {
      // set locally
      m_last_pad_status[ingame_pad] = pad_status;
      m_first_pad_status_received[ingame_pad] = true;
    }
  }
  else
  {
    // adjust the buffer either up or down
    // inserting multiple padstates or dropping states
    while (m_pad_buffer[ingame_pad].Size() <= m_target_buffer_size)
    {
      // add to buffer
      m_pad_buffer[ingame_pad].Push(pad_status);

      // add to packet
      AddPadStateToPacket(ingame_pad, pad_status, packet);
      data_added = true;
    }
  }

  return data_added;
}

void NetPlayClient::SendPadHostPoll(const PadIndex pad_num)
{
  // Here we handle polling for the Host Input Authority and Golf modes. Pad data is "polled" from
  // the most recent data received for the given pad. Passing pad_num < 0 will poll all assigned
  // pads (used for batched polls), while 0..3 will poll the respective pad (used for MMIO polls).
  // See GetNetPads for more details.
  //
  // If the local buffer is non-empty, we skip actually buffering and sending new pad data, this way
  // don't end up with permanent local latency. It does create a period of time where no inputs are
  // accepted, but under typical circumstances this is not noticeable.
  //
  // Additionally, we wait until some actual pad data has been received before buffering and sending
  // it, otherwise controllers get calibrated wrongly with the default values of GCPadStatus.

  if (m_local_player->pid != m_current_golfer)
    return;

  sf::Packet packet;
  packet << MessageID::PadHostData;

  if (pad_num < 0)
  {
    for (size_t i = 0; i < m_pad_map.size(); i++)
    {
      if (m_pad_map[i] <= 0)
        continue;

      while (!m_first_pad_status_received[i])
      {
        if (!m_is_running.IsSet())
          return;

        m_first_pad_status_received_event.Wait();
      }
    }

    for (size_t i = 0; i < m_pad_map.size(); i++)
    {
      if (m_pad_map[i] == 0 || m_pad_buffer[i].Size() > 0)
        continue;

      const GCPadStatus& pad_status = m_last_pad_status[i];
      m_pad_buffer[i].Push(pad_status);
      AddPadStateToPacket(static_cast<int>(i), pad_status, packet);
    }
  }
  else if (m_pad_map[pad_num] != 0)
  {
    while (!m_first_pad_status_received[pad_num])
    {
      if (!m_is_running.IsSet())
        return;

      m_first_pad_status_received_event.Wait();
    }

    if (m_pad_buffer[pad_num].Size() == 0)
    {
      const GCPadStatus& pad_status = m_last_pad_status[pad_num];
      m_pad_buffer[pad_num].Push(pad_status);
      AddPadStateToPacket(pad_num, pad_status, packet);
    }
  }

  SendAsync(std::move(packet));
}

// called from ---GUI--- thread and ---NETPLAY--- thread (client side)
bool NetPlayClient::StopGame()
{
  m_is_running.Clear();

  // stop waiting for input
  m_gc_pad_event.Set();
  m_wii_pad_event.Set();
  m_first_pad_status_received_event.Set();
  m_wait_on_input_event.Set();

  NetPlay_Disable();

  // stop game
  m_dialog->StopGame();

  return true;
}

// called from ---GUI--- thread
void NetPlayClient::Stop()
{
  if (!m_is_running.IsSet())
    return;

  m_is_running.Clear();

  // stop waiting for input
  m_gc_pad_event.Set();
  m_wii_pad_event.Set();
  m_first_pad_status_received_event.Set();
  m_wait_on_input_event.Set();

  // Tell the server to stop if we have a pad mapped in game.
  if (LocalPlayerHasControllerMapped())
    SendStopGamePacket();
  else
    StopGame();
}

void NetPlayClient::RequestStopGame()
{
  // Tell the server to stop if we have a pad mapped in game.
  if (LocalPlayerHasControllerMapped())
    SendStopGamePacket();
}

void NetPlayClient::SendPowerButtonEvent()
{
  sf::Packet packet;
  packet << MessageID::PowerButton;
  SendAsync(std::move(packet));
}

void NetPlayClient::RequestGolfControl(const PlayerId pid)
{
  if (!m_host_input_authority || !m_net_settings.m_GolfMode)
    return;
  sf::Packet packet;
  packet << MessageID::GolfRequest;
  packet << pid;
  SendAsync(std::move(packet));
}

void NetPlayClient::RequestGolfControl()
{
  RequestGolfControl(m_local_player->pid);
}

void NetPlayClient::AutoGolfMode(int isField, int BatPort, int FieldPort)
{
  if (BatPort != 0) // only != 0 when a game is in progress
  {
    if (isField == 1)  // fielding/baserunning state
    {
      if (netplay_client->ShouldBeGolfer(FieldPort))
        netplay_client->RequestGolfControl();
    }
    else if (isField == 0)  // batting/pitching state
    {
      if (netplay_client->ShouldBeGolfer(BatPort))
        netplay_client->RequestGolfControl();
    }
  }
  return;
}

// called from ---GUI--- thread
std::string NetPlayClient::GetCurrentGolfer()
{
  std::lock_guard lkp(m_crit.players);
  if (m_players.count(m_current_golfer))
    return m_players[m_current_golfer].name;
  return "";
}

// called from ---GUI--- thread
bool NetPlayClient::LocalPlayerHasControllerMapped() const
{
  return PlayerHasControllerMapped(m_local_player->pid);
}

bool NetPlayClient::IsFirstInGamePad(int ingame_pad) const
{
  return std::none_of(m_pad_map.begin(), m_pad_map.begin() + ingame_pad,
                      [](auto mapping) { return mapping > 0; });
}

int NetPlayClient::NumLocalPads() const
{
  return static_cast<int>(std::count_if(m_pad_map.begin(), m_pad_map.end(), [this](auto mapping) {
    return mapping == m_local_player->pid;
  }));
}

int NetPlayClient::InGamePadToLocalPad(int ingame_pad) const
{
  // not our pad
  if (m_pad_map[ingame_pad] != m_local_player->pid)
    return 4;

  int local_pad = 0;
  int pad = 0;

  for (; pad < ingame_pad; pad++)
  {
    if (m_pad_map[pad] == m_local_player->pid)
      local_pad++;
  }

  return local_pad;
}

int NetPlayClient::LocalPadToInGamePad(int local_pad) const
{
  // Figure out which in-game pad maps to which local pad.
  // The logic we have here is that the local slots always
  // go in order.
  int local_pad_count = -1;
  int ingame_pad = 0;
  for (; ingame_pad < 4; ingame_pad++)
  {
    if (m_pad_map[ingame_pad] == m_local_player->pid)
      local_pad_count++;

    if (local_pad_count == local_pad)
      break;
  }

  return ingame_pad;
}

bool NetPlayClient::PlayerHasControllerMapped(const PlayerId pid) const
{
  const auto mapping_matches_player_id = [pid](const PlayerId& mapping) { return mapping == pid; };

  return std::any_of(m_pad_map.begin(), m_pad_map.end(), mapping_matches_player_id) ||
         std::any_of(m_wiimote_map.begin(), m_wiimote_map.end(), mapping_matches_player_id);
}

bool NetPlayClient::IsLocalPlayer(const PlayerId pid) const
{
  return pid == m_local_player->pid;
}

void NetPlayClient::SendGameStatus()
{
  sf::Packet packet;
  packet << MessageID::GameStatus;

  SyncIdentifierComparison result;
  m_dialog->FindGameFile(m_selected_game, &result);
  for (size_t i = 0; i < 4; ++i)
  {
    if (m_gba_config[i].enabled && m_gba_config[i].has_rom &&
        m_net_settings.m_GBARomPaths[i].empty())
    {
      result = SyncIdentifierComparison::DifferentGame;
    }
  }

  packet << static_cast<u32>(result);
  Send(packet);
}

void NetPlayClient::SendTimeBase()
{
  std::lock_guard lk(crit_netplay_client);

  if (netplay_client->m_timebase_frame % 60 == 0)
  {
    const sf::Uint64 timebase = SystemTimers::GetFakeTimeBase();

    sf::Packet packet;
    packet << MessageID::TimeBase;
    packet << timebase;
    packet << netplay_client->m_timebase_frame;

    netplay_client->SendAsync(std::move(packet));
  }

  netplay_client->m_timebase_frame++;
}

bool NetPlayClient::DoAllPlayersHaveGame()
{
  std::lock_guard lkp(m_crit.players);

  return std::all_of(std::begin(m_players), std::end(m_players), [](auto entry) {
    return entry.second.game_status == SyncIdentifierComparison::SameGame;
  });
}

static std::string MD5Sum(const std::string& file_path, std::function<bool(int)> report_progress)
{
  std::vector<u8> data(8 * 1024 * 1024);
  u64 read_offset = 0;
  mbedtls_md5_context ctx;

  std::unique_ptr<DiscIO::BlobReader> file(DiscIO::CreateBlobReader(file_path));
  u64 game_size = file->GetDataSize();

  mbedtls_md5_starts_ret(&ctx);

  while (read_offset < game_size)
  {
    size_t read_size = std::min(static_cast<u64>(data.size()), game_size - read_offset);
    if (!file->Read(read_offset, read_size, data.data()))
      return "";

    mbedtls_md5_update_ret(&ctx, data.data(), read_size);
    read_offset += read_size;

    int progress =
        static_cast<int>(static_cast<float>(read_offset) / static_cast<float>(game_size) * 100);
    if (!report_progress(progress))
      return "";
  }

  std::array<u8, 16> output;
  mbedtls_md5_finish_ret(&ctx, output.data());

  // Convert to hex
  return fmt::format("{:02x}", fmt::join(output, ""));
}

void NetPlayClient::ComputeMD5(const SyncIdentifier& sync_identifier)
{
  if (m_should_compute_MD5)
    return;

  m_dialog->ShowMD5Dialog(sync_identifier.game_id);
  m_should_compute_MD5 = true;

  std::string file;
  if (sync_identifier == GetSDCardIdentifier())
    file = File::GetUserPath(F_WIISDCARD_IDX);
  else if (auto game = m_dialog->FindGameFile(sync_identifier))
    file = game->GetFilePath();

  if (file.empty() || !File::Exists(file))
  {
    sf::Packet packet;
    packet << MessageID::MD5Error;
    packet << "file not found";
    Send(packet);
    return;
  }

  if (m_MD5_thread.joinable())
    m_MD5_thread.join();
  m_MD5_thread = std::thread([this, file]() {
    std::string sum = MD5Sum(file, [&](int progress) {
      sf::Packet packet;
      packet << MessageID::MD5Progress;
      packet << progress;
      SendAsync(std::move(packet));

      return m_should_compute_MD5;
    });

    sf::Packet packet;
    packet << MessageID::MD5Result;
    packet << sum;
    SendAsync(std::move(packet));
  });
}

const PadMappingArray& NetPlayClient::GetPadMapping() const
{
  return m_pad_map;
}

const GBAConfigArray& NetPlayClient::GetGBAConfig() const
{
  return m_gba_config;
}

const PadMappingArray& NetPlayClient::GetWiimoteMapping() const
{
  return m_wiimote_map;
}

void NetPlayClient::AdjustPadBufferSize(const unsigned int size)
{
  m_target_buffer_size = size;
  m_dialog->OnPadBufferChanged(size);
}

<<<<<<< HEAD
void NetPlayClient::AdjustRankedBox(bool is_ranked)
{
  m_ranked_client = is_ranked;
  m_dialog->OnRankedEnabled(is_ranked);
=======
void NetPlayClient::SetWiiSyncData(std::unique_ptr<IOS::HLE::FS::FileSystem> fs,
                                   std::vector<u64> titles, std::string redirect_folder)
{
  m_wii_sync_fs = std::move(fs);
  m_wii_sync_titles = std::move(titles);
  m_wii_sync_redirect_folder = std::move(redirect_folder);
>>>>>>> 63df67b7
}

SyncIdentifier NetPlayClient::GetSDCardIdentifier()
{
  return SyncIdentifier{{}, "sd", {}, {}, {}, {}};
}

std::string GetPlayerMappingString(PlayerId pid, const PadMappingArray& pad_map,
                                   const GBAConfigArray& gba_config,
                                   const PadMappingArray& wiimote_map)
{
  std::vector<size_t> gc_slots, gba_slots, wiimote_slots;
  for (size_t i = 0; i < pad_map.size(); ++i)
  {
    if (pad_map[i] == pid && !gba_config[i].enabled)
      gc_slots.push_back(i + 1);
    if (pad_map[i] == pid && gba_config[i].enabled)
      gba_slots.push_back(i + 1);
    if (wiimote_map[i] == pid)
      wiimote_slots.push_back(i + 1);
  }
  std::vector<std::string> groups;
  for (const auto& [group_name, slots] :
       {std::make_pair("GC", &gc_slots), std::make_pair("GBA", &gba_slots),
        std::make_pair("Wii", &wiimote_slots)})
  {
    if (!slots->empty())
      groups.emplace_back(fmt::format("{}{}", group_name, fmt::join(*slots, ",")));
  }
  std::string res = fmt::format("{}", fmt::join(groups, "|"));
  return res.empty() ? "None" : res;
}

bool IsNetPlayRunning()
{
  return netplay_client != nullptr;
}

const NetSettings& GetNetSettings()
{
  ASSERT(IsNetPlayRunning());
  return netplay_client->GetNetSettings();
}

void SetSIPollBatching(bool state)
{
  s_si_poll_batching = state;
}

void SendPowerButtonEvent()
{
  ASSERT(IsNetPlayRunning());
  netplay_client->SendPowerButtonEvent();
}

bool IsSyncingAllWiiSaves()
{
  std::lock_guard lk(crit_netplay_client);

  if (netplay_client)
    return netplay_client->GetNetSettings().m_SyncAllWiiSaves;

  return false;
}

void SetupWiimotes()
{
  ASSERT(IsNetPlayRunning());
  const NetSettings& netplay_settings = netplay_client->GetNetSettings();
  const PadMappingArray& wiimote_map = netplay_client->GetWiimoteMapping();
  for (size_t i = 0; i < netplay_settings.m_WiimoteExtension.size(); i++)
  {
    if (wiimote_map[i] > 0)
    {
      static_cast<ControllerEmu::Attachments*>(
          static_cast<WiimoteEmu::Wiimote*>(Wiimote::GetConfig()->GetController(int(i)))
              ->GetWiimoteGroup(WiimoteEmu::WiimoteGroup::Attachments))
          ->SetSelectedAttachment(netplay_settings.m_WiimoteExtension[i]);
    }
  }
}

std::string GetGBASavePath(int pad_num)
{
  std::lock_guard lk(crit_netplay_client);

  if (!netplay_client || NetPlay::GetNetSettings().m_IsHosting)
  {
#ifdef HAS_LIBMGBA
    std::string rom_path = Config::Get(Config::MAIN_GBA_ROM_PATHS[pad_num]);
    return HW::GBA::Core::GetSavePath(rom_path, pad_num);
#else
    return {};
#endif
  }

  if (!NetPlay::GetNetSettings().m_SyncSaveData)
    return {};

  return fmt::format("{}{}{}.sav", File::GetUserPath(D_GBAUSER_IDX), GBA_SAVE_NETPLAY, pad_num + 1);
}

PadDetails GetPadDetails(int pad_num)
{
  std::lock_guard lk(crit_netplay_client);

  PadDetails res{};
  res.local_pad = 4;
  if (!netplay_client)
    return res;

  auto pad_map = netplay_client->GetPadMapping();
  if (pad_map[pad_num] <= 0)
    return res;

  for (auto player : netplay_client->GetPlayers())
  {
    if (player->pid == pad_map[pad_num])
      res.player_name = player->name;
  }

  int local_pad = 0;
  int non_local_pad = 0;
  for (int i = 0; i < pad_num; ++i)
  {
    if (netplay_client->IsLocalPlayer(pad_map[i]))
      ++local_pad;
    else
      ++non_local_pad;
  }
  res.is_local = netplay_client->IsLocalPlayer(pad_map[pad_num]);
  res.local_pad = res.is_local ? local_pad : netplay_client->NumLocalPads() + non_local_pad;
  res.hide_gba = !res.is_local && netplay_client->GetNetSettings().m_HideRemoteGBAs &&
                 netplay_client->LocalPlayerHasControllerMapped();
  return res;
}

void NetPlay_Enable(NetPlayClient* const np)
{
  std::lock_guard lk(crit_netplay_client);
  netplay_client = np;
}

void NetPlay_Disable()
{
  std::lock_guard lk(crit_netplay_client);
  netplay_client = nullptr;
}
}  // namespace NetPlay

// stuff hacked into dolphin

// called from ---CPU--- thread
// Actual Core function which is called on every frame
bool SerialInterface::CSIDevice_GCController::NetPlay_GetInput(int pad_num, GCPadStatus* status)
{
  std::lock_guard lk(NetPlay::crit_netplay_client);

  if (NetPlay::netplay_client)
    return NetPlay::netplay_client->GetNetPads(pad_num, NetPlay::s_si_poll_batching, status);

  return false;
}

bool WiimoteEmu::Wiimote::NetPlay_GetWiimoteData(int wiimote, u8* data, u8 size, u8 reporting_mode)
{
  std::lock_guard lk(NetPlay::crit_netplay_client);

  if (NetPlay::netplay_client)
    return NetPlay::netplay_client->WiimoteUpdate(wiimote, data, size, reporting_mode);

  return false;
}

// Sync the info whether a button was pressed or not. Used for the reconnect on button press feature
bool Wiimote::NetPlay_GetButtonPress(int wiimote, bool pressed)
{
  std::lock_guard lk(NetPlay::crit_netplay_client);

  // Use the reporting mode 0 for the button pressed event, the real ones start at RT_REPORT_CORE
  static const u8 BUTTON_PRESS_REPORTING_MODE = 0;

  if (NetPlay::netplay_client)
  {
    std::array<u8, 1> data = {u8(pressed)};
    if (NetPlay::netplay_client->WiimoteUpdate(wiimote, data.data(), data.size(),
                                               BUTTON_PRESS_REPORTING_MODE))
    {
      return data[0];
    }
    PanicAlertFmtT("Netplay has desynced in NetPlay_GetButtonPress()");
    return false;
  }

  return pressed;
}

// called from ---CPU--- thread
// so all players' games get the same time
//
// also called from ---GUI--- thread when starting input recording
u64 ExpansionInterface::CEXIIPL::NetPlay_GetEmulatedTime()
{
  std::lock_guard lk(NetPlay::crit_netplay_client);

  if (NetPlay::netplay_client)
    return NetPlay::netplay_client->GetInitialRTCValue();

  return 0;
}

// called from ---CPU--- thread
// return the local pad num that should rumble given a ingame pad num
int SerialInterface::CSIDevice_GCController::NetPlay_InGamePadToLocalPad(int numPAD)
{
  std::lock_guard lk(NetPlay::crit_netplay_client);

  if (NetPlay::netplay_client)
    return NetPlay::netplay_client->InGamePadToLocalPad(numPAD);

  return numPAD;
}<|MERGE_RESOLUTION|>--- conflicted
+++ resolved
@@ -465,6 +465,10 @@
     OnMD5Abort();
     break;
 
+  case MessageID::RankedBox:
+    OnRankedMsg(packet);
+  break;
+
   default:
     PanicAlertFmtT("Unknown message received with id : {0}", static_cast<u8>(mid));
     break;
@@ -725,16 +729,6 @@
   m_dialog->OnPadBufferChanged(size);
 }
 
-<<<<<<< HEAD
-  case NP_MSG_RANKED_BOX:
-  {
-    packet >> m_ranked_client;
-    m_dialog->OnRankedEnabled(m_ranked_client);
-  }
-  break;
-
-  case NP_MSG_PAD_BUFFER:
-=======
 void NetPlayClient::OnHostInputAuthority(sf::Packet& packet)
 {
   packet >> m_host_input_authority;
@@ -757,7 +751,6 @@
     Send(spac);
   }
   else if (m_local_player->pid == pid)
->>>>>>> 63df67b7
   {
     sf::Packet spac;
     spac << MessageID::GolfAcquire;
@@ -952,79 +945,12 @@
   m_dialog->Update();
 }
 
-<<<<<<< HEAD
-      for (u32& value : m_net_settings.m_SYSCONFSettings)
-        packet >> value;
-
-      packet >> m_net_settings.m_EFBAccessEnable;
-      packet >> m_net_settings.m_BBoxEnable;
-      packet >> m_net_settings.m_ForceProgressive;
-      packet >> m_net_settings.m_EFBToTextureEnable;
-      packet >> m_net_settings.m_XFBToTextureEnable;
-      packet >> m_net_settings.m_DisableCopyToVRAM;
-      packet >> m_net_settings.m_ImmediateXFBEnable;
-      packet >> m_net_settings.m_EFBEmulateFormatChanges;
-      packet >> m_net_settings.m_SafeTextureCacheColorSamples;
-      packet >> m_net_settings.m_PerfQueriesEnable;
-      packet >> m_net_settings.m_FPRF;
-      packet >> m_net_settings.m_AccurateNaNs;
-      packet >> m_net_settings.m_DisableICache;
-      packet >> m_net_settings.m_SyncOnSkipIdle;
-      packet >> m_net_settings.m_SyncGPU;
-      packet >> m_net_settings.m_SyncGpuMaxDistance;
-      packet >> m_net_settings.m_SyncGpuMinDistance;
-      packet >> m_net_settings.m_SyncGpuOverclock;
-      packet >> m_net_settings.m_JITFollowBranch;
-      packet >> m_net_settings.m_FastDiscSpeed;
-      packet >> m_net_settings.m_MMU;
-      packet >> m_net_settings.m_Fastmem;
-      packet >> m_net_settings.m_SkipIPL;
-      packet >> m_net_settings.m_LoadIPLDump;
-      packet >> m_net_settings.m_VertexRounding;
-      packet >> m_net_settings.m_InternalResolution;
-      packet >> m_net_settings.m_EFBScaledCopy;
-      packet >> m_net_settings.m_FastDepthCalc;
-      packet >> m_net_settings.m_EnablePixelLighting;
-      packet >> m_net_settings.m_WidescreenHack;
-      packet >> m_net_settings.m_ForceFiltering;
-      packet >> m_net_settings.m_MaxAnisotropy;
-      packet >> m_net_settings.m_ForceTrueColor;
-      packet >> m_net_settings.m_DisableCopyFilter;
-      packet >> m_net_settings.m_DisableFog;
-      packet >> m_net_settings.m_ArbitraryMipmapDetection;
-      packet >> m_net_settings.m_ArbitraryMipmapDetectionThreshold;
-      packet >> m_net_settings.m_EnableGPUTextureDecoding;
-      packet >> m_net_settings.m_DeferEFBCopies;
-      packet >> m_net_settings.m_EFBAccessTileSize;
-      packet >> m_net_settings.m_EFBAccessDeferInvalidation;
-      packet >> m_net_settings.m_StrictSettingsSync;
-
-      m_initial_rtc = Common::PacketReadU64(packet);
-
-      packet >> m_net_settings.m_SyncSaveData;
-      packet >> m_net_settings.m_SaveDataRegion;
-      packet >> m_net_settings.m_SyncCodes;
-      packet >> m_net_settings.m_SyncAllWiiSaves;
-
-      for (int& extension : m_net_settings.m_WiimoteExtension)
-        packet >> extension;
-
-      packet >> m_net_settings.m_GolfMode;
-      packet >> m_net_settings.m_UseFMA;
-      packet >> m_net_settings.m_HideRemoteGBAs;
-
-      m_net_settings.m_IsHosting = m_local_player->IsHost();
-      m_net_settings.m_HostInputAuthority = m_host_input_authority;
-      m_net_settings.m_RankedMode = m_ranked_client;
-    }
-=======
 void NetPlayClient::OnDesyncDetected(sf::Packet& packet)
 {
   int pid_to_blame;
   u32 frame;
   packet >> pid_to_blame;
   packet >> frame;
->>>>>>> 63df67b7
 
   std::string player = "??";
   std::lock_guard lkp(m_crit.players);
@@ -1079,15 +1005,6 @@
     OnSyncSaveDataWii(packet);
     break;
 
-<<<<<<< HEAD
-    {
-      std::lock_guard lkp(m_crit.players);
-      Player& player = m_players[pid];
-      packet >> player.ping;
-    }
-    DisplayPlayersPing();
-    m_dialog->Update();
-=======
   case SyncSaveDataID::GBAData:
     OnSyncSaveDataGBA(packet);
     break;
@@ -1095,7 +1012,6 @@
   default:
     PanicAlertFmtT("Unknown SYNC_SAVE_DATA message received with id: {0}", static_cast<u8>(sub_id));
     break;
->>>>>>> 63df67b7
   }
 }
 
@@ -1552,6 +1468,12 @@
 {
   m_should_compute_MD5 = false;
   m_dialog->AbortMD5();
+}
+
+void NetPlayClient::OnRankedMsg(sf::Packet& packet)
+{
+  packet >> m_ranked_client;
+  m_dialog->OnRankedEnabled(m_ranked_client);
 }
 
 void NetPlayClient::Send(const sf::Packet& packet, const u8 channel_id)
@@ -2798,19 +2720,18 @@
   m_dialog->OnPadBufferChanged(size);
 }
 
-<<<<<<< HEAD
 void NetPlayClient::AdjustRankedBox(bool is_ranked)
 {
   m_ranked_client = is_ranked;
   m_dialog->OnRankedEnabled(is_ranked);
-=======
+}
+
 void NetPlayClient::SetWiiSyncData(std::unique_ptr<IOS::HLE::FS::FileSystem> fs,
                                    std::vector<u64> titles, std::string redirect_folder)
 {
   m_wii_sync_fs = std::move(fs);
   m_wii_sync_titles = std::move(titles);
   m_wii_sync_redirect_folder = std::move(redirect_folder);
->>>>>>> 63df67b7
 }
 
 SyncIdentifier NetPlayClient::GetSDCardIdentifier()
