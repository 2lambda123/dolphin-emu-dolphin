// Copyright 2010 Dolphin Emulator Project
// Licensed under GPLv2+
// Refer to the license.txt file included.

#include "Common/ENetUtil.h"
#include "Common/Timer.h"
#include "Core/ConfigManager.h"
#include "Core/Core.h"
#include "Core/Movie.h"
#include "Core/NetPlayClient.h"
#include "Core/HW/EXI_DeviceIPL.h"
#include "Core/HW/SI.h"
#include "Core/HW/SI_DeviceDanceMat.h"
#include "Core/HW/SI_DeviceGCController.h"
#include "Core/HW/SI_DeviceGCSteeringWheel.h"
#include "Core/HW/Sram.h"
#include "Core/HW/WiimoteEmu/WiimoteEmu.h"
#include "Core/HW/WiimoteReal/WiimoteReal.h"
#include "Core/IPC_HLE/WII_IPC_HLE_Device_usb.h"
#include "Core/IPC_HLE/WII_IPC_HLE_WiiMote.h"

static std::mutex crit_netplay_client;
static NetPlayClient * netplay_client = nullptr;
NetSettings g_NetPlaySettings;

// called from ---GUI--- thread
NetPlayClient::~NetPlayClient()
{
	// not perfect
	if (m_is_running.load())
		StopGame();

	if (is_connected)
	{
		m_do_loop.store(false);
		m_thread.join();
	}

	if (m_server)
	{
		Disconnect();
	}

	if (g_MainNetHost.get() == m_client)
	{
		g_MainNetHost.release();
	}
	if (m_client)
	{
		enet_host_destroy(m_client);
		m_client = nullptr;
	}

	if (m_traversal_client)
	{
		ReleaseTraversalClient();
	}
}

// called from ---GUI--- thread
NetPlayClient::NetPlayClient(const std::string& address, const u16 port, NetPlayUI* dialog, const std::string& name, bool traversal, const std::string& centralServer, u16 centralPort)
	: m_state(Failure)
	, m_dialog(dialog)
	, m_client(nullptr)
	, m_server(nullptr)
	, m_is_running(false)
	, m_do_loop(true)
	, m_target_buffer_size()
	, m_local_player(nullptr)
	, m_current_game(0)
	, m_is_recording(false)
	, m_pid(0)
	, m_connecting(false)
	, m_traversal_client(nullptr)
{
	m_target_buffer_size = 20;
	ClearBuffers();

	is_connected = false;

	m_player_name = name;

	if (!traversal)
	{
		//Direct Connection
		m_client = enet_host_create(nullptr, 1, 3, 0, 0);

		if (m_client == nullptr)
		{
			PanicAlertT("Couldn't Create Client");
		}

		ENetAddress addr;
		enet_address_set_host(&addr, address.c_str());
		addr.port = port;

		m_server = enet_host_connect(m_client, &addr, 3, 0);

		if (m_server == nullptr)
		{
			PanicAlertT("Couldn't create peer.");
		}

		ENetEvent netEvent;
		int net = enet_host_service(m_client, &netEvent, 5000);
		if (net > 0 && netEvent.type == ENET_EVENT_TYPE_CONNECT)
		{
			if (Connect())
			{
				m_client->intercept = ENetUtil::InterceptCallback;
				m_thread = std::thread(&NetPlayClient::ThreadFunc, this);
			}
		}
		else
		{
			PanicAlertT("Failed to Connect!");
		}

	}
	else
	{
		if (address.size() > NETPLAY_CODE_SIZE)
		{
			PanicAlertT("Host code size is to large.\nPlease recheck that you have the correct code");
			return;
		}

		if (!EnsureTraversalClient(centralServer, centralPort))
			return;
		m_client = g_MainNetHost.get();

		m_traversal_client = g_TraversalClient.get();

		// If we were disconnected in the background, reconnect.
		if (m_traversal_client->m_State == TraversalClient::Failure)
			m_traversal_client->ReconnectToServer();
		m_traversal_client->m_Client = this;
		m_host_spec = address;
		m_state = WaitingForTraversalClientConnection;
		OnTraversalStateChanged();
		m_connecting = true;

		Common::Timer connect_timer;
		connect_timer.Start();

		while (m_connecting)
		{
			ENetEvent netEvent;
			if (m_traversal_client)
				m_traversal_client->HandleResends();

			while (enet_host_service(m_client, &netEvent, 4) > 0)
			{
				sf::Packet rpac;
				switch (netEvent.type)
				{
				case ENET_EVENT_TYPE_CONNECT:
					m_server = netEvent.peer;
					if (Connect())
					{
						m_state = Connected;
						m_thread = std::thread(&NetPlayClient::ThreadFunc, this);
					}
					return;
				default:
					break;
				}
			}
			if (connect_timer.GetTimeElapsed() > 5000)
				break;
		}
		PanicAlertT("Failed To Connect!");
	}
}

bool NetPlayClient::Connect()
{
	// send connect message
	sf::Packet spac;
	spac << NETPLAY_VERSION;
	spac << netplay_dolphin_ver;
	spac << m_player_name;
	Send(spac);
	enet_host_flush(m_client);
	sf::Packet rpac;
	// TODO: make this not hang
	ENetEvent netEvent;
	if (enet_host_service(m_client, &netEvent, 5000) > 0 && netEvent.type == ENET_EVENT_TYPE_RECEIVE)
	{
		rpac.append(netEvent.packet->data, netEvent.packet->dataLength);
	}
	else
	{
		return false;
	}

	MessageId error;
	rpac >> error;

	// got error message
	if (error)
	{
		switch (error)
		{
		case CON_ERR_SERVER_FULL:
			PanicAlertT("The server is full!");
			break;
		case CON_ERR_VERSION_MISMATCH:
			PanicAlertT("The server and client's NetPlay versions are incompatible!");
			break;
		case CON_ERR_GAME_RUNNING:
			PanicAlertT("The server responded: the game is currently running!");
			break;
		default:
			PanicAlertT("The server sent an unknown error message!");
			break;
		}

		Disconnect();
		return false;
	}
	else
	{
		rpac >> m_pid;

		Player player;
		player.name = m_player_name;
		player.pid = m_pid;
		player.revision = netplay_dolphin_ver;

		// add self to player list
		m_players[m_pid] = player;
		m_local_player = &m_players[m_pid];

		m_dialog->Update();

		is_connected = true;

		return true;
	}
}

// called from ---NETPLAY--- thread
unsigned int NetPlayClient::OnData(sf::Packet& packet)
{
	MessageId mid;
	packet >> mid;

	switch (mid)
	{
	case NP_MSG_PLAYER_JOIN:
	{
		Player player;
		packet >> player.pid;
		packet >> player.name;
		packet >> player.revision;

		{
			std::lock_guard<std::recursive_mutex> lkp(m_crit.players);
			m_players[player.pid] = player;
		}

		m_dialog->Update();
	}
	break;

	case NP_MSG_PLAYER_LEAVE:
	{
		PlayerId pid;
		packet >> pid;

		{
			std::lock_guard<std::recursive_mutex> lkp(m_crit.players);
			m_players.erase(m_players.find(pid));
		}

		m_dialog->Update();
	}
	break;

	case NP_MSG_CHAT_MESSAGE:
	{
		PlayerId pid;
		packet >> pid;
		std::string msg;
		packet >> msg;

		// don't need lock to read in this thread
		const Player& player = m_players[pid];

		// add to gui
		std::ostringstream ss;
		ss << player.name << '[' << (char)(pid + '0') << "]: " << msg;

		m_dialog->AppendChat(ss.str());
	}
	break;

	case NP_MSG_PAD_MAPPING:
	{
		for (PadMapping& mapping : m_pad_map)
		{
			packet >> mapping;
		}

		UpdateDevices();

		m_dialog->Update();
	}
	break;

	case NP_MSG_WIIMOTE_MAPPING:
	{
		for (PadMapping& mapping : m_wiimote_map)
		{
			packet >> mapping;
		}

		m_dialog->Update();
	}
	break;

	case NP_MSG_PAD_DATA:
	{
		PadMapping map = 0;
		GCPadStatus pad;
		packet >> map >> pad.button >> pad.analogA >> pad.analogB >> pad.stickX >> pad.stickY >> pad.substickX >> pad.substickY >> pad.triggerLeft >> pad.triggerRight;

		// trusting server for good map value (>=0 && <4)
		// add to pad buffer
		m_pad_buffer[map].Push(pad);
	}
	break;

	case NP_MSG_WIIMOTE_DATA:
	{
		PadMapping map = 0;
		NetWiimote nw;
		u8 size;
		packet >> map >> size;

		nw.resize(size);

		for (unsigned int i = 0; i < size; ++i)
			packet >> nw[i];

		// trusting server for good map value (>=0 && <4)
		// add to Wiimote buffer
		m_wiimote_buffer[(unsigned)map].Push(nw);
	}
	break;


	case NP_MSG_PAD_BUFFER:
	{
		u32 size = 0;
		packet >> size;

		m_target_buffer_size = size;
	}
	break;

	case NP_MSG_CHANGE_GAME:
	{
		{
			std::lock_guard<std::recursive_mutex> lkg(m_crit.game);
			packet >> m_selected_game;
		}

		// update gui
		m_dialog->OnMsgChangeGame(m_selected_game);
	}
	break;

	case NP_MSG_START_GAME:
	{
		{
			std::lock_guard<std::recursive_mutex> lkg(m_crit.game);
			packet >> m_current_game;
			packet >> g_NetPlaySettings.m_CPUthread;
			packet >> g_NetPlaySettings.m_CPUcore;
			packet >> g_NetPlaySettings.m_SelectedLanguage;
			packet >> g_NetPlaySettings.m_OverrideGCLanguage;
			packet >> g_NetPlaySettings.m_ProgressiveScan;
			packet >> g_NetPlaySettings.m_PAL60;
			packet >> g_NetPlaySettings.m_DSPEnableJIT;
			packet >> g_NetPlaySettings.m_DSPHLE;
			packet >> g_NetPlaySettings.m_WriteToMemcard;
			packet >> g_NetPlaySettings.m_OCEnable;
			packet >> g_NetPlaySettings.m_OCFactor;

			int tmp;
			packet >> tmp;
			g_NetPlaySettings.m_EXIDevice[0] = (TEXIDevices)tmp;
			packet >> tmp;
			g_NetPlaySettings.m_EXIDevice[1] = (TEXIDevices)tmp;

			u32 time_low, time_high;
			packet >> time_low;
			packet >> time_high;
			g_netplay_initial_gctime = time_low | ((u64)time_high << 32);
		}

		m_dialog->OnMsgStartGame();
	}
	break;

	case NP_MSG_STOP_GAME:
	{
		m_dialog->OnMsgStopGame();
	}
	break;

	case NP_MSG_DISABLE_GAME:
	{
		PanicAlertT("Other client disconnected while game is running!! NetPlay is disabled. You must manually stop the game.");
		m_is_running.store(false);
		NetPlay_Disable();
	}
	break;

	case NP_MSG_PING:
	{
		u32 ping_key = 0;
		packet >> ping_key;

		sf::Packet spac;
		spac << (MessageId)NP_MSG_PONG;
		spac << ping_key;

		Send(spac);
	}
	break;

	case NP_MSG_PLAYER_PING_DATA:
	{
		PlayerId pid;
		packet >> pid;

		{
			std::lock_guard<std::recursive_mutex> lkp(m_crit.players);
			Player& player = m_players[pid];
			packet >> player.ping;
		}

		m_dialog->Update();
	}
	break;

	case NP_MSG_DESYNC_DETECTED:
	{
		int pid_to_blame;
		u32 frame;
		packet >> pid_to_blame;
		packet >> frame;
		const char* blame_str = "";
		const char* blame_name = "";
		std::lock_guard<std::recursive_mutex> lkp(m_crit.players);
		if (pid_to_blame != -1)
		{
			auto it = m_players.find(pid_to_blame);
			blame_str = " from player ";
			blame_name = it != m_players.end() ? it->second.name.c_str() : "??";
		}

		m_dialog->AppendChat(StringFromFormat("/!\\ Possible desync detected%s%s on frame %u", blame_str, blame_name, frame));
	}
	break;

<<<<<<< HEAD
=======
	case NP_MSG_SYNC_GC_SRAM:
	{
		u8 sram[sizeof(g_SRAM.p_SRAM)];
		for (size_t i = 0; i < sizeof(g_SRAM.p_SRAM); ++i)
		{
			packet >> sram[i];
		}

		{
			std::lock_guard<std::recursive_mutex> lkg(m_crit.game);
			memcpy(g_SRAM.p_SRAM, sram, sizeof(g_SRAM.p_SRAM));
			g_SRAM_netplay_initialized = true;
		}
	}
	break;

>>>>>>> ad978122
	default:
		PanicAlertT("Unknown message received with id : %d", mid);
		break;

	}

	return 0;
}

void NetPlayClient::Send(sf::Packet& packet)
{
	ENetPacket* epac = enet_packet_create(packet.getData(), packet.getDataSize(), ENET_PACKET_FLAG_RELIABLE);
	enet_peer_send(m_server, 0, epac);
}

void NetPlayClient::Disconnect()
{
	ENetEvent netEvent;
	m_connecting = false;
	m_state = Failure;
	if (m_server)
		enet_peer_disconnect(m_server, 0);
	else
		return;

	while (enet_host_service(m_client, &netEvent, 3000) > 0)
	{
		switch (netEvent.type)
		{
		case ENET_EVENT_TYPE_RECEIVE:
			enet_packet_destroy(netEvent.packet);
			break;
		case ENET_EVENT_TYPE_DISCONNECT:
			m_server = nullptr;
			return;
		default:
			break;
		}
	}
	//didn't disconnect gracefully force disconnect
	enet_peer_reset(m_server);
	m_server = nullptr;
}

void NetPlayClient::SendAsync(sf::Packet* packet)
{
	{
		std::lock_guard<std::recursive_mutex> lkq(m_crit.async_queue_write);
		m_async_queue.Push(std::unique_ptr<sf::Packet>(packet));
	}
	ENetUtil::WakeupThread(m_client);
}

// called from ---NETPLAY--- thread
void NetPlayClient::ThreadFunc()
{
	while (m_do_loop.load())
	{
		ENetEvent netEvent;
		int net;
		if (m_traversal_client)
			m_traversal_client->HandleResends();
		net = enet_host_service(m_client, &netEvent, 250);
		while (!m_async_queue.Empty())
		{
			Send(*(m_async_queue.Front().get()));
			m_async_queue.Pop();
		}
		if (net > 0)
		{
			sf::Packet rpac;
			switch (netEvent.type)
			{
			case ENET_EVENT_TYPE_RECEIVE:
				rpac.append(netEvent.packet->data, netEvent.packet->dataLength);
				OnData(rpac);

				enet_packet_destroy(netEvent.packet);
				break;
			case ENET_EVENT_TYPE_DISCONNECT:
				m_is_running.store(false);
				NetPlay_Disable();
				m_dialog->AppendChat("< LOST CONNECTION TO SERVER >");
				PanicAlertT("Lost connection to server!");
				m_do_loop.store(false);

				netEvent.peer->data = nullptr;
				break;
			default:
				break;
			}
		}
	}

	Disconnect();
	return;
}

// called from ---GUI--- thread
void NetPlayClient::GetPlayerList(std::string& list, std::vector<int>& pid_list)
{
	std::lock_guard<std::recursive_mutex> lkp(m_crit.players);

	std::ostringstream ss;

	std::map<PlayerId, Player>::const_iterator
		i = m_players.begin(),
		e = m_players.end();
	for (; i != e; ++i)
	{
		const Player *player = &(i->second);
		ss << player->name << "[" << (int)player->pid << "] : " << player->revision << " | ";
		for (unsigned int j = 0; j < 4; j++)
		{
			if (m_pad_map[j] == player->pid)
				ss << j + 1;
			else
				ss << '-';
		}
		for (unsigned int j = 0; j < 4; j++)
		{
			if (m_wiimote_map[j] == player->pid)
				ss << j + 1;
			else
				ss << '-';
		}
		ss << " |\nPing: " << player->ping << "ms\n\n";
		pid_list.push_back(player->pid);
	}

	list = ss.str();
}

// called from ---GUI--- thread
std::vector<const Player*> NetPlayClient::GetPlayers()
{
	std::lock_guard<std::recursive_mutex> lkp(m_crit.players);
	std::vector<const Player*> players;

	for (const auto& pair : m_players)
		players.push_back(&pair.second);

	return players;
}


// called from ---GUI--- thread
void NetPlayClient::SendChatMessage(const std::string& msg)
{
	sf::Packet* spac = new sf::Packet;
	*spac << (MessageId)NP_MSG_CHAT_MESSAGE;
	*spac << msg;
	SendAsync(spac);
}

// called from ---CPU--- thread
void NetPlayClient::SendPadState(const PadMapping in_game_pad, const GCPadStatus& pad)
{
	sf::Packet* spac = new sf::Packet;
	*spac << (MessageId)NP_MSG_PAD_DATA;
	*spac << in_game_pad;
	*spac << pad.button << pad.analogA << pad.analogB << pad.stickX << pad.stickY << pad.substickX << pad.substickY << pad.triggerLeft << pad.triggerRight;

	SendAsync(spac);
}

// called from ---CPU--- thread
void NetPlayClient::SendWiimoteState(const PadMapping in_game_pad, const NetWiimote& nw)
{
	sf::Packet* spac = new sf::Packet;
	*spac << (MessageId)NP_MSG_WIIMOTE_DATA;
	*spac << in_game_pad;
	*spac << (u8)nw.size();
	for (auto it : nw)
	{
		*spac << it;
	}
	SendAsync(spac);
}

// called from ---GUI--- thread
bool NetPlayClient::StartGame(const std::string &path)
{
	std::lock_guard<std::recursive_mutex> lkg(m_crit.game);
	// tell server i started the game
	sf::Packet* spac = new sf::Packet;
	*spac << (MessageId)NP_MSG_START_GAME;
	*spac << m_current_game;
	*spac << (char *)&g_NetPlaySettings;
	SendAsync(spac);

	if (m_is_running.load())
	{
		PanicAlertT("Game is already running!");
		return false;
	}

	m_dialog->AppendChat(" -- STARTING GAME -- ");

	m_timebase_frame = 0;

	m_is_running.store(true);
	NetPlay_Enable(this);

	ClearBuffers();

	if (m_dialog->IsRecording())
	{

		if (Movie::IsReadOnly())
			Movie::SetReadOnly(false);

		u8 controllers_mask = 0;
		for (unsigned int i = 0; i < 4; ++i)
		{
			if (m_pad_map[i] > 0)
				controllers_mask |= (1 << i);
			if (m_wiimote_map[i] > 0)
				controllers_mask |= (1 << (i + 4));
		}
		Movie::BeginRecordingInput(controllers_mask);
	}

	// boot game

	m_dialog->BootGame(path);

	UpdateDevices();

	if (SConfig::GetInstance().bWii)
	{
		for (unsigned int i = 0; i < 4; ++i)
			WiimoteReal::ChangeWiimoteSource(i, m_wiimote_map[i] > 0 ? WIIMOTE_SRC_EMU : WIIMOTE_SRC_NONE);

		// Needed to prevent locking up at boot if (when) the wiimotes connect out of order.
		NetWiimote nw;
		nw.resize(4, 0);

		for (unsigned int w = 0; w < 4; ++w)
		{
			if (m_wiimote_map[w] != -1)
				// probably overkill, but whatever
				for (unsigned int i = 0; i < 7; ++i)
					m_wiimote_buffer[w].Push(nw);
		}
	}

	return true;
}

// called from ---GUI--- thread
bool NetPlayClient::ChangeGame(const std::string&)
{
	return true;
}

// called from ---NETPLAY--- thread
void NetPlayClient::UpdateDevices()
{
	for (PadMapping i = 0; i < 4; i++)
	{
		// XXX: add support for other device types? does it matter?
		SerialInterface::AddDevice(m_pad_map[i] > 0 ? SIDEVICE_GC_CONTROLLER : SIDEVICE_NONE, i);
	}
}

// called from ---NETPLAY--- thread
void NetPlayClient::ClearBuffers()
{
	// clear pad buffers, Clear method isn't thread safe
	for (unsigned int i = 0; i<4; ++i)
	{
		while (m_pad_buffer[i].Size())
			m_pad_buffer[i].Pop();

		while (m_wiimote_buffer[i].Size())
			m_wiimote_buffer[i].Pop();
	}
}

// called from ---NETPLAY--- thread
void NetPlayClient::OnTraversalStateChanged()
{
	if (m_state == WaitingForTraversalClientConnection &&
		m_traversal_client->m_State == TraversalClient::Connected)
	{
		m_state = WaitingForTraversalClientConnectReady;
		m_traversal_client->ConnectToClient(m_host_spec);
	}
	else if (m_state != Failure &&
		m_traversal_client->m_State == TraversalClient::Failure)
	{
		Disconnect();
	}
}

// called from ---NETPLAY--- thread
void NetPlayClient::OnConnectReady(ENetAddress addr)
{
	if (m_state == WaitingForTraversalClientConnectReady)
	{
		m_state = Connecting;
		enet_host_connect(m_client, &addr, 0, 0);
	}
}

// called from ---NETPLAY--- thread
void NetPlayClient::OnConnectFailed(u8 reason)
{
	m_connecting = false;
	m_state = Failure;
	switch (reason)
	{
	case TraversalConnectFailedClientDidntRespond:
		PanicAlertT("Traversal server timed out connecting to the host");
		break;
	case TraversalConnectFailedClientFailure:
		PanicAlertT("Server rejected traversal attempt");
		break;
	case TraversalConnectFailedNoSuchClient:
		PanicAlertT("Invalid host");
		break;
	default:
		PanicAlertT("Unknown error %x", reason);
		break;
	}
}

// called from ---CPU--- thread
bool NetPlayClient::GetNetPads(const u8 pad_nb, GCPadStatus* pad_status)
{
	// The interface for this is extremely silly.
	//
	// Imagine a physical device that links three GameCubes together
	// and emulates NetPlay that way. Which GameCube controls which
	// in-game controllers can be configured on the device (m_pad_map)
	// but which sockets on each individual GameCube should be used
	// to control which players? The solution that Dolphin uses is
	// that we hardcode the knowledge that they go in order, so if
	// you have a 3P game with three GameCubes, then every single
	// controller should be plugged into slot 1.
	//
	// If you have a 4P game, then one of the GameCubes will have
	// a controller plugged into slot 1, and another in slot 2.
	//
	// The slot number is the "local" pad number, and what  player
	// it actually means is the "in-game" pad number.
	//
	// The interface here gives us the status of local pads, and
	// expects to get back "in-game" pad numbers back in response.
	// e.g. it asks "here's the input that slot 1 has, and by the
	// way, what's the state of P1?"
	//
	// We should add this split between "in-game" pads and "local"
	// pads higher up.

	int in_game_num = LocalPadToInGamePad(pad_nb);

	// If this in-game pad is one of ours, then update from the
	// information given.
	if (in_game_num < 4)
	{
		// adjust the buffer either up or down
		// inserting multiple padstates or dropping states
		while (m_pad_buffer[in_game_num].Size() <= m_target_buffer_size)
		{
			// add to buffer
			m_pad_buffer[in_game_num].Push(*pad_status);

			// send
			SendPadState(in_game_num, *pad_status);
		}
	}

	// Now, we need to swap out the local value with the values
	// retrieved from NetPlay. This could be the value we pushed
	// above if we're configured as P1 and the code is trying
	// to retrieve data for slot 1.
	while (!m_pad_buffer[pad_nb].Pop(*pad_status))
	{
		if (!m_is_running.load())
			return false;

		// TODO: use a condition instead of sleeping
		Common::SleepCurrentThread(1);
	}

	if (Movie::IsRecordingInput())
	{
		Movie::RecordInput(pad_status, pad_nb);
		Movie::InputUpdate();
	}
	else
	{
		Movie::CheckPadStatus(pad_status, pad_nb);
	}

	return true;
}


// called from ---CPU--- thread
bool NetPlayClient::WiimoteUpdate(int _number, u8* data, const u8 size)
{
	NetWiimote nw;
	static u8 previousSize[4] = { 4, 4, 4, 4 };
	{
		std::lock_guard<std::recursive_mutex> lkp(m_crit.players);

		// in game mapping for this local Wiimote
		unsigned int in_game_num = LocalWiimoteToInGameWiimote(_number);
		// does this local Wiimote map in game?
		if (in_game_num < 4)
		{
			if (previousSize[in_game_num] == size)
			{
				nw.assign(data, data + size);
				do
				{
					// add to buffer
					m_wiimote_buffer[in_game_num].Push(nw);

					SendWiimoteState(in_game_num, nw);
				} while (m_wiimote_buffer[in_game_num].Size() <= m_target_buffer_size * 200 / 120); // TODO: add a seperate setting for wiimote buffer?
			}
			else
			{
				while (m_wiimote_buffer[in_game_num].Size() > 0)
				{
					// Reporting mode changed, so previous buffer is no good.
					m_wiimote_buffer[in_game_num].Pop();
				}
				nw.resize(size, 0);

				m_wiimote_buffer[in_game_num].Push(nw);
				m_wiimote_buffer[in_game_num].Push(nw);
				m_wiimote_buffer[in_game_num].Push(nw);
				m_wiimote_buffer[in_game_num].Push(nw);
				m_wiimote_buffer[in_game_num].Push(nw);
				m_wiimote_buffer[in_game_num].Push(nw);
				previousSize[in_game_num] = size;
			}
		}

	} // unlock players

	while (previousSize[_number] == size && !m_wiimote_buffer[_number].Pop(nw))
	{
		// wait for receiving thread to push some data
		Common::SleepCurrentThread(1);
		if (!m_is_running.load())
			return false;
	}

	// Use a blank input, since we may not have any valid input.
	if (previousSize[_number] != size)
	{
		nw.resize(size, 0);
		m_wiimote_buffer[_number].Push(nw);
		m_wiimote_buffer[_number].Push(nw);
		m_wiimote_buffer[_number].Push(nw);
		m_wiimote_buffer[_number].Push(nw);
		m_wiimote_buffer[_number].Push(nw);
	}

	// We should have used a blank input last time, so now we just need to pop through the old buffer, until we reach a good input
	if (nw.size() != size)
	{
		u8 tries = 0;
		// Clear the buffer and wait for new input, since we probably just changed reporting mode.
		while (nw.size() != size)
		{
			while (!m_wiimote_buffer[_number].Pop(nw))
			{
				Common::SleepCurrentThread(1);
				if (!m_is_running.load())
					return false;
			}
			++tries;
			if (tries > m_target_buffer_size * 200 / 120)
				break;
		}

		// If it still mismatches, it surely desynced
		if (size != nw.size())
		{
			PanicAlertT("Netplay has desynced. There is no way to recover from this.");
			return false;
		}
	}

	previousSize[_number] = size;
	memcpy(data, nw.data(), size);
	return true;
}

// called from ---GUI--- thread and ---NETPLAY--- thread (client side)
bool NetPlayClient::StopGame()
{
	if (!m_is_running.load())
	{
		PanicAlertT("Game isn't running!");
		return false;
	}

	m_dialog->AppendChat(" -- STOPPING GAME -- ");

	m_is_running.store(false);
	NetPlay_Disable();

	// stop game
	m_dialog->StopGame();

	return true;
}

// called from ---GUI--- thread
void NetPlayClient::Stop()
{
	if (!m_is_running.load())
		return;

	bool isPadMapped = false;
	for (PadMapping mapping : m_pad_map)
	{
		if (mapping == m_local_player->pid)
		{
			isPadMapped = true;
		}
	}
	for (PadMapping mapping : m_wiimote_map)
	{
		if (mapping == m_local_player->pid)
		{
			isPadMapped = true;
		}
	}
	// tell the server to stop if we have a pad mapped in game.
	if (isPadMapped)
	{
		sf::Packet* spac = new sf::Packet;
		*spac << (MessageId)NP_MSG_STOP_GAME;
		SendAsync(spac);
	}
}

u8 NetPlayClient::InGamePadToLocalPad(u8 ingame_pad)
{
	// not our pad
	if (m_pad_map[ingame_pad] != m_local_player->pid)
		return 4;

	int local_pad = 0;
	int pad = 0;

	for (; pad < ingame_pad; pad++)
	{
		if (m_pad_map[pad] == m_local_player->pid)
			local_pad++;
	}

	return local_pad;
}

u8 NetPlayClient::LocalPadToInGamePad(u8 local_pad)
{
	// Figure out which in-game pad maps to which local pad.
	// The logic we have here is that the local slots always
	// go in order.
	int local_pad_count = -1;
	int ingame_pad = 0;
	for (; ingame_pad < 4; ingame_pad++)
	{
		if (m_pad_map[ingame_pad] == m_local_player->pid)
			local_pad_count++;

		if (local_pad_count == local_pad)
			break;
	}

	return ingame_pad;
}

u8 NetPlayClient::LocalWiimoteToInGameWiimote(u8 local_pad)
{
	// Figure out which in-game pad maps to which local pad.
	// The logic we have here is that the local slots always
	// go in order.
	int local_pad_count = -1;
	int ingame_pad = 0;
	for (; ingame_pad < 4; ingame_pad++)
	{
		if (m_wiimote_map[ingame_pad] == m_local_player->pid)
			local_pad_count++;

		if (local_pad_count == local_pad)
			break;
	}

	return ingame_pad;
}

void NetPlayClient::SendTimeBase()
{
	std::lock_guard<std::mutex> lk(crit_netplay_client);

	u64 timebase = SystemTimers::GetFakeTimeBase();

	sf::Packet* spac = new sf::Packet;
	*spac << (MessageId)NP_MSG_TIMEBASE;
	*spac << (u32)timebase;
	*spac << (u32)(timebase << 32);
	*spac << netplay_client->m_timebase_frame++;
	netplay_client->SendAsync(spac);
}

// stuff hacked into dolphin

// called from ---CPU--- thread
// Actual Core function which is called on every frame
bool CSIDevice_GCController::NetPlay_GetInput(u8 numPAD, GCPadStatus* PadStatus)
{
	std::lock_guard<std::mutex> lk(crit_netplay_client);

	if (netplay_client)
		return netplay_client->GetNetPads(numPAD, PadStatus);
	else
		return false;
}

bool WiimoteEmu::Wiimote::NetPlay_GetWiimoteData(int wiimote, u8* data, u8 size)
{
	std::lock_guard<std::mutex> lk(crit_netplay_client);

	if (netplay_client)
		return netplay_client->WiimoteUpdate(wiimote, data, size);
	else
		return false;
}

// called from ---CPU--- thread
// so all players' games get the same time
u64 CEXIIPL::NetPlay_GetGCTime()
{
	std::lock_guard<std::mutex> lk(crit_netplay_client);

	if (netplay_client)
		return g_netplay_initial_gctime;
	else
		return 0;
}

// called from ---CPU--- thread
// return the local pad num that should rumble given a ingame pad num
u8 CSIDevice_GCController::NetPlay_InGamePadToLocalPad(u8 numPAD)
{
	std::lock_guard<std::mutex> lk(crit_netplay_client);

	if (netplay_client)
		return netplay_client->InGamePadToLocalPad(numPAD);
	else
		return numPAD;
}

bool NetPlay::IsNetPlayRunning()
{
	return netplay_client != nullptr;
}

void NetPlay_Enable(NetPlayClient* const np)
{
	std::lock_guard<std::mutex> lk(crit_netplay_client);
	netplay_client = np;
}

void NetPlay_Disable()
{
	std::lock_guard<std::mutex> lk(crit_netplay_client);
	netplay_client = nullptr;
}<|MERGE_RESOLUTION|>--- conflicted
+++ resolved
@@ -467,8 +467,6 @@
 	}
 	break;
 
-<<<<<<< HEAD
-=======
 	case NP_MSG_SYNC_GC_SRAM:
 	{
 		u8 sram[sizeof(g_SRAM.p_SRAM)];
@@ -485,7 +483,6 @@
 	}
 	break;
 
->>>>>>> ad978122
 	default:
 		PanicAlertT("Unknown message received with id : %d", mid);
 		break;
