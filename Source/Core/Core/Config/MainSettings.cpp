--- conflicted
+++ resolved
@@ -77,13 +77,6 @@
     {System::Main, "Core", "GCIFolderAPathOverride"}, ""};
 const Info<std::string> MAIN_GCI_FOLDER_B_PATH_OVERRIDE{
     {System::Main, "Core", "GCIFolderBPathOverride"}, ""};
-<<<<<<< HEAD
-const Info<int> MAIN_SLOT_A{{System::Main, "Core", "SlotA"},
-                            ExpansionInterface::EXIDEVICE_NONE};
-const Info<int> MAIN_SLOT_B{{System::Main, "Core", "SlotB"}, ExpansionInterface::EXIDEVICE_DUMMY};
-const Info<int> MAIN_SERIAL_PORT_1{{System::Main, "Core", "SerialPort1"},
-                                   ExpansionInterface::EXIDEVICE_NONE};
-=======
 const Info<std::string>& GetInfoForGCIPathOverride(ExpansionInterface::Slot slot)
 {
   ASSERT(ExpansionInterface::IsMemcardSlot(slot));
@@ -116,7 +109,6 @@
   return *infos[slot];
 }
 
->>>>>>> 63df67b7
 const Info<std::string> MAIN_BBA_MAC{{System::Main, "Core", "BBA_MAC"}, ""};
 const Info<std::string> MAIN_BBA_XLINK_IP{{System::Main, "Core", "BBA_XLINK_IP"}, "127.0.0.1"};
 const Info<bool> MAIN_BBA_XLINK_CHAT_OSD{{System::Main, "Core", "BBA_XLINK_CHAT_OSD"}, true};
@@ -242,10 +234,7 @@
 const Info<bool> MAIN_DUMP_UCODE{{System::Main, "DSP", "DumpUCode"}, false};
 const Info<std::string> MAIN_AUDIO_BACKEND{{System::Main, "DSP", "Backend"},
                                            AudioCommon::GetDefaultSoundBackend()};
-<<<<<<< HEAD
-const Info<int> MAIN_AUDIO_VOLUME{{System::Main, "DSP", "Volume"}, 25};
-=======
-const Info<int> MAIN_AUDIO_VOLUME{{System::Main, "DSP", "Volume"}, 100};
+const Info<int> MAIN_AUDIO_VOLUME{{System::Main, "DSP", "Volume"}, 15};
 const Info<bool> MAIN_AUDIO_MUTED{{System::Main, "DSP", "Muted"}, false};
 #ifdef _WIN32
 const Info<std::string> MAIN_WASAPI_DEVICE{{System::Main, "DSP", "WASAPIDevice"}, "Default"};
@@ -255,7 +244,6 @@
 {
   return Get(MAIN_DPL2_DECODER) && !Get(MAIN_DSP_HLE);
 }
->>>>>>> 63df67b7
 
 // Main.General
 
