// Copyright 2017 Dolphin Emulator Project
// Licensed under GPLv2+
// Refer to the license.txt file included.

#include "Core/Config/GraphicsSettings.h"

#include <string>

#include "Common/Config/Config.h"
<<<<<<< HEAD
#include "VideoCommon/VR.h"
=======
>>>>>>> a58df9fe
#include "VideoCommon/VideoConfig.h"

namespace Config
{
// Configuration Information

// Graphics.Hardware

const ConfigInfo<bool> GFX_VSYNC{{System::GFX, "Hardware", "VSync"}, false};
const ConfigInfo<int> GFX_ADAPTER{{System::GFX, "Hardware", "Adapter"}, 0};

// Graphics.Settings

const ConfigInfo<bool> GFX_WIDESCREEN_HACK{{System::GFX, "Settings", "wideScreenHack"}, false};
const ConfigInfo<int> GFX_ASPECT_RATIO{{System::GFX, "Settings", "AspectRatio"},
                                       static_cast<int>(ASPECT_AUTO)};
const ConfigInfo<int> GFX_SUGGESTED_ASPECT_RATIO{{System::GFX, "Settings", "SuggestedAspectRatio"},
                                                 static_cast<int>(ASPECT_AUTO)};
const ConfigInfo<bool> GFX_CROP{{System::GFX, "Settings", "Crop"}, false};
const ConfigInfo<bool> GFX_USE_XFB{{System::GFX, "Settings", "UseXFB"}, false};
const ConfigInfo<bool> GFX_USE_REAL_XFB{{System::GFX, "Settings", "UseRealXFB"}, false};
const ConfigInfo<int> GFX_SAFE_TEXTURE_CACHE_COLOR_SAMPLES{
    {System::GFX, "Settings", "SafeTextureCacheColorSamples"}, 128};
const ConfigInfo<bool> GFX_SHOW_FPS{{System::GFX, "Settings", "ShowFPS"}, false};
const ConfigInfo<bool> GFX_SHOW_NETPLAY_PING{{System::GFX, "Settings", "ShowNetPlayPing"}, false};
const ConfigInfo<bool> GFX_SHOW_NETPLAY_MESSAGES{{System::GFX, "Settings", "ShowNetPlayMessages"},
                                                 false};
const ConfigInfo<bool> GFX_LOG_RENDER_TIME_TO_FILE{{System::GFX, "Settings", "LogRenderTimeToFile"},
                                                   false};
const ConfigInfo<bool> GFX_OVERLAY_STATS{{System::GFX, "Settings", "OverlayStats"}, false};
const ConfigInfo<bool> GFX_OVERLAY_PROJ_STATS{{System::GFX, "Settings", "OverlayProjStats"}, false};
const ConfigInfo<bool> GFX_DUMP_TEXTURES{{System::GFX, "Settings", "DumpTextures"}, false};
const ConfigInfo<bool> GFX_HIRES_TEXTURES{{System::GFX, "Settings", "HiresTextures"}, false};
const ConfigInfo<bool> GFX_CONVERT_HIRES_TEXTURES{{System::GFX, "Settings", "ConvertHiresTextures"},
                                                  false};
const ConfigInfo<bool> GFX_CACHE_HIRES_TEXTURES{{System::GFX, "Settings", "CacheHiresTextures"},
                                                false};
const ConfigInfo<bool> GFX_DUMP_EFB_TARGET{{System::GFX, "Settings", "DumpEFBTarget"}, false};
const ConfigInfo<bool> GFX_DUMP_FRAMES_AS_IMAGES{{System::GFX, "Settings", "DumpFramesAsImages"},
                                                 false};
const ConfigInfo<bool> GFX_FREE_LOOK{{System::GFX, "Settings", "FreeLook"}, false};
const ConfigInfo<bool> GFX_USE_FFV1{{System::GFX, "Settings", "UseFFV1"}, false};
const ConfigInfo<std::string> GFX_DUMP_FORMAT{{System::GFX, "Settings", "DumpFormat"}, "avi"};
const ConfigInfo<std::string> GFX_DUMP_CODEC{{System::GFX, "Settings", "DumpCodec"}, ""};
const ConfigInfo<std::string> GFX_DUMP_PATH{{System::GFX, "Settings", "DumpPath"}, ""};
const ConfigInfo<int> GFX_BITRATE_KBPS{{System::GFX, "Settings", "BitrateKbps"}, 2500};
const ConfigInfo<bool> GFX_INTERNAL_RESOLUTION_FRAME_DUMPS{
    {System::GFX, "Settings", "InternalResolutionFrameDumps"}, false};
const ConfigInfo<bool> GFX_ENABLE_GPU_TEXTURE_DECODING{
    {System::GFX, "Settings", "EnableGPUTextureDecoding"}, false};
const ConfigInfo<bool> GFX_ENABLE_PIXEL_LIGHTING{{System::GFX, "Settings", "EnablePixelLighting"},
                                                 false};
const ConfigInfo<bool> GFX_FAST_DEPTH_CALC{{System::GFX, "Settings", "FastDepthCalc"}, true};
const ConfigInfo<u32> GFX_MSAA{{System::GFX, "Settings", "MSAA"}, 1};
const ConfigInfo<bool> GFX_SSAA{{System::GFX, "Settings", "SSAA"}, false};
<<<<<<< HEAD
const ConfigInfo<int> GFX_EFB_SCALE{{System::GFX, "Settings", "EFBScale"},
                                    static_cast<int>(SCALE_1X)};
=======
const ConfigInfo<int> GFX_EFB_SCALE{{System::GFX, "Settings", "InternalResolution"}, 1};
>>>>>>> a58df9fe
const ConfigInfo<bool> GFX_TEXFMT_OVERLAY_ENABLE{{System::GFX, "Settings", "TexFmtOverlayEnable"},
                                                 false};
const ConfigInfo<bool> GFX_TEXFMT_OVERLAY_CENTER{{System::GFX, "Settings", "TexFmtOverlayCenter"},
                                                 false};
const ConfigInfo<bool> GFX_ENABLE_WIREFRAME{{System::GFX, "Settings", "WireFrame"}, false};
const ConfigInfo<bool> GFX_DISABLE_FOG{{System::GFX, "Settings", "DisableFog"}, false};
const ConfigInfo<bool> GFX_BORDERLESS_FULLSCREEN{{System::GFX, "Settings", "BorderlessFullscreen"},
                                                 false};
const ConfigInfo<bool> GFX_ENABLE_VALIDATION_LAYER{
    {System::GFX, "Settings", "EnableValidationLayer"}, false};
const ConfigInfo<bool> GFX_BACKEND_MULTITHREADING{
    {System::GFX, "Settings", "BackendMultithreading"}, true};
const ConfigInfo<int> GFX_COMMAND_BUFFER_EXECUTE_INTERVAL{
    {System::GFX, "Settings", "CommandBufferExecuteInterval"}, 100};
const ConfigInfo<bool> GFX_SHADER_CACHE{{System::GFX, "Settings", "ShaderCache"}, true};
const ConfigInfo<bool> GFX_BACKGROUND_SHADER_COMPILING{
    {System::GFX, "Settings", "BackgroundShaderCompiling"}, false};
const ConfigInfo<bool> GFX_DISABLE_SPECIALIZED_SHADERS{
    {System::GFX, "Settings", "DisableSpecializedShaders"}, false};
const ConfigInfo<bool> GFX_PRECOMPILE_UBER_SHADERS{
    {System::GFX, "Settings", "PrecompileUberShaders"}, true};
const ConfigInfo<int> GFX_SHADER_COMPILER_THREADS{
    {System::GFX, "Settings", "ShaderCompilerThreads"}, 1};
const ConfigInfo<int> GFX_SHADER_PRECOMPILER_THREADS{
    {System::GFX, "Settings", "ShaderPrecompilerThreads"}, 1};

const ConfigInfo<bool> GFX_SW_ZCOMPLOC{{System::GFX, "Settings", "SWZComploc"}, true};
const ConfigInfo<bool> GFX_SW_ZFREEZE{{System::GFX, "Settings", "SWZFreeze"}, true};
const ConfigInfo<bool> GFX_SW_DUMP_OBJECTS{{System::GFX, "Settings", "SWDumpObjects"}, false};
const ConfigInfo<bool> GFX_SW_DUMP_TEV_STAGES{{System::GFX, "Settings", "SWDumpTevStages"}, false};
const ConfigInfo<bool> GFX_SW_DUMP_TEV_TEX_FETCHES{{System::GFX, "Settings", "SWDumpTevTexFetches"},
                                                   false};
const ConfigInfo<int> GFX_SW_DRAW_START{{System::GFX, "Settings", "SWDrawStart"}, 0};
const ConfigInfo<int> GFX_SW_DRAW_END{{System::GFX, "Settings", "SWDrawEnd"}, 100000};

const ConfigInfo<bool> GFX_PREFER_GLES{{System::GFX, "Settings", "PreferGLES"}, false};

// Graphics.Enhancements

const ConfigInfo<bool> GFX_ENHANCE_FORCE_FILTERING{{System::GFX, "Enhancements", "ForceFiltering"},
                                                   false};
const ConfigInfo<int> GFX_ENHANCE_MAX_ANISOTROPY{{System::GFX, "Enhancements", "MaxAnisotropy"}, 0};
const ConfigInfo<std::string> GFX_ENHANCE_POST_SHADER{
    {System::GFX, "Enhancements", "PostProcessingShader"}, ""};
const ConfigInfo<bool> GFX_ENHANCE_FORCE_TRUE_COLOR{{System::GFX, "Enhancements", "ForceTrueColor"},
                                                    true};

// Graphics.Stereoscopy

const ConfigInfo<int> GFX_STEREO_MODE{{System::GFX, "Stereoscopy", "StereoMode"}, 0};
const ConfigInfo<int> GFX_STEREO_DEPTH{{System::GFX, "Stereoscopy", "StereoDepth"}, 20};
const ConfigInfo<int> GFX_STEREO_CONVERGENCE_PERCENTAGE{
    {System::GFX, "Stereoscopy", "StereoConvergencePercentage"}, 100};
const ConfigInfo<bool> GFX_STEREO_SWAP_EYES{{System::GFX, "Stereoscopy", "StereoSwapEyes"}, false};
const ConfigInfo<int> GFX_STEREO_CONVERGENCE{{System::GFX, "Stereoscopy", "StereoConvergence"}, 20};
const ConfigInfo<bool> GFX_STEREO_EFB_MONO_DEPTH{{System::GFX, "Stereoscopy", "StereoEFBMonoDepth"},
                                                 false};
const ConfigInfo<int> GFX_STEREO_DEPTH_PERCENTAGE{
    {System::GFX, "Stereoscopy", "StereoDepthPercentage"}, 100};

// Graphics.Hacks

const ConfigInfo<bool> GFX_HACK_EFB_ACCESS_ENABLE{{System::GFX, "Hacks", "EFBAccessEnable"}, true};
const ConfigInfo<bool> GFX_HACK_BBOX_ENABLE{{System::GFX, "Hacks", "BBoxEnable"}, false};
const ConfigInfo<bool> GFX_HACK_BBOX_PREFER_STENCIL_IMPLEMENTATION{
    {System::GFX, "Hacks", "BBoxPreferStencilImplementation"}, false};
const ConfigInfo<bool> GFX_HACK_FORCE_PROGRESSIVE{{System::GFX, "Hacks", "ForceProgressive"}, true};
const ConfigInfo<bool> GFX_HACK_EFB_COPY_ENABLE{{System::GFX, "Hacks", "EFBCopyEnable"}, true};
const ConfigInfo<bool> GFX_HACK_EFB_COPY_CLEAR_DISABLE{
    {System::GFX, "Hacks", "EFBCopyClearDisable"}, false};
const ConfigInfo<bool> GFX_HACK_SKIP_EFB_COPY_TO_RAM{{System::GFX, "Hacks", "EFBToTextureEnable"},
                                                     true};
const ConfigInfo<bool> GFX_HACK_COPY_EFB_ENABLED{{System::GFX, "Hacks", "EFBScaledCopy"}, true};
const ConfigInfo<bool> GFX_HACK_EFB_EMULATE_FORMAT_CHANGES{
    {System::GFX, "Hacks", "EFBEmulateFormatChanges"}, false};
const ConfigInfo<bool> GFX_HACK_VERTEX_ROUDING{{System::GFX, "Hacks", "VertexRounding"}, false};

// Graphics.GameSpecific

const ConfigInfo<int> GFX_PROJECTION_HACK{{System::GFX, "GameSpecific", "ProjectionHack"}, 0};
const ConfigInfo<int> GFX_PROJECTION_HACK_SZNEAR{{System::GFX, "GameSpecific", "PH_SZNear"}, 0};
const ConfigInfo<int> GFX_PROJECTION_HACK_SZFAR{{System::GFX, "GameSpecific", "PH_SZFar"}, 0};
const ConfigInfo<std::string> GFX_PROJECTION_HACK_ZNEAR{{System::GFX, "GameSpecific", "PH_ZNear"},
                                                        ""};
const ConfigInfo<std::string> GFX_PROJECTION_HACK_ZFAR{{System::GFX, "GameSpecific", "PH_ZFar"},
                                                       ""};
const ConfigInfo<bool> GFX_PERF_QUERIES_ENABLE{{System::GFX, "GameSpecific", "PerfQueriesEnable"},
                                               false};
// Graphics.Game Specific VR Settings

const ConfigInfo<bool> GFX_VR_DISABLE_3D{{System::GFX, "VR", "Disable3D"}, false};
const ConfigInfo<bool> GFX_VR_HUD_FULLSCREEN{{System::GFX, "VR", "HudFullscreen"}, false};
const ConfigInfo<bool> GFX_VR_HUD_ON_TOP{{System::GFX, "VR", "HudOnTop"}, false};
const ConfigInfo<bool> GFX_VR_DONT_CLEAR_SCREEN{{System::GFX, "VR", "DontClearScreen"}, false};
const ConfigInfo<bool> GFX_VR_CAN_READ_CAMERA_ANGLES{{System::GFX, "VR", "CanReadCameraAngles"},
                                                     false};
const ConfigInfo<bool> GFX_VR_DETECT_SKYBOX{{System::GFX, "VR", "DetectSkybox"}, false};
const ConfigInfo<float> GFX_VR_UNITS_PER_METRE{{System::GFX, "VR", "UnitsPerMetre"},
                                               DEFAULT_VR_UNITS_PER_METRE};
const ConfigInfo<float> GFX_VR_HUD_THICKNESS{{System::GFX, "VR", "HudThickness"},
                                             DEFAULT_VR_HUD_THICKNESS};
const ConfigInfo<float> GFX_VR_HUD_DISTANCE{{System::GFX, "VR", "HudDistance"},
                                            DEFAULT_VR_HUD_DISTANCE};
const ConfigInfo<float> GFX_VR_HUD_3D_CLOSER{{System::GFX, "VR", "Hud3DCloser"},
                                             DEFAULT_VR_HUD_3D_CLOSER};
const ConfigInfo<float> GFX_VR_CAMERA_FORWARD{{System::GFX, "VR", "CameraForward"},
                                              DEFAULT_VR_CAMERA_FORWARD};
const ConfigInfo<float> GFX_VR_CAMERA_PITCH{{System::GFX, "VR", "CameraPitch"},
                                            DEFAULT_VR_CAMERA_PITCH};
const ConfigInfo<float> GFX_VR_AIM_DISTANCE{{System::GFX, "VR", "AimDistance"},
                                            DEFAULT_VR_AIM_DISTANCE};
const ConfigInfo<float> GFX_VR_MIN_FOV{{System::GFX, "VR", "MinFOV"}, DEFAULT_VR_MIN_FOV};
const ConfigInfo<float> GFX_VR_N64_FOV{{System::GFX, "VR", "N64FOV"}, DEFAULT_VR_N64_FOV};
const ConfigInfo<float> GFX_VR_SCREEN_HEIGHT{{System::GFX, "VR", "ScreenHeight"},
                                             DEFAULT_VR_SCREEN_HEIGHT};
const ConfigInfo<float> GFX_VR_SCREEN_THICKNESS{{System::GFX, "VR", "ScreenThickness"},
                                                DEFAULT_VR_HUD_THICKNESS};
const ConfigInfo<float> GFX_VR_SCREEN_DISTANCE{{System::GFX, "VR", "ScreenDistance"},
                                               DEFAULT_VR_SCREEN_DISTANCE};
const ConfigInfo<float> GFX_VR_SCREEN_RIGHT{{System::GFX, "VR", "ScreenRight"},
                                            DEFAULT_VR_SCREEN_RIGHT};
const ConfigInfo<float> GFX_VR_SCREEN_UP{{System::GFX, "VR", "ScreenUp"}, DEFAULT_VR_SCREEN_UP};
const ConfigInfo<float> GFX_VR_SCREEN_PITCH{{System::GFX, "VR", "ScreenPitch"},
                                            DEFAULT_VR_SCREEN_PITCH};
const ConfigInfo<int> GFX_VR_METROID_PRIME{{System::GFX, "VR", "MetroidPrime"}, 0};
const ConfigInfo<int> GFX_VR_TELESCOPE_EYE{{System::GFX, "VR", "TelescopeEye"}, 0};
const ConfigInfo<float> GFX_VR_TELESCOPE_MAX_FOV{{System::GFX, "VR", "TelescopeFOV"}, 0.0f};
const ConfigInfo<float> GFX_VR_READ_PITCH{{System::GFX, "VR", "ReadPitch"}, 0.0f};
const ConfigInfo<u32> GFX_VR_CAMERA_MIN_POLY{{System::GFX, "VR", "CameraMinPoly"}, 0};
const ConfigInfo<float> GFX_VR_HUD_DESP_POSITION_0{{System::GFX, "VR", "HudDespPosition0"}, 0.0f};
const ConfigInfo<float> GFX_VR_HUD_DESP_POSITION_1{{System::GFX, "VR", "HudDespPosition1"}, 0.0f};
const ConfigInfo<float> GFX_VR_HUD_DESP_POSITION_2{{System::GFX, "VR", "HudDespPosition2"}, 0.0f};

// Global VR Settings

const ConfigInfo<float> GLOBAL_VR_SCALE{{System::Main, "VR", "Scale"}, 1.0f};
const ConfigInfo<float> GLOBAL_VR_FREE_LOOK_SENSITIVITY{{System::Main, "VR", "FreeLookSensitivity"},
                                                        DEFAULT_VR_FREE_LOOK_SENSITIVITY};
const ConfigInfo<float> GLOBAL_VR_LEAN_BACK_ANGLE{{System::Main, "VR", "LeanBackAngle"}, 0.0f};
const ConfigInfo<bool> GLOBAL_VR_ENABLE_VR{{System::Main, "VR", "EnableVR"}, true};
const ConfigInfo<bool> GLOBAL_VR_LOW_PERSISTENCE{{System::Main, "VR", "LowPersistence"}, true};
const ConfigInfo<bool> GLOBAL_VR_DYNAMIC_PREDICTION{{System::Main, "VR", "DynamicPrediction"},
                                                    true};
const ConfigInfo<bool> GLOBAL_VR_NO_MIRROR_TO_WINDOW{{System::Main, "VR", "NoMirrorToWindow"},
                                                     false};
const ConfigInfo<bool> GLOBAL_VR_ORIENTATION_TRACKING{{System::Main, "VR", "OrientationTracking"},
                                                      true};
const ConfigInfo<bool> GLOBAL_VR_MAG_YAW_CORRECTION{{System::Main, "VR", "MagYawCorrection"}, true};
const ConfigInfo<bool> GLOBAL_VR_POSITION_TRACKING{{System::Main, "VR", "PositionTracking"}, true};
const ConfigInfo<bool> GLOBAL_VR_CHROMATIC{{System::Main, "VR", "Chromatic"}, true};
const ConfigInfo<bool> GLOBAL_VR_TIMEWARP{{System::Main, "VR", "Timewarp"}, true};
const ConfigInfo<bool> GLOBAL_VR_VIGNETTE{{System::Main, "VR", "Vignette"}, false};
const ConfigInfo<bool> GLOBAL_VR_NO_RESTORE{{System::Main, "VR", "NoRestore"}, false};
const ConfigInfo<bool> GLOBAL_VR_FLIP_VERTICAL{{System::Main, "VR", "FlipVertical"}, false};
const ConfigInfo<bool> GLOBAL_VR_SRGB{{System::Main, "VR", "sRGB"}, false};
const ConfigInfo<bool> GLOBAL_VR_OVERDRIVE{{System::Main, "VR", "Overdrive"}, true};
const ConfigInfo<bool> GLOBAL_VR_HQ_DISTORTION{{System::Main, "VR", "HQDistortion"}, false};
const ConfigInfo<bool> GLOBAL_VR_DISABLE_NEAR_CLIPPING{{System::Main, "VR", "DisableNearClipping"},
                                                       true};
const ConfigInfo<bool> GLOBAL_VR_AUTO_PAIR_VIVE_CONTROLLERS{
    {System::Main, "VR", "AutoPairViveControllers"}, false};
const ConfigInfo<bool> GLOBAL_VR_SHOW_HANDS{{System::Main, "VR", "ShowHands"}, false};
const ConfigInfo<bool> GLOBAL_VR_SHOW_FEET{{System::Main, "VR", "ShowFeet"}, false};
const ConfigInfo<bool> GLOBAL_VR_SHOW_CONTROLLER{{System::Main, "VR", "ShowController"}, false};
const ConfigInfo<bool> GLOBAL_VR_SHOW_LASER_POINTER{{System::Main, "VR", "ShowLaserPointer"},
                                                    false};
const ConfigInfo<bool> GLOBAL_VR_SHOW_AIM_RECTANGLE{{System::Main, "VR", "ShowAimRectangle"},
                                                    false};
const ConfigInfo<bool> GLOBAL_VR_SHOW_HUD_BOX{{System::Main, "VR", "ShowHudBox"}, false};
const ConfigInfo<bool> GLOBAL_VR_SHOW_2D_SCREEN_BOX{{System::Main, "VR", "Show2DScreenBox"}, false};
const ConfigInfo<bool> GLOBAL_VR_SHOW_SENSOR_BAR{{System::Main, "VR", "ShowSensorBar"}, false};
const ConfigInfo<bool> GLOBAL_VR_SHOW_GAME_CAMERA{{System::Main, "VR", "ShowGameCamera"}, false};
const ConfigInfo<bool> GLOBAL_VR_SHOW_GAME_FRUSTUM{{System::Main, "VR", "ShowGameFrustum"}, false};
const ConfigInfo<bool> GLOBAL_VR_SHOW_TRACKING_CAMERA{{System::Main, "VR", "ShowTrackingCamera"},
                                                      false};
const ConfigInfo<bool> GLOBAL_VR_SHOW_TRACKING_VOLUME{{System::Main, "VR", "ShowTrackingVolume"},
                                                      false};
const ConfigInfo<bool> GLOBAL_VR_SHOW_BASE_STATION{{System::Main, "VR", "ShowBaseStation"}, false};
const ConfigInfo<bool> GLOBAL_VR_MOTION_SICKNESS_ALWAYS{
    {System::Main, "VR", "MotionSicknessAlways"}, false};
const ConfigInfo<bool> GLOBAL_VR_MOTION_SICKNESS_FREELOOK{
    {System::Main, "VR", "MotionSicknessFreelook"}, false};
const ConfigInfo<bool> GLOBAL_VR_MOTION_SICKNESS_2D{{System::Main, "VR", "MotionSickness2D"},
                                                    false};
const ConfigInfo<bool> GLOBAL_VR_MOTION_SICKNESS_LEFT_STICK{
    {System::Main, "VR", "MotionSicknessLeftStick"}, false};
const ConfigInfo<bool> GLOBAL_VR_MOTION_SICKNESS_RIGHT_STICK{
    {System::Main, "VR", "MotionSicknessRightStick"}, false};
const ConfigInfo<bool> GLOBAL_VR_MOTION_SICKNESS_DPAD{{System::Main, "VR", "MotionSicknessDPad"},
                                                      false};
const ConfigInfo<bool> GLOBAL_VR_MOTION_SICKNESS_IR{{System::Main, "VR", "MotionSicknessIR"},
                                                    false};
const ConfigInfo<int> GLOBAL_VR_MOTION_SICKNESS_METHOD{{System::Main, "VR", "MotionSicknessMethod"},
                                                       0};
const ConfigInfo<int> GLOBAL_VR_MOTION_SICKNESS_SKYBOX{{System::Main, "VR", "MotionSicknessSkybox"},
                                                       0};
const ConfigInfo<float> GLOBAL_VR_MOTION_SICKNESS_FOV{{System::Main, "VR", "MotionSicknessFOV"}, 0};
const ConfigInfo<int> GLOBAL_VR_PLAYER{{System::Main, "VR", "Player"}, 0};
const ConfigInfo<int> GLOBAL_VR_PLAYER_2{{System::Main, "VR", "Player2"}, 1};
const ConfigInfo<int> GLOBAL_VR_MIRROR_PLAYER{{System::Main, "VR", "MirrorPlayer"},
                                              VR_PLAYER_DEFAULT};
const ConfigInfo<int> GLOBAL_VR_MIRROR_STYLE{{System::Main, "VR", "MirrorStyle"}, VR_MIRROR_LEFT};
const ConfigInfo<float> GLOBAL_VR_TIMEWARP_TWEAK{{System::Main, "VR", "TimewarpTweak"},
                                                 DEFAULT_VR_TIMEWARP_TWEAK};
const ConfigInfo<u32> GLOBAL_VR_NUM_EXTRA_FRAMES{{System::Main, "VR", "NumExtraFrames"},
                                                 DEFAULT_VR_EXTRA_FRAMES};
const ConfigInfo<u32> GLOBAL_VR_NUM_EXTRA_VIDEO_LOOPS{{System::Main, "VR", "NumExtraVideoLoops"},
                                                      DEFAULT_VR_EXTRA_VIDEO_LOOPS};
const ConfigInfo<u32> GLOBAL_VR_NUM_EXTRA_VIDEO_LOOPS_DIVIDER{
    {System::Main, "VR", "NumExtraVideoLoopsDivider"}, DEFAULT_VR_EXTRA_VIDEO_LOOPS_DIVIDER};
const ConfigInfo<bool> GLOBAL_VR_STABILIZE_ROLL{{System::Main, "VR", "StabilizeRoll"}, true};
const ConfigInfo<bool> GLOBAL_VR_STABILIZE_PITCH{{System::Main, "VR", "StabilizePitch"}, true};
const ConfigInfo<bool> GLOBAL_VR_STABILIZE_YAW{{System::Main, "VR", "StabilizeYaw"}, false};
const ConfigInfo<bool> GLOBAL_VR_STABILIZE_X{{System::Main, "VR", "StabilizeX"}, false};
const ConfigInfo<bool> GLOBAL_VR_STABILIZE_Y{{System::Main, "VR", "StabilizeY"}, false};
const ConfigInfo<bool> GLOBAL_VR_STABILIZE_Z{{System::Main, "VR", "StabilizeZ"}, false};
const ConfigInfo<bool> GLOBAL_VR_KEYHOLE{{System::Main, "VR", "Keyhole"}, false};
const ConfigInfo<float> GLOBAL_VR_KEYHOLE_WIDTH{{System::Main, "VR", "KeyholeWidth"}, 45.0f};
const ConfigInfo<bool> GLOBAL_VR_KEYHOLE_SNAP{{System::Main, "VR", "KeyholeSnap"}, false};
const ConfigInfo<float> GLOBAL_VR_KEYHOLE_SIZE{{System::Main, "VR", "KeyholeSnapSize"}, 30.0f};
const ConfigInfo<bool> GLOBAL_VR_PULL_UP_20_FPS{{System::Main, "VR", "PullUp20fps"}, false};
const ConfigInfo<bool> GLOBAL_VR_PULL_UP_30_FPS{{System::Main, "VR", "PullUp30fps"}, false};
const ConfigInfo<bool> GLOBAL_VR_PULL_UP_60_FPS{{System::Main, "VR", "PullUp60fps"}, false};
const ConfigInfo<bool> GLOBAL_VR_PULL_UP_AUTO{{System::Main, "VR", "PullUpAuto"}, false};
const ConfigInfo<bool> GLOBAL_VR_OPCODE_REPLAY{{System::Main, "VR", "OpcodeReplay"}, false};
const ConfigInfo<bool> GLOBAL_VR_OPCODE_WARNING_DISABLE{
    {System::Main, "VR", "OpcodeWarningDisable"}, false};
const ConfigInfo<bool> GLOBAL_VR_REPLAY_VERTEX_DATA{{System::Main, "VR", "ReplayVertexData"},
                                                    false};
const ConfigInfo<bool> GLOBAL_VR_REPLAY_OTHER_DATA{{System::Main, "VR", "ReplayOtherData"}, false};
const ConfigInfo<bool> GLOBAL_VR_PULL_UP_20_FPS_TIMEWARP{
    {System::Main, "VR", "PullUp20fpsTimewarp"}, false};
const ConfigInfo<bool> GLOBAL_VR_PULL_UP_30_FPS_TIMEWARP{
    {System::Main, "VR", "PullUp30fpsTimewarp"}, false};
const ConfigInfo<bool> GLOBAL_VR_PULL_UP_60_FPS_TIMEWARP{
    {System::Main, "VR", "PullUp60fpsTimewarp"}, false};
const ConfigInfo<bool> GLOBAL_VR_PULL_UP_AUTO_TIMEWARP{{System::Main, "VR", "PullUpAutoTimewarp"},
                                                       false};
const ConfigInfo<bool> GLOBAL_VR_SYNCHRONOUS_TIMEWARP{{System::Main, "VR", "SynchronousTimewarp"},
                                                      false};

const ConfigInfo<std::string> GLOBAL_VR_LEFT_TEXTURE{{System::Main, "VR", "LeftTexture"}, ""};
const ConfigInfo<std::string> GLOBAL_VR_RIGHT_TEXTURE{{System::Main, "VR", "RightTexture"}, ""};
const ConfigInfo<std::string> GLOBAL_VR_GC_LEFT_TEXTURE{{System::Main, "VR", "GCLeftTexture"}, ""};
const ConfigInfo<std::string> GLOBAL_VR_GC_RIGHT_TEXTURE{{System::Main, "VR", "GCRightTexture"},
                                                         ""};

}  // namespace Config<|MERGE_RESOLUTION|>--- conflicted
+++ resolved
@@ -7,11 +7,9 @@
 #include <string>
 
 #include "Common/Config/Config.h"
-<<<<<<< HEAD
+#include "Common/StringUtil.h"
+#include "VideoCommon/VideoConfig.h"
 #include "VideoCommon/VR.h"
-=======
->>>>>>> a58df9fe
-#include "VideoCommon/VideoConfig.h"
 
 namespace Config
 {
@@ -66,12 +64,9 @@
 const ConfigInfo<bool> GFX_FAST_DEPTH_CALC{{System::GFX, "Settings", "FastDepthCalc"}, true};
 const ConfigInfo<u32> GFX_MSAA{{System::GFX, "Settings", "MSAA"}, 1};
 const ConfigInfo<bool> GFX_SSAA{{System::GFX, "Settings", "SSAA"}, false};
-<<<<<<< HEAD
 const ConfigInfo<int> GFX_EFB_SCALE{{System::GFX, "Settings", "EFBScale"},
                                     static_cast<int>(SCALE_1X)};
-=======
-const ConfigInfo<int> GFX_EFB_SCALE{{System::GFX, "Settings", "InternalResolution"}, 1};
->>>>>>> a58df9fe
+const ConfigInfo<int> GFX_INTERNAL_RESOLUTION{{System::GFX, "Settings", "InternalResolution"}, -2};
 const ConfigInfo<bool> GFX_TEXFMT_OVERLAY_ENABLE{{System::GFX, "Settings", "TexFmtOverlayEnable"},
                                                  false};
 const ConfigInfo<bool> GFX_TEXFMT_OVERLAY_CENTER{{System::GFX, "Settings", "TexFmtOverlayCenter"},
