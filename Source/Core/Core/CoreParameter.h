// Copyright 2013 Dolphin Emulator Project
// Licensed under GPLv2
// Refer to the license.txt file included.

#pragma once

#include <string>
#include <vector>

#include "Common/IniFile.h"

typedef std::vector<u8> SkipEntry;

enum Hotkey
{
	HK_OPEN,
	HK_CHANGE_DISC,
	HK_REFRESH_LIST,

	HK_PLAY_PAUSE,
	HK_STOP,
	HK_RESET,
	HK_FRAME_ADVANCE,

	HK_START_RECORDING,
	HK_PLAY_RECORDING,
	HK_EXPORT_RECORDING,
	HK_READ_ONLY_MODE,

	HK_FULLSCREEN,
	HK_SCREENSHOT,
	HK_EXIT,

	HK_WIIMOTE1_CONNECT,
	HK_WIIMOTE2_CONNECT,
	HK_WIIMOTE3_CONNECT,
	HK_WIIMOTE4_CONNECT,
	HK_BALANCEBOARD_CONNECT,

	HK_VOLUME_DOWN,
	HK_VOLUME_UP,
	HK_VOLUME_TOGGLE_MUTE,

	HK_TOGGLE_IR,
	HK_TOGGLE_AR,
	HK_TOGGLE_EFBCOPIES,
	HK_TOGGLE_FOG,
	HK_TOGGLE_THROTTLE,

	HK_DECREASE_FRAME_LIMIT,
	HK_INCREASE_FRAME_LIMIT,

	HK_FREELOOK_DECREASE_SPEED,
	HK_FREELOOK_INCREASE_SPEED,
	HK_FREELOOK_RESET_SPEED,
	HK_FREELOOK_UP,
	HK_FREELOOK_DOWN,
	HK_FREELOOK_LEFT,
	HK_FREELOOK_RIGHT,
	HK_FREELOOK_ZOOM_IN,
	HK_FREELOOK_ZOOM_OUT,
	HK_FREELOOK_RESET,

	HK_DECREASE_DEPTH,
	HK_INCREASE_DEPTH,
	HK_DECREASE_CONVERGENCE,
	HK_INCREASE_CONVERGENCE,

	HK_LOAD_STATE_SLOT_1,
	HK_LOAD_STATE_SLOT_2,
	HK_LOAD_STATE_SLOT_3,
	HK_LOAD_STATE_SLOT_4,
	HK_LOAD_STATE_SLOT_5,
	HK_LOAD_STATE_SLOT_6,
	HK_LOAD_STATE_SLOT_7,
	HK_LOAD_STATE_SLOT_8,
	HK_LOAD_STATE_SLOT_9,
	HK_LOAD_STATE_SLOT_10,

	HK_SAVE_STATE_SLOT_1,
	HK_SAVE_STATE_SLOT_2,
	HK_SAVE_STATE_SLOT_3,
	HK_SAVE_STATE_SLOT_4,
	HK_SAVE_STATE_SLOT_5,
	HK_SAVE_STATE_SLOT_6,
	HK_SAVE_STATE_SLOT_7,
	HK_SAVE_STATE_SLOT_8,
	HK_SAVE_STATE_SLOT_9,
	HK_SAVE_STATE_SLOT_10,

	HK_SELECT_STATE_SLOT_1,
	HK_SELECT_STATE_SLOT_2,
	HK_SELECT_STATE_SLOT_3,
	HK_SELECT_STATE_SLOT_4,
	HK_SELECT_STATE_SLOT_5,
	HK_SELECT_STATE_SLOT_6,
	HK_SELECT_STATE_SLOT_7,
	HK_SELECT_STATE_SLOT_8,
	HK_SELECT_STATE_SLOT_9,
	HK_SELECT_STATE_SLOT_10,

	HK_SAVE_STATE_SLOT_SELECTED,
	HK_LOAD_STATE_SLOT_SELECTED,

	HK_LOAD_LAST_STATE_1,
	HK_LOAD_LAST_STATE_2,
	HK_LOAD_LAST_STATE_3,
	HK_LOAD_LAST_STATE_4,
	HK_LOAD_LAST_STATE_5,
	HK_LOAD_LAST_STATE_6,
	HK_LOAD_LAST_STATE_7,
	HK_LOAD_LAST_STATE_8,

	HK_SAVE_FIRST_STATE,
	HK_UNDO_LOAD_STATE,
	HK_UNDO_SAVE_STATE,
	HK_SAVE_STATE_FILE,
	HK_LOAD_STATE_FILE,

	NUM_HOTKEYS,
};

enum VRFreelook
{
    VR_POSITION_RESET,
	VR_CAMERA_FORWARD,
	VR_CAMERA_BACKWARD,
	VR_CAMERA_LEFT,
	VR_CAMERA_RIGHT,
	VR_CAMERA_UP,
	VR_CAMERA_DOWN,

	VR_PERMANENT_CAMERA_FORWARD,
	VR_PERMANENT_CAMERA_BACKWARD,
	VR_LARGER_SCALE,
	VR_SMALLER_SCALE,
	VR_GLOBAL_LARGER_SCALE,
	VR_GLOBAL_SMALLER_SCALE,
	VR_CAMERA_TILT_UP,
	VR_CAMERA_TILT_DOWN,

	VR_HUD_FORWARD,
	VR_HUD_BACKWARD,
	VR_HUD_THICKER,
	VR_HUD_THINNER,
	VR_HUD_3D_CLOSER,
	VR_HUD_3D_FURTHER,

	VR_2D_SCREEN_LARGER,
	VR_2D_SCREEN_SMALLER,
	VR_2D_CAMERA_FORWARD,
	VR_2D_CAMERA_BACKWARD,
	//VR_2D_SCREEN_LEFT, //DOESN'T_EXIST_RIGHT_NOW?
	//VR_2D_SCREEN_RIGHT, //DOESN'T_EXIST_RIGHT_NOW?
	VR_2D_CAMERA_UP,
	VR_2D_CAMERA_DOWN,
	VR_2D_CAMERA_TILT_UP,
	VR_2D_CAMERA_TILT_DOWN,
	VR_2D_SCREEN_THICKER,
	VR_2D_SCREEN_THINNER,

	NUM_VR_HOTKEYS,
};

enum GPUDeterminismMode
{
	GPU_DETERMINISM_AUTO,
	GPU_DETERMINISM_NONE,
	// This is currently the only mode.  There will probably be at least
	// one more at some point.
	GPU_DETERMINISM_FAKE_COMPLETION,
};

struct SCoreStartupParameter
{
	// Settings
	bool bEnableDebugging;
	#ifdef USE_GDBSTUB
	int  iGDBPort;
	#endif
	bool bAutomaticStart;
	bool bBootToPause;

	int iCPUCore;

	// JIT (shared between JIT and JITIL)
	bool bJITNoBlockCache, bJITNoBlockLinking;
	bool bJITOff;
	bool bJITLoadStoreOff, bJITLoadStorelXzOff, bJITLoadStorelwzOff, bJITLoadStorelbzxOff;
	bool bJITLoadStoreFloatingOff;
	bool bJITLoadStorePairedOff;
	bool bJITFloatingPointOff;
	bool bJITIntegerOff;
	bool bJITPairedOff;
	bool bJITSystemRegistersOff;
	bool bJITBranchOff;
	bool bJITILTimeProfiling;
	bool bJITILOutputIR;

	bool bFastmem;
	bool bFPRF;

	bool bCPUThread;
	bool bDSPThread;
	bool bDSPHLE;
	bool bSkipIdle;
	bool bSyncGPUOnSkipIdleHack;
	bool bNTSC;
	bool bForceNTSCJ;
	bool bHLE_BS2;
	bool bEnableCheats;
	bool bEnableMemcardSaving;

	bool bDPL2Decoder;
	int iLatency;

	bool bRunCompareServer;
	bool bRunCompareClient;

	bool bMMU;
	bool bDCBZOFF;
	int iBBDumpPort;
	bool bSyncGPU;
	bool bFastDiscSpeed;

	int SelectedLanguage;

	bool bWii;

	// Interface settings
	bool bConfirmStop, bHideCursor, bAutoHideCursor, bUsePanicHandlers, bOnScreenDisplayMessages;
	std::string theme_name;

	// Hotkeys
	int iHotkey[NUM_HOTKEYS];
	int iHotkeyModifier[NUM_HOTKEYS];
	bool bHotkeyKBM[NUM_HOTKEYS];
	bool bHotkeyDInput[NUM_HOTKEYS];
	u32 iHotkeyDandXInputMapping[NUM_HOTKEYS];
	u32 iHotkeyDInputMappingExtra[NUM_HOTKEYS];
	bool bHotkeysXInput;
	float fFreeLookSensitivity;

	// VR Settings
	int iVRSettings[NUM_VR_HOTKEYS];
	int iVRSettingsModifier[NUM_VR_HOTKEYS];
	bool bVRSettingsKBM[NUM_VR_HOTKEYS];
	bool bVRSettingsDInput[NUM_VR_HOTKEYS];
	u32 iVRSettingsDandXInputMapping[NUM_VR_HOTKEYS];
	u32 iVRSettingsDInputMappingExtra[NUM_VR_HOTKEYS];

	//Remove Layer
	std::vector<SkipEntry> object_removal_codes;
	u32 skip_objects_end = 0;
	u32 skip_objects_start = 0;

	// Display settings
	std::string strFullscreenResolution;
	int iRenderWindowXPos, iRenderWindowYPos;
	int iRenderWindowWidth, iRenderWindowHeight;
	bool bRenderWindowAutoSize, bKeepWindowOnTop;
	bool bFullscreen, bRenderToMain;
	bool bProgressive, bDisableScreenSaver;
	bool bAsynchronousTimewarp;

	int iPosX, iPosY, iWidth, iHeight;

	// Fifo Player related settings
	bool bLoopFifoReplay;

	enum EBootBS2
	{
		BOOT_DEFAULT,
		BOOT_BS2_JAP,
		BOOT_BS2_USA,
		BOOT_BS2_EUR,
	};

	enum EBootType
	{
		BOOT_ISO,
		BOOT_ELF,
		BOOT_DOL,
		BOOT_WII_NAND,
		BOOT_BS2,
		BOOT_DFF
	};
	EBootType m_BootType;

	std::string m_strVideoBackend;
	std::string m_strGPUDeterminismMode;

	// set based on the string version
	GPUDeterminismMode m_GPUDeterminismMode;

	// files
	std::string m_strFilename;
	std::string m_strBootROM;
	std::string m_strSRAM;
	std::string m_strDefaultISO;
	std::string m_strDVDRoot;
	std::string m_strApploader;
	std::string m_strUniqueID;
	std::string m_strName;
	int m_revision;

	std::string m_perfDir;

	// Constructor just calls LoadDefaults
	SCoreStartupParameter();

	void LoadDefaults();
	bool AutoSetup(EBootBS2 _BootBS2);
	const std::string &GetUniqueID() const { return m_strUniqueID; }
	void CheckMemcardPath(std::string& memcardPath, std::string gameRegion, bool isSlotA);
<<<<<<< HEAD
=======

>>>>>>> a1a7bbbd
	IniFile LoadDefaultGameIni() const;
	IniFile LoadLocalGameIni() const;
	IniFile LoadGameIni() const;

	static IniFile LoadDefaultGameIni(const std::string& id, int revision);
	static IniFile LoadLocalGameIni(const std::string& id, int revision);
	static IniFile LoadGameIni(const std::string& id, int revision);

	static std::vector<std::string> GetGameIniFilenames(const std::string& id, int revision);
};<|MERGE_RESOLUTION|>--- conflicted
+++ resolved
@@ -313,10 +313,7 @@
 	bool AutoSetup(EBootBS2 _BootBS2);
 	const std::string &GetUniqueID() const { return m_strUniqueID; }
 	void CheckMemcardPath(std::string& memcardPath, std::string gameRegion, bool isSlotA);
-<<<<<<< HEAD
-=======
-
->>>>>>> a1a7bbbd
+
 	IniFile LoadDefaultGameIni() const;
 	IniFile LoadLocalGameIni() const;
 	IniFile LoadGameIni() const;
