--- conflicted
+++ resolved
@@ -74,10 +74,7 @@
   bool valid;
   bool bCPUThread;
   bool bJITFollowBranch;
-<<<<<<< HEAD
   bool bEnablePrimeHack;
-=======
->>>>>>> 207c931a
   bool bSyncGPUOnSkipIdleHack;
   bool bFPRF;
   bool bAccurateNaNs;
@@ -112,10 +109,7 @@
 
   bCPUThread = config.bCPUThread;
   bJITFollowBranch = config.bJITFollowBranch;
-<<<<<<< HEAD
   bEnablePrimeHack = config.bEnablePrimeHack;
-=======
->>>>>>> 207c931a
   bSyncGPUOnSkipIdleHack = config.bSyncGPUOnSkipIdleHack;
   bFPRF = config.bFPRF;
   bAccurateNaNs = config.bAccurateNaNs;
@@ -161,10 +155,7 @@
 
   config->bCPUThread = bCPUThread;
   config->bJITFollowBranch = bJITFollowBranch;
-<<<<<<< HEAD
   config->bEnablePrimeHack = bEnablePrimeHack;
-=======
->>>>>>> 207c931a
   config->bSyncGPUOnSkipIdleHack = bSyncGPUOnSkipIdleHack;
   config->bFPRF = bFPRF;
   config->bAccurateNaNs = bAccurateNaNs;
@@ -266,12 +257,9 @@
 
     core_section->Get("CPUThread", &StartUp.bCPUThread, StartUp.bCPUThread);
     core_section->Get("JITFollowBranch", &StartUp.bJITFollowBranch, StartUp.bJITFollowBranch);
-<<<<<<< HEAD
     core_section->Get("EnableCheats", &StartUp.bEnableCheats, StartUp.bEnableCheats);
     core_section->Get("EnablePrimeHack", &StartUp.bEnablePrimeHack, StartUp.bEnablePrimeHack);
 
-=======
->>>>>>> 207c931a
     core_section->Get("SyncOnSkipIdle", &StartUp.bSyncGPUOnSkipIdleHack,
                       StartUp.bSyncGPUOnSkipIdleHack);
     core_section->Get("FPRF", &StartUp.bFPRF, StartUp.bFPRF);
