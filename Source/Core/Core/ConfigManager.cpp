// Copyright 2008 Dolphin Emulator Project
// Licensed under GPLv2+
// Refer to the license.txt file included.

#include <cinttypes>
#include <memory>

#include "Common/CDUtils.h"
#include "Common/CommonPaths.h"
#include "Common/CommonTypes.h"
#include "Common/FileUtil.h"
#include "Common/StringUtil.h"

#include "Core/ARBruteForcer.h"
#include "Core/ConfigManager.h"
#include "Core/Core.h" // for bWii
#include "Core/Boot/Boot.h"
#include "Core/Boot/Boot_DOL.h"
#include "Core/FifoPlayer/FifoDataFile.h"
#include "Core/HotkeyManager.h"
#include "Core/HW/SI.h"
#include "Core/PowerPC/PowerPC.h"

#include "DiscIO/NANDContentLoader.h"
#include "DiscIO/VolumeCreator.h"

SConfig* SConfig::m_Instance;

static const struct
{
	const char* IniText;
	const bool  KBM;
	const bool  DInput;
	const int   DefaultKey;
	const int   DefaultModifier;
	const u32   DandXInputMapping;
	const u32   DInputMappingExtra;
} g_HKData[] = {
	{ "Open",                 true, false, 79 /* 'O' */,        2 /* wxMOD_CONTROL */, 0, 0 },
	{ "ChangeDisc",           true, false, 0,                   0 /* wxMOD_NONE */,    0, 0 },
	{ "RefreshList",          true, false, 0,                   0 /* wxMOD_NONE */,    0, 0 },
#ifdef __APPLE__
	{ "PlayPause",            true, false, 80 /* 'P' */,        2 /* wxMOD_CMD */,     0, 0 },
	{ "Stop",                 true, false, 87 /* 'W' */,        2 /* wxMOD_CMD */,     0, 0 },
	{ "Reset",                true, false, 0,                   0 /* wxMOD_NONE */,    0, 0 },
	{ "FrameAdvance",         true, false, 0,                   0 /* wxMOD_NONE */,    0, 0 },

	{ "StartRecording",       true, false, 0,                   0 /* wxMOD_NONE */,    0, 0 },
	{ "PlayRecording",        true, false, 0,                   0 /* wxMOD_NONE */,    0, 0 },
	{ "ExportRecording",      true, false, 0,                   0 /* wxMOD_NONE */,    0, 0 },
	{ "Readonlymode",         true, false, 0,                   0 /* wxMOD_NONE */,    0, 0 },

	{ "ToggleFullscreen",     true, false, 70 /* 'F' */,        2 /* wxMOD_CMD */,     0, 0 },
	{ "Screenshot",           true, false, 83 /* 'S' */,        2 /* wxMOD_CMD */,     0, 0 },
	{ "Exit",                 true, false, 0,                   0 /* wxMOD_NONE */,    0, 0 },

	{ "Wiimote1Connect",      true, false, 49 /* '1' */,        2 /* wxMOD_CMD */,     0, 0 },
	{ "Wiimote2Connect",      true, false, 50 /* '2' */,        2 /* wxMOD_CMD */,     0, 0 },
	{ "Wiimote3Connect",      true, false, 51 /* '3' */,        2 /* wxMOD_CMD */,     0, 0 },
	{ "Wiimote4Connect",      true, false, 52 /* '4' */,        2 /* wxMOD_CMD */,     0, 0 },
	{ "BalanceBoardConnect",  true, false, 53 /* '4' */,        2 /* wxMOD_CMD */,     0, 0 },
#else
	{ "PlayPause",            true, false, 349 /* WXK_F10 */,   0 /* wxMOD_NONE */,    0, 0 },
	{ "Stop",                 true, false, 27 /* WXK_ESCAPE */, 0 /* wxMOD_NONE */,    0, 0 },
	{ "Reset",                true, false, 0,                   0 /* wxMOD_NONE */,    0, 0 },
	{ "FrameAdvance",         true, false, 0,                   0 /* wxMOD_NONE */,    0, 0 },

	{ "StartRecording",       true, false, 0,                   0 /* wxMOD_NONE */,    0, 0 },
	{ "PlayRecording",        true, false, 0,                   0 /* wxMOD_NONE */,    0, 0 },
	{ "ExportRecording",      true, false, 0,                   0 /* wxMOD_NONE */,    0, 0 },
	{ "Readonlymode",         true, false, 0,                   0 /* wxMOD_NONE */,    0, 0 },

	{ "ToggleFullscreen",     true, false, 13 /* WXK_RETURN */, 1 /* wxMOD_ALT */,     0, 0 },
	{ "Screenshot",           true, false, 348 /* WXK_F9 */,    0 /* wxMOD_NONE */,    0, 0 },
	{ "Exit",                 true, false, 0,                   0 /* wxMOD_NONE */,    0, 0 },

	{ "Wiimote1Connect",      true, false, 344 /* WXK_F5 */,    1 /* wxMOD_ALT */,     0, 0 },
	{ "Wiimote2Connect",      true, false, 345 /* WXK_F6 */,    1 /* wxMOD_ALT */,     0, 0 },
	{ "Wiimote3Connect",      true, false, 346 /* WXK_F7 */,    1 /* wxMOD_ALT */,     0, 0 },
	{ "Wiimote4Connect",      true, false, 347 /* WXK_F8 */,    1 /* wxMOD_ALT */,     0, 0 },
	{ "BalanceBoardConnect",  true, false, 348 /* WXK_F9 */,    1 /* wxMOD_ALT */,     0, 0 },
#endif

	{ "VolumeDown",          true, false, 0,                    0 /* wxMOD_NONE */,    0, 0 },
	{ "VolumeUp",            true, false, 0,                    0 /* wxMOD_NONE */,    0, 0 },
	{ "VolumeToggleMute",    true, false, 0,                    0 /* wxMOD_NONE */,    0, 0 },

	{ "IncreaseIR",           true, false, 0,                   0 /* wxMOD_NONE */,    0, 0 },
	{ "DecreaseIR",           true, false, 0,                   0 /* wxMOD_NONE */,    0, 0 },
	{ "ToggleIR",             true, false, 0,                   0 /* wxMOD_NONE */,    0, 0 },
	{ "ToggleAspectRatio",    true, false, 0,                   0 /* wxMOD_NONE */,    0, 0 },
	{ "ToggleEFBCopies",      true, false, 0,                   0 /* wxMOD_NONE */,    0, 0 },
	{ "ToggleFog",            true, false, 0,                   0 /* wxMOD_NONE */,    0, 0 },
	{ "ToggleThrottle",       true, false, 9 /* '\t' */,        0 /* wxMOD_NONE */,    0, 0 },
	{ "DecreaseFrameLimit",   true, false, 0,                   0 /* wxMOD_NONE */,    0, 0 },
	{ "IncreaseFrameLimit",   true, false, 0,                   0 /* wxMOD_NONE */,    0, 0 },

	{ "FreelookDecreaseSpeed", true, false, 49 /* '1' */,       4 /* wxMOD_SHIFT */,   0, 0 },
	{ "FreelookIncreaseSpeed", true, false, 50 /* '2' */,       4 /* wxMOD_SHIFT */,   0, 0 },
	{ "FreelookResetSpeed",    true, false, 70 /* 'F' */,       4 /* wxMOD_SHIFT */,   0, 0 },
	{ "FreelookUp",            true, false, 69 /* 'E' */,       4 /* wxMOD_SHIFT */,   0, 0 },
	{ "FreelookDown",          true, false, 81 /* 'Q' */,       4 /* wxMOD_SHIFT */,   0, 0 },
	{ "FreelookLeft",          true, false, 65 /* 'A' */,       4 /* wxMOD_SHIFT */,   0, 0 },
	{ "FreelookRight",         true, false, 68 /* 'D' */,       4 /* wxMOD_SHIFT */,   0, 0 },
	{ "FreelookZoomIn",        true, false, 87 /* 'W' */,       4 /* wxMOD_SHIFT */,   0, 0 },
	{ "FreelookZoomOut",       true, false, 83 /* 'S' */,       4 /* wxMOD_SHIFT */,   0, 0 },
	{ "FreelookReset",         true, false, 82 /* 'R' */,       4 /* wxMOD_SHIFT */,   0, 0 },

	{ "DecreaseDepth",        true, false, 0,                   0 /* wxMOD_NONE */,    0, 0 },
	{ "IncreaseDepth",        true, false, 0,                   0 /* wxMOD_NONE */,    0, 0 },
	{ "DecreaseConvergence",  true, false, 0,                   0 /* wxMOD_NONE */,    0, 0 },
	{ "IncreaseConvergence",  true, false, 0,                   0 /* wxMOD_NONE */,    0, 0 },

	{ "LoadStateSlot1",       true, false, 340 /* WXK_F1 */,    0 /* wxMOD_NONE */,    0, 0 },
	{ "LoadStateSlot2",       true, false, 341 /* WXK_F2 */,    0 /* wxMOD_NONE */,    0, 0 },
	{ "LoadStateSlot3",       true, false, 342 /* WXK_F3 */,    0 /* wxMOD_NONE */,    0, 0 },
	{ "LoadStateSlot4",       true, false, 343 /* WXK_F4 */,    0 /* wxMOD_NONE */,    0, 0 },
	{ "LoadStateSlot5",       true, false, 344 /* WXK_F5 */,    0 /* wxMOD_NONE */,    0, 0 },
	{ "LoadStateSlot6",       true, false, 345 /* WXK_F6 */,    0 /* wxMOD_NONE */,    0, 0 },
	{ "LoadStateSlot7",       true, false, 346 /* WXK_F7 */,    0 /* wxMOD_NONE */,    0, 0 },
	{ "LoadStateSlot8",       true, false, 347 /* WXK_F8 */,    0 /* wxMOD_NONE */,    0, 0 },
	{ "LoadStateSlot9",       true, false, 0,                   0 /* wxMOD_NONE */,    0, 0 },
	{ "LoadStateSlot10",      true, false, 0,                   0 /* wxMOD_NONE */,    0, 0 },

	{ "SaveStateSlot1",       true, false, 340 /* WXK_F1 */,    4 /* wxMOD_SHIFT */,   0, 0 },
	{ "SaveStateSlot2",       true, false, 341 /* WXK_F2 */,    4 /* wxMOD_SHIFT */,   0, 0 },
	{ "SaveStateSlot3",       true, false, 342 /* WXK_F3 */,    4 /* wxMOD_SHIFT */,   0, 0 },
	{ "SaveStateSlot4",       true, false, 343 /* WXK_F4 */,    4 /* wxMOD_SHIFT */,   0, 0 },
	{ "SaveStateSlot5",       true, false, 344 /* WXK_F5 */,    4 /* wxMOD_SHIFT */,   0, 0 },
	{ "SaveStateSlot6",       true, false, 345 /* WXK_F6 */,    4 /* wxMOD_SHIFT */,   0, 0 },
	{ "SaveStateSlot7",       true, false, 346 /* WXK_F7 */,    4 /* wxMOD_SHIFT */,   0, 0 },
	{ "SaveStateSlot8",       true, false, 347 /* WXK_F8 */,    4 /* wxMOD_SHIFT */,   0, 0 },
	{ "SaveStateSlot9",       true, false, 0,                   0 /* wxMOD_NONE */,    0, 0 },
	{ "SaveStateSlot10",      true, false, 0,                   0 /* wxMOD_NONE */,    0, 0 },

	{ "SelectStateSlot1",	  true, false, 0,                    0,                     0, 0 },
	{ "SelectStateSlot2",	  true, false, 0,	                 0,                     0, 0 },
	{ "SelectStateSlot3",	  true, false, 0,	                 0,                     0, 0 },
	{ "SelectStateSlot4",	  true, false, 0,	                 0,                     0, 0 },
	{ "SelectStateSlot5",	  true, false, 0,	                 0,                     0, 0 },
	{ "SelectStateSlot6",	  true, false, 0,	                 0,                     0, 0 },
	{ "SelectStateSlot7",	  true, false, 0,	                 0,                     0, 0 },
	{ "SelectStateSlot8",	  true, false, 0,	                 0,                     0, 0 },
	{ "SelectStateSlot9",	  true, false, 0,	                 0,                     0, 0 },
	{ "SelectStateSlot10",	  true, false, 0,	                 0,                     0, 0 },
	{ "SaveSelectedSlot",	  true, false, 0,	                 0,                     0, 0 },
	{ "LoadSelectedSlot",	  true, false, 0,	                 0,                     0, 0 },
	 
	{ "LoadLastState1",       true, false, 0,                   0 /* wxMOD_NONE */,    0, 0 },
	{ "LoadLastState2",       true, false, 0,                   0 /* wxMOD_NONE */,    0, 0 },
	{ "LoadLastState3",       true, false, 0,                   0 /* wxMOD_NONE */,    0, 0 },
	{ "LoadLastState4",       true, false, 0,                   0 /* wxMOD_NONE */,    0, 0 },
	{ "LoadLastState5",       true, false, 0,                   0 /* wxMOD_NONE */,    0, 0 },
	{ "LoadLastState6",       true, false, 0,                   0 /* wxMOD_NONE */,    0, 0 },
	{ "LoadLastState7",       true, false, 0,                   0 /* wxMOD_NONE */,    0, 0 },
	{ "LoadLastState8",       true, false, 0,                   0 /* wxMOD_NONE */,    0, 0 },

	{ "SaveFirstState",       true, false, 0,                   0 /* wxMOD_NONE */,    0, 0 },
	{ "UndoLoadState",        true, false, 351 /* WXK_F12 */,   0 /* wxMOD_NONE */,    0, 0 },
	{ "UndoSaveState",        true, false, 351 /* WXK_F12 */,   4 /* wxMOD_SHIFT */,   0, 0 },
	{ "SaveStateFile",        true, false, 0,                   0 /* wxMOD_NONE */,    0, 0 },
	{ "LoadStateFile",        true, false, 0,                   0 /* wxMOD_NONE */,    0, 0 },
};

static const struct
{
	const char* IniText;
	const bool  KBM;
	const bool  DInput;
	const int   DefaultKey;
	const int   DefaultModifier;
	const u32   DandXInputMapping;
	const u32   DInputMappingExtra;
} g_VRData[] = {
		{ "FreelookReset",              true, false, 82, 4 /* wxMOD_SHIFT */, 0, 0 },
		{ "FreelookZoomIn",             true, false, 87, 4 /* wxMOD_SHIFT */, 0, 0 },
		{ "FreelookZoomOut",            true, false, 83, 4 /* wxMOD_SHIFT */, 0, 0 },
		{ "FreelookLeft",               true, false, 65, 4 /* wxMOD_SHIFT */, 0, 0 },
		{ "FreelookRight",              true, false, 68, 4 /* wxMOD_SHIFT */, 0, 0 },
		{ "FreelookUp",                 true, false, 69, 4 /* wxMOD_SHIFT */, 0, 0 },
		{ "FreelookDown",               true, false, 81, 4 /* wxMOD_SHIFT */, 0, 0 },
		{ "VRPermanentCameraForward",   true, false, 80, 4 /* wxMOD_SHIFT */, 0, 0 },
		{ "VRPermanentCameraBackward",  true, false, 59, 4 /* wxMOD_SHIFT */, 0, 0 },
		{ "VRLargerScale",              true, false, 61, 4 /* wxMOD_SHIFT */, 0, 0 },
		{ "VRSmallerScale",	            true, false, 45, 4 /* wxMOD_SHIFT */, 0, 0 },
		{ "VRGlobalLargerScale",        true, false,  0, 0 /* wxMOD_SHIFT */, 0, 0 },
		{ "VRGlobalSmallerScale",       true, false,  0, 0 /* wxMOD_SHIFT */, 0, 0 },
		{ "VRCameraTiltUp",             true, false, 79, 4 /* wxMOD_SHIFT */, 0, 0 },
		{ "VRCameraTiltDown",           true, false, 76, 4 /* wxMOD_SHIFT */, 0, 0 },

		{ "VRHUDForward",               true, false, 47, 4 /* wxMOD_SHIFT */, 0, 0 },
		{ "VRHUDBackward",              true, false, 46, 4 /* wxMOD_SHIFT */, 0, 0 },
		{ "VRHUDThicker",               true, false, 93, 4 /* wxMOD_SHIFT */, 0, 0 },
		{ "VRHUDThinner",               true, false, 91, 4 /* wxMOD_SHIFT */, 0, 0 },
		{ "VRHUD3DCloser",              true, false,  0, 0 /* wxMOD_NONE */, 0, 0 },
		{ "VRHUD3DFurther",             true, false,  0, 0 /* wxMOD_NONE */, 0, 0 },

		{ "VR2DScreenLarger",           true, false, 44, 4 /* wxMOD_SHIFT */, 0, 0 },
		{ "VR2DScreenSmaller",          true, false, 77, 4 /* wxMOD_SHIFT */, 0, 0 },
		{ "VR2DCameraForward",          true, false, 74, 4 /* wxMOD_SHIFT */, 0, 0 },
		{ "VR2DCameraBackward",         true, false, 85, 4 /* wxMOD_SHIFT */, 0, 0 },
		//{ "VR2DScreenLeft",             true, false, 0, 0 /* wxMOD_NONE */, 0, 0 }, //doesn't_exist_right_now?
		//{ "VR2DScreenRight",            true, false, 0, 0 /* wxMOD_NONE */, 0, 0 }, //doesn't_exist_right_now?
		{ "VR2DCameraUp",               true, false, 72, 4 /* wxMOD_SHIFT */, 0, 0 },
		{ "VR2DCameraDown",             true, false, 89, 4 /* wxMOD_SHIFT */, 0, 0 },
		{ "VR2DCameraTiltUp",           true, false, 73, 4 /* wxMOD_SHIFT */, 0, 0 },
		{ "VR2DCameraTiltDown",         true, false, 75, 4 /* wxMOD_SHIFT */, 0, 0 },
		{ "VR2DScreenThicker",          true, false, 84, 4 /* wxMOD_SHIFT */, 0, 0 },
		{ "VR2DScreenThinner",          true, false, 71, 4 /* wxMOD_SHIFT */, 0, 0 },

};

GPUDeterminismMode ParseGPUDeterminismMode(const std::string& mode)
{
	if (mode == "auto")
		return GPU_DETERMINISM_AUTO;
	if (mode == "none")
		return GPU_DETERMINISM_NONE;
	if (mode == "fake-completion")
		return GPU_DETERMINISM_FAKE_COMPLETION;

	NOTICE_LOG(BOOT, "Unknown GPU determinism mode %s", mode.c_str());
	return GPU_DETERMINISM_AUTO;
}

SConfig::SConfig()
: bEnableDebugging(false), bAutomaticStart(false), bBootToPause(false),
  bJITNoBlockCache(false), bJITNoBlockLinking(false),
  bJITOff(false),
  bJITLoadStoreOff(false), bJITLoadStorelXzOff(false),
  bJITLoadStorelwzOff(false), bJITLoadStorelbzxOff(false),
  bJITLoadStoreFloatingOff(false), bJITLoadStorePairedOff(false),
  bJITFloatingPointOff(false), bJITIntegerOff(false),
  bJITPairedOff(false), bJITSystemRegistersOff(false),
  bJITBranchOff(false),
  bJITILTimeProfiling(false), bJITILOutputIR(false),
  bFPRF(false), bAccurateNaNs(false), iTimingVariance(40),
  bCPUThread(true), bDSPThread(false), bDSPHLE(true),
  bSkipIdle(true), bSyncGPUOnSkipIdleHack(true), bNTSC(false), bForceNTSCJ(false),
  bHLE_BS2(true), bEnableCheats(false),
  bEnableMemcardSdWriting(true),
  bDPL2Decoder(false), iLatency(14),
  bRunCompareServer(false), bRunCompareClient(false),
  bMMU(false), bDCBZOFF(false),
  iBBDumpPort(0),
  bFastDiscSpeed(false), bSyncGPU(false),
  SelectedLanguage(0), bOverrideGCLanguage(false), bWii(false),
  bConfirmStop(false), bHideCursor(false),
  bAutoHideCursor(false), bUsePanicHandlers(true), bOnScreenDisplayMessages(true),
  iRenderWindowXPos(-1), iRenderWindowYPos(-1),
  iRenderWindowWidth(640), iRenderWindowHeight(480),
  bRenderWindowAutoSize(false), bKeepWindowOnTop(false),
  bFullscreen(false), bRenderToMain(false),
  bProgressive(false), bPAL60(false),
  bDisableScreenSaver(false),
  iPosX(100), iPosY(100), iWidth(800), iHeight(600),
  bLoopFifoReplay(true)
{
	LoadDefaults();
	// Make sure we have log manager
	LoadSettings();
}

void SConfig::Init()
{
	m_Instance = new SConfig;
}

void SConfig::Shutdown()
{
	delete m_Instance;
	m_Instance = nullptr;
}

SConfig::~SConfig()
{
	SaveSettings();
	delete m_SYSCONF;
}


void SConfig::SaveSettings()
{
	NOTICE_LOG(BOOT, "Saving settings to %s", File::GetUserPath(F_DOLPHINCONFIG_IDX).c_str());
	IniFile ini;
	ini.Load(File::GetUserPath(F_DOLPHINCONFIG_IDX)); // load first to not kill unknown stuff

	SaveGeneralSettings(ini);
	SaveInterfaceSettings(ini);
	if (!ARBruteForcer::ch_dont_save_settings)
		SaveDisplaySettings(ini);
	SaveGameListSettings(ini);
	SaveCoreSettings(ini);
	SaveMovieSettings(ini);
	SaveDSPSettings(ini);
	SaveInputSettings(ini);
	SaveFifoPlayerSettings(ini);
	SaveVRSettings(ini);

	ini.Save(File::GetUserPath(F_DOLPHINCONFIG_IDX));
	m_SYSCONF->Save();
}

void SConfig::SaveSingleSetting(std::string section_name, std::string setting_name, float value_to_save)
{
	IniFile iniFile;
	iniFile.Load(File::GetUserPath(D_CONFIG_IDX) + "Dolphin.ini");

	IniFile::Section* vr = iniFile.GetOrCreateSection(section_name);
	vr->Set(setting_name, value_to_save);
	iniFile.Save(File::GetUserPath(D_CONFIG_IDX) + "Dolphin.ini");
}

void SConfig::SaveGeneralSettings(IniFile& ini)
{
	IniFile::Section* general = ini.GetOrCreateSection("General");

	// General
	general->Set("LastFilename", m_LastFilename);
	general->Set("ShowLag", m_ShowLag);
	general->Set("ShowFrameCount", m_ShowFrameCount);

	// ISO folders
	// Clear removed folders
	int oldPaths;
	int numPaths = (int)m_ISOFolder.size();
	general->Get("GCMPathes", &oldPaths, 0);
	for (int i = 0; i < oldPaths; i++)
	{
		ini.DeleteKey("General", StringFromFormat("GCMPath%i", i));
	}
	ini.DeleteKey("General", "GCMPathes");
	ini.DeleteKey("General", "RecursiveGCMPaths");

	general->Get("ISOPaths", &oldPaths, 0);
	for (int i = numPaths; i < oldPaths; i++)
	{
		ini.DeleteKey("General", StringFromFormat("ISOPath%i", i));
	}

	general->Set("ISOPaths", numPaths);
	for (int i = 0; i < numPaths; i++)
	{
		general->Set(StringFromFormat("ISOPath%i", i), m_ISOFolder[i]);
	}

	general->Set("RecursiveISOPaths", m_RecursiveISOFolder);
	general->Set("NANDRootPath", m_NANDPath);
	general->Set("WirelessMac", m_WirelessMac);

#ifdef USE_GDBSTUB
#ifndef _WIN32
	general->Set("GDBSocket", gdb_socket);
#endif
	general->Set("GDBPort", iGDBPort);
#endif
}

void SConfig::SaveInterfaceSettings(IniFile& ini)
{
	IniFile::Section* interface = ini.GetOrCreateSection("Interface");

	interface->Set("ConfirmStop", bConfirmStop);
	interface->Set("UsePanicHandlers", bUsePanicHandlers);
	interface->Set("OnScreenDisplayMessages", bOnScreenDisplayMessages);
	interface->Set("HideCursor", bHideCursor);
	interface->Set("AutoHideCursor", bAutoHideCursor);
	interface->Set("MainWindowPosX", (iPosX == -32000) ? 0 : iPosX); // TODO - HAX
	interface->Set("MainWindowPosY", (iPosY == -32000) ? 0 : iPosY); // TODO - HAX
	interface->Set("MainWindowWidth", iWidth);
	interface->Set("MainWindowHeight", iHeight);
	interface->Set("Language", m_InterfaceLanguage);
	interface->Set("ShowToolbar", m_InterfaceToolbar);
	interface->Set("ShowStatusbar", m_InterfaceStatusbar);
	interface->Set("ShowLogWindow", m_InterfaceLogWindow);
	interface->Set("ShowLogConfigWindow", m_InterfaceLogConfigWindow);
	interface->Set("ExtendedFPSInfo", m_InterfaceExtendedFPSInfo);
	interface->Set("ThemeName40", theme_name);
	interface->Set("PauseOnFocusLost", m_PauseOnFocusLost);
}

void SConfig::SaveHotkeySettings(IniFile& ini)
{
	IniFile::Section* hotkeys = ini.GetOrCreateSection("Hotkeys");

	hotkeys->Set("XInputPolling", bHotkeysXInput);

	//for (int i = 0; i < NUM_HOTKEYS; i++)
	//{
	//	hotkeys->Set(g_HKData[i].IniText, iHotkey[i]);
	//	hotkeys->Set(std::string(g_HKData[i].IniText) + "Modifier",
	//		iHotkeyModifier[i]);
	//	hotkeys->Set(std::string(g_HKData[i].IniText) + "KBM",
	//		bHotkeyKBM[i]);
	//	hotkeys->Set(std::string(g_HKData[i].IniText) + "DInput",
	//		bHotkeyDInput[i]);
	//	hotkeys->Set(std::string(g_HKData[i].IniText) + "XInputMapping",
	//		iHotkeyDandXInputMapping[i]);
	//	hotkeys->Set(std::string(g_HKData[i].IniText) + "DInputMappingExtra",
	//		iHotkeyDInputMappingExtra[i]);
	//}
}

void SConfig::SaveVRSettings(IniFile& ini)
{
}

void SConfig::SaveDisplaySettings(IniFile& ini)
{
	IniFile::Section* display = ini.GetOrCreateSection("Display");

	if (!m_special_case)
		display->Set("FullscreenResolution", strFullscreenResolution);
	display->Set("Fullscreen", bFullscreen);
	display->Set("RenderToMain", bRenderToMain);
	if (!m_special_case)
	{
		display->Set("RenderWindowXPos", iRenderWindowXPos);
		display->Set("RenderWindowYPos", iRenderWindowYPos);
		display->Set("RenderWindowWidth", iRenderWindowWidth);
		display->Set("RenderWindowHeight", iRenderWindowHeight);
	}
	display->Set("RenderWindowAutoSize", bRenderWindowAutoSize);
	display->Set("KeepWindowOnTop", bKeepWindowOnTop);
	display->Set("ProgressiveScan", bProgressive);
	display->Set("PAL60", bPAL60);
	display->Set("DisableScreenSaver", bDisableScreenSaver);
	display->Set("ForceNTSCJ", bForceNTSCJ);

	IniFile::Section* vr = ini.GetOrCreateSection("VR");
#ifdef OCULUSSDK042
	vr->Set("AsynchronousTimewarp", bAsynchronousTimewarp);
#endif
}

void SConfig::SaveGameListSettings(IniFile& ini)
{
	IniFile::Section* gamelist = ini.GetOrCreateSection("GameList");

	gamelist->Set("ListDrives", m_ListDrives);
	gamelist->Set("ListWad", m_ListWad);
	gamelist->Set("ListElfDol", m_ListElfDol);
	gamelist->Set("ListWii", m_ListWii);
	gamelist->Set("ListGC", m_ListGC);
	gamelist->Set("ListJap", m_ListJap);
	gamelist->Set("ListPal", m_ListPal);
	gamelist->Set("ListUsa", m_ListUsa);
	gamelist->Set("ListAustralia", m_ListAustralia);
	gamelist->Set("ListFrance", m_ListFrance);
	gamelist->Set("ListGermany", m_ListGermany);
	gamelist->Set("ListItaly", m_ListItaly);
	gamelist->Set("ListKorea", m_ListKorea);
	gamelist->Set("ListNetherlands", m_ListNetherlands);
	gamelist->Set("ListRussia", m_ListRussia);
	gamelist->Set("ListSpain", m_ListSpain);
	gamelist->Set("ListTaiwan", m_ListTaiwan);
	gamelist->Set("ListWorld", m_ListWorld);
	gamelist->Set("ListUnknown", m_ListUnknown);
	gamelist->Set("ListSort", m_ListSort);
	gamelist->Set("ListSortSecondary", m_ListSort2);

	gamelist->Set("ColorCompressed", m_ColorCompressed);

	gamelist->Set("ColumnPlatform", m_showSystemColumn);
	gamelist->Set("ColumnBanner", m_showBannerColumn);
	gamelist->Set("ColumnNotes", m_showMakerColumn);
	gamelist->Set("ColumnFileName", m_showFileNameColumn);
	gamelist->Set("ColumnID", m_showIDColumn);
	gamelist->Set("ColumnRegion", m_showRegionColumn);
	gamelist->Set("ColumnSize", m_showSizeColumn);
	gamelist->Set("ColumnState", m_showStateColumn);
	gamelist->Set("ColumnVRState", m_showVRStateColumn);
} 

void SConfig::SaveCoreSettings(IniFile& ini)
{
	IniFile::Section* core = ini.GetOrCreateSection("Core");

	core->Set("HLE_BS2", bHLE_BS2);
	core->Set("TimingVariance", iTimingVariance);
	core->Set("CPUCore", iCPUCore);
	core->Set("Fastmem", bFastmem);
	core->Set("CPUThread", bCPUThread);
	core->Set("DSPHLE", bDSPHLE);
	core->Set("SkipIdle", bSkipIdle);
	core->Set("SyncOnSkipIdle", bSyncGPUOnSkipIdleHack);
	core->Set("SyncGPU", bSyncGPU);
	core->Set("SyncGpuMaxDistance", iSyncGpuMaxDistance);
	core->Set("SyncGpuMinDistance", iSyncGpuMinDistance);
	core->Set("SyncGpuOverclock", fSyncGpuOverclock);
	core->Set("FPRF", bFPRF);
	core->Set("AccurateNaNs", bAccurateNaNs);
	core->Set("DefaultISO", m_strDefaultISO);
	core->Set("DVDRoot", m_strDVDRoot);
	core->Set("Apploader", m_strApploader);
	core->Set("EnableCheats", bEnableCheats);
	core->Set("SelectedLanguage", SelectedLanguage);
	core->Set("OverrideGCLang", bOverrideGCLanguage);
	core->Set("DPL2Decoder", bDPL2Decoder);
	core->Set("Latency", iLatency);
	core->Set("MemcardAPath", m_strMemoryCardA);
	core->Set("MemcardBPath", m_strMemoryCardB);
	core->Set("AgpCartAPath", m_strGbaCartA);
	core->Set("AgpCartBPath", m_strGbaCartB);
	core->Set("SlotA", m_EXIDevice[0]);
	core->Set("SlotB", m_EXIDevice[1]);
	core->Set("SerialPort1", m_EXIDevice[2]);
	core->Set("BBA_MAC", m_bba_mac);
	for (int i = 0; i < MAX_SI_CHANNELS; ++i)
	{
		core->Set(StringFromFormat("SIDevice%i", i), m_SIDevice[i]);
		core->Set(StringFromFormat("AdapterRumble%i", i), m_AdapterRumble[i]);
		core->Set(StringFromFormat("SimulateKonga%i", i), m_AdapterKonga[i]);
	}
	core->Set("WiiSDCard", m_WiiSDCard);
	core->Set("WiiKeyboard", m_WiiKeyboard);
	core->Set("WiimoteContinuousScanning", m_WiimoteContinuousScanning);
	core->Set("WiimoteEnableSpeaker", m_WiimoteEnableSpeaker);
	core->Set("RunCompareServer", bRunCompareServer);
	core->Set("RunCompareClient", bRunCompareClient);
<<<<<<< HEAD
	if (!ARBruteForcer::ch_dont_save_settings)
		core->Set("FrameLimit", m_Framelimit);
=======
	core->Set("EmulationSpeed", m_EmulationSpeed);
>>>>>>> 0283ce2a
	core->Set("FrameSkip", m_FrameSkip);
	core->Set("Overclock", m_OCFactor);
	core->Set("OverclockEnable", m_OCEnable);
	core->Set("GFXBackend", m_strVideoBackend);
	core->Set("GPUDeterminismMode", m_strGPUDeterminismMode);
	core->Set("PerfMapDir", m_perfDir);
}

void SConfig::SaveMovieSettings(IniFile& ini)
{
	IniFile::Section* movie = ini.GetOrCreateSection("Movie");

	movie->Set("PauseMovie", m_PauseMovie);
	movie->Set("Author", m_strMovieAuthor);
	movie->Set("DumpFrames", m_DumpFrames);
	movie->Set("DumpFramesSilent", m_DumpFramesSilent);
	movie->Set("ShowInputDisplay", m_ShowInputDisplay);
}

void SConfig::SaveDSPSettings(IniFile& ini)
{
	IniFile::Section* dsp = ini.GetOrCreateSection("DSP");

	dsp->Set("EnableJIT", m_DSPEnableJIT);
	dsp->Set("DumpAudio", m_DumpAudio);
	dsp->Set("DumpUCode", m_DumpUCode);
	if (!ARBruteForcer::ch_dont_save_settings)
		dsp->Set("Backend", sBackend);
	dsp->Set("Volume", m_Volume);
	dsp->Set("CaptureLog", m_DSPCaptureLog);
}

void SConfig::SaveInputSettings(IniFile& ini)
{
	IniFile::Section* input = ini.GetOrCreateSection("Input");

	input->Set("BackgroundInput", m_BackgroundInput);
}

void SConfig::SaveFifoPlayerSettings(IniFile& ini)
{
	IniFile::Section* fifoplayer = ini.GetOrCreateSection("FifoPlayer");

	fifoplayer->Set("LoopReplay", bLoopFifoReplay);
}

void SConfig::LoadSettings()
{
	INFO_LOG(BOOT, "Loading Settings from %s", File::GetUserPath(F_DOLPHINCONFIG_IDX).c_str());
	IniFile ini;
	ini.Load(File::GetUserPath(F_DOLPHINCONFIG_IDX));

	LoadGeneralSettings(ini);
	LoadInterfaceSettings(ini);
	LoadDisplaySettings(ini);
	LoadGameListSettings(ini);
	LoadCoreSettings(ini);
	LoadMovieSettings(ini);
	LoadDSPSettings(ini);
	LoadInputSettings(ini);
	LoadFifoPlayerSettings(ini);
	LoadVRSettings(ini);

	m_SYSCONF = new SysConf();
}

void SConfig::LoadGeneralSettings(IniFile& ini)
{
	IniFile::Section* general = ini.GetOrCreateSection("General");

	general->Get("LastFilename", &m_LastFilename);
	general->Get("ShowLag", &m_ShowLag, false);
	general->Get("ShowFrameCount", &m_ShowFrameCount, false);
#ifdef USE_GDBSTUB
#ifndef _WIN32
	general->Get("GDBSocket", &gdb_socket, "");
#endif
	general->Get("GDBPort", &(iGDBPort), -1);
#endif

	m_ISOFolder.clear();
	int numISOPaths;

	if (general->Get("ISOPaths", &numISOPaths, 0))
	{
		for (int i = 0; i < numISOPaths; i++)
		{
			std::string tmpPath;
			general->Get(StringFromFormat("ISOPath%i", i), &tmpPath, "");
			m_ISOFolder.push_back(std::move(tmpPath));
		}
	}
	// Check for old file path (Changed in 4.0-4003)
	// This can probably be removed after 5.0 stable is launched
	else if (general->Get("GCMPathes", &numISOPaths, 0) && numISOPaths > 0)
	{
		for (int i = 0; i < numISOPaths; i++)
		{
			std::string tmpPath;
			general->Get(StringFromFormat("GCMPath%i", i), &tmpPath, "");
			bool found = false;
			for (size_t j = 0; j < m_ISOFolder.size(); ++j)
			{
				if (m_ISOFolder[j] == tmpPath)
				{
					found = true;
					break;
				}
			}
			if (!found)
				m_ISOFolder.push_back(std::move(tmpPath));
		}
	}

	if (!general->Get("RecursiveISOPaths", &m_RecursiveISOFolder, false) || !m_RecursiveISOFolder)
	{
		// Check for old name
		general->Get("RecursiveGCMPaths", &m_RecursiveISOFolder, false);
	}

	general->Get("NANDRootPath", &m_NANDPath);
	File::SetUserPath(D_WIIROOT_IDX, m_NANDPath);
	general->Get("WirelessMac", &m_WirelessMac);
}

void SConfig::LoadInterfaceSettings(IniFile& ini)
{
	IniFile::Section* interface = ini.GetOrCreateSection("Interface");

	interface->Get("ConfirmStop",             &bConfirmStop,      true);
	interface->Get("UsePanicHandlers",        &bUsePanicHandlers, true);
	interface->Get("OnScreenDisplayMessages", &bOnScreenDisplayMessages, true);
	interface->Get("HideCursor",              &bHideCursor,       false);
	interface->Get("AutoHideCursor",          &bAutoHideCursor,   false);
	interface->Get("MainWindowPosX",          &iPosX,             100);
	interface->Get("MainWindowPosY",          &iPosY,             100);
	interface->Get("MainWindowWidth",         &iWidth,            800);
	interface->Get("MainWindowHeight",        &iHeight,           600);
	interface->Get("Language",                &m_InterfaceLanguage,                           0);
	interface->Get("ShowToolbar",             &m_InterfaceToolbar,                            true);
	interface->Get("ShowStatusbar",           &m_InterfaceStatusbar,                          true);
	interface->Get("ShowLogWindow",           &m_InterfaceLogWindow,                          false);
	interface->Get("ShowLogConfigWindow",     &m_InterfaceLogConfigWindow,                    false);
	interface->Get("ExtendedFPSInfo",         &m_InterfaceExtendedFPSInfo,                    false);
	interface->Get("ThemeName40",             &theme_name,        "Clean");
	interface->Get("PauseOnFocusLost",        &m_PauseOnFocusLost,                            false);
}

void SConfig::LoadHotkeySettings(IniFile& ini)
{
	IniFile::Section* hotkeys = ini.GetOrCreateSection("Hotkeys");

	hotkeys->Get("XInputPolling", &bHotkeysXInput, true);

	//for (int i = 0; i < NUM_HOTKEYS; i++)
	//{
	//	hotkeys->Get(g_HKData[i].IniText,
	//	    &iHotkey[i], 0);
	//	hotkeys->Get(std::string(g_HKData[i].IniText) + "Modifier",
	//	    &iHotkeyModifier[i], 0);
	//	hotkeys->Get(std::string(g_HKData[i].IniText) + "KBM",
	//		&bHotkeyKBM[i], g_HKData[i].KBM);
	//	hotkeys->Get(std::string(g_HKData[i].IniText) + "DInput",
	//		&bHotkeyDInput[i], g_HKData[i].DInput);
	//	hotkeys->Get(std::string(g_HKData[i].IniText) + "XInputMapping",
	//		&iHotkeyDandXInputMapping[i], g_HKData[i].DandXInputMapping);
	//	hotkeys->Get(std::string(g_HKData[i].IniText) + "DInputMappingExtra",
	//		&iHotkeyDInputMappingExtra[i], g_HKData[i].DInputMappingExtra);
	//}
}

void SConfig::LoadVRSettings(IniFile& ini)
{
}

void SConfig::LoadDisplaySettings(IniFile& ini)
{
	IniFile::Section* display = ini.GetOrCreateSection("Display");

	if (ARBruteForcer::ch_bruteforce)
	{
		bFullscreen = false;
		strFullscreenResolution = "Auto";
		bRenderToMain = false;
		iRenderWindowXPos = -1;
		iRenderWindowYPos = -1;
		iRenderWindowWidth = 640;
		iRenderWindowHeight = 480;
		bRenderWindowAutoSize = false;
		bKeepWindowOnTop = false;
		bProgressive = false;
		bDisableScreenSaver = true;
		bForceNTSCJ = false;
	}
	else
	{
		display->Get("Fullscreen",           &bFullscreen,             false);
		display->Get("FullscreenResolution", &strFullscreenResolution, "Auto");
		display->Get("RenderToMain",         &bRenderToMain,           false);
		display->Get("RenderWindowXPos",     &iRenderWindowXPos,       -1);
		display->Get("RenderWindowYPos",     &iRenderWindowYPos,       -1);
		display->Get("RenderWindowWidth",    &iRenderWindowWidth,      640);
		display->Get("RenderWindowHeight",   &iRenderWindowHeight,     480);
		display->Get("RenderWindowAutoSize", &bRenderWindowAutoSize,   false);
		display->Get("KeepWindowOnTop",      &bKeepWindowOnTop,        false);
		display->Get("ProgressiveScan",      &bProgressive,            false);
		display->Get("PAL60",                &bPAL60,                  true);
		display->Get("DisableScreenSaver",   &bDisableScreenSaver,     true);
		display->Get("ForceNTSCJ",           &bForceNTSCJ,             false);
	}

	IniFile::Section* vr = ini.GetOrCreateSection("VR");
#ifdef OCULUSSDK042
	vr->Get("AsynchronousTimewarp", &bAsynchronousTimewarp,   false);
#else
	bAsynchronousTimewarp = false;
#endif
}

void SConfig::LoadGameListSettings(IniFile& ini)
{
	IniFile::Section* gamelist = ini.GetOrCreateSection("GameList");

	gamelist->Get("ListDrives",        &m_ListDrives,  false);
	gamelist->Get("ListWad",           &m_ListWad,     true);
	gamelist->Get("ListElfDol",        &m_ListElfDol,  true);
	gamelist->Get("ListWii",           &m_ListWii,     true);
	gamelist->Get("ListGC",            &m_ListGC,      true);
	gamelist->Get("ListJap",           &m_ListJap,     true);
	gamelist->Get("ListPal",           &m_ListPal,     true);
	gamelist->Get("ListUsa",           &m_ListUsa,     true);

	gamelist->Get("ListAustralia",     &m_ListAustralia,     true);
	gamelist->Get("ListFrance",        &m_ListFrance,        true);
	gamelist->Get("ListGermany",       &m_ListGermany,       true);
	gamelist->Get("ListItaly",         &m_ListItaly,         true);
	gamelist->Get("ListKorea",         &m_ListKorea,         true);
	gamelist->Get("ListNetherlands",   &m_ListNetherlands,   true);
	gamelist->Get("ListRussia",        &m_ListRussia,        true);
	gamelist->Get("ListSpain",         &m_ListSpain,         true);
	gamelist->Get("ListTaiwan",        &m_ListTaiwan,        true);
	gamelist->Get("ListWorld",         &m_ListWorld,         true);
	gamelist->Get("ListUnknown",       &m_ListUnknown,       true);
	gamelist->Get("ListSort",          &m_ListSort,       3);
	gamelist->Get("ListSortSecondary", &m_ListSort2,      0);

	// Determines if compressed games display in blue
	gamelist->Get("ColorCompressed", &m_ColorCompressed, true);

	// Gamelist columns toggles
	gamelist->Get("ColumnPlatform",   &m_showSystemColumn,  true);
	gamelist->Get("ColumnBanner",     &m_showBannerColumn,  true);
	gamelist->Get("ColumnNotes",      &m_showMakerColumn,   true);
	gamelist->Get("ColumnFileName",   &m_showFileNameColumn, false);
	gamelist->Get("ColumnID",         &m_showIDColumn,      false);
	gamelist->Get("ColumnRegion",     &m_showRegionColumn,  true);
	gamelist->Get("ColumnSize",       &m_showSizeColumn,    true);
	gamelist->Get("ColumnState",      &m_showStateColumn,   true);
	gamelist->Get("ColumnVRState",    &m_showVRStateColumn, true);
}

void SConfig::LoadCoreSettings(IniFile& ini)
{
	IniFile::Section* core = ini.GetOrCreateSection("Core");

	core->Get("HLE_BS2",      &bHLE_BS2, false);
#ifdef _M_X86
	core->Get("CPUCore",      &iCPUCore, PowerPC::CORE_JIT64);
#elif _M_ARM_64
	core->Get("CPUCore",      &iCPUCore, PowerPC::CORE_JITARM64);
#else
	core->Get("CPUCore",      &iCPUCore, PowerPC::CORE_INTERPRETER);
#endif
	core->Get("Fastmem",           &bFastmem,      true);
	core->Get("DSPHLE",            &bDSPHLE,       true);
	core->Get("TimingVariance",    &iTimingVariance, 40);
	core->Get("CPUThread",         &bCPUThread,    true);
	core->Get("SkipIdle",          &bSkipIdle,     true);
	core->Get("SyncOnSkipIdle",    &bSyncGPUOnSkipIdleHack, true);
	core->Get("DefaultISO",        &m_strDefaultISO);
	core->Get("DVDRoot",           &m_strDVDRoot);
	core->Get("Apploader",         &m_strApploader);
	core->Get("EnableCheats",      &bEnableCheats, false);
	core->Get("SelectedLanguage",  &SelectedLanguage, 0);
	core->Get("OverrideGCLang",    &bOverrideGCLanguage, false);
	core->Get("DPL2Decoder",       &bDPL2Decoder, false);
	core->Get("Latency",           &iLatency, 2);
	core->Get("MemcardAPath",      &m_strMemoryCardA);
	core->Get("MemcardBPath",      &m_strMemoryCardB);
	core->Get("AgpCartAPath",      &m_strGbaCartA);
	core->Get("AgpCartBPath",      &m_strGbaCartB);
	core->Get("SlotA",       (int*)&m_EXIDevice[0], EXIDEVICE_MEMORYCARD);
	core->Get("SlotB",       (int*)&m_EXIDevice[1], EXIDEVICE_NONE);
	core->Get("SerialPort1", (int*)&m_EXIDevice[2], EXIDEVICE_NONE);
	core->Get("BBA_MAC",           &m_bba_mac);
	core->Get("TimeProfiling",     &bJITILTimeProfiling, false);
	core->Get("OutputIR",          &bJITILOutputIR,      false);
	for (int i = 0; i < MAX_SI_CHANNELS; ++i)
	{
		core->Get(StringFromFormat("SIDevice%i", i), (u32*)&m_SIDevice[i], (i == 0) ? SIDEVICE_GC_CONTROLLER : SIDEVICE_NONE);
		core->Get(StringFromFormat("AdapterRumble%i", i), &m_AdapterRumble[i], true);
		core->Get(StringFromFormat("SimulateKonga%i", i), &m_AdapterKonga[i], false);
	}
	core->Get("WiiSDCard",                 &m_WiiSDCard,                                   false);
	core->Get("WiiKeyboard",               &m_WiiKeyboard,                                 false);
	core->Get("WiimoteContinuousScanning", &m_WiimoteContinuousScanning,                   false);
	core->Get("WiimoteEnableSpeaker",      &m_WiimoteEnableSpeaker,                        false);
	core->Get("RunCompareServer",          &bRunCompareServer, false);
	core->Get("RunCompareClient",          &bRunCompareClient, false);
	core->Get("MMU",                       &bMMU,              false);
	core->Get("BBDumpPort",                &iBBDumpPort,       -1);
	core->Get("SyncGPU",                   &bSyncGPU,          false);
	core->Get("SyncGpuMaxDistance",        &iSyncGpuMaxDistance,  200000);
	core->Get("SyncGpuMinDistance",        &iSyncGpuMinDistance, -200000);
	core->Get("SyncGpuOverclock",          &fSyncGpuOverclock, 1.0);
	core->Get("FastDiscSpeed",             &bFastDiscSpeed,    false);
	core->Get("DCBZ",                      &bDCBZOFF,          false);
<<<<<<< HEAD
	if (ARBruteForcer::ch_bruteforce)
		m_Framelimit = 0;
	else
		core->Get("FrameLimit",                &m_Framelimit,                                  1); // auto frame limit by default
=======
	core->Get("FPRF",                      &bFPRF,             false);
	core->Get("AccurateNaNs",              &bAccurateNaNs,     false);
	core->Get("EmulationSpeed",            &m_EmulationSpeed,                              1.0f);
>>>>>>> 0283ce2a
	core->Get("Overclock",                 &m_OCFactor,                                    1.0f);
	core->Get("OverclockEnable",           &m_OCEnable,                                    false);
	core->Get("FrameSkip",                 &m_FrameSkip,                                   0);
	core->Get("GFXBackend",                &m_strVideoBackend, "");
	core->Get("GPUDeterminismMode",        &m_strGPUDeterminismMode, "auto");
<<<<<<< HEAD
	m_GPUDeterminismMode = ParseGPUDeterminismMode(m_strGPUDeterminismMode);
	core->Get("GameCubeAdapter",           &m_GameCubeAdapter,                             true);
	core->Get("AdapterRumble",             &m_AdapterRumble,                               true);
=======
>>>>>>> 0283ce2a
	core->Get("PerfMapDir",                &m_perfDir, "");
}

void SConfig::LoadMovieSettings(IniFile& ini)
{
	IniFile::Section* movie = ini.GetOrCreateSection("Movie");

	movie->Get("PauseMovie", &m_PauseMovie, false);
	movie->Get("Author", &m_strMovieAuthor, "");
	movie->Get("DumpFrames", &m_DumpFrames, false);
	movie->Get("DumpFramesSilent", &m_DumpFramesSilent, false);
	movie->Get("ShowInputDisplay", &m_ShowInputDisplay, false);
}

void SConfig::LoadDSPSettings(IniFile& ini)
{
	IniFile::Section* dsp = ini.GetOrCreateSection("DSP");

	dsp->Get("EnableJIT", &m_DSPEnableJIT, true);
	dsp->Get("DumpAudio", &m_DumpAudio, false);
	dsp->Get("DumpUCode", &m_DumpUCode, false);
#if defined __linux__ && HAVE_ALSA
	dsp->Get("Backend", &sBackend, BACKEND_ALSA);
#elif defined __APPLE__
	dsp->Get("Backend", &sBackend, BACKEND_COREAUDIO);
#elif defined _WIN32
	dsp->Get("Backend", &sBackend, BACKEND_XAUDIO2);
#elif defined ANDROID
	dsp->Get("Backend", &sBackend, BACKEND_OPENSLES);
#else
	dsp->Get("Backend", &sBackend, BACKEND_NULLSOUND);
#endif
	dsp->Get("Volume", &m_Volume, 100);
	dsp->Get("CaptureLog", &m_DSPCaptureLog, false);

	if (ARBruteForcer::ch_bruteforce)
		sBackend = BACKEND_NULLSOUND;

	m_IsMuted = false;
}

void SConfig::LoadInputSettings(IniFile& ini)
{
	IniFile::Section* input = ini.GetOrCreateSection("Input");

	input->Get("BackgroundInput", &m_BackgroundInput, false);
}

void SConfig::LoadFifoPlayerSettings(IniFile& ini)
{
	IniFile::Section* fifoplayer = ini.GetOrCreateSection("FifoPlayer");

	fifoplayer->Get("LoopReplay", &bLoopFifoReplay, true);
}

void SConfig::LoadDefaults()
{
	bEnableDebugging = false;
	bAutomaticStart = false;
	bBootToPause = false;

	#ifdef USE_GDBSTUB
	iGDBPort = -1;
	#ifndef _WIN32
	gdb_socket = "";
	#endif
	#endif

	iCPUCore = PowerPC::CORE_JIT64;
	iTimingVariance = 40;
	bCPUThread = false;
	bSkipIdle = false;
	bSyncGPUOnSkipIdleHack = true;
	bRunCompareServer = false;
	bDSPHLE = true;
	bFastmem = true;
	bFPRF = false;
	bAccurateNaNs = false;
	bMMU = false;
	bDCBZOFF = false;
	iBBDumpPort = -1;
	bSyncGPU = false;
	bFastDiscSpeed = false;
	bEnableMemcardSdWriting = true;
	SelectedLanguage = 0;
	bOverrideGCLanguage = false;
	bWii = false;
	bDPL2Decoder = false;
	iLatency = 14;

	iPosX = 100;
	iPosY = 100;
	iWidth = 800;
	iHeight = 600;

	bLoopFifoReplay = true;

	bJITOff = false; // debugger only settings
	bJITLoadStoreOff = false;
	bJITLoadStoreFloatingOff = false;
	bJITLoadStorePairedOff = false;
	bJITFloatingPointOff = false;
	bJITIntegerOff = false;
	bJITPairedOff = false;
	bJITSystemRegistersOff = false;
	bJITBranchOff = false;

	m_strName = "NONE";
	m_strUniqueID = "00000000";
	m_revision = 0;
}
static const char* GetRegionOfCountry(DiscIO::IVolume::ECountry country)
{
	switch (country)
	{
	case DiscIO::IVolume::COUNTRY_USA:
		return USA_DIR;

	case DiscIO::IVolume::COUNTRY_TAIWAN:
	case DiscIO::IVolume::COUNTRY_KOREA:
		// TODO: Should these have their own Region Dir?
	case DiscIO::IVolume::COUNTRY_JAPAN:
		return JAP_DIR;

	case DiscIO::IVolume::COUNTRY_AUSTRALIA:
	case DiscIO::IVolume::COUNTRY_EUROPE:
	case DiscIO::IVolume::COUNTRY_FRANCE:
	case DiscIO::IVolume::COUNTRY_GERMANY:
	case DiscIO::IVolume::COUNTRY_ITALY:
	case DiscIO::IVolume::COUNTRY_NETHERLANDS:
	case DiscIO::IVolume::COUNTRY_RUSSIA:
	case DiscIO::IVolume::COUNTRY_SPAIN:
	case DiscIO::IVolume::COUNTRY_WORLD:
		return EUR_DIR;

	case DiscIO::IVolume::COUNTRY_UNKNOWN:
	default:
		return nullptr;
	}
}

bool SConfig::AutoSetup(EBootBS2 _BootBS2)
{
	std::string set_region_dir(EUR_DIR);

	switch (_BootBS2)
	{
	case BOOT_DEFAULT:
		{
			bool bootDrive = cdio_is_cdrom(m_strFilename);
			// Check if the file exist, we may have gotten it from a --elf command line
			// that gave an incorrect file name
			if (!bootDrive && !File::Exists(m_strFilename))
			{
				PanicAlertT("The specified file \"%s\" does not exist", m_strFilename.c_str());
				return false;
			}

			std::string Extension;
			SplitPath(m_strFilename, nullptr, nullptr, &Extension);
			if (!strcasecmp(Extension.c_str(), ".gcm") ||
				!strcasecmp(Extension.c_str(), ".iso") ||
				!strcasecmp(Extension.c_str(), ".wbfs") ||
				!strcasecmp(Extension.c_str(), ".ciso") ||
				!strcasecmp(Extension.c_str(), ".gcz") ||
				bootDrive)
			{
				m_BootType = BOOT_ISO;
				std::unique_ptr<DiscIO::IVolume> pVolume(DiscIO::CreateVolumeFromFilename(m_strFilename));
				if (pVolume == nullptr)
				{
					if (bootDrive)
						PanicAlertT("Could not read \"%s\".  "
								"There is no disc in the drive, or it is not a GC/Wii backup.  "
								"Please note that original GameCube and Wii discs cannot be read "
								"by most PC DVD drives.", m_strFilename.c_str());
					else
						PanicAlertT("\"%s\" is an invalid GCM/ISO file, or is not a GC/Wii ISO.",
								m_strFilename.c_str());
					return false;
				}
				m_strName = pVolume->GetInternalName();
				m_strUniqueID = pVolume->GetUniqueID();
				m_revision = pVolume->GetRevision();

				// Check if we have a Wii disc
				bWii = pVolume->GetVolumeType() == DiscIO::IVolume::WII_DISC;

				const char* retrieved_region_dir = GetRegionOfCountry(pVolume->GetCountry());
				if (!retrieved_region_dir)
				{
					if (!PanicYesNoT("Your GCM/ISO file seems to be invalid (invalid country)."
						"\nContinue with PAL region?"))
						return false;
					retrieved_region_dir = EUR_DIR;
				}

				set_region_dir = retrieved_region_dir;
				bNTSC = set_region_dir == USA_DIR || set_region_dir == JAP_DIR;
			}
			else if (!strcasecmp(Extension.c_str(), ".elf"))
			{
				bWii = CBoot::IsElfWii(m_strFilename);
				// TODO: Right now GC homebrew boots in NTSC and Wii homebrew in PAL.
				// This is intentional so that Wii homebrew can boot in both 50Hz and 60Hz, without forcing all GC homebrew to 50Hz.
				// In the future, it probably makes sense to add a Region setting for homebrew somewhere in the emulator config.
				bNTSC = bWii ? false : true;
				set_region_dir = bNTSC ? USA_DIR : EUR_DIR;
				m_BootType = BOOT_ELF;
			}
			else if (!strcasecmp(Extension.c_str(), ".dol"))
			{
				CDolLoader dolfile(m_strFilename);
				bWii = dolfile.IsWii();
				// TODO: See the ELF code above.
				bNTSC = bWii ? false : true;
				set_region_dir = bNTSC ? USA_DIR : EUR_DIR;
				m_BootType = BOOT_DOL;
			}
			else if (!strcasecmp(Extension.c_str(), ".dff"))
			{
				bWii = true;
				set_region_dir = USA_DIR;
				bNTSC = true;
				m_BootType = BOOT_DFF;

				std::unique_ptr<FifoDataFile> ddfFile(FifoDataFile::Load(m_strFilename, true));

				if (ddfFile)
				{
					bWii = ddfFile->GetIsWii();
				}
			}
			else if (DiscIO::CNANDContentManager::Access().GetNANDLoader(m_strFilename).IsValid())
			{
				std::unique_ptr<DiscIO::IVolume> pVolume(DiscIO::CreateVolumeFromFilename(m_strFilename));
				const DiscIO::CNANDContentLoader& ContentLoader = DiscIO::CNANDContentManager::Access().GetNANDLoader(m_strFilename);

				if (ContentLoader.GetContentByIndex(ContentLoader.GetBootIndex()) == nullptr)
				{
					//WAD is valid yet cannot be booted. Install instead.
					u64 installed = DiscIO::CNANDContentManager::Access().Install_WiiWAD(m_strFilename);
					if (installed)
						SuccessAlertT("The WAD has been installed successfully");
					return false; //do not boot
				}

				const char* retrieved_region_dir = GetRegionOfCountry(ContentLoader.GetCountry());
				set_region_dir = retrieved_region_dir ? retrieved_region_dir : EUR_DIR;
				bNTSC = set_region_dir == USA_DIR || set_region_dir == JAP_DIR;

				bWii = true;
				m_BootType = BOOT_WII_NAND;

				if (pVolume)
				{
					m_strName = pVolume->GetInternalName();
					m_strUniqueID = pVolume->GetUniqueID();
				}
				else
				{
					// null pVolume means that we are loading from nand folder (Most Likely Wii Menu)
					// if this is the second boot we would be using the Name and id of the last title
					m_strName.clear();
					m_strUniqueID.clear();
				}

				// Use the TitleIDhex for name and/or unique ID if launching from nand folder
				// or if it is not ascii characters (specifically sysmenu could potentially apply to other things)
				std::string titleidstr = StringFromFormat("%016" PRIx64, ContentLoader.GetTitleID());

				if (m_strName.empty())
				{
					m_strName = titleidstr;
				}
				if (m_strUniqueID.empty())
				{
					m_strUniqueID = titleidstr;
				}
			}
			else
			{
				PanicAlertT("Could not recognize ISO file %s", m_strFilename.c_str());
				return false;
			}
		}
		break;

	case BOOT_BS2_USA:
		set_region_dir = USA_DIR;
		m_strFilename.clear();
		bNTSC = true;
		break;

	case BOOT_BS2_JAP:
		set_region_dir = JAP_DIR;
		m_strFilename.clear();
		bNTSC = true;
		break;

	case BOOT_BS2_EUR:
		set_region_dir = EUR_DIR;
		m_strFilename.clear();
		bNTSC = false;
		break;
	}

	// Setup paths
	CheckMemcardPath(SConfig::GetInstance().m_strMemoryCardA, set_region_dir, true);
	CheckMemcardPath(SConfig::GetInstance().m_strMemoryCardB, set_region_dir, false);
	m_strSRAM = File::GetUserPath(F_GCSRAM_IDX);
	if (!bWii)
	{
		if (!bHLE_BS2)
		{
			m_strBootROM = File::GetUserPath(D_GCUSER_IDX) + DIR_SEP + set_region_dir + DIR_SEP GC_IPL;
			if (!File::Exists(m_strBootROM))
				m_strBootROM = File::GetSysDirectory() + GC_SYS_DIR + DIR_SEP + set_region_dir + DIR_SEP GC_IPL;

			if (!File::Exists(m_strBootROM))
			{
				WARN_LOG(BOOT, "Bootrom file %s not found - using HLE.", m_strBootROM.c_str());
				bHLE_BS2 = true;
			}
		}
	}
	else if (bWii && !bHLE_BS2)
	{
		WARN_LOG(BOOT, "GC bootrom file will not be loaded for Wii mode.");
		bHLE_BS2 = true;
	}

	return true;
}

void SConfig::CheckMemcardPath(std::string& memcardPath, const std::string& gameRegion, bool isSlotA)
{
	std::string ext("." + gameRegion + ".raw");
	if (memcardPath.empty())
	{
		// Use default memcard path if there is no user defined name
		std::string defaultFilename = isSlotA ? GC_MEMCARDA : GC_MEMCARDB;
		memcardPath = File::GetUserPath(D_GCUSER_IDX) + defaultFilename + ext;
	}
	else
	{
		std::string filename = memcardPath;
		std::string region = filename.substr(filename.size()-7, 3);
		bool hasregion = false;
		hasregion |= region.compare(USA_DIR) == 0;
		hasregion |= region.compare(JAP_DIR) == 0;
		hasregion |= region.compare(EUR_DIR) == 0;
		if (!hasregion)
		{
			// filename doesn't have region in the extension
			if (File::Exists(filename))
			{
				// If the old file exists we are polite and ask if we should copy it
				std::string oldFilename = filename;
				filename.replace(filename.size()-4, 4, ext);
				if (PanicYesNoT("Memory Card filename in Slot %c is incorrect\n"
					"Region not specified\n\n"
					"Slot %c path was changed to\n"
					"%s\n"
					"Would you like to copy the old file to this new location?\n",
					isSlotA ? 'A':'B', isSlotA ? 'A':'B', filename.c_str()))
				{
					if (!File::Copy(oldFilename, filename))
						PanicAlertT("Copy failed");
				}
			}
			memcardPath = filename; // Always correct the path!
		}
		else if (region.compare(gameRegion) != 0)
		{
			// filename has region, but it's not == gameRegion
			// Just set the correct filename, the EXI Device will create it if it doesn't exist
			memcardPath = filename.replace(filename.size()-ext.size(), ext.size(), ext);
		}
	}
}

DiscIO::IVolume::ELanguage SConfig::GetCurrentLanguage(bool wii) const
{
	DiscIO::IVolume::ELanguage language;
	if (wii)
		language = (DiscIO::IVolume::ELanguage)SConfig::GetInstance().m_SYSCONF->GetData<u8>("IPL.LNG");
	else
		language = (DiscIO::IVolume::ELanguage)(SConfig::GetInstance().SelectedLanguage + 1);

	// Get rid of invalid values (probably doesn't matter, but might as well do it)
	if (language > DiscIO::IVolume::ELanguage::LANGUAGE_UNKNOWN || language < 0)
		language = DiscIO::IVolume::ELanguage::LANGUAGE_UNKNOWN;
	return language;
}

IniFile SConfig::LoadDefaultGameIni() const
{
	return LoadDefaultGameIni(GetUniqueID(), m_revision);
}

IniFile SConfig::LoadLocalGameIni() const
{
	return LoadLocalGameIni(GetUniqueID(), m_revision);
}

IniFile SConfig::LoadGameIni() const
{
	return LoadGameIni(GetUniqueID(), m_revision);
}

IniFile SConfig::LoadDefaultGameIni(const std::string& id, u16 revision)
{
	IniFile game_ini;
	for (const std::string& filename : GetGameIniFilenames(id, revision))
		game_ini.Load(File::GetSysDirectory() + GAMESETTINGS_DIR DIR_SEP + filename, true);
	return game_ini;
}

IniFile SConfig::LoadLocalGameIni(const std::string& id, u16 revision)
{
	IniFile game_ini;
	for (const std::string& filename : GetGameIniFilenames(id, revision))
		game_ini.Load(File::GetUserPath(D_GAMESETTINGS_IDX) + filename, true);
	return game_ini;
}

IniFile SConfig::LoadGameIni(const std::string& id, u16 revision)
{
	IniFile game_ini;
	for (const std::string& filename : GetGameIniFilenames(id, revision))
		game_ini.Load(File::GetSysDirectory() + GAMESETTINGS_DIR DIR_SEP + filename, true);
	for (const std::string& filename : GetGameIniFilenames(id, revision))
		game_ini.Load(File::GetUserPath(D_GAMESETTINGS_IDX) + filename, true);
	return game_ini;
}

// Returns all possible filenames in ascending order of priority
std::vector<std::string> SConfig::GetGameIniFilenames(const std::string& id, u16 revision)
{
	std::vector<std::string> filenames;

	if (id.empty())
		return filenames;

	// INIs that match the system code (unique for each Virtual Console system)
	filenames.push_back(id.substr(0, 1) + ".ini");

	// INIs that match all regions
	if (id.size() >= 4)
		filenames.push_back(id.substr(0, 3) + ".ini");

	// Regular INIs
	filenames.push_back(id + ".ini");

	// INIs with specific revisions
	filenames.push_back(id + StringFromFormat("r%d", revision) + ".ini");

	return filenames;
}<|MERGE_RESOLUTION|>--- conflicted
+++ resolved
@@ -518,12 +518,8 @@
 	core->Set("WiimoteEnableSpeaker", m_WiimoteEnableSpeaker);
 	core->Set("RunCompareServer", bRunCompareServer);
 	core->Set("RunCompareClient", bRunCompareClient);
-<<<<<<< HEAD
-	if (!ARBruteForcer::ch_dont_save_settings)
-		core->Set("FrameLimit", m_Framelimit);
-=======
-	core->Set("EmulationSpeed", m_EmulationSpeed);
->>>>>>> 0283ce2a
+	// if (!ARBruteForcer::ch_dont_save_settings)
+	// 	core->Set("FrameLimit", m_Framelimit);
 	core->Set("FrameSkip", m_FrameSkip);
 	core->Set("Overclock", m_OCFactor);
 	core->Set("OverclockEnable", m_OCEnable);
@@ -841,27 +837,19 @@
 	core->Get("SyncGpuOverclock",          &fSyncGpuOverclock, 1.0);
 	core->Get("FastDiscSpeed",             &bFastDiscSpeed,    false);
 	core->Get("DCBZ",                      &bDCBZOFF,          false);
-<<<<<<< HEAD
-	if (ARBruteForcer::ch_bruteforce)
-		m_Framelimit = 0;
-	else
-		core->Get("FrameLimit",                &m_Framelimit,                                  1); // auto frame limit by default
-=======
+	// if (ARBruteForcer::ch_bruteforce)
+	// 	m_Framelimit = 0;
+	// else
+	// 	core->Get("FrameLimit",                &m_Framelimit,                                  1); // auto frame limit by default
 	core->Get("FPRF",                      &bFPRF,             false);
 	core->Get("AccurateNaNs",              &bAccurateNaNs,     false);
 	core->Get("EmulationSpeed",            &m_EmulationSpeed,                              1.0f);
->>>>>>> 0283ce2a
 	core->Get("Overclock",                 &m_OCFactor,                                    1.0f);
 	core->Get("OverclockEnable",           &m_OCEnable,                                    false);
 	core->Get("FrameSkip",                 &m_FrameSkip,                                   0);
 	core->Get("GFXBackend",                &m_strVideoBackend, "");
 	core->Get("GPUDeterminismMode",        &m_strGPUDeterminismMode, "auto");
-<<<<<<< HEAD
 	m_GPUDeterminismMode = ParseGPUDeterminismMode(m_strGPUDeterminismMode);
-	core->Get("GameCubeAdapter",           &m_GameCubeAdapter,                             true);
-	core->Get("AdapterRumble",             &m_AdapterRumble,                               true);
-=======
->>>>>>> 0283ce2a
 	core->Get("PerfMapDir",                &m_perfDir, "");
 }
 
