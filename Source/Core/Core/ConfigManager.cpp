// Copyright 2008 Dolphin Emulator Project
// Licensed under GPLv2+
// Refer to the license.txt file included.

#include <cinttypes>
#include <climits>
#include <memory>

#include "Common/CDUtils.h"
#include "Common/CommonPaths.h"
#include "Common/CommonTypes.h"
#include "Common/FileUtil.h"
#include "Common/Logging/Log.h"
#include "Common/MsgHandler.h"
#include "Common/StringUtil.h"
#include "Common/SysConf.h"

#include "Core/Boot/Boot.h"
#include "Core/Boot/Boot_DOL.h"
#include "Core/ConfigManager.h"
#include "Core/Core.h"  // for bWii
#include "Core/FifoPlayer/FifoDataFile.h"
#include "Core/HW/SI.h"
#include "Core/IPC_HLE/WII_IPC_HLE_Device_usb_bt_base.h"
#include "Core/PowerPC/PowerPC.h"

#include "DiscIO/Enums.h"
#include "DiscIO/NANDContentLoader.h"
#include "DiscIO/Volume.h"
#include "DiscIO/VolumeCreator.h"

<<<<<<< HEAD
#include "AudioCommon/AudioDevice.h"
=======
// Change from IPL.LNG value to IPL.SADR country code.
// http://wiibrew.org/wiki/Country_Codes
static u8 GetSADRCountryCode(DiscIO::Language language)
{
  switch (language)
  {
  case DiscIO::Language::LANGUAGE_JAPANESE:
    return 1;  // Japan
  case DiscIO::Language::LANGUAGE_ENGLISH:
    return 49;  // USA
  case DiscIO::Language::LANGUAGE_GERMAN:
    return 78;  // Germany
  case DiscIO::Language::LANGUAGE_FRENCH:
    return 77;  // France
  case DiscIO::Language::LANGUAGE_SPANISH:
    return 105;  // Spain
  case DiscIO::Language::LANGUAGE_ITALIAN:
    return 83;  // Italy
  case DiscIO::Language::LANGUAGE_DUTCH:
    return 94;  // Netherlands
  case DiscIO::Language::LANGUAGE_SIMPLIFIED_CHINESE:
  case DiscIO::Language::LANGUAGE_TRADITIONAL_CHINESE:
    return 157;  // China
  case DiscIO::Language::LANGUAGE_KOREAN:
    return 136;  // Korea
  case DiscIO::Language::LANGUAGE_UNKNOWN:
    break;
  }

  PanicAlert("Invalid language. Defaulting to Japanese.");
  return 1;
}
>>>>>>> 24fa4c9e

SConfig* SConfig::m_Instance;

SConfig::SConfig()
{
  LoadDefaults();
  // Make sure we have log manager
  LoadSettings();
  LoadSettingsFromSysconf();
}

void SConfig::Init()
{
  m_Instance = new SConfig;
}

void SConfig::Shutdown()
{
  delete m_Instance;
  m_Instance = nullptr;
}

SConfig::~SConfig()
{
  SaveSettings();
  SaveSettingsToSysconf();
}

void SConfig::SaveSettings()
{
  NOTICE_LOG(BOOT, "Saving settings to %s", File::GetUserPath(F_DOLPHINCONFIG_IDX).c_str());
  IniFile ini;
  ini.Load(File::GetUserPath(F_DOLPHINCONFIG_IDX));  // load first to not kill unknown stuff

  SaveGeneralSettings(ini);
  SaveInterfaceSettings(ini);
  SaveDisplaySettings(ini);
  SaveGameListSettings(ini);
  SaveCoreSettings(ini);
  SaveMovieSettings(ini);
  SaveDSPSettings(ini);
  SaveInputSettings(ini);
  SaveFifoPlayerSettings(ini);
  SaveAnalyticsSettings(ini);
  SaveNetworkSettings(ini);
  SaveBluetoothPassthroughSettings(ini);
  SaveSysconfSettings(ini);

  ini.Save(File::GetUserPath(F_DOLPHINCONFIG_IDX));
}

namespace
{
void CreateDumpPath(const std::string& path)
{
  if (path.empty())
    return;
  File::SetUserPath(D_DUMP_IDX, path + '/');
  File::CreateFullPath(File::GetUserPath(D_DUMPAUDIO_IDX));
  File::CreateFullPath(File::GetUserPath(D_DUMPDSP_IDX));
  File::CreateFullPath(File::GetUserPath(D_DUMPSSL_IDX));
  File::CreateFullPath(File::GetUserPath(D_DUMPFRAMES_IDX));
  File::CreateFullPath(File::GetUserPath(D_DUMPTEXTURES_IDX));
}
}  // namespace

void SConfig::SaveGeneralSettings(IniFile& ini)
{
  IniFile::Section* general = ini.GetOrCreateSection("General");

  // General
  general->Set("LastFilename", m_LastFilename);
  general->Set("ShowLag", m_ShowLag);
  general->Set("ShowFrameCount", m_ShowFrameCount);

  // ISO folders
  // Clear removed folders
  int oldPaths;
  int numPaths = (int)m_ISOFolder.size();
  general->Get("ISOPaths", &oldPaths, 0);
  for (int i = numPaths; i < oldPaths; i++)
  {
    ini.DeleteKey("General", StringFromFormat("ISOPath%i", i));
  }

  general->Set("ISOPaths", numPaths);
  for (int i = 0; i < numPaths; i++)
  {
    general->Set(StringFromFormat("ISOPath%i", i), m_ISOFolder[i]);
  }

  general->Set("RecursiveISOPaths", m_RecursiveISOFolder);
  general->Set("NANDRootPath", m_NANDPath);
  general->Set("DumpPath", m_DumpPath);
  CreateDumpPath(m_DumpPath);
  general->Set("WirelessMac", m_WirelessMac);
  general->Set("WiiSDCardPath", m_strWiiSDCardPath);

#ifdef USE_GDBSTUB
#ifndef _WIN32
  general->Set("GDBSocket", gdb_socket);
#endif
  general->Set("GDBPort", iGDBPort);
#endif
}

void SConfig::SaveInterfaceSettings(IniFile& ini)
{
  IniFile::Section* interface = ini.GetOrCreateSection("Interface");

  interface->Set("ConfirmStop", bConfirmStop);
  interface->Set("UsePanicHandlers", bUsePanicHandlers);
  interface->Set("OnScreenDisplayMessages", bOnScreenDisplayMessages);
  interface->Set("HideCursor", bHideCursor);
  interface->Set("AutoHideCursor", bAutoHideCursor);
  interface->Set("MainWindowPosX", iPosX);
  interface->Set("MainWindowPosY", iPosY);
  interface->Set("MainWindowWidth", iWidth);
  interface->Set("MainWindowHeight", iHeight);
  interface->Set("LanguageCode", m_InterfaceLanguage);
  interface->Set("ShowToolbar", m_InterfaceToolbar);
  interface->Set("ShowStatusbar", m_InterfaceStatusbar);
  interface->Set("ShowLogWindow", m_InterfaceLogWindow);
  interface->Set("ShowLogConfigWindow", m_InterfaceLogConfigWindow);
  interface->Set("ExtendedFPSInfo", m_InterfaceExtendedFPSInfo);
  interface->Set("ThemeName", theme_name);
  interface->Set("PauseOnFocusLost", m_PauseOnFocusLost);
}

void SConfig::SaveDisplaySettings(IniFile& ini)
{
  IniFile::Section* display = ini.GetOrCreateSection("Display");

  display->Set("FullscreenResolution", strFullscreenResolution);
  display->Set("Fullscreen", bFullscreen);
  display->Set("RenderToMain", bRenderToMain);
  display->Set("RenderWindowXPos", iRenderWindowXPos);
  display->Set("RenderWindowYPos", iRenderWindowYPos);
  display->Set("RenderWindowWidth", iRenderWindowWidth);
  display->Set("RenderWindowHeight", iRenderWindowHeight);
  display->Set("RenderWindowAutoSize", bRenderWindowAutoSize);
  display->Set("KeepWindowOnTop", bKeepWindowOnTop);
  display->Set("ProgressiveScan", bProgressive);
  display->Set("PAL60", bPAL60);
  display->Set("DisableScreenSaver", bDisableScreenSaver);
  display->Set("ForceNTSCJ", bForceNTSCJ);
}

void SConfig::SaveGameListSettings(IniFile& ini)
{
  IniFile::Section* gamelist = ini.GetOrCreateSection("GameList");

  gamelist->Set("ListDrives", m_ListDrives);
  gamelist->Set("ListWad", m_ListWad);
  gamelist->Set("ListElfDol", m_ListElfDol);
  gamelist->Set("ListWii", m_ListWii);
  gamelist->Set("ListGC", m_ListGC);
  gamelist->Set("ListJap", m_ListJap);
  gamelist->Set("ListPal", m_ListPal);
  gamelist->Set("ListUsa", m_ListUsa);
  gamelist->Set("ListAustralia", m_ListAustralia);
  gamelist->Set("ListFrance", m_ListFrance);
  gamelist->Set("ListGermany", m_ListGermany);
  gamelist->Set("ListItaly", m_ListItaly);
  gamelist->Set("ListKorea", m_ListKorea);
  gamelist->Set("ListNetherlands", m_ListNetherlands);
  gamelist->Set("ListRussia", m_ListRussia);
  gamelist->Set("ListSpain", m_ListSpain);
  gamelist->Set("ListTaiwan", m_ListTaiwan);
  gamelist->Set("ListWorld", m_ListWorld);
  gamelist->Set("ListUnknown", m_ListUnknown);
  gamelist->Set("ListSort", m_ListSort);
  gamelist->Set("ListSortSecondary", m_ListSort2);

  gamelist->Set("ColorCompressed", m_ColorCompressed);

  gamelist->Set("ColumnPlatform", m_showSystemColumn);
  gamelist->Set("ColumnBanner", m_showBannerColumn);
  gamelist->Set("ColumnNotes", m_showMakerColumn);
  gamelist->Set("ColumnFileName", m_showFileNameColumn);
  gamelist->Set("ColumnID", m_showIDColumn);
  gamelist->Set("ColumnRegion", m_showRegionColumn);
  gamelist->Set("ColumnSize", m_showSizeColumn);
  gamelist->Set("ColumnState", m_showStateColumn);
}

void SConfig::SaveCoreSettings(IniFile& ini)
{
  IniFile::Section* core = ini.GetOrCreateSection("Core");

  core->Set("HLE_BS2", bHLE_BS2);
  core->Set("TimingVariance", iTimingVariance);
  core->Set("CPUCore", iCPUCore);
  core->Set("Fastmem", bFastmem);
  core->Set("CPUThread", bCPUThread);
  core->Set("DSPHLE", bDSPHLE);
  core->Set("SyncOnSkipIdle", bSyncGPUOnSkipIdleHack);
  core->Set("SyncGPU", bSyncGPU);
  core->Set("SyncGpuMaxDistance", iSyncGpuMaxDistance);
  core->Set("SyncGpuMinDistance", iSyncGpuMinDistance);
  core->Set("SyncGpuOverclock", fSyncGpuOverclock);
  core->Set("FPRF", bFPRF);
  core->Set("AccurateNaNs", bAccurateNaNs);
  core->Set("DefaultISO", m_strDefaultISO);
  core->Set("DVDRoot", m_strDVDRoot);
  core->Set("Apploader", m_strApploader);
  core->Set("EnableCheats", bEnableCheats);
  core->Set("SelectedLanguage", SelectedLanguage);
  core->Set("OverrideGCLang", bOverrideGCLanguage);
  core->Set("DPL2Decoder", bDPL2Decoder);
  core->Set("Latency", iLatency);
  core->Set("MemcardAPath", m_strMemoryCardA);
  core->Set("MemcardBPath", m_strMemoryCardB);
  core->Set("AgpCartAPath", m_strGbaCartA);
  core->Set("AgpCartBPath", m_strGbaCartB);
  core->Set("SlotA", m_EXIDevice[0]);
  core->Set("SlotB", m_EXIDevice[1]);
  core->Set("SerialPort1", m_EXIDevice[2]);
  core->Set("BBA_MAC", m_bba_mac);
  for (int i = 0; i < MAX_SI_CHANNELS; ++i)
  {
    core->Set(StringFromFormat("SIDevice%i", i), m_SIDevice[i]);
    core->Set(StringFromFormat("AdapterRumble%i", i), m_AdapterRumble[i]);
    core->Set(StringFromFormat("SimulateKonga%i", i), m_AdapterKonga[i]);
  }
  core->Set("WiiSDCard", m_WiiSDCard);
  core->Set("WiiKeyboard", m_WiiKeyboard);
  core->Set("WiimoteContinuousScanning", m_WiimoteContinuousScanning);
  core->Set("WiimoteEnableSpeaker", m_WiimoteEnableSpeaker);
  core->Set("RunCompareServer", bRunCompareServer);
  core->Set("RunCompareClient", bRunCompareClient);
  core->Set("EmulationSpeed", m_EmulationSpeed);
  core->Set("FrameSkip", m_FrameSkip);
  core->Set("Overclock", m_OCFactor);
  core->Set("OverclockEnable", m_OCEnable);
  core->Set("GFXBackend", m_strVideoBackend);
  core->Set("GPUDeterminismMode", m_strGPUDeterminismMode);
  core->Set("PerfMapDir", m_perfDir);
  core->Set("EnableCustomRTC", bEnableCustomRTC);
  core->Set("CustomRTCValue", m_customRTCValue);
}

void SConfig::SaveMovieSettings(IniFile& ini)
{
  IniFile::Section* movie = ini.GetOrCreateSection("Movie");

  movie->Set("PauseMovie", m_PauseMovie);
  movie->Set("Author", m_strMovieAuthor);
  movie->Set("DumpFrames", m_DumpFrames);
  movie->Set("DumpFramesSilent", m_DumpFramesSilent);
  movie->Set("ShowInputDisplay", m_ShowInputDisplay);
  movie->Set("ShowRTC", m_ShowRTC);
}

void SConfig::SaveDSPSettings(IniFile& ini)
{
  IniFile::Section* dsp = ini.GetOrCreateSection("DSP");

  dsp->Set("EnableJIT", m_DSPEnableJIT);
  dsp->Set("DumpAudio", m_DumpAudio);
  dsp->Set("DumpUCode", m_DumpUCode);
  dsp->Set("Backend", sBackend);
  dsp->Set("AudioDevice", sAudioDevice);
  dsp->Set("Volume", m_Volume);
  dsp->Set("CaptureLog", m_DSPCaptureLog);
}

void SConfig::SaveInputSettings(IniFile& ini)
{
  IniFile::Section* input = ini.GetOrCreateSection("Input");

  input->Set("BackgroundInput", m_BackgroundInput);
}

void SConfig::SaveFifoPlayerSettings(IniFile& ini)
{
  IniFile::Section* fifoplayer = ini.GetOrCreateSection("FifoPlayer");

  fifoplayer->Set("LoopReplay", bLoopFifoReplay);
}

void SConfig::SaveNetworkSettings(IniFile& ini)
{
  IniFile::Section* network = ini.GetOrCreateSection("Network");

  network->Set("SSLDumpRead", m_SSLDumpRead);
  network->Set("SSLDumpWrite", m_SSLDumpWrite);
  network->Set("SSLVerifyCert", m_SSLVerifyCert);
  network->Set("SSLDumpRootCA", m_SSLDumpRootCA);
  network->Set("SSLDumpPeerCert", m_SSLDumpPeerCert);
}

void SConfig::SaveAnalyticsSettings(IniFile& ini)
{
  IniFile::Section* analytics = ini.GetOrCreateSection("Analytics");

  analytics->Set("ID", m_analytics_id);
  analytics->Set("Enabled", m_analytics_enabled);
  analytics->Set("PermissionAsked", m_analytics_permission_asked);
}

void SConfig::SaveBluetoothPassthroughSettings(IniFile& ini)
{
  IniFile::Section* section = ini.GetOrCreateSection("BluetoothPassthrough");

  section->Set("Enabled", m_bt_passthrough_enabled);
  section->Set("VID", m_bt_passthrough_vid);
  section->Set("PID", m_bt_passthrough_pid);
  section->Set("LinkKeys", m_bt_passthrough_link_keys);
}

void SConfig::SaveSysconfSettings(IniFile& ini)
{
  IniFile::Section* section = ini.GetOrCreateSection("Sysconf");

  section->Set("SensorBarPosition", m_sensor_bar_position);
  section->Set("SensorBarSensitivity", m_sensor_bar_sensitivity);
  section->Set("SpeakerVolume", m_speaker_volume);
  section->Set("WiimoteMotor", m_wiimote_motor);
  section->Set("WiiLanguage", m_wii_language);
  section->Set("AspectRatio", m_wii_aspect_ratio);
  section->Set("Screensaver", m_wii_screensaver);
}

void SConfig::SaveSettingsToSysconf()
{
  SysConf sysconf;

  sysconf.SetData<u8>("IPL.SSV", m_wii_screensaver);
  sysconf.SetData<u8>("IPL.LNG", m_wii_language);
  u8 country_code = GetSADRCountryCode(static_cast<DiscIO::Language>(m_wii_language));
  sysconf.SetArrayData("IPL.SADR", &country_code, 1);

  sysconf.SetData<u8>("IPL.AR", m_wii_aspect_ratio);
  sysconf.SetData<u8>("BT.BAR", m_sensor_bar_position);
  sysconf.SetData<u32>("BT.SENS", m_sensor_bar_sensitivity);
  sysconf.SetData<u8>("BT.SPKV", m_speaker_volume);
  sysconf.SetData("BT.MOT", m_wiimote_motor);
  sysconf.SetData("IPL.PGS", bProgressive);
  sysconf.SetData("IPL.E60", bPAL60);

  // Disable WiiConnect24's standby mode. If it is enabled, it prevents us from receiving
  // shutdown commands in the State Transition Manager (STM).
  // TODO: remove this if and once Dolphin supports WC24 standby mode.
  sysconf.SetData<u8>("IPL.IDL", 0x00);
  NOTICE_LOG(COMMON, "Disabling WC24 'standby' (shutdown to idle) to avoid hanging on shutdown");

  RestoreBTInfoSection(&sysconf);

  sysconf.Save();
}

void SConfig::LoadSettings()
{
  INFO_LOG(BOOT, "Loading Settings from %s", File::GetUserPath(F_DOLPHINCONFIG_IDX).c_str());
  IniFile ini;
  ini.Load(File::GetUserPath(F_DOLPHINCONFIG_IDX));

  LoadGeneralSettings(ini);
  LoadInterfaceSettings(ini);
  LoadDisplaySettings(ini);
  LoadGameListSettings(ini);
  LoadCoreSettings(ini);
  LoadMovieSettings(ini);
  LoadDSPSettings(ini);
  LoadInputSettings(ini);
  LoadFifoPlayerSettings(ini);
  LoadNetworkSettings(ini);
  LoadAnalyticsSettings(ini);
  LoadBluetoothPassthroughSettings(ini);
  LoadSysconfSettings(ini);
}

void SConfig::LoadGeneralSettings(IniFile& ini)
{
  IniFile::Section* general = ini.GetOrCreateSection("General");

  general->Get("LastFilename", &m_LastFilename);
  general->Get("ShowLag", &m_ShowLag, false);
  general->Get("ShowFrameCount", &m_ShowFrameCount, false);
#ifdef USE_GDBSTUB
#ifndef _WIN32
  general->Get("GDBSocket", &gdb_socket, "");
#endif
  general->Get("GDBPort", &(iGDBPort), -1);
#endif

  m_ISOFolder.clear();
  int numISOPaths;

  if (general->Get("ISOPaths", &numISOPaths, 0))
  {
    for (int i = 0; i < numISOPaths; i++)
    {
      std::string tmpPath;
      general->Get(StringFromFormat("ISOPath%i", i), &tmpPath, "");
      m_ISOFolder.push_back(std::move(tmpPath));
    }
  }

  general->Get("RecursiveISOPaths", &m_RecursiveISOFolder, false);
  general->Get("NANDRootPath", &m_NANDPath);
  File::SetUserPath(D_WIIROOT_IDX, m_NANDPath);
  general->Get("DumpPath", &m_DumpPath);
  CreateDumpPath(m_DumpPath);
  general->Get("WirelessMac", &m_WirelessMac);
  general->Get("WiiSDCardPath", &m_strWiiSDCardPath, File::GetUserPath(F_WIISDCARD_IDX));
  File::SetUserPath(F_WIISDCARD_IDX, m_strWiiSDCardPath);
}

void SConfig::LoadInterfaceSettings(IniFile& ini)
{
  IniFile::Section* interface = ini.GetOrCreateSection("Interface");

  interface->Get("ConfirmStop", &bConfirmStop, true);
  interface->Get("UsePanicHandlers", &bUsePanicHandlers, true);
  interface->Get("OnScreenDisplayMessages", &bOnScreenDisplayMessages, true);
  interface->Get("HideCursor", &bHideCursor, false);
  interface->Get("AutoHideCursor", &bAutoHideCursor, false);
  interface->Get("MainWindowPosX", &iPosX, INT_MIN);
  interface->Get("MainWindowPosY", &iPosY, INT_MIN);
  interface->Get("MainWindowWidth", &iWidth, -1);
  interface->Get("MainWindowHeight", &iHeight, -1);
  interface->Get("LanguageCode", &m_InterfaceLanguage, "");
  interface->Get("ShowToolbar", &m_InterfaceToolbar, true);
  interface->Get("ShowStatusbar", &m_InterfaceStatusbar, true);
  interface->Get("ShowLogWindow", &m_InterfaceLogWindow, false);
  interface->Get("ShowLogConfigWindow", &m_InterfaceLogConfigWindow, false);
  interface->Get("ExtendedFPSInfo", &m_InterfaceExtendedFPSInfo, false);
  interface->Get("ThemeName", &theme_name, DEFAULT_THEME_DIR);
  interface->Get("PauseOnFocusLost", &m_PauseOnFocusLost, false);
}

void SConfig::LoadDisplaySettings(IniFile& ini)
{
  IniFile::Section* display = ini.GetOrCreateSection("Display");

  display->Get("Fullscreen", &bFullscreen, false);
  display->Get("FullscreenResolution", &strFullscreenResolution, "Auto");
  display->Get("RenderToMain", &bRenderToMain, false);
  display->Get("RenderWindowXPos", &iRenderWindowXPos, -1);
  display->Get("RenderWindowYPos", &iRenderWindowYPos, -1);
  display->Get("RenderWindowWidth", &iRenderWindowWidth, 640);
  display->Get("RenderWindowHeight", &iRenderWindowHeight, 480);
  display->Get("RenderWindowAutoSize", &bRenderWindowAutoSize, false);
  display->Get("KeepWindowOnTop", &bKeepWindowOnTop, false);
  display->Get("ProgressiveScan", &bProgressive, false);
  display->Get("PAL60", &bPAL60, true);
  display->Get("DisableScreenSaver", &bDisableScreenSaver, true);
  display->Get("ForceNTSCJ", &bForceNTSCJ, false);
}

void SConfig::LoadGameListSettings(IniFile& ini)
{
  IniFile::Section* gamelist = ini.GetOrCreateSection("GameList");

  gamelist->Get("ListDrives", &m_ListDrives, false);
  gamelist->Get("ListWad", &m_ListWad, true);
  gamelist->Get("ListElfDol", &m_ListElfDol, true);
  gamelist->Get("ListWii", &m_ListWii, true);
  gamelist->Get("ListGC", &m_ListGC, true);
  gamelist->Get("ListJap", &m_ListJap, true);
  gamelist->Get("ListPal", &m_ListPal, true);
  gamelist->Get("ListUsa", &m_ListUsa, true);

  gamelist->Get("ListAustralia", &m_ListAustralia, true);
  gamelist->Get("ListFrance", &m_ListFrance, true);
  gamelist->Get("ListGermany", &m_ListGermany, true);
  gamelist->Get("ListItaly", &m_ListItaly, true);
  gamelist->Get("ListKorea", &m_ListKorea, true);
  gamelist->Get("ListNetherlands", &m_ListNetherlands, true);
  gamelist->Get("ListRussia", &m_ListRussia, true);
  gamelist->Get("ListSpain", &m_ListSpain, true);
  gamelist->Get("ListTaiwan", &m_ListTaiwan, true);
  gamelist->Get("ListWorld", &m_ListWorld, true);
  gamelist->Get("ListUnknown", &m_ListUnknown, true);
  gamelist->Get("ListSort", &m_ListSort, 3);
  gamelist->Get("ListSortSecondary", &m_ListSort2, 0);

  // Determines if compressed games display in blue
  gamelist->Get("ColorCompressed", &m_ColorCompressed, true);

  // Gamelist columns toggles
  gamelist->Get("ColumnPlatform", &m_showSystemColumn, true);
  gamelist->Get("ColumnBanner", &m_showBannerColumn, true);
  gamelist->Get("ColumnNotes", &m_showMakerColumn, true);
  gamelist->Get("ColumnFileName", &m_showFileNameColumn, false);
  gamelist->Get("ColumnID", &m_showIDColumn, false);
  gamelist->Get("ColumnRegion", &m_showRegionColumn, true);
  gamelist->Get("ColumnSize", &m_showSizeColumn, true);
  gamelist->Get("ColumnState", &m_showStateColumn, true);
}

void SConfig::LoadCoreSettings(IniFile& ini)
{
  IniFile::Section* core = ini.GetOrCreateSection("Core");

  core->Get("HLE_BS2", &bHLE_BS2, false);
#ifdef _M_X86
  core->Get("CPUCore", &iCPUCore, PowerPC::CORE_JIT64);
#elif _M_ARM_64
  core->Get("CPUCore", &iCPUCore, PowerPC::CORE_JITARM64);
#else
  core->Get("CPUCore", &iCPUCore, PowerPC::CORE_INTERPRETER);
#endif
  core->Get("Fastmem", &bFastmem, true);
  core->Get("DSPHLE", &bDSPHLE, true);
  core->Get("TimingVariance", &iTimingVariance, 40);
  core->Get("CPUThread", &bCPUThread, true);
  core->Get("SyncOnSkipIdle", &bSyncGPUOnSkipIdleHack, true);
  core->Get("DefaultISO", &m_strDefaultISO);
  core->Get("DVDRoot", &m_strDVDRoot);
  core->Get("Apploader", &m_strApploader);
  core->Get("EnableCheats", &bEnableCheats, false);
  core->Get("SelectedLanguage", &SelectedLanguage, 0);
  core->Get("OverrideGCLang", &bOverrideGCLanguage, false);
  core->Get("DPL2Decoder", &bDPL2Decoder, false);
  core->Get("Latency", &iLatency, 2);
  core->Get("MemcardAPath", &m_strMemoryCardA);
  core->Get("MemcardBPath", &m_strMemoryCardB);
  core->Get("AgpCartAPath", &m_strGbaCartA);
  core->Get("AgpCartBPath", &m_strGbaCartB);
  core->Get("SlotA", (int*)&m_EXIDevice[0], EXIDEVICE_MEMORYCARD);
  core->Get("SlotB", (int*)&m_EXIDevice[1], EXIDEVICE_NONE);
  core->Get("SerialPort1", (int*)&m_EXIDevice[2], EXIDEVICE_NONE);
  core->Get("BBA_MAC", &m_bba_mac);
  core->Get("TimeProfiling", &bJITILTimeProfiling, false);
  core->Get("OutputIR", &bJITILOutputIR, false);
  for (int i = 0; i < MAX_SI_CHANNELS; ++i)
  {
    core->Get(StringFromFormat("SIDevice%i", i), (u32*)&m_SIDevice[i],
              (i == 0) ? SIDEVICE_GC_CONTROLLER : SIDEVICE_NONE);
    core->Get(StringFromFormat("AdapterRumble%i", i), &m_AdapterRumble[i], true);
    core->Get(StringFromFormat("SimulateKonga%i", i), &m_AdapterKonga[i], false);
  }
  core->Get("WiiSDCard", &m_WiiSDCard, false);
  core->Get("WiiKeyboard", &m_WiiKeyboard, false);
  core->Get("WiimoteContinuousScanning", &m_WiimoteContinuousScanning, false);
  core->Get("WiimoteEnableSpeaker", &m_WiimoteEnableSpeaker, false);
  core->Get("RunCompareServer", &bRunCompareServer, false);
  core->Get("RunCompareClient", &bRunCompareClient, false);
  core->Get("MMU", &bMMU, false);
  core->Get("BBDumpPort", &iBBDumpPort, -1);
  core->Get("SyncGPU", &bSyncGPU, false);
  core->Get("SyncGpuMaxDistance", &iSyncGpuMaxDistance, 200000);
  core->Get("SyncGpuMinDistance", &iSyncGpuMinDistance, -200000);
  core->Get("SyncGpuOverclock", &fSyncGpuOverclock, 1.0);
  core->Get("FastDiscSpeed", &bFastDiscSpeed, false);
  core->Get("DCBZ", &bDCBZOFF, false);
  core->Get("FPRF", &bFPRF, false);
  core->Get("AccurateNaNs", &bAccurateNaNs, false);
  core->Get("EmulationSpeed", &m_EmulationSpeed, 1.0f);
  core->Get("Overclock", &m_OCFactor, 1.0f);
  core->Get("OverclockEnable", &m_OCEnable, false);
  core->Get("FrameSkip", &m_FrameSkip, 0);
  core->Get("GFXBackend", &m_strVideoBackend, "");
  core->Get("GPUDeterminismMode", &m_strGPUDeterminismMode, "auto");
  core->Get("PerfMapDir", &m_perfDir, "");
  core->Get("EnableCustomRTC", &bEnableCustomRTC, false);
  // Default to seconds between 1.1.1970 and 1.1.2000
  core->Get("CustomRTCValue", &m_customRTCValue, 946684800);
}

void SConfig::LoadMovieSettings(IniFile& ini)
{
  IniFile::Section* movie = ini.GetOrCreateSection("Movie");

  movie->Get("PauseMovie", &m_PauseMovie, false);
  movie->Get("Author", &m_strMovieAuthor, "");
  movie->Get("DumpFrames", &m_DumpFrames, false);
  movie->Get("DumpFramesSilent", &m_DumpFramesSilent, false);
  movie->Get("ShowInputDisplay", &m_ShowInputDisplay, false);
  movie->Get("ShowRTC", &m_ShowRTC, false);
}

void SConfig::LoadDSPSettings(IniFile& ini)
{
  IniFile::Section* dsp = ini.GetOrCreateSection("DSP");

  dsp->Get("EnableJIT", &m_DSPEnableJIT, true);
  dsp->Get("DumpAudio", &m_DumpAudio, false);
  dsp->Get("DumpUCode", &m_DumpUCode, false);
#if defined __linux__ && HAVE_ALSA
  dsp->Get("Backend", &sBackend, BACKEND_ALSA);
#elif defined __APPLE__
  dsp->Get("Backend", &sBackend, BACKEND_COREAUDIO);
#elif defined _WIN32
  dsp->Get("Backend", &sBackend, BACKEND_XAUDIO2);
#elif defined ANDROID
  dsp->Get("Backend", &sBackend, BACKEND_OPENSLES);
#else
  dsp->Get("Backend", &sBackend, BACKEND_NULLSOUND);
#endif
  dsp->Get("AudioDevice", &sAudioDevice, AudioDevice::DEFAULT.id);
  dsp->Get("Volume", &m_Volume, 100);
  dsp->Get("CaptureLog", &m_DSPCaptureLog, false);

  m_IsMuted = false;
}

void SConfig::LoadInputSettings(IniFile& ini)
{
  IniFile::Section* input = ini.GetOrCreateSection("Input");

  input->Get("BackgroundInput", &m_BackgroundInput, false);
}

void SConfig::LoadFifoPlayerSettings(IniFile& ini)
{
  IniFile::Section* fifoplayer = ini.GetOrCreateSection("FifoPlayer");

  fifoplayer->Get("LoopReplay", &bLoopFifoReplay, true);
}

void SConfig::LoadNetworkSettings(IniFile& ini)
{
  IniFile::Section* network = ini.GetOrCreateSection("Network");

  network->Get("SSLDumpRead", &m_SSLDumpRead, false);
  network->Get("SSLDumpWrite", &m_SSLDumpWrite, false);
  network->Get("SSLVerifyCert", &m_SSLVerifyCert, false);
  network->Get("SSLDumpRootCA", &m_SSLDumpRootCA, false);
  network->Get("SSLDumpPeerCert", &m_SSLDumpPeerCert, false);
}

void SConfig::LoadAnalyticsSettings(IniFile& ini)
{
  IniFile::Section* analytics = ini.GetOrCreateSection("Analytics");

  analytics->Get("ID", &m_analytics_id, "");
  analytics->Get("Enabled", &m_analytics_enabled, false);
  analytics->Get("PermissionAsked", &m_analytics_permission_asked, false);
}

void SConfig::LoadBluetoothPassthroughSettings(IniFile& ini)
{
  IniFile::Section* section = ini.GetOrCreateSection("BluetoothPassthrough");

  section->Get("Enabled", &m_bt_passthrough_enabled, false);
  section->Get("VID", &m_bt_passthrough_vid, -1);
  section->Get("PID", &m_bt_passthrough_pid, -1);
  section->Get("LinkKeys", &m_bt_passthrough_link_keys, "");
}

void SConfig::LoadSysconfSettings(IniFile& ini)
{
  IniFile::Section* section = ini.GetOrCreateSection("Sysconf");

  section->Get("SensorBarPosition", &m_sensor_bar_position, m_sensor_bar_position);
  section->Get("SensorBarSensitivity", &m_sensor_bar_sensitivity, m_sensor_bar_sensitivity);
  section->Get("SpeakerVolume", &m_speaker_volume, m_speaker_volume);
  section->Get("WiimoteMotor", &m_wiimote_motor, m_wiimote_motor);
  section->Get("WiiLanguage", &m_wii_language, m_wii_language);
  section->Get("AspectRatio", &m_wii_aspect_ratio, m_wii_aspect_ratio);
  section->Get("Screensaver", &m_wii_screensaver, m_wii_screensaver);
}

void SConfig::LoadSettingsFromSysconf()
{
  SysConf sysconf;

  m_wii_screensaver = sysconf.GetData<u8>("IPL.SSV");
  m_wii_language = sysconf.GetData<u8>("IPL.LNG");
  m_wii_aspect_ratio = sysconf.GetData<u8>("IPL.AR");
  m_sensor_bar_position = sysconf.GetData<u8>("BT.BAR");
  m_sensor_bar_sensitivity = sysconf.GetData<u32>("BT.SENS");
  m_speaker_volume = sysconf.GetData<u8>("BT.SPKV");
  m_wiimote_motor = sysconf.GetData<u8>("BT.MOT") != 0;
  bProgressive = sysconf.GetData<u8>("IPL.PGS") != 0;
  bPAL60 = sysconf.GetData<u8>("IPL.E60") != 0;
}

void SConfig::LoadDefaults()
{
  bEnableDebugging = false;
  bAutomaticStart = false;
  bBootToPause = false;

#ifdef USE_GDBSTUB
  iGDBPort = -1;
#ifndef _WIN32
  gdb_socket = "";
#endif
#endif

  iCPUCore = PowerPC::CORE_JIT64;
  iTimingVariance = 40;
  bCPUThread = false;
  bSyncGPUOnSkipIdleHack = true;
  bRunCompareServer = false;
  bDSPHLE = true;
  bFastmem = true;
  bFPRF = false;
  bAccurateNaNs = false;
  bMMU = false;
  bDCBZOFF = false;
  iBBDumpPort = -1;
  bSyncGPU = false;
  bFastDiscSpeed = false;
  m_strWiiSDCardPath = File::GetUserPath(F_WIISDCARD_IDX);
  bEnableMemcardSdWriting = true;
  SelectedLanguage = 0;
  bOverrideGCLanguage = false;
  bWii = false;
  bDPL2Decoder = false;
  iLatency = 14;

  iPosX = INT_MIN;
  iPosY = INT_MIN;
  iWidth = -1;
  iHeight = -1;

  m_analytics_id = "";
  m_analytics_enabled = false;
  m_analytics_permission_asked = false;

  bLoopFifoReplay = true;

  bJITOff = false;  // debugger only settings
  bJITLoadStoreOff = false;
  bJITLoadStoreFloatingOff = false;
  bJITLoadStorePairedOff = false;
  bJITFloatingPointOff = false;
  bJITIntegerOff = false;
  bJITPairedOff = false;
  bJITSystemRegistersOff = false;
  bJITBranchOff = false;

  m_strName = "NONE";
  m_strGameID = "00000000";
  m_revision = 0;
}

static const char* GetRegionOfCountry(DiscIO::Country country)
{
  switch (country)
  {
  case DiscIO::Country::COUNTRY_USA:
    return USA_DIR;

  case DiscIO::Country::COUNTRY_TAIWAN:
  case DiscIO::Country::COUNTRY_KOREA:
  // TODO: Should these have their own Region Dir?
  case DiscIO::Country::COUNTRY_JAPAN:
    return JAP_DIR;

  case DiscIO::Country::COUNTRY_AUSTRALIA:
  case DiscIO::Country::COUNTRY_EUROPE:
  case DiscIO::Country::COUNTRY_FRANCE:
  case DiscIO::Country::COUNTRY_GERMANY:
  case DiscIO::Country::COUNTRY_ITALY:
  case DiscIO::Country::COUNTRY_NETHERLANDS:
  case DiscIO::Country::COUNTRY_RUSSIA:
  case DiscIO::Country::COUNTRY_SPAIN:
  case DiscIO::Country::COUNTRY_WORLD:
    return EUR_DIR;

  case DiscIO::Country::COUNTRY_UNKNOWN:
  default:
    return nullptr;
  }
}

bool SConfig::AutoSetup(EBootBS2 _BootBS2)
{
  std::string set_region_dir(EUR_DIR);

  switch (_BootBS2)
  {
  case BOOT_DEFAULT:
  {
    bool bootDrive = cdio_is_cdrom(m_strFilename);
    // Check if the file exist, we may have gotten it from a --elf command line
    // that gave an incorrect file name
    if (!bootDrive && !File::Exists(m_strFilename))
    {
      PanicAlertT("The specified file \"%s\" does not exist", m_strFilename.c_str());
      return false;
    }

    std::string Extension;
    SplitPath(m_strFilename, nullptr, nullptr, &Extension);
    if (!strcasecmp(Extension.c_str(), ".gcm") || !strcasecmp(Extension.c_str(), ".iso") ||
        !strcasecmp(Extension.c_str(), ".wbfs") || !strcasecmp(Extension.c_str(), ".ciso") ||
        !strcasecmp(Extension.c_str(), ".gcz") || bootDrive)
    {
      m_BootType = BOOT_ISO;
      std::unique_ptr<DiscIO::IVolume> pVolume(DiscIO::CreateVolumeFromFilename(m_strFilename));
      if (pVolume == nullptr)
      {
        if (bootDrive)
          PanicAlertT("Could not read \"%s\". "
                      "There is no disc in the drive or it is not a GameCube/Wii backup. "
                      "Please note that Dolphin cannot play games directly from the original "
                      "GameCube and Wii discs.",
                      m_strFilename.c_str());
        else
          PanicAlertT("\"%s\" is an invalid GCM/ISO file, or is not a GC/Wii ISO.",
                      m_strFilename.c_str());
        return false;
      }
      m_strName = pVolume->GetInternalName();
      m_strGameID = pVolume->GetGameID();
      m_revision = pVolume->GetRevision();

      // Check if we have a Wii disc
      bWii = pVolume->GetVolumeType() == DiscIO::Platform::WII_DISC;

      const char* retrieved_region_dir = GetRegionOfCountry(pVolume->GetCountry());
      if (!retrieved_region_dir)
      {
        if (!PanicYesNoT("Your GCM/ISO file seems to be invalid (invalid country)."
                         "\nContinue with PAL region?"))
          return false;
        retrieved_region_dir = EUR_DIR;
      }

      set_region_dir = retrieved_region_dir;
      bNTSC = set_region_dir == USA_DIR || set_region_dir == JAP_DIR;
    }
    else if (!strcasecmp(Extension.c_str(), ".elf"))
    {
      bWii = CBoot::IsElfWii(m_strFilename);
      // TODO: Right now GC homebrew boots in NTSC and Wii homebrew in PAL.
      // This is intentional so that Wii homebrew can boot in both 50Hz and 60Hz, without forcing
      // all GC homebrew to 50Hz.
      // In the future, it probably makes sense to add a Region setting for homebrew somewhere in
      // the emulator config.
      bNTSC = bWii ? false : true;
      set_region_dir = bNTSC ? USA_DIR : EUR_DIR;
      m_BootType = BOOT_ELF;
    }
    else if (!strcasecmp(Extension.c_str(), ".dol"))
    {
      CDolLoader dolfile(m_strFilename);
      bWii = dolfile.IsWii();
      // TODO: See the ELF code above.
      bNTSC = bWii ? false : true;
      set_region_dir = bNTSC ? USA_DIR : EUR_DIR;
      m_BootType = BOOT_DOL;
    }
    else if (!strcasecmp(Extension.c_str(), ".dff"))
    {
      bWii = true;
      set_region_dir = USA_DIR;
      bNTSC = true;
      m_BootType = BOOT_DFF;

      std::unique_ptr<FifoDataFile> ddfFile(FifoDataFile::Load(m_strFilename, true));

      if (ddfFile)
      {
        bWii = ddfFile->GetIsWii();
      }
    }
    else if (DiscIO::CNANDContentManager::Access().GetNANDLoader(m_strFilename).IsValid())
    {
      std::unique_ptr<DiscIO::IVolume> pVolume(DiscIO::CreateVolumeFromFilename(m_strFilename));
      const DiscIO::CNANDContentLoader& ContentLoader =
          DiscIO::CNANDContentManager::Access().GetNANDLoader(m_strFilename);

      if (ContentLoader.GetContentByIndex(ContentLoader.GetBootIndex()) == nullptr)
      {
        // WAD is valid yet cannot be booted. Install instead.
        u64 installed = DiscIO::CNANDContentManager::Access().Install_WiiWAD(m_strFilename);
        if (installed)
          SuccessAlertT("The WAD has been installed successfully");
        return false;  // do not boot
      }

      const char* retrieved_region_dir = GetRegionOfCountry(ContentLoader.GetCountry());
      set_region_dir = retrieved_region_dir ? retrieved_region_dir : EUR_DIR;
      bNTSC = set_region_dir == USA_DIR || set_region_dir == JAP_DIR;

      bWii = true;
      m_BootType = BOOT_WII_NAND;

      if (pVolume)
      {
        m_strName = pVolume->GetInternalName();
        m_strGameID = pVolume->GetGameID();
      }
      else
      {
        // null pVolume means that we are loading from nand folder (Most Likely Wii Menu)
        // if this is the second boot we would be using the Name and id of the last title
        m_strName.clear();
        m_strGameID.clear();
      }

      // Use the TitleIDhex for name and/or game ID if launching
      // from nand folder or if it is not ascii characters
      // (specifically sysmenu could potentially apply to other things)
      std::string titleidstr = StringFromFormat("%016" PRIx64, ContentLoader.GetTitleID());

      if (m_strName.empty())
      {
        m_strName = titleidstr;
      }
      if (m_strGameID.empty())
      {
        m_strGameID = titleidstr;
      }
    }
    else
    {
      PanicAlertT("Could not recognize ISO file %s", m_strFilename.c_str());
      return false;
    }
  }
  break;

  case BOOT_BS2_USA:
    set_region_dir = USA_DIR;
    m_strFilename.clear();
    bNTSC = true;
    break;

  case BOOT_BS2_JAP:
    set_region_dir = JAP_DIR;
    m_strFilename.clear();
    bNTSC = true;
    break;

  case BOOT_BS2_EUR:
    set_region_dir = EUR_DIR;
    m_strFilename.clear();
    bNTSC = false;
    break;
  }

  // Setup paths
  CheckMemcardPath(SConfig::GetInstance().m_strMemoryCardA, set_region_dir, true);
  CheckMemcardPath(SConfig::GetInstance().m_strMemoryCardB, set_region_dir, false);
  m_strSRAM = File::GetUserPath(F_GCSRAM_IDX);
  if (!bWii)
  {
    if (!bHLE_BS2)
    {
      m_strBootROM = File::GetUserPath(D_GCUSER_IDX) + DIR_SEP + set_region_dir + DIR_SEP GC_IPL;
      if (!File::Exists(m_strBootROM))
        m_strBootROM =
            File::GetSysDirectory() + GC_SYS_DIR + DIR_SEP + set_region_dir + DIR_SEP GC_IPL;

      if (!File::Exists(m_strBootROM))
      {
        WARN_LOG(BOOT, "Bootrom file %s not found - using HLE.", m_strBootROM.c_str());
        bHLE_BS2 = true;
      }
    }
  }
  else if (bWii && !bHLE_BS2)
  {
    WARN_LOG(BOOT, "GC bootrom file will not be loaded for Wii mode.");
    bHLE_BS2 = true;
  }

  return true;
}

void SConfig::CheckMemcardPath(std::string& memcardPath, const std::string& gameRegion,
                               bool isSlotA)
{
  std::string ext("." + gameRegion + ".raw");
  if (memcardPath.empty())
  {
    // Use default memcard path if there is no user defined name
    std::string defaultFilename = isSlotA ? GC_MEMCARDA : GC_MEMCARDB;
    memcardPath = File::GetUserPath(D_GCUSER_IDX) + defaultFilename + ext;
  }
  else
  {
    std::string filename = memcardPath;
    std::string region = filename.substr(filename.size() - 7, 3);
    bool hasregion = false;
    hasregion |= region.compare(USA_DIR) == 0;
    hasregion |= region.compare(JAP_DIR) == 0;
    hasregion |= region.compare(EUR_DIR) == 0;
    if (!hasregion)
    {
      // filename doesn't have region in the extension
      if (File::Exists(filename))
      {
        // If the old file exists we are polite and ask if we should copy it
        std::string oldFilename = filename;
        filename.replace(filename.size() - 4, 4, ext);
        if (PanicYesNoT("Memory Card filename in Slot %c is incorrect\n"
                        "Region not specified\n\n"
                        "Slot %c path was changed to\n"
                        "%s\n"
                        "Would you like to copy the old file to this new location?\n",
                        isSlotA ? 'A' : 'B', isSlotA ? 'A' : 'B', filename.c_str()))
        {
          if (!File::Copy(oldFilename, filename))
            PanicAlertT("Copy failed");
        }
      }
      memcardPath = filename;  // Always correct the path!
    }
    else if (region.compare(gameRegion) != 0)
    {
      // filename has region, but it's not == gameRegion
      // Just set the correct filename, the EXI Device will create it if it doesn't exist
      memcardPath = filename.replace(filename.size() - ext.size(), ext.size(), ext);
    }
  }
}

DiscIO::Language SConfig::GetCurrentLanguage(bool wii) const
{
  int language_value;
  if (wii)
    language_value = SConfig::GetInstance().m_wii_language;
  else
    language_value = SConfig::GetInstance().SelectedLanguage + 1;
  DiscIO::Language language = static_cast<DiscIO::Language>(language_value);

  // Get rid of invalid values (probably doesn't matter, but might as well do it)
  if (language > DiscIO::Language::LANGUAGE_UNKNOWN ||
      language < DiscIO::Language::LANGUAGE_JAPANESE)
    language = DiscIO::Language::LANGUAGE_UNKNOWN;
  return language;
}

IniFile SConfig::LoadDefaultGameIni() const
{
  return LoadDefaultGameIni(GetGameID(), m_revision);
}

IniFile SConfig::LoadLocalGameIni() const
{
  return LoadLocalGameIni(GetGameID(), m_revision);
}

IniFile SConfig::LoadGameIni() const
{
  return LoadGameIni(GetGameID(), m_revision);
}

IniFile SConfig::LoadDefaultGameIni(const std::string& id, u16 revision)
{
  IniFile game_ini;
  for (const std::string& filename : GetGameIniFilenames(id, revision))
    game_ini.Load(File::GetSysDirectory() + GAMESETTINGS_DIR DIR_SEP + filename, true);
  return game_ini;
}

IniFile SConfig::LoadLocalGameIni(const std::string& id, u16 revision)
{
  IniFile game_ini;
  for (const std::string& filename : GetGameIniFilenames(id, revision))
    game_ini.Load(File::GetUserPath(D_GAMESETTINGS_IDX) + filename, true);
  return game_ini;
}

IniFile SConfig::LoadGameIni(const std::string& id, u16 revision)
{
  IniFile game_ini;
  for (const std::string& filename : GetGameIniFilenames(id, revision))
    game_ini.Load(File::GetSysDirectory() + GAMESETTINGS_DIR DIR_SEP + filename, true);
  for (const std::string& filename : GetGameIniFilenames(id, revision))
    game_ini.Load(File::GetUserPath(D_GAMESETTINGS_IDX) + filename, true);
  return game_ini;
}

// Returns all possible filenames in ascending order of priority
std::vector<std::string> SConfig::GetGameIniFilenames(const std::string& id, u16 revision)
{
  std::vector<std::string> filenames;

  if (id.empty())
    return filenames;

  // INIs that match the system code (unique for each Virtual Console system)
  filenames.push_back(id.substr(0, 1) + ".ini");

  // INIs that match all regions
  if (id.size() >= 4)
    filenames.push_back(id.substr(0, 3) + ".ini");

  // Regular INIs
  filenames.push_back(id + ".ini");

  // INIs with specific revisions
  filenames.push_back(id + StringFromFormat("r%d", revision) + ".ini");

  return filenames;
}<|MERGE_RESOLUTION|>--- conflicted
+++ resolved
@@ -29,9 +29,8 @@
 #include "DiscIO/Volume.h"
 #include "DiscIO/VolumeCreator.h"
 
-<<<<<<< HEAD
 #include "AudioCommon/AudioDevice.h"
-=======
+
 // Change from IPL.LNG value to IPL.SADR country code.
 // http://wiibrew.org/wiki/Country_Codes
 static u8 GetSADRCountryCode(DiscIO::Language language)
@@ -64,7 +63,6 @@
   PanicAlert("Invalid language. Defaulting to Japanese.");
   return 1;
 }
->>>>>>> 24fa4c9e
 
 SConfig* SConfig::m_Instance;
 
