--- conflicted
+++ resolved
@@ -127,10 +127,6 @@
 	const int   DefaultKey;
 	const int   DefaultModifier;
 	const u32   XInputMapping;
-<<<<<<< HEAD
-	//const std::string XInputMapping;
-=======
->>>>>>> 6ca53c65
 } g_VRData[] = {
 		{ "FreeLookReset",              true, 82, 4 /* wxMOD_SHIFT */, 0 },
 		{ "FreeLookForward",            true, 87, 4 /* wxMOD_SHIFT */, 0 },
@@ -294,10 +290,7 @@
 	IniFile::Section* vrsettings = ini.GetOrCreateSection("Hotkeys");
 
 	vrsettings->Set("XInputPolling", m_LocalCoreStartupParameter.bHotkeysXInput);
-<<<<<<< HEAD
-=======
 	vrsettings->Set("FreeLookScale", m_LocalCoreStartupParameter.fFreeLookScale);
->>>>>>> 6ca53c65
 
 	for (int i = 0; i < NUM_VR_HOTKEYS; i++)
 	{
@@ -557,10 +550,7 @@
 	IniFile::Section* vrsettings = ini.GetOrCreateSection("Hotkeys");
 
 	vrsettings->Get("XInputPolling", &m_LocalCoreStartupParameter.bHotkeysXInput, true);
-<<<<<<< HEAD
-=======
 	vrsettings->Get("FreeLookScale", &m_LocalCoreStartupParameter.fFreeLookScale, 1.00);
->>>>>>> 6ca53c65
 
 	for (int i = 0; i < NUM_VR_HOTKEYS; i++)
 	{
