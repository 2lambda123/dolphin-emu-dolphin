// Copyright 2008 Dolphin Emulator Project
// Licensed under GPLv2+
// Refer to the license.txt file included.

#include <cinttypes>
#include <memory>

#include "Common/CDUtils.h"
#include "Common/CommonPaths.h"
#include "Common/CommonTypes.h"
#include "Common/FileUtil.h"
#include "Common/StringUtil.h"

#include "Core/ARBruteForcer.h"
#include "Core/Boot/Boot.h"
#include "Core/Boot/Boot_DOL.h"
#include "Core/ConfigManager.h"
#include "Core/Core.h"  // for bWii
#include "Core/FifoPlayer/FifoDataFile.h"
#include "Core/HW/SI.h"
#include "Core/HotkeyManager.h"
#include "Core/PowerPC/PowerPC.h"

#include "DiscIO/NANDContentLoader.h"
#include "DiscIO/VolumeCreator.h"

SConfig* SConfig::m_Instance;

static const struct
{
  const char* IniText;
  const bool KBM;
  const bool DInput;
  const int DefaultKey;
  const int DefaultModifier;
  const u32 DandXInputMapping;
  const u32 DInputMappingExtra;
} g_HKData[] = {
    {"Open", true, false, 79 /* 'O' */, 2 /* wxMOD_CONTROL */, 0, 0},
    {"ChangeDisc", true, false, 0, 0 /* wxMOD_NONE */, 0, 0},
    {"RefreshList", true, false, 0, 0 /* wxMOD_NONE */, 0, 0},
#ifdef __APPLE__
    {"PlayPause", true, false, 80 /* 'P' */, 2 /* wxMOD_CMD */, 0, 0},
    {"Stop", true, false, 87 /* 'W' */, 2 /* wxMOD_CMD */, 0, 0},
    {"Reset", true, false, 0, 0 /* wxMOD_NONE */, 0, 0},
    {"FrameAdvance", true, false, 0, 0 /* wxMOD_NONE */, 0, 0},

    {"StartRecording", true, false, 0, 0 /* wxMOD_NONE */, 0, 0},
    {"PlayRecording", true, false, 0, 0 /* wxMOD_NONE */, 0, 0},
    {"ExportRecording", true, false, 0, 0 /* wxMOD_NONE */, 0, 0},
    {"Readonlymode", true, false, 0, 0 /* wxMOD_NONE */, 0, 0},

    {"ToggleFullscreen", true, false, 70 /* 'F' */, 2 /* wxMOD_CMD */, 0, 0},
    {"Screenshot", true, false, 83 /* 'S' */, 2 /* wxMOD_CMD */, 0, 0},
    {"Exit", true, false, 0, 0 /* wxMOD_NONE */, 0, 0},

    {"Wiimote1Connect", true, false, 49 /* '1' */, 2 /* wxMOD_CMD */, 0, 0},
    {"Wiimote2Connect", true, false, 50 /* '2' */, 2 /* wxMOD_CMD */, 0, 0},
    {"Wiimote3Connect", true, false, 51 /* '3' */, 2 /* wxMOD_CMD */, 0, 0},
    {"Wiimote4Connect", true, false, 52 /* '4' */, 2 /* wxMOD_CMD */, 0, 0},
    {"BalanceBoardConnect", true, false, 53 /* '4' */, 2 /* wxMOD_CMD */, 0, 0},
#else
    {"PlayPause", true, false, 349 /* WXK_F10 */, 0 /* wxMOD_NONE */, 0, 0},
    {"Stop", true, false, 27 /* WXK_ESCAPE */, 0 /* wxMOD_NONE */, 0, 0},
    {"Reset", true, false, 0, 0 /* wxMOD_NONE */, 0, 0},
    {"FrameAdvance", true, false, 0, 0 /* wxMOD_NONE */, 0, 0},

    {"StartRecording", true, false, 0, 0 /* wxMOD_NONE */, 0, 0},
    {"PlayRecording", true, false, 0, 0 /* wxMOD_NONE */, 0, 0},
    {"ExportRecording", true, false, 0, 0 /* wxMOD_NONE */, 0, 0},
    {"Readonlymode", true, false, 0, 0 /* wxMOD_NONE */, 0, 0},

    {"ToggleFullscreen", true, false, 13 /* WXK_RETURN */, 1 /* wxMOD_ALT */, 0, 0},
    {"Screenshot", true, false, 348 /* WXK_F9 */, 0 /* wxMOD_NONE */, 0, 0},
    {"Exit", true, false, 0, 0 /* wxMOD_NONE */, 0, 0},

    {"Wiimote1Connect", true, false, 344 /* WXK_F5 */, 1 /* wxMOD_ALT */, 0, 0},
    {"Wiimote2Connect", true, false, 345 /* WXK_F6 */, 1 /* wxMOD_ALT */, 0, 0},
    {"Wiimote3Connect", true, false, 346 /* WXK_F7 */, 1 /* wxMOD_ALT */, 0, 0},
    {"Wiimote4Connect", true, false, 347 /* WXK_F8 */, 1 /* wxMOD_ALT */, 0, 0},
    {"BalanceBoardConnect", true, false, 348 /* WXK_F9 */, 1 /* wxMOD_ALT */, 0, 0},
#endif

    {"VolumeDown", true, false, 0, 0 /* wxMOD_NONE */, 0, 0},
    {"VolumeUp", true, false, 0, 0 /* wxMOD_NONE */, 0, 0},
    {"VolumeToggleMute", true, false, 0, 0 /* wxMOD_NONE */, 0, 0},

    {"IncreaseIR", true, false, 0, 0 /* wxMOD_NONE */, 0, 0},
    {"DecreaseIR", true, false, 0, 0 /* wxMOD_NONE */, 0, 0},
    {"ToggleIR", true, false, 0, 0 /* wxMOD_NONE */, 0, 0},
    {"ToggleAspectRatio", true, false, 0, 0 /* wxMOD_NONE */, 0, 0},
    {"ToggleEFBCopies", true, false, 0, 0 /* wxMOD_NONE */, 0, 0},
    {"ToggleFog", true, false, 0, 0 /* wxMOD_NONE */, 0, 0},
    {"ToggleThrottle", true, false, 9 /* '\t' */, 0 /* wxMOD_NONE */, 0, 0},
    {"DecreaseFrameLimit", true, false, 0, 0 /* wxMOD_NONE */, 0, 0},
    {"IncreaseFrameLimit", true, false, 0, 0 /* wxMOD_NONE */, 0, 0},

    {"FreelookDecreaseSpeed", true, false, 49 /* '1' */, 4 /* wxMOD_SHIFT */, 0, 0},
    {"FreelookIncreaseSpeed", true, false, 50 /* '2' */, 4 /* wxMOD_SHIFT */, 0, 0},
    {"FreelookResetSpeed", true, false, 70 /* 'F' */, 4 /* wxMOD_SHIFT */, 0, 0},
    {"FreelookUp", true, false, 69 /* 'E' */, 4 /* wxMOD_SHIFT */, 0, 0},
    {"FreelookDown", true, false, 81 /* 'Q' */, 4 /* wxMOD_SHIFT */, 0, 0},
    {"FreelookLeft", true, false, 65 /* 'A' */, 4 /* wxMOD_SHIFT */, 0, 0},
    {"FreelookRight", true, false, 68 /* 'D' */, 4 /* wxMOD_SHIFT */, 0, 0},
    {"FreelookZoomIn", true, false, 87 /* 'W' */, 4 /* wxMOD_SHIFT */, 0, 0},
    {"FreelookZoomOut", true, false, 83 /* 'S' */, 4 /* wxMOD_SHIFT */, 0, 0},
    {"FreelookReset", true, false, 82 /* 'R' */, 4 /* wxMOD_SHIFT */, 0, 0},

    {"DecreaseDepth", true, false, 0, 0 /* wxMOD_NONE */, 0, 0},
    {"IncreaseDepth", true, false, 0, 0 /* wxMOD_NONE */, 0, 0},
    {"DecreaseConvergence", true, false, 0, 0 /* wxMOD_NONE */, 0, 0},
    {"IncreaseConvergence", true, false, 0, 0 /* wxMOD_NONE */, 0, 0},

    {"LoadStateSlot1", true, false, 340 /* WXK_F1 */, 0 /* wxMOD_NONE */, 0, 0},
    {"LoadStateSlot2", true, false, 341 /* WXK_F2 */, 0 /* wxMOD_NONE */, 0, 0},
    {"LoadStateSlot3", true, false, 342 /* WXK_F3 */, 0 /* wxMOD_NONE */, 0, 0},
    {"LoadStateSlot4", true, false, 343 /* WXK_F4 */, 0 /* wxMOD_NONE */, 0, 0},
    {"LoadStateSlot5", true, false, 344 /* WXK_F5 */, 0 /* wxMOD_NONE */, 0, 0},
    {"LoadStateSlot6", true, false, 345 /* WXK_F6 */, 0 /* wxMOD_NONE */, 0, 0},
    {"LoadStateSlot7", true, false, 346 /* WXK_F7 */, 0 /* wxMOD_NONE */, 0, 0},
    {"LoadStateSlot8", true, false, 347 /* WXK_F8 */, 0 /* wxMOD_NONE */, 0, 0},
    {"LoadStateSlot9", true, false, 0, 0 /* wxMOD_NONE */, 0, 0},
    {"LoadStateSlot10", true, false, 0, 0 /* wxMOD_NONE */, 0, 0},

    {"SaveStateSlot1", true, false, 340 /* WXK_F1 */, 4 /* wxMOD_SHIFT */, 0, 0},
    {"SaveStateSlot2", true, false, 341 /* WXK_F2 */, 4 /* wxMOD_SHIFT */, 0, 0},
    {"SaveStateSlot3", true, false, 342 /* WXK_F3 */, 4 /* wxMOD_SHIFT */, 0, 0},
    {"SaveStateSlot4", true, false, 343 /* WXK_F4 */, 4 /* wxMOD_SHIFT */, 0, 0},
    {"SaveStateSlot5", true, false, 344 /* WXK_F5 */, 4 /* wxMOD_SHIFT */, 0, 0},
    {"SaveStateSlot6", true, false, 345 /* WXK_F6 */, 4 /* wxMOD_SHIFT */, 0, 0},
    {"SaveStateSlot7", true, false, 346 /* WXK_F7 */, 4 /* wxMOD_SHIFT */, 0, 0},
    {"SaveStateSlot8", true, false, 347 /* WXK_F8 */, 4 /* wxMOD_SHIFT */, 0, 0},
    {"SaveStateSlot9", true, false, 0, 0 /* wxMOD_NONE */, 0, 0},
    {"SaveStateSlot10", true, false, 0, 0 /* wxMOD_NONE */, 0, 0},

    {"SelectStateSlot1", true, false, 0, 0, 0, 0},
    {"SelectStateSlot2", true, false, 0, 0, 0, 0},
    {"SelectStateSlot3", true, false, 0, 0, 0, 0},
    {"SelectStateSlot4", true, false, 0, 0, 0, 0},
    {"SelectStateSlot5", true, false, 0, 0, 0, 0},
    {"SelectStateSlot6", true, false, 0, 0, 0, 0},
    {"SelectStateSlot7", true, false, 0, 0, 0, 0},
    {"SelectStateSlot8", true, false, 0, 0, 0, 0},
    {"SelectStateSlot9", true, false, 0, 0, 0, 0},
    {"SelectStateSlot10", true, false, 0, 0, 0, 0},
    {"SaveSelectedSlot", true, false, 0, 0, 0, 0},
    {"LoadSelectedSlot", true, false, 0, 0, 0, 0},

    {"LoadLastState1", true, false, 0, 0 /* wxMOD_NONE */, 0, 0},
    {"LoadLastState2", true, false, 0, 0 /* wxMOD_NONE */, 0, 0},
    {"LoadLastState3", true, false, 0, 0 /* wxMOD_NONE */, 0, 0},
    {"LoadLastState4", true, false, 0, 0 /* wxMOD_NONE */, 0, 0},
    {"LoadLastState5", true, false, 0, 0 /* wxMOD_NONE */, 0, 0},
    {"LoadLastState6", true, false, 0, 0 /* wxMOD_NONE */, 0, 0},
    {"LoadLastState7", true, false, 0, 0 /* wxMOD_NONE */, 0, 0},
    {"LoadLastState8", true, false, 0, 0 /* wxMOD_NONE */, 0, 0},

    {"SaveFirstState", true, false, 0, 0 /* wxMOD_NONE */, 0, 0},
    {"UndoLoadState", true, false, 351 /* WXK_F12 */, 0 /* wxMOD_NONE */, 0, 0},
    {"UndoSaveState", true, false, 351 /* WXK_F12 */, 4 /* wxMOD_SHIFT */, 0, 0},
    {"SaveStateFile", true, false, 0, 0 /* wxMOD_NONE */, 0, 0},
    {"LoadStateFile", true, false, 0, 0 /* wxMOD_NONE */, 0, 0},
};

static const struct
{
  const char* IniText;
  const bool KBM;
  const bool DInput;
  const int DefaultKey;
  const int DefaultModifier;
  const u32 DandXInputMapping;
  const u32 DInputMappingExtra;
} g_VRData[] = {
    {"FreelookReset", true, false, 82, 4 /* wxMOD_SHIFT */, 0, 0},
    {"FreelookZoomIn", true, false, 87, 4 /* wxMOD_SHIFT */, 0, 0},
    {"FreelookZoomOut", true, false, 83, 4 /* wxMOD_SHIFT */, 0, 0},
    {"FreelookLeft", true, false, 65, 4 /* wxMOD_SHIFT */, 0, 0},
    {"FreelookRight", true, false, 68, 4 /* wxMOD_SHIFT */, 0, 0},
    {"FreelookUp", true, false, 69, 4 /* wxMOD_SHIFT */, 0, 0},
    {"FreelookDown", true, false, 81, 4 /* wxMOD_SHIFT */, 0, 0},
    {"VRPermanentCameraForward", true, false, 80, 4 /* wxMOD_SHIFT */, 0, 0},
    {"VRPermanentCameraBackward", true, false, 59, 4 /* wxMOD_SHIFT */, 0, 0},
    {"VRLargerScale", true, false, 61, 4 /* wxMOD_SHIFT */, 0, 0},
    {"VRSmallerScale", true, false, 45, 4 /* wxMOD_SHIFT */, 0, 0},
    {"VRGlobalLargerScale", true, false, 0, 0 /* wxMOD_SHIFT */, 0, 0},
    {"VRGlobalSmallerScale", true, false, 0, 0 /* wxMOD_SHIFT */, 0, 0},
    {"VRCameraTiltUp", true, false, 79, 4 /* wxMOD_SHIFT */, 0, 0},
    {"VRCameraTiltDown", true, false, 76, 4 /* wxMOD_SHIFT */, 0, 0},

    {"VRHUDForward", true, false, 47, 4 /* wxMOD_SHIFT */, 0, 0},
    {"VRHUDBackward", true, false, 46, 4 /* wxMOD_SHIFT */, 0, 0},
    {"VRHUDThicker", true, false, 93, 4 /* wxMOD_SHIFT */, 0, 0},
    {"VRHUDThinner", true, false, 91, 4 /* wxMOD_SHIFT */, 0, 0},
    {"VRHUD3DCloser", true, false, 0, 0 /* wxMOD_NONE */, 0, 0},
    {"VRHUD3DFurther", true, false, 0, 0 /* wxMOD_NONE */, 0, 0},

    {"VR2DScreenLarger", true, false, 44, 4 /* wxMOD_SHIFT */, 0, 0},
    {"VR2DScreenSmaller", true, false, 77, 4 /* wxMOD_SHIFT */, 0, 0},
    {"VR2DCameraForward", true, false, 74, 4 /* wxMOD_SHIFT */, 0, 0},
    {"VR2DCameraBackward", true, false, 85, 4 /* wxMOD_SHIFT */, 0, 0},
    //{ "VR2DScreenLeft",             true, false, 0, 0 /* wxMOD_NONE */, 0, 0 },
    ////doesn't_exist_right_now?
    //{ "VR2DScreenRight",            true, false, 0, 0 /* wxMOD_NONE */, 0, 0 },
    ////doesn't_exist_right_now?
    {"VR2DCameraUp", true, false, 72, 4 /* wxMOD_SHIFT */, 0, 0},
    {"VR2DCameraDown", true, false, 89, 4 /* wxMOD_SHIFT */, 0, 0},
    {"VR2DCameraTiltUp", true, false, 73, 4 /* wxMOD_SHIFT */, 0, 0},
    {"VR2DCameraTiltDown", true, false, 75, 4 /* wxMOD_SHIFT */, 0, 0},
    {"VR2DScreenThicker", true, false, 84, 4 /* wxMOD_SHIFT */, 0, 0},
    {"VR2DScreenThinner", true, false, 71, 4 /* wxMOD_SHIFT */, 0, 0},

};

GPUDeterminismMode ParseGPUDeterminismMode(const std::string& mode)
{
  if (mode == "auto")
    return GPU_DETERMINISM_AUTO;
  if (mode == "none")
    return GPU_DETERMINISM_NONE;
  if (mode == "fake-completion")
    return GPU_DETERMINISM_FAKE_COMPLETION;

  NOTICE_LOG(BOOT, "Unknown GPU determinism mode %s", mode.c_str());
  return GPU_DETERMINISM_AUTO;
}

SConfig::SConfig()
    : bEnableDebugging(false), bAutomaticStart(false), bBootToPause(false), bJITNoBlockCache(false),
      bJITNoBlockLinking(false), bJITOff(false), bJITLoadStoreOff(false),
      bJITLoadStorelXzOff(false), bJITLoadStorelwzOff(false), bJITLoadStorelbzxOff(false),
      bJITLoadStoreFloatingOff(false), bJITLoadStorePairedOff(false), bJITFloatingPointOff(false),
      bJITIntegerOff(false), bJITPairedOff(false), bJITSystemRegistersOff(false),
      bJITBranchOff(false), bJITILTimeProfiling(false), bJITILOutputIR(false), bFPRF(false),
      bAccurateNaNs(false), iTimingVariance(40), bCPUThread(true), bDSPThread(false), bDSPHLE(true),
      bSkipIdle(true), bSyncGPUOnSkipIdleHack(true), bNTSC(false), bForceNTSCJ(false),
      bHLE_BS2(true), bEnableCheats(false), bEnableMemcardSdWriting(true), bDPL2Decoder(false),
      iLatency(14), bRunCompareServer(false), bRunCompareClient(false), bMMU(false),
      bDCBZOFF(false), iBBDumpPort(0), bFastDiscSpeed(false), bSyncGPU(false), SelectedLanguage(0),
      bOverrideGCLanguage(false), bWii(false), bConfirmStop(false), bHideCursor(false),
      bAutoHideCursor(false), bUsePanicHandlers(true), bOnScreenDisplayMessages(true),
      iRenderWindowXPos(-1), iRenderWindowYPos(-1), iRenderWindowWidth(640),
      iRenderWindowHeight(480), bRenderWindowAutoSize(false), bKeepWindowOnTop(false),
      bFullscreen(false), bRenderToMain(false), bProgressive(false), bPAL60(false),
      bDisableScreenSaver(false), iPosX(100), iPosY(100), iWidth(800), iHeight(600),
      m_analytics_enabled(false), m_analytics_permission_asked(false), bLoopFifoReplay(true)
{
  LoadDefaults();
  // Make sure we have log manager
  LoadSettings();
}

void SConfig::Init()
{
  m_Instance = new SConfig;
}

void SConfig::Shutdown()
{
  delete m_Instance;
  m_Instance = nullptr;
}

SConfig::~SConfig()
{
  SaveSettings();
  delete m_SYSCONF;
}

void SConfig::SaveSettings()
{
  NOTICE_LOG(BOOT, "Saving settings to %s", File::GetUserPath(F_DOLPHINCONFIG_IDX).c_str());
  IniFile ini;
  ini.Load(File::GetUserPath(F_DOLPHINCONFIG_IDX));  // load first to not kill unknown stuff

  SaveGeneralSettings(ini);
  SaveInterfaceSettings(ini);
  if (!ARBruteForcer::ch_dont_save_settings)
    SaveDisplaySettings(ini);
  SaveGameListSettings(ini);
  SaveCoreSettings(ini);
  SaveMovieSettings(ini);
  SaveDSPSettings(ini);
  SaveInputSettings(ini);
  SaveFifoPlayerSettings(ini);
  SaveVRSettings(ini);
  SaveAnalyticsSettings(ini);

  ini.Save(File::GetUserPath(F_DOLPHINCONFIG_IDX));
  m_SYSCONF->Save();
}

<<<<<<< HEAD
void SConfig::SaveSingleSetting(std::string section_name, std::string setting_name,
                                float value_to_save)
{
  IniFile iniFile;
  iniFile.Load(File::GetUserPath(D_CONFIG_IDX) + "Dolphin.ini");

  IniFile::Section* vr = iniFile.GetOrCreateSection(section_name);
  vr->Set(setting_name, value_to_save);
  iniFile.Save(File::GetUserPath(D_CONFIG_IDX) + "Dolphin.ini");
}
=======
namespace
{
void CreateDumpPath(const std::string& path)
{
  if (path.empty())
    return;
  File::SetUserPath(D_DUMP_IDX, path + '/');
  File::CreateFullPath(File::GetUserPath(D_DUMPAUDIO_IDX));
  File::CreateFullPath(File::GetUserPath(D_DUMPDSP_IDX));
  File::CreateFullPath(File::GetUserPath(D_DUMPFRAMES_IDX));
  File::CreateFullPath(File::GetUserPath(D_DUMPTEXTURES_IDX));
}
}  // namespace
>>>>>>> b33a5e25

void SConfig::SaveGeneralSettings(IniFile& ini)
{
  IniFile::Section* general = ini.GetOrCreateSection("General");

  // General
  general->Set("LastFilename", m_LastFilename);
  general->Set("ShowLag", m_ShowLag);
  general->Set("ShowFrameCount", m_ShowFrameCount);

  // ISO folders
  // Clear removed folders
  int oldPaths;
  int numPaths = (int)m_ISOFolder.size();
  general->Get("GCMPathes", &oldPaths, 0);
  for (int i = 0; i < oldPaths; i++)
  {
    ini.DeleteKey("General", StringFromFormat("GCMPath%i", i));
  }
  ini.DeleteKey("General", "GCMPathes");
  ini.DeleteKey("General", "RecursiveGCMPaths");

  general->Get("ISOPaths", &oldPaths, 0);
  for (int i = numPaths; i < oldPaths; i++)
  {
    ini.DeleteKey("General", StringFromFormat("ISOPath%i", i));
  }

  general->Set("ISOPaths", numPaths);
  for (int i = 0; i < numPaths; i++)
  {
    general->Set(StringFromFormat("ISOPath%i", i), m_ISOFolder[i]);
  }

  general->Set("RecursiveISOPaths", m_RecursiveISOFolder);
  general->Set("NANDRootPath", m_NANDPath);
  general->Set("DumpPath", m_DumpPath);
  CreateDumpPath(m_DumpPath);
  general->Set("WirelessMac", m_WirelessMac);

#ifdef USE_GDBSTUB
#ifndef _WIN32
  general->Set("GDBSocket", gdb_socket);
#endif
  general->Set("GDBPort", iGDBPort);
#endif
}

void SConfig::SaveInterfaceSettings(IniFile& ini)
{
  IniFile::Section* interface = ini.GetOrCreateSection("Interface");

  interface->Set("ConfirmStop", bConfirmStop);
  interface->Set("UsePanicHandlers", bUsePanicHandlers);
  interface->Set("OnScreenDisplayMessages", bOnScreenDisplayMessages);
  interface->Set("HideCursor", bHideCursor);
  interface->Set("AutoHideCursor", bAutoHideCursor);
  interface->Set("MainWindowPosX", (iPosX == -32000) ? 0 : iPosX);  // TODO - HAX
  interface->Set("MainWindowPosY", (iPosY == -32000) ? 0 : iPosY);  // TODO - HAX
  interface->Set("MainWindowWidth", iWidth);
  interface->Set("MainWindowHeight", iHeight);
  interface->Set("Language", m_InterfaceLanguage);
  interface->Set("ShowToolbar", m_InterfaceToolbar);
  interface->Set("ShowStatusbar", m_InterfaceStatusbar);
  interface->Set("ShowLogWindow", m_InterfaceLogWindow);
  interface->Set("ShowLogConfigWindow", m_InterfaceLogConfigWindow);
  interface->Set("ExtendedFPSInfo", m_InterfaceExtendedFPSInfo);
  interface->Set("ThemeName40", theme_name);
  interface->Set("PauseOnFocusLost", m_PauseOnFocusLost);
}

void SConfig::SaveHotkeySettings(IniFile& ini)
{
  IniFile::Section* hotkeys = ini.GetOrCreateSection("Hotkeys");

  hotkeys->Set("XInputPolling", bHotkeysXInput);

  // for (int i = 0; i < NUM_HOTKEYS; i++)
  //{
  //	hotkeys->Set(g_HKData[i].IniText, iHotkey[i]);
  //	hotkeys->Set(std::string(g_HKData[i].IniText) + "Modifier",
  //		iHotkeyModifier[i]);
  //	hotkeys->Set(std::string(g_HKData[i].IniText) + "KBM",
  //		bHotkeyKBM[i]);
  //	hotkeys->Set(std::string(g_HKData[i].IniText) + "DInput",
  //		bHotkeyDInput[i]);
  //	hotkeys->Set(std::string(g_HKData[i].IniText) + "XInputMapping",
  //		iHotkeyDandXInputMapping[i]);
  //	hotkeys->Set(std::string(g_HKData[i].IniText) + "DInputMappingExtra",
  //		iHotkeyDInputMappingExtra[i]);
  //}
}

void SConfig::SaveVRSettings(IniFile& ini)
{
}

void SConfig::SaveDisplaySettings(IniFile& ini)
{
  IniFile::Section* display = ini.GetOrCreateSection("Display");

  if (!m_special_case)
    display->Set("FullscreenResolution", strFullscreenResolution);
  display->Set("Fullscreen", bFullscreen);
  display->Set("RenderToMain", bRenderToMain);
  if (!m_special_case)
  {
    display->Set("RenderWindowXPos", iRenderWindowXPos);
    display->Set("RenderWindowYPos", iRenderWindowYPos);
    display->Set("RenderWindowWidth", iRenderWindowWidth);
    display->Set("RenderWindowHeight", iRenderWindowHeight);
  }
  display->Set("RenderWindowAutoSize", bRenderWindowAutoSize);
  display->Set("KeepWindowOnTop", bKeepWindowOnTop);
  display->Set("ProgressiveScan", bProgressive);
  display->Set("PAL60", bPAL60);
  display->Set("DisableScreenSaver", bDisableScreenSaver);
  display->Set("ForceNTSCJ", bForceNTSCJ);

  IniFile::Section* vr = ini.GetOrCreateSection("VR");
#ifdef OCULUSSDK042
  vr->Set("AsynchronousTimewarp", bAsynchronousTimewarp);
#endif
}

void SConfig::SaveGameListSettings(IniFile& ini)
{
  IniFile::Section* gamelist = ini.GetOrCreateSection("GameList");

  gamelist->Set("ListDrives", m_ListDrives);
  gamelist->Set("ListWad", m_ListWad);
  gamelist->Set("ListElfDol", m_ListElfDol);
  gamelist->Set("ListWii", m_ListWii);
  gamelist->Set("ListGC", m_ListGC);
  gamelist->Set("ListJap", m_ListJap);
  gamelist->Set("ListPal", m_ListPal);
  gamelist->Set("ListUsa", m_ListUsa);
  gamelist->Set("ListAustralia", m_ListAustralia);
  gamelist->Set("ListFrance", m_ListFrance);
  gamelist->Set("ListGermany", m_ListGermany);
  gamelist->Set("ListItaly", m_ListItaly);
  gamelist->Set("ListKorea", m_ListKorea);
  gamelist->Set("ListNetherlands", m_ListNetherlands);
  gamelist->Set("ListRussia", m_ListRussia);
  gamelist->Set("ListSpain", m_ListSpain);
  gamelist->Set("ListTaiwan", m_ListTaiwan);
  gamelist->Set("ListWorld", m_ListWorld);
  gamelist->Set("ListUnknown", m_ListUnknown);
  gamelist->Set("ListSort", m_ListSort);
  gamelist->Set("ListSortSecondary", m_ListSort2);

  gamelist->Set("ColorCompressed", m_ColorCompressed);

  gamelist->Set("ColumnPlatform", m_showSystemColumn);
  gamelist->Set("ColumnBanner", m_showBannerColumn);
  gamelist->Set("ColumnNotes", m_showMakerColumn);
  gamelist->Set("ColumnFileName", m_showFileNameColumn);
  gamelist->Set("ColumnID", m_showIDColumn);
  gamelist->Set("ColumnRegion", m_showRegionColumn);
  gamelist->Set("ColumnSize", m_showSizeColumn);
  gamelist->Set("ColumnState", m_showStateColumn);
  gamelist->Set("ColumnVRState", m_showVRStateColumn);
}

void SConfig::SaveCoreSettings(IniFile& ini)
{
  IniFile::Section* core = ini.GetOrCreateSection("Core");

  core->Set("HLE_BS2", bHLE_BS2);
  core->Set("TimingVariance", iTimingVariance);
  core->Set("CPUCore", iCPUCore);
  core->Set("Fastmem", bFastmem);
  core->Set("CPUThread", bCPUThread);
  core->Set("DSPHLE", bDSPHLE);
  core->Set("SkipIdle", bSkipIdle);
  core->Set("SyncOnSkipIdle", bSyncGPUOnSkipIdleHack);
  core->Set("SyncGPU", bSyncGPU);
  core->Set("SyncGpuMaxDistance", iSyncGpuMaxDistance);
  core->Set("SyncGpuMinDistance", iSyncGpuMinDistance);
  core->Set("SyncGpuOverclock", fSyncGpuOverclock);
  core->Set("FPRF", bFPRF);
  core->Set("AccurateNaNs", bAccurateNaNs);
  core->Set("DefaultISO", m_strDefaultISO);
  core->Set("DVDRoot", m_strDVDRoot);
  core->Set("Apploader", m_strApploader);
  core->Set("EnableCheats", bEnableCheats);
  core->Set("SelectedLanguage", SelectedLanguage);
  core->Set("OverrideGCLang", bOverrideGCLanguage);
  core->Set("DPL2Decoder", bDPL2Decoder);
  core->Set("Latency", iLatency);
  core->Set("MemcardAPath", m_strMemoryCardA);
  core->Set("MemcardBPath", m_strMemoryCardB);
  core->Set("AgpCartAPath", m_strGbaCartA);
  core->Set("AgpCartBPath", m_strGbaCartB);
  core->Set("SlotA", m_EXIDevice[0]);
  core->Set("SlotB", m_EXIDevice[1]);
  core->Set("SerialPort1", m_EXIDevice[2]);
  core->Set("BBA_MAC", m_bba_mac);
  for (int i = 0; i < MAX_SI_CHANNELS; ++i)
  {
    core->Set(StringFromFormat("SIDevice%i", i), m_SIDevice[i]);
    core->Set(StringFromFormat("AdapterRumble%i", i), m_AdapterRumble[i]);
    core->Set(StringFromFormat("SimulateKonga%i", i), m_AdapterKonga[i]);
  }
  core->Set("WiiSDCard", m_WiiSDCard);
  core->Set("WiiKeyboard", m_WiiKeyboard);
  core->Set("WiimoteContinuousScanning", m_WiimoteContinuousScanning);
  core->Set("WiimoteEnableSpeaker", m_WiimoteEnableSpeaker);
  core->Set("RunCompareServer", bRunCompareServer);
  core->Set("RunCompareClient", bRunCompareClient);
  // if (!ARBruteForcer::ch_dont_save_settings)
  // 	core->Set("FrameLimit", m_Framelimit);
  core->Set("FrameSkip", m_FrameSkip);
  core->Set("Overclock", m_OCFactor);
  core->Set("OverclockEnable", m_OCEnable);
  core->Set("GFXBackend", m_strVideoBackend);
  core->Set("GPUDeterminismMode", m_strGPUDeterminismMode);
  core->Set("PerfMapDir", m_perfDir);
}

void SConfig::SaveMovieSettings(IniFile& ini)
{
  IniFile::Section* movie = ini.GetOrCreateSection("Movie");

  movie->Set("PauseMovie", m_PauseMovie);
  movie->Set("Author", m_strMovieAuthor);
  movie->Set("DumpFrames", m_DumpFrames);
  movie->Set("DumpFramesSilent", m_DumpFramesSilent);
  movie->Set("ShowInputDisplay", m_ShowInputDisplay);
}

void SConfig::SaveDSPSettings(IniFile& ini)
{
  IniFile::Section* dsp = ini.GetOrCreateSection("DSP");

  dsp->Set("EnableJIT", m_DSPEnableJIT);
  dsp->Set("DumpAudio", m_DumpAudio);
  dsp->Set("DumpUCode", m_DumpUCode);
  if (!ARBruteForcer::ch_dont_save_settings)
    dsp->Set("Backend", sBackend);
  dsp->Set("Volume", m_Volume);
  dsp->Set("CaptureLog", m_DSPCaptureLog);
}

void SConfig::SaveInputSettings(IniFile& ini)
{
  IniFile::Section* input = ini.GetOrCreateSection("Input");

  input->Set("BackgroundInput", m_BackgroundInput);
}

void SConfig::SaveFifoPlayerSettings(IniFile& ini)
{
  IniFile::Section* fifoplayer = ini.GetOrCreateSection("FifoPlayer");

  fifoplayer->Set("LoopReplay", bLoopFifoReplay);
}

void SConfig::SaveAnalyticsSettings(IniFile& ini)
{
  IniFile::Section* analytics = ini.GetOrCreateSection("Analytics");

  analytics->Set("ID", m_analytics_id);
  analytics->Set("Enabled", m_analytics_enabled);
  analytics->Set("PermissionAsked", m_analytics_permission_asked);
}

void SConfig::LoadSettings()
{
  INFO_LOG(BOOT, "Loading Settings from %s", File::GetUserPath(F_DOLPHINCONFIG_IDX).c_str());
  IniFile ini;
  ini.Load(File::GetUserPath(F_DOLPHINCONFIG_IDX));

  LoadGeneralSettings(ini);
  LoadInterfaceSettings(ini);
  LoadDisplaySettings(ini);
  LoadGameListSettings(ini);
  LoadCoreSettings(ini);
  LoadMovieSettings(ini);
  LoadDSPSettings(ini);
  LoadInputSettings(ini);
  LoadFifoPlayerSettings(ini);
  LoadVRSettings(ini);
  LoadAnalyticsSettings(ini);

  m_SYSCONF = new SysConf();
}

void SConfig::LoadGeneralSettings(IniFile& ini)
{
  IniFile::Section* general = ini.GetOrCreateSection("General");

  general->Get("LastFilename", &m_LastFilename);
  general->Get("ShowLag", &m_ShowLag, false);
  general->Get("ShowFrameCount", &m_ShowFrameCount, false);
#ifdef USE_GDBSTUB
#ifndef _WIN32
  general->Get("GDBSocket", &gdb_socket, "");
#endif
  general->Get("GDBPort", &(iGDBPort), -1);
#endif

  m_ISOFolder.clear();
  int numISOPaths;

  if (general->Get("ISOPaths", &numISOPaths, 0))
  {
    for (int i = 0; i < numISOPaths; i++)
    {
      std::string tmpPath;
      general->Get(StringFromFormat("ISOPath%i", i), &tmpPath, "");
      m_ISOFolder.push_back(std::move(tmpPath));
    }
  }
  // Check for old file path (Changed in 4.0-4003)
  // This can probably be removed after 5.0 stable is launched
  else if (general->Get("GCMPathes", &numISOPaths, 0) && numISOPaths > 0)
  {
    for (int i = 0; i < numISOPaths; i++)
    {
      std::string tmpPath;
      general->Get(StringFromFormat("GCMPath%i", i), &tmpPath, "");
      bool found = false;
      for (size_t j = 0; j < m_ISOFolder.size(); ++j)
      {
        if (m_ISOFolder[j] == tmpPath)
        {
          found = true;
          break;
        }
      }
      if (!found)
        m_ISOFolder.push_back(std::move(tmpPath));
    }
  }

  if (!general->Get("RecursiveISOPaths", &m_RecursiveISOFolder, false) || !m_RecursiveISOFolder)
  {
    // Check for old name
    general->Get("RecursiveGCMPaths", &m_RecursiveISOFolder, false);
  }

  general->Get("NANDRootPath", &m_NANDPath);
  File::SetUserPath(D_WIIROOT_IDX, m_NANDPath);
  general->Get("DumpPath", &m_DumpPath);
  CreateDumpPath(m_DumpPath);
  general->Get("WirelessMac", &m_WirelessMac);
}

void SConfig::LoadInterfaceSettings(IniFile& ini)
{
  IniFile::Section* interface = ini.GetOrCreateSection("Interface");

  interface->Get("ConfirmStop", &bConfirmStop, true);
  interface->Get("UsePanicHandlers", &bUsePanicHandlers, true);
  interface->Get("OnScreenDisplayMessages", &bOnScreenDisplayMessages, true);
  interface->Get("HideCursor", &bHideCursor, false);
  interface->Get("AutoHideCursor", &bAutoHideCursor, false);
  interface->Get("MainWindowPosX", &iPosX, 100);
  interface->Get("MainWindowPosY", &iPosY, 100);
  interface->Get("MainWindowWidth", &iWidth, 800);
  interface->Get("MainWindowHeight", &iHeight, 600);
  interface->Get("Language", &m_InterfaceLanguage, 0);
  interface->Get("ShowToolbar", &m_InterfaceToolbar, true);
  interface->Get("ShowStatusbar", &m_InterfaceStatusbar, true);
  interface->Get("ShowLogWindow", &m_InterfaceLogWindow, false);
  interface->Get("ShowLogConfigWindow", &m_InterfaceLogConfigWindow, false);
  interface->Get("ExtendedFPSInfo", &m_InterfaceExtendedFPSInfo, false);
  interface->Get("ThemeName40", &theme_name, DEFAULT_THEME_DIR);
  interface->Get("PauseOnFocusLost", &m_PauseOnFocusLost, false);
}

void SConfig::LoadHotkeySettings(IniFile& ini)
{
  IniFile::Section* hotkeys = ini.GetOrCreateSection("Hotkeys");

  hotkeys->Get("XInputPolling", &bHotkeysXInput, true);

  // for (int i = 0; i < NUM_HOTKEYS; i++)
  //{
  //	hotkeys->Get(g_HKData[i].IniText,
  //	    &iHotkey[i], 0);
  //	hotkeys->Get(std::string(g_HKData[i].IniText) + "Modifier",
  //	    &iHotkeyModifier[i], 0);
  //	hotkeys->Get(std::string(g_HKData[i].IniText) + "KBM",
  //		&bHotkeyKBM[i], g_HKData[i].KBM);
  //	hotkeys->Get(std::string(g_HKData[i].IniText) + "DInput",
  //		&bHotkeyDInput[i], g_HKData[i].DInput);
  //	hotkeys->Get(std::string(g_HKData[i].IniText) + "XInputMapping",
  //		&iHotkeyDandXInputMapping[i], g_HKData[i].DandXInputMapping);
  //	hotkeys->Get(std::string(g_HKData[i].IniText) + "DInputMappingExtra",
  //		&iHotkeyDInputMappingExtra[i], g_HKData[i].DInputMappingExtra);
  //}
}

void SConfig::LoadVRSettings(IniFile& ini)
{
}

void SConfig::LoadDisplaySettings(IniFile& ini)
{
  IniFile::Section* display = ini.GetOrCreateSection("Display");

  if (ARBruteForcer::ch_bruteforce)
  {
    bFullscreen = false;
    strFullscreenResolution = "Auto";
    bRenderToMain = false;
    iRenderWindowXPos = -1;
    iRenderWindowYPos = -1;
    iRenderWindowWidth = 640;
    iRenderWindowHeight = 480;
    bRenderWindowAutoSize = false;
    bKeepWindowOnTop = false;
    bProgressive = false;
    bDisableScreenSaver = true;
    bForceNTSCJ = false;
  }
  else
  {
    display->Get("Fullscreen", &bFullscreen, false);
    display->Get("FullscreenResolution", &strFullscreenResolution, "Auto");
    display->Get("RenderToMain", &bRenderToMain, false);
    display->Get("RenderWindowXPos", &iRenderWindowXPos, -1);
    display->Get("RenderWindowYPos", &iRenderWindowYPos, -1);
    display->Get("RenderWindowWidth", &iRenderWindowWidth, 640);
    display->Get("RenderWindowHeight", &iRenderWindowHeight, 480);
    display->Get("RenderWindowAutoSize", &bRenderWindowAutoSize, false);
    display->Get("KeepWindowOnTop", &bKeepWindowOnTop, false);
    display->Get("ProgressiveScan", &bProgressive, false);
    display->Get("PAL60", &bPAL60, true);
    display->Get("DisableScreenSaver", &bDisableScreenSaver, true);
    display->Get("ForceNTSCJ", &bForceNTSCJ, false);
  }

  IniFile::Section* vr = ini.GetOrCreateSection("VR");
#ifdef OCULUSSDK042
  vr->Get("AsynchronousTimewarp", &bAsynchronousTimewarp, false);
#else
  bAsynchronousTimewarp = false;
#endif
}

void SConfig::LoadGameListSettings(IniFile& ini)
{
  IniFile::Section* gamelist = ini.GetOrCreateSection("GameList");

  gamelist->Get("ListDrives", &m_ListDrives, false);
  gamelist->Get("ListWad", &m_ListWad, true);
  gamelist->Get("ListElfDol", &m_ListElfDol, true);
  gamelist->Get("ListWii", &m_ListWii, true);
  gamelist->Get("ListGC", &m_ListGC, true);
  gamelist->Get("ListJap", &m_ListJap, true);
  gamelist->Get("ListPal", &m_ListPal, true);
  gamelist->Get("ListUsa", &m_ListUsa, true);

  gamelist->Get("ListAustralia", &m_ListAustralia, true);
  gamelist->Get("ListFrance", &m_ListFrance, true);
  gamelist->Get("ListGermany", &m_ListGermany, true);
  gamelist->Get("ListItaly", &m_ListItaly, true);
  gamelist->Get("ListKorea", &m_ListKorea, true);
  gamelist->Get("ListNetherlands", &m_ListNetherlands, true);
  gamelist->Get("ListRussia", &m_ListRussia, true);
  gamelist->Get("ListSpain", &m_ListSpain, true);
  gamelist->Get("ListTaiwan", &m_ListTaiwan, true);
  gamelist->Get("ListWorld", &m_ListWorld, true);
  gamelist->Get("ListUnknown", &m_ListUnknown, true);
  gamelist->Get("ListSort", &m_ListSort, 3);
  gamelist->Get("ListSortSecondary", &m_ListSort2, 0);

  // Determines if compressed games display in blue
  gamelist->Get("ColorCompressed", &m_ColorCompressed, true);

  // Gamelist columns toggles
  gamelist->Get("ColumnPlatform", &m_showSystemColumn, true);
  gamelist->Get("ColumnBanner", &m_showBannerColumn, true);
  gamelist->Get("ColumnNotes", &m_showMakerColumn, true);
  gamelist->Get("ColumnFileName", &m_showFileNameColumn, false);
  gamelist->Get("ColumnID", &m_showIDColumn, false);
  gamelist->Get("ColumnRegion", &m_showRegionColumn, true);
  gamelist->Get("ColumnSize", &m_showSizeColumn, true);
  gamelist->Get("ColumnState", &m_showStateColumn, true);
  gamelist->Get("ColumnVRState", &m_showVRStateColumn, true);
}

void SConfig::LoadCoreSettings(IniFile& ini)
{
  IniFile::Section* core = ini.GetOrCreateSection("Core");

  core->Get("HLE_BS2", &bHLE_BS2, false);
#ifdef _M_X86
  core->Get("CPUCore", &iCPUCore, PowerPC::CORE_JIT64);
#elif _M_ARM_64
  core->Get("CPUCore", &iCPUCore, PowerPC::CORE_JITARM64);
#else
  core->Get("CPUCore", &iCPUCore, PowerPC::CORE_INTERPRETER);
#endif
  core->Get("Fastmem", &bFastmem, true);
  core->Get("DSPHLE", &bDSPHLE, true);
  core->Get("TimingVariance", &iTimingVariance, 40);
  core->Get("CPUThread", &bCPUThread, true);
  core->Get("SkipIdle", &bSkipIdle, true);
  core->Get("SyncOnSkipIdle", &bSyncGPUOnSkipIdleHack, true);
  core->Get("DefaultISO", &m_strDefaultISO);
  core->Get("DVDRoot", &m_strDVDRoot);
  core->Get("Apploader", &m_strApploader);
  core->Get("EnableCheats", &bEnableCheats, false);
  core->Get("SelectedLanguage", &SelectedLanguage, 0);
  core->Get("OverrideGCLang", &bOverrideGCLanguage, false);
  core->Get("DPL2Decoder", &bDPL2Decoder, false);
  core->Get("Latency", &iLatency, 2);
  core->Get("MemcardAPath", &m_strMemoryCardA);
  core->Get("MemcardBPath", &m_strMemoryCardB);
  core->Get("AgpCartAPath", &m_strGbaCartA);
  core->Get("AgpCartBPath", &m_strGbaCartB);
  core->Get("SlotA", (int*)&m_EXIDevice[0], EXIDEVICE_MEMORYCARD);
  core->Get("SlotB", (int*)&m_EXIDevice[1], EXIDEVICE_NONE);
  core->Get("SerialPort1", (int*)&m_EXIDevice[2], EXIDEVICE_NONE);
  core->Get("BBA_MAC", &m_bba_mac);
  core->Get("TimeProfiling", &bJITILTimeProfiling, false);
  core->Get("OutputIR", &bJITILOutputIR, false);
  for (int i = 0; i < MAX_SI_CHANNELS; ++i)
  {
    core->Get(StringFromFormat("SIDevice%i", i), (u32*)&m_SIDevice[i],
              (i == 0) ? SIDEVICE_GC_CONTROLLER : SIDEVICE_NONE);
    core->Get(StringFromFormat("AdapterRumble%i", i), &m_AdapterRumble[i], true);
    core->Get(StringFromFormat("SimulateKonga%i", i), &m_AdapterKonga[i], false);
  }
  core->Get("WiiSDCard", &m_WiiSDCard, false);
  core->Get("WiiKeyboard", &m_WiiKeyboard, false);
  core->Get("WiimoteContinuousScanning", &m_WiimoteContinuousScanning, false);
  core->Get("WiimoteEnableSpeaker", &m_WiimoteEnableSpeaker, false);
  core->Get("RunCompareServer", &bRunCompareServer, false);
  core->Get("RunCompareClient", &bRunCompareClient, false);
  core->Get("MMU", &bMMU, false);
  core->Get("BBDumpPort", &iBBDumpPort, -1);
  core->Get("SyncGPU", &bSyncGPU, false);
  core->Get("SyncGpuMaxDistance", &iSyncGpuMaxDistance, 200000);
  core->Get("SyncGpuMinDistance", &iSyncGpuMinDistance, -200000);
  core->Get("SyncGpuOverclock", &fSyncGpuOverclock, 1.0);
  core->Get("FastDiscSpeed", &bFastDiscSpeed, false);
  core->Get("DCBZ", &bDCBZOFF, false);
  // if (ARBruteForcer::ch_bruteforce)
  // 	m_Framelimit = 0;
  // else
  // 	core->Get("FrameLimit",                &m_Framelimit,                                  1); //
  // auto frame limit by default
  core->Get("FPRF", &bFPRF, false);
  core->Get("AccurateNaNs", &bAccurateNaNs, false);
  core->Get("EmulationSpeed", &m_EmulationSpeed, 1.0f);
  core->Get("Overclock", &m_OCFactor, 1.0f);
  core->Get("OverclockEnable", &m_OCEnable, false);
  core->Get("FrameSkip", &m_FrameSkip, 0);
  core->Get("GFXBackend", &m_strVideoBackend, "");
  core->Get("GPUDeterminismMode", &m_strGPUDeterminismMode, "auto");
  m_GPUDeterminismMode = ParseGPUDeterminismMode(m_strGPUDeterminismMode);
  core->Get("PerfMapDir", &m_perfDir, "");
}

void SConfig::LoadMovieSettings(IniFile& ini)
{
  IniFile::Section* movie = ini.GetOrCreateSection("Movie");

  movie->Get("PauseMovie", &m_PauseMovie, false);
  movie->Get("Author", &m_strMovieAuthor, "");
  movie->Get("DumpFrames", &m_DumpFrames, false);
  movie->Get("DumpFramesSilent", &m_DumpFramesSilent, false);
  movie->Get("ShowInputDisplay", &m_ShowInputDisplay, false);
}

void SConfig::LoadDSPSettings(IniFile& ini)
{
  IniFile::Section* dsp = ini.GetOrCreateSection("DSP");

  dsp->Get("EnableJIT", &m_DSPEnableJIT, true);
  dsp->Get("DumpAudio", &m_DumpAudio, false);
  dsp->Get("DumpUCode", &m_DumpUCode, false);
#if defined __linux__ && HAVE_ALSA
  dsp->Get("Backend", &sBackend, BACKEND_ALSA);
#elif defined __APPLE__
  dsp->Get("Backend", &sBackend, BACKEND_COREAUDIO);
#elif defined _WIN32
  dsp->Get("Backend", &sBackend, BACKEND_XAUDIO2);
#elif defined ANDROID
  dsp->Get("Backend", &sBackend, BACKEND_OPENSLES);
#else
  dsp->Get("Backend", &sBackend, BACKEND_NULLSOUND);
#endif
  dsp->Get("Volume", &m_Volume, 100);
  dsp->Get("CaptureLog", &m_DSPCaptureLog, false);

  if (ARBruteForcer::ch_bruteforce)
    sBackend = BACKEND_NULLSOUND;

  m_IsMuted = false;
}

void SConfig::LoadInputSettings(IniFile& ini)
{
  IniFile::Section* input = ini.GetOrCreateSection("Input");

  input->Get("BackgroundInput", &m_BackgroundInput, false);
}

void SConfig::LoadFifoPlayerSettings(IniFile& ini)
{
  IniFile::Section* fifoplayer = ini.GetOrCreateSection("FifoPlayer");

  fifoplayer->Get("LoopReplay", &bLoopFifoReplay, true);
}

void SConfig::LoadAnalyticsSettings(IniFile& ini)
{
  IniFile::Section* analytics = ini.GetOrCreateSection("Analytics");

  analytics->Get("ID", &m_analytics_id, "");
  analytics->Get("Enabled", &m_analytics_enabled, false);
  analytics->Get("PermissionAsked", &m_analytics_permission_asked, false);
}

void SConfig::LoadDefaults()
{
  bEnableDebugging = false;
  bAutomaticStart = false;
  bBootToPause = false;

#ifdef USE_GDBSTUB
  iGDBPort = -1;
#ifndef _WIN32
  gdb_socket = "";
#endif
#endif

  iCPUCore = PowerPC::CORE_JIT64;
  iTimingVariance = 40;
  bCPUThread = false;
  bSkipIdle = false;
  bSyncGPUOnSkipIdleHack = true;
  bRunCompareServer = false;
  bDSPHLE = true;
  bFastmem = true;
  bFPRF = false;
  bAccurateNaNs = false;
  bMMU = false;
  bDCBZOFF = false;
  iBBDumpPort = -1;
  bSyncGPU = false;
  bFastDiscSpeed = false;
  bEnableMemcardSdWriting = true;
  SelectedLanguage = 0;
  bOverrideGCLanguage = false;
  bWii = false;
  bDPL2Decoder = false;
  iLatency = 14;

  iPosX = 100;
  iPosY = 100;
  iWidth = 800;
  iHeight = 600;

  m_analytics_id = "";
  m_analytics_enabled = false;
  m_analytics_permission_asked = false;

  bLoopFifoReplay = true;

  bJITOff = false;  // debugger only settings
  bJITLoadStoreOff = false;
  bJITLoadStoreFloatingOff = false;
  bJITLoadStorePairedOff = false;
  bJITFloatingPointOff = false;
  bJITIntegerOff = false;
  bJITPairedOff = false;
  bJITSystemRegistersOff = false;
  bJITBranchOff = false;

  m_strName = "NONE";
  m_strUniqueID = "00000000";
  m_revision = 0;
}

static const char* GetRegionOfCountry(DiscIO::IVolume::ECountry country)
{
  switch (country)
  {
  case DiscIO::IVolume::COUNTRY_USA:
    return USA_DIR;

  case DiscIO::IVolume::COUNTRY_TAIWAN:
  case DiscIO::IVolume::COUNTRY_KOREA:
  // TODO: Should these have their own Region Dir?
  case DiscIO::IVolume::COUNTRY_JAPAN:
    return JAP_DIR;

  case DiscIO::IVolume::COUNTRY_AUSTRALIA:
  case DiscIO::IVolume::COUNTRY_EUROPE:
  case DiscIO::IVolume::COUNTRY_FRANCE:
  case DiscIO::IVolume::COUNTRY_GERMANY:
  case DiscIO::IVolume::COUNTRY_ITALY:
  case DiscIO::IVolume::COUNTRY_NETHERLANDS:
  case DiscIO::IVolume::COUNTRY_RUSSIA:
  case DiscIO::IVolume::COUNTRY_SPAIN:
  case DiscIO::IVolume::COUNTRY_WORLD:
    return EUR_DIR;

  case DiscIO::IVolume::COUNTRY_UNKNOWN:
  default:
    return nullptr;
  }
}

bool SConfig::AutoSetup(EBootBS2 _BootBS2)
{
  std::string set_region_dir(EUR_DIR);

  switch (_BootBS2)
  {
  case BOOT_DEFAULT:
  {
    bool bootDrive = cdio_is_cdrom(m_strFilename);
    // Check if the file exist, we may have gotten it from a --elf command line
    // that gave an incorrect file name
    if (!bootDrive && !File::Exists(m_strFilename))
    {
      PanicAlertT("The specified file \"%s\" does not exist", m_strFilename.c_str());
      return false;
    }

    std::string Extension;
    SplitPath(m_strFilename, nullptr, nullptr, &Extension);
    if (!strcasecmp(Extension.c_str(), ".gcm") || !strcasecmp(Extension.c_str(), ".iso") ||
        !strcasecmp(Extension.c_str(), ".wbfs") || !strcasecmp(Extension.c_str(), ".ciso") ||
        !strcasecmp(Extension.c_str(), ".gcz") || bootDrive)
    {
      m_BootType = BOOT_ISO;
      std::unique_ptr<DiscIO::IVolume> pVolume(DiscIO::CreateVolumeFromFilename(m_strFilename));
      if (pVolume == nullptr)
      {
        if (bootDrive)
          PanicAlertT("Could not read \"%s\".  "
                      "There is no disc in the drive, or it is not a GC/Wii backup.  "
                      "Please note that original GameCube and Wii discs cannot be read "
                      "by most PC DVD drives.",
                      m_strFilename.c_str());
        else
          PanicAlertT("\"%s\" is an invalid GCM/ISO file, or is not a GC/Wii ISO.",
                      m_strFilename.c_str());
        return false;
      }
      m_strName = pVolume->GetInternalName();
      m_strUniqueID = pVolume->GetUniqueID();
      m_revision = pVolume->GetRevision();

      // Check if we have a Wii disc
      bWii = pVolume->GetVolumeType() == DiscIO::IVolume::WII_DISC;

      const char* retrieved_region_dir = GetRegionOfCountry(pVolume->GetCountry());
      if (!retrieved_region_dir)
      {
        if (!PanicYesNoT("Your GCM/ISO file seems to be invalid (invalid country)."
                         "\nContinue with PAL region?"))
          return false;
        retrieved_region_dir = EUR_DIR;
      }

      set_region_dir = retrieved_region_dir;
      bNTSC = set_region_dir == USA_DIR || set_region_dir == JAP_DIR;
    }
    else if (!strcasecmp(Extension.c_str(), ".elf"))
    {
      bWii = CBoot::IsElfWii(m_strFilename);
      // TODO: Right now GC homebrew boots in NTSC and Wii homebrew in PAL.
      // This is intentional so that Wii homebrew can boot in both 50Hz and 60Hz, without forcing
      // all GC homebrew to 50Hz.
      // In the future, it probably makes sense to add a Region setting for homebrew somewhere in
      // the emulator config.
      bNTSC = bWii ? false : true;
      set_region_dir = bNTSC ? USA_DIR : EUR_DIR;
      m_BootType = BOOT_ELF;
    }
    else if (!strcasecmp(Extension.c_str(), ".dol"))
    {
      CDolLoader dolfile(m_strFilename);
      bWii = dolfile.IsWii();
      // TODO: See the ELF code above.
      bNTSC = bWii ? false : true;
      set_region_dir = bNTSC ? USA_DIR : EUR_DIR;
      m_BootType = BOOT_DOL;
    }
    else if (!strcasecmp(Extension.c_str(), ".dff"))
    {
      bWii = true;
      set_region_dir = USA_DIR;
      bNTSC = true;
      m_BootType = BOOT_DFF;

      std::unique_ptr<FifoDataFile> ddfFile(FifoDataFile::Load(m_strFilename, true));

      if (ddfFile)
      {
        bWii = ddfFile->GetIsWii();
      }
    }
    else if (DiscIO::CNANDContentManager::Access().GetNANDLoader(m_strFilename).IsValid())
    {
      std::unique_ptr<DiscIO::IVolume> pVolume(DiscIO::CreateVolumeFromFilename(m_strFilename));
      const DiscIO::CNANDContentLoader& ContentLoader =
          DiscIO::CNANDContentManager::Access().GetNANDLoader(m_strFilename);

      if (ContentLoader.GetContentByIndex(ContentLoader.GetBootIndex()) == nullptr)
      {
        // WAD is valid yet cannot be booted. Install instead.
        u64 installed = DiscIO::CNANDContentManager::Access().Install_WiiWAD(m_strFilename);
        if (installed)
          SuccessAlertT("The WAD has been installed successfully");
        return false;  // do not boot
      }

      const char* retrieved_region_dir = GetRegionOfCountry(ContentLoader.GetCountry());
      set_region_dir = retrieved_region_dir ? retrieved_region_dir : EUR_DIR;
      bNTSC = set_region_dir == USA_DIR || set_region_dir == JAP_DIR;

      bWii = true;
      m_BootType = BOOT_WII_NAND;

      if (pVolume)
      {
        m_strName = pVolume->GetInternalName();
        m_strUniqueID = pVolume->GetUniqueID();
      }
      else
      {
        // null pVolume means that we are loading from nand folder (Most Likely Wii Menu)
        // if this is the second boot we would be using the Name and id of the last title
        m_strName.clear();
        m_strUniqueID.clear();
      }

      // Use the TitleIDhex for name and/or unique ID if launching from nand folder
      // or if it is not ascii characters (specifically sysmenu could potentially apply to other
      // things)
      std::string titleidstr = StringFromFormat("%016" PRIx64, ContentLoader.GetTitleID());

      if (m_strName.empty())
      {
        m_strName = titleidstr;
      }
      if (m_strUniqueID.empty())
      {
        m_strUniqueID = titleidstr;
      }
    }
    else
    {
      PanicAlertT("Could not recognize ISO file %s", m_strFilename.c_str());
      return false;
    }
  }
  break;

  case BOOT_BS2_USA:
    set_region_dir = USA_DIR;
    m_strFilename.clear();
    bNTSC = true;
    break;

  case BOOT_BS2_JAP:
    set_region_dir = JAP_DIR;
    m_strFilename.clear();
    bNTSC = true;
    break;

  case BOOT_BS2_EUR:
    set_region_dir = EUR_DIR;
    m_strFilename.clear();
    bNTSC = false;
    break;
  }

  // Setup paths
  CheckMemcardPath(SConfig::GetInstance().m_strMemoryCardA, set_region_dir, true);
  CheckMemcardPath(SConfig::GetInstance().m_strMemoryCardB, set_region_dir, false);
  m_strSRAM = File::GetUserPath(F_GCSRAM_IDX);
  if (!bWii)
  {
    if (!bHLE_BS2)
    {
      m_strBootROM = File::GetUserPath(D_GCUSER_IDX) + DIR_SEP + set_region_dir + DIR_SEP GC_IPL;
      if (!File::Exists(m_strBootROM))
        m_strBootROM =
            File::GetSysDirectory() + GC_SYS_DIR + DIR_SEP + set_region_dir + DIR_SEP GC_IPL;

      if (!File::Exists(m_strBootROM))
      {
        WARN_LOG(BOOT, "Bootrom file %s not found - using HLE.", m_strBootROM.c_str());
        bHLE_BS2 = true;
      }
    }
  }
  else if (bWii && !bHLE_BS2)
  {
    WARN_LOG(BOOT, "GC bootrom file will not be loaded for Wii mode.");
    bHLE_BS2 = true;
  }

  return true;
}

void SConfig::CheckMemcardPath(std::string& memcardPath, const std::string& gameRegion,
                               bool isSlotA)
{
  std::string ext("." + gameRegion + ".raw");
  if (memcardPath.empty())
  {
    // Use default memcard path if there is no user defined name
    std::string defaultFilename = isSlotA ? GC_MEMCARDA : GC_MEMCARDB;
    memcardPath = File::GetUserPath(D_GCUSER_IDX) + defaultFilename + ext;
  }
  else
  {
    std::string filename = memcardPath;
    std::string region = filename.substr(filename.size() - 7, 3);
    bool hasregion = false;
    hasregion |= region.compare(USA_DIR) == 0;
    hasregion |= region.compare(JAP_DIR) == 0;
    hasregion |= region.compare(EUR_DIR) == 0;
    if (!hasregion)
    {
      // filename doesn't have region in the extension
      if (File::Exists(filename))
      {
        // If the old file exists we are polite and ask if we should copy it
        std::string oldFilename = filename;
        filename.replace(filename.size() - 4, 4, ext);
        if (PanicYesNoT("Memory Card filename in Slot %c is incorrect\n"
                        "Region not specified\n\n"
                        "Slot %c path was changed to\n"
                        "%s\n"
                        "Would you like to copy the old file to this new location?\n",
                        isSlotA ? 'A' : 'B', isSlotA ? 'A' : 'B', filename.c_str()))
        {
          if (!File::Copy(oldFilename, filename))
            PanicAlertT("Copy failed");
        }
      }
      memcardPath = filename;  // Always correct the path!
    }
    else if (region.compare(gameRegion) != 0)
    {
      // filename has region, but it's not == gameRegion
      // Just set the correct filename, the EXI Device will create it if it doesn't exist
      memcardPath = filename.replace(filename.size() - ext.size(), ext.size(), ext);
    }
  }
}

DiscIO::IVolume::ELanguage SConfig::GetCurrentLanguage(bool wii) const
{
  DiscIO::IVolume::ELanguage language;
  if (wii)
    language = (DiscIO::IVolume::ELanguage)SConfig::GetInstance().m_SYSCONF->GetData<u8>("IPL.LNG");
  else
    language = (DiscIO::IVolume::ELanguage)(SConfig::GetInstance().SelectedLanguage + 1);

  // Get rid of invalid values (probably doesn't matter, but might as well do it)
  if (language > DiscIO::IVolume::ELanguage::LANGUAGE_UNKNOWN || language < 0)
    language = DiscIO::IVolume::ELanguage::LANGUAGE_UNKNOWN;
  return language;
}

IniFile SConfig::LoadDefaultGameIni() const
{
  return LoadDefaultGameIni(GetUniqueID(), m_revision);
}

IniFile SConfig::LoadLocalGameIni() const
{
  return LoadLocalGameIni(GetUniqueID(), m_revision);
}

IniFile SConfig::LoadGameIni() const
{
  return LoadGameIni(GetUniqueID(), m_revision);
}

IniFile SConfig::LoadDefaultGameIni(const std::string& id, u16 revision)
{
  IniFile game_ini;
  for (const std::string& filename : GetGameIniFilenames(id, revision))
    game_ini.Load(File::GetSysDirectory() + GAMESETTINGS_DIR DIR_SEP + filename, true);
  return game_ini;
}

IniFile SConfig::LoadLocalGameIni(const std::string& id, u16 revision)
{
  IniFile game_ini;
  for (const std::string& filename : GetGameIniFilenames(id, revision))
    game_ini.Load(File::GetUserPath(D_GAMESETTINGS_IDX) + filename, true);
  return game_ini;
}

IniFile SConfig::LoadGameIni(const std::string& id, u16 revision)
{
  IniFile game_ini;
  for (const std::string& filename : GetGameIniFilenames(id, revision))
    game_ini.Load(File::GetSysDirectory() + GAMESETTINGS_DIR DIR_SEP + filename, true);
  for (const std::string& filename : GetGameIniFilenames(id, revision))
    game_ini.Load(File::GetUserPath(D_GAMESETTINGS_IDX) + filename, true);
  return game_ini;
}

// Returns all possible filenames in ascending order of priority
std::vector<std::string> SConfig::GetGameIniFilenames(const std::string& id, u16 revision)
{
  std::vector<std::string> filenames;

  if (id.empty())
    return filenames;

  // INIs that match the system code (unique for each Virtual Console system)
  filenames.push_back(id.substr(0, 1) + ".ini");

  // INIs that match all regions
  if (id.size() >= 4)
    filenames.push_back(id.substr(0, 3) + ".ini");

  // Regular INIs
  filenames.push_back(id + ".ini");

  // INIs with specific revisions
  filenames.push_back(id + StringFromFormat("r%d", revision) + ".ini");

  return filenames;
}<|MERGE_RESOLUTION|>--- conflicted
+++ resolved
@@ -290,7 +290,6 @@
   m_SYSCONF->Save();
 }
 
-<<<<<<< HEAD
 void SConfig::SaveSingleSetting(std::string section_name, std::string setting_name,
                                 float value_to_save)
 {
@@ -301,7 +300,7 @@
   vr->Set(setting_name, value_to_save);
   iniFile.Save(File::GetUserPath(D_CONFIG_IDX) + "Dolphin.ini");
 }
-=======
+
 namespace
 {
 void CreateDumpPath(const std::string& path)
@@ -315,7 +314,6 @@
   File::CreateFullPath(File::GetUserPath(D_DUMPTEXTURES_IDX));
 }
 }  // namespace
->>>>>>> b33a5e25
 
 void SConfig::SaveGeneralSettings(IniFile& ini)
 {
