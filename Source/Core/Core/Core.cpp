// Copyright 2014 Dolphin Emulator Project
// Licensed under GPLv2
// Refer to the license.txt file included.

#include <cctype>

#ifdef _WIN32
#include <windows.h>
#endif

#include "AudioCommon/AudioCommon.h"

#include "Common/Atomic.h"
#include "Common/CommonPaths.h"
#include "Common/CommonTypes.h"
#include "Common/CPUDetect.h"
#include "Common/Event.h"
#include "Common/MathUtil.h"
#include "Common/MemoryUtil.h"
#include "Common/StringUtil.h"
#include "Common/Thread.h"
#include "Common/Timer.h"
#include "Common/Logging/LogManager.h"

#include "Core/ConfigManager.h"
#include "Core/Core.h"
#include "Core/CoreTiming.h"
#include "Core/DSPEmulator.h"
#include "Core/Host.h"
#include "Core/MemTools.h"
#include "Core/Movie.h"
#include "Core/NetPlayProto.h"
#include "Core/PatchEngine.h"
#include "Core/State.h"
#include "Core/VolumeHandler.h"
#include "Core/Boot/Boot.h"
#include "Core/FifoPlayer/FifoPlayer.h"

#include "Core/HW/AudioInterface.h"
#include "Core/HW/CPU.h"
#include "Core/HW/DSP.h"
#include "Core/HW/EXI.h"
#include "Core/HW/GCKeyboard.h"
#include "Core/HW/GCPad.h"
#include "Core/HW/GPFifo.h"
#include "Core/HW/HW.h"
#include "Core/HW/Memmap.h"
#include "Core/HW/ProcessorInterface.h"
#include "Core/HW/SystemTimers.h"
#include "Core/HW/VideoInterface.h"
#include "Core/HW/Wiimote.h"
#include "Core/IPC_HLE/WII_IPC_HLE_Device_usb.h"
#include "Core/IPC_HLE/WII_Socket.h"
#include "Core/PowerPC/JitInterface.h"
#include "Core/PowerPC/PowerPC.h"

#ifdef USE_GDBSTUB
#include "Core/PowerPC/GDBStub.h"
#endif

#include "DiscIO/FileMonitor.h"

#include "VideoCommon/OnScreenDisplay.h"
#include "VideoCommon/RenderBase.h"
#include "VideoCommon/VideoBackendBase.h"
#include "VideoCommon/VideoConfig.h"
#include "VideoCommon/VR.h"

// TODO: ugly, remove
bool g_aspect_wide;

volatile u32 g_drawn_vr = 0;

namespace Core
{

bool g_want_determinism;

// Action Replay culling code brute-forcing by penkamaster
// count down to take a screenshot
int ch_tomarFoto;
// current code
int ch_codigoactual;
// move on to next code?
bool ch_next_code;
// start searching
bool ch_comenzar_busqueda;
// number of windows messages without saving a screenshot
int ch_cicles_without_snapshot;
// search last
bool ch_cacheo_pasado;
// emulator is in action replay culling code brute-forcing mode
bool ch_bruteforce;

std::vector<std::string> ch_map;
std::string ch_title_id;
std::string Core::ch_code;


// Declarations and definitions
static Common::Timer s_timer;
static Common::Timer s_vr_timer;
static volatile u32 s_drawn_frame = 0;
static u32 s_drawn_video = 0;
static float s_vr_fps = 0;

// Function forwarding
void Callback_WiimoteInterruptChannel(int _number, u16 _channelID, const void* _pData, u32 _Size);

// Function declarations
void EmuThread();

static bool s_is_stopping = false;
static bool s_hardware_initialized = false;
static bool s_is_started = false;
static void* s_window_handle = nullptr;
static std::string s_state_filename;
static std::thread s_emu_thread;
static std::thread s_vr_thread;
static StoppedCallbackFunc s_on_stopped_callback = nullptr;

static Common::Event s_vr_thread_ready;
static Common::Event s_nonvr_thread_ready;
static bool s_stop_vr_thread = false;
static bool s_vr_thread_failure = false;

static std::thread s_cpu_thread;
static bool s_request_refresh_info = false;
static int s_pause_and_lock_depth = 0;
static bool s_is_framelimiter_temp_disabled = false;

bool GetIsFramelimiterTempDisabled()
{
	return s_is_framelimiter_temp_disabled;
}

void SetIsFramelimiterTempDisabled(bool disable)
{
	s_is_framelimiter_temp_disabled = disable;
}

std::string GetStateFileName() { return s_state_filename; }
void SetStateFileName(std::string val) { s_state_filename = val; }

// Display messages and return values

// Formatted stop message
std::string StopMessage(bool bMainThread, std::string Message)
{
	return StringFromFormat("Stop [%s %i]\t%s\t%s",
		bMainThread ? "Main Thread" : "Video Thread", Common::CurrentThreadId(), MemUsage().c_str(), Message.c_str());
}

void DisplayMessage(const std::string& message, int time_in_ms)
{
	// Actually displaying non-ASCII could cause things to go pear-shaped
	for (const char& c : message)
	{
		if (!std::isprint(c))
			return;
	}

	g_video_backend->Video_AddMessage(message, time_in_ms);
	Host_UpdateTitle(message);
}

bool IsRunning()
{
	return (GetState() != CORE_UNINITIALIZED) || s_hardware_initialized;
}

bool IsRunningAndStarted()
{
	return s_is_started && !s_is_stopping;
}

bool IsRunningInCurrentThread()
{
	return IsRunning() && IsCPUThread();
}

bool IsCPUThread()
{
	return (s_cpu_thread.joinable() ? (s_cpu_thread.get_id() == std::this_thread::get_id()) : !s_is_started);
}

bool IsGPUThread()
{
	const SCoreStartupParameter& _CoreParameter =
		SConfig::GetInstance().m_LocalCoreStartupParameter;
	if (_CoreParameter.bCPUThread)
	{
		return (s_emu_thread.joinable() && (s_emu_thread.get_id() == std::this_thread::get_id()));
	}
	else
	{
		return IsCPUThread();
	}
}

// This is called from the GUI thread. See the booting call schedule in
// BootManager.cpp
bool Init()
{
	const SCoreStartupParameter& _CoreParameter =
		SConfig::GetInstance().m_LocalCoreStartupParameter;

	if (s_emu_thread.joinable())
	{
		if (IsRunning())
		{
			PanicAlertT("Emu Thread already running");
			return false;
		}

		// The Emu Thread was stopped, synchronize with it.
		s_emu_thread.join();
	}
#ifdef OCULUSSDK042
	if (s_vr_thread.joinable())
	{
		if (IsRunning())
		{
			PanicAlertT("VR Thread already running");
			return false;
		}
		s_stop_vr_thread = true;
		s_nonvr_thread_ready.Set();

		// The VR Thread was stopped, synchronize with it.
		s_vr_thread.join();
	}
#endif

	Core::UpdateWantDeterminism(/*initial*/ true);

	INFO_LOG(OSREPORT, "Starting core = %s mode",
		_CoreParameter.bWii ? "Wii" : "GameCube");
	INFO_LOG(OSREPORT, "CPU Thread separate = %s",
		_CoreParameter.bCPUThread ? "Yes" : "No");

	Host_UpdateMainFrame(); // Disable any menus or buttons at boot

	g_aspect_wide = _CoreParameter.bWii;
	if (g_aspect_wide)
	{
		IniFile gameIni = _CoreParameter.LoadGameIni();
		gameIni.GetOrCreateSection("Wii")->Get("Widescreen", &g_aspect_wide,
		     !!SConfig::GetInstance().m_SYSCONF->GetData<u8>("IPL.AR"));
	}

	s_window_handle = Host_GetRenderHandle();

	// Start the emu thread
	s_emu_thread = std::thread(EmuThread);

	return true;
}

// Called from GUI thread
void Stop()  // - Hammertime!
{
	if (GetState() == CORE_STOPPING)
		return;

	const SCoreStartupParameter& _CoreParameter =
		SConfig::GetInstance().m_LocalCoreStartupParameter;

	s_is_stopping = true;

	g_video_backend->EmuStateChange(EMUSTATE_CHANGE_STOP);

	INFO_LOG(CONSOLE, "Stop [Main Thread]\t\t---- Shutting down ----");

	// Stop the CPU
	INFO_LOG(CONSOLE, "%s", StopMessage(true, "Stop CPU").c_str());
	PowerPC::Stop();

	// Kick it if it's waiting (code stepping wait loop)
	CCPU::StepOpcode();

	if (_CoreParameter.bCPUThread)
	{
		// Video_EnterLoop() should now exit so that EmuThread()
		// will continue concurrently with the rest of the commands
		// in this function. We no longer rely on Postmessage.
		INFO_LOG(CONSOLE, "%s", StopMessage(true, "Wait for Video Loop to exit ...").c_str());

		g_video_backend->Video_ExitLoop();
	}
}

// Create the CPU thread, which is a CPU + Video thread in Single Core mode.
static void CpuThread()
{
	const SCoreStartupParameter& _CoreParameter =
		SConfig::GetInstance().m_LocalCoreStartupParameter;

	if (_CoreParameter.bCPUThread)
	{
		Common::SetCurrentThreadName("CPU thread");
	}
	else
	{
		Common::SetCurrentThreadName("CPU-GPU thread");
		g_video_backend->Video_Prepare();
	}

	if (_CoreParameter.bFastmem)
		EMM::InstallExceptionHandler(); // Let's run under memory watch

	if (!s_state_filename.empty())
		State::LoadAs(s_state_filename);

	s_is_started = true;


	#ifdef USE_GDBSTUB
	if (_CoreParameter.iGDBPort > 0)
	{
		gdb_init(_CoreParameter.iGDBPort);
		// break at next instruction (the first instruction)
		gdb_break();
	}
	#endif

	// VR thread starts main loop in background
	s_nonvr_thread_ready.Set();

	// Enter CPU run loop. When we leave it - we are done.
	CCPU::Run();

	s_is_started = false;

	if (!_CoreParameter.bCPUThread)
		g_video_backend->Video_Cleanup();

	EMM::UninstallExceptionHandler();

	return;
}

static void FifoPlayerThread()
{
	const SCoreStartupParameter& _CoreParameter = SConfig::GetInstance().m_LocalCoreStartupParameter;

	if (_CoreParameter.bCPUThread)
	{
		Common::SetCurrentThreadName("FIFO player thread");
	}
	else
	{
		g_video_backend->Video_Prepare();
		Common::SetCurrentThreadName("FIFO-GPU thread");
	}

	s_is_started = true;

	// Enter CPU run loop. When we leave it - we are done.
	if (FifoPlayer::GetInstance().Open(_CoreParameter.m_strFilename))
	{
		FifoPlayer::GetInstance().Play();
		FifoPlayer::GetInstance().Close();
	}

	s_is_started = false;

	if (!_CoreParameter.bCPUThread)
		g_video_backend->Video_Cleanup();

	return;
}

#ifdef OCULUSSDK042
// VR Asynchronous Timewarp Thread
void VRThread()
{
	Common::SetCurrentThreadName("VR Thread");

	const SCoreStartupParameter& _CoreParameter =
		SConfig::GetInstance().m_LocalCoreStartupParameter;

	std::thread *video_thread = &s_emu_thread;
	if (!_CoreParameter.bCPUThread)
		video_thread = &s_cpu_thread;

	NOTICE_LOG(VR, "[VR Thread] Starting VR Thread - g_video_backend->Initialize()");
	if (!g_video_backend->InitializeOtherThread(s_window_handle, video_thread))
	{
		s_vr_thread_failure = true;
		s_vr_thread_ready.Set();
		return;
	}
	s_vr_thread_ready.Set();
	s_nonvr_thread_ready.Wait();

	NOTICE_LOG(VR, "[VR Thread] g_video_backend->Video_Prepare()");
	g_video_backend->Video_PrepareOtherThread();
	s_vr_thread_ready.Set();
	s_nonvr_thread_ready.Wait();

	NOTICE_LOG(VR, "[VR Thread] Main VR loop");
	while (!s_stop_vr_thread)
	{
		if (g_renderer)
			g_renderer->AsyncTimewarpDraw();
	}

	g_video_backend->Video_CleanupOtherThread();
	s_vr_thread_ready.Set();
	s_nonvr_thread_ready.Wait();

	NOTICE_LOG(VR, "[VR Thread] g_video_backend->Shutdown()");
	g_video_backend->ShutdownOtherThread();
	s_vr_thread_ready.Set();

	NOTICE_LOG(VR, "[VR Thread] Stopping VR Thread");
}
#endif

// Initialize and create emulation thread
// Call browser: Init():s_emu_thread().
// See the BootManager.cpp file description for a complete call schedule.
void EmuThread()
{
	const SCoreStartupParameter& core_parameter =
		SConfig::GetInstance().m_LocalCoreStartupParameter;

	Common::SetCurrentThreadName("Emuthread - Starting");

	if (SConfig::GetInstance().m_OCEnable)
		DisplayMessage("WARNING: running at non-native CPU clock! Game may not be stable.", 8000);
	DisplayMessage(cpu_info.brand_string, 8000);
	DisplayMessage(cpu_info.Summarize(), 8000);
	DisplayMessage(core_parameter.m_strFilename, 3000);

	Movie::Init();

	HW::Init();

	// Initialize backend, and optionally VR thread for asynchronous timewarp rendering
#ifdef OCULUSSDK042
	if (core_parameter.bAsynchronousTimewarp && g_video_backend->Video_CanDoAsync())
	{
		if (!g_video_backend->Initialize(nullptr))
		{
			PanicAlert("Failed to initialize video backend!");
			Host_Message(WM_USER_STOP);
			return;
		}
		g_Config.bAsynchronousTimewarp = true;
		g_ActiveConfig.bAsynchronousTimewarp = g_Config.bAsynchronousTimewarp;

		// Start the VR thread
		s_stop_vr_thread = false;
		s_vr_thread_failure = false;
		s_nonvr_thread_ready.Reset();
		s_vr_thread_ready.Reset();
		s_vr_thread = std::thread(VRThread);
		s_vr_thread_ready.Wait();
		if (s_vr_thread_failure)
		{
			PanicAlert("Failed to initialize video backend in VR Thread!");
			s_vr_thread.join();
			Host_Message(WM_USER_STOP);
			return;
		}
	}
	else
#endif
	{
		if (!g_video_backend->Initialize(s_window_handle))
		{
			PanicAlert("Failed to initialize video backend!");
			Host_Message(WM_USER_STOP);
			return;
		}
		g_Config.bAsynchronousTimewarp = false;
		g_ActiveConfig.bAsynchronousTimewarp = g_Config.bAsynchronousTimewarp;

	}

	OSD::AddMessage("Dolphin " + g_video_backend->GetName() + " Video Backend.", 5000);

	if (cpu_info.HTT)
		SConfig::GetInstance().m_LocalCoreStartupParameter.bDSPThread = cpu_info.num_cores > 4;
	else
		SConfig::GetInstance().m_LocalCoreStartupParameter.bDSPThread = cpu_info.num_cores > 2;

	if (!DSP::GetDSPEmulator()->Initialize(core_parameter.bWii, core_parameter.bDSPThread))
	{
		HW::Shutdown();
		g_video_backend->Shutdown();
		PanicAlert("Failed to initialize DSP emulator!");
		Host_Message(WM_USER_STOP);
		return;
	}

	Keyboard::Initialize(s_window_handle);
	Pad::Initialize(s_window_handle);

	// Load and Init Wiimotes - only if we are booting in Wii mode
	if (core_parameter.bWii)
	{
		Wiimote::Initialize(s_window_handle, !s_state_filename.empty());

		// Activate Wiimotes which don't have source set to "None"
		for (unsigned int i = 0; i != MAX_BBMOTES; ++i)
			if (g_wiimote_sources[i])
				GetUsbPointer()->AccessWiiMote(i | 0x100)->Activate(true);

	}

	AudioCommon::InitSoundStream();

	// The hardware is initialized.
	s_hardware_initialized = true;

	// Boot to pause or not
	Core::SetState(core_parameter.bBootToPause ? Core::CORE_PAUSE : Core::CORE_RUN);

	// Load GCM/DOL/ELF whatever ... we boot with the interpreter core
	PowerPC::SetMode(PowerPC::MODE_INTERPRETER);

	CBoot::BootUp();

	// Setup our core, but can't use dynarec if we are compare server
	if (core_parameter.iCPUCore != SCoreStartupParameter::CORE_INTERPRETER
	    && (!core_parameter.bRunCompareServer || core_parameter.bRunCompareClient))
	{
		PowerPC::SetMode(PowerPC::MODE_JIT);
	}
	else
	{
		PowerPC::SetMode(PowerPC::MODE_INTERPRETER);
	}

	// Update the window again because all stuff is initialized
	Host_UpdateDisasmDialog();
	Host_UpdateMainFrame();

	// Determine the CPU thread function
	void (*cpuThreadFunc)(void);
	if (core_parameter.m_BootType == SCoreStartupParameter::BOOT_DFF)
		cpuThreadFunc = FifoPlayerThread;
	else
		cpuThreadFunc = CpuThread;

	// 	On VR Thread: g_video_backend->Video_PrepareOtherThread();
#ifdef OCULUSSDK042
	if (g_Config.bAsynchronousTimewarp)
	{
		s_nonvr_thread_ready.Set();
		s_vr_thread_ready.Wait();
	}
#endif

	// ENTER THE VIDEO THREAD LOOP
	if (core_parameter.bCPUThread)
	{
		// This thread, after creating the EmuWindow, spawns a CPU
		// thread, and then takes over and becomes the video thread
		Common::SetCurrentThreadName("Video thread");

		g_video_backend->Video_Prepare();

		// Spawn the CPU thread
		s_cpu_thread = std::thread(cpuThreadFunc);

		// VR thread starts main loop in background
		s_nonvr_thread_ready.Set();

		// become the GPU thread
		g_video_backend->Video_EnterLoop();

		// We have now exited the Video Loop
		INFO_LOG(CONSOLE, "%s", StopMessage(false, "Video Loop Ended").c_str());
	}
	else // SingleCore mode
	{
		// The spawned CPU Thread also does the graphics.
		// The EmuThread is thus an idle thread, which sleeps while
		// waiting for the program to terminate. Without this extra
		// thread, the video backend window hangs in single core mode
		// because no one is pumping messages.
		Common::SetCurrentThreadName("Emuthread - Idle");

		// Spawn the CPU+GPU thread
		s_cpu_thread = std::thread(cpuThreadFunc);

		while (PowerPC::GetState() != PowerPC::CPU_POWERDOWN)
		{
			g_video_backend->PeekMessages();
			Common::SleepCurrentThread(20);
		}
	}

	INFO_LOG(CONSOLE, "%s", StopMessage(true, "Stopping Emu thread ...").c_str());

	// Wait for s_cpu_thread to exit
	INFO_LOG(CONSOLE, "%s", StopMessage(true, "Stopping CPU-GPU thread ...").c_str());

	#ifdef USE_GDBSTUB
	INFO_LOG(CONSOLE, "%s", StopMessage(true, "Stopping GDB ...").c_str());
	gdb_deinit();
	INFO_LOG(CONSOLE, "%s", StopMessage(true, "GDB stopped.").c_str());
	#endif

	s_cpu_thread.join();

	INFO_LOG(CONSOLE, "%s", StopMessage(true, "CPU thread stopped.").c_str());

#ifdef OCULUSSDK042
	if (g_Config.bAsynchronousTimewarp)
	{
		// Tell the VR Thread to stop
		s_nonvr_thread_ready.Set();
		s_stop_vr_thread = true;
		s_vr_thread_ready.Wait();
	}
#endif

	if (core_parameter.bCPUThread)
	{
		g_video_backend->Video_Cleanup();
	}

	VolumeHandler::EjectVolume();
	FileMon::Close();

	// Stop audio thread - Actually this does nothing when using HLE
	// emulation, but stops the DSP Interpreter when using LLE emulation.
	DSP::GetDSPEmulator()->DSP_StopSoundStream();

	// We must set up this flag before executing HW::Shutdown()
	s_hardware_initialized = false;
	INFO_LOG(CONSOLE, "%s", StopMessage(false, "Shutting down HW").c_str());
	HW::Shutdown();
	INFO_LOG(CONSOLE, "%s", StopMessage(false, "HW shutdown").c_str());

	Wiimote::Shutdown();

<<<<<<< HEAD
	// Oculus Rift VR thread
#ifdef OCULUSSDK042
	if (g_Config.bAsynchronousTimewarp)
	{
		s_stop_vr_thread = true;
		s_vr_thread.join();
	}
#endif
=======
	Keyboard::Shutdown();
	Pad::Shutdown();

>>>>>>> 4e9497cd
	g_video_backend->Shutdown();

	AudioCommon::ShutdownSoundStream();

	INFO_LOG(CONSOLE, "%s", StopMessage(true, "Main Emu thread stopped").c_str());

	// Clear on screen messages that haven't expired
	g_video_backend->Video_ClearMessages();

	// Reload sysconf file in order to see changes committed during emulation
	if (core_parameter.bWii)
		SConfig::GetInstance().m_SYSCONF->Reload();

	INFO_LOG(CONSOLE, "Stop [Video Thread]\t\t---- Shutdown complete ----");
	Movie::Shutdown();
	PatchEngine::Shutdown();

	s_is_stopping = false;

	if (s_on_stopped_callback)
		s_on_stopped_callback();
}

// Set or get the running state

void SetState(EState _State)
{
	switch (_State)
	{
	case CORE_PAUSE:
		CCPU::EnableStepping(true);  // Break
		Wiimote::Pause();
		break;
	case CORE_RUN:
		CCPU::EnableStepping(false);
		Wiimote::Resume();
		break;
	default:
		PanicAlertT("Invalid state");
		break;
	}
}

EState GetState()
{
	if (s_is_stopping)
		return CORE_STOPPING;

	if (s_hardware_initialized)
	{
		if (CCPU::IsStepping())
			return CORE_PAUSE;
		else
			return CORE_RUN;
	}

	return CORE_UNINITIALIZED;
}

static std::string GenerateScreenshotName()
{
	const std::string& gameId = SConfig::GetInstance().m_LocalCoreStartupParameter.GetUniqueID();
	std::string path = File::GetUserPath(D_SCREENSHOTS_IDX) + gameId + DIR_SEP_CHR;

	if (!File::CreateFullPath(path))
	{
		// fallback to old-style screenshots, without folder.
		path = File::GetUserPath(D_SCREENSHOTS_IDX);
	}

	//append gameId, path only contains the folder here.
	path += gameId;

	std::string name;
	for (int i = 1; File::Exists(name = StringFromFormat("%s-%d.png", path.c_str(), i)); ++i)
	{
		// TODO?
	}

	return name;
}

void SaveScreenShot()
{
	const bool bPaused = (GetState() == CORE_PAUSE);

	SetState(CORE_PAUSE);

	g_video_backend->Video_Screenshot(GenerateScreenshotName());

	if (!bPaused)
		SetState(CORE_RUN);
}

void RequestRefreshInfo()
{
	s_request_refresh_info = true;
}

bool PauseAndLock(bool doLock, bool unpauseOnUnlock)
{
	if (!IsRunning())
		return true;

	// let's support recursive locking to simplify things on the caller's side,
	// and let's do it at this outer level in case the individual systems don't support it.
	if (doLock ? s_pause_and_lock_depth++ : --s_pause_and_lock_depth)
		return true;

	// first pause or unpause the CPU
	bool wasUnpaused = CCPU::PauseAndLock(doLock, unpauseOnUnlock);
	ExpansionInterface::PauseAndLock(doLock, unpauseOnUnlock);

	// audio has to come after CPU, because CPU thread can wait for audio thread (m_throttle).
	AudioCommon::PauseAndLock(doLock, unpauseOnUnlock);
	DSP::GetDSPEmulator()->PauseAndLock(doLock, unpauseOnUnlock);

	// video has to come after CPU, because CPU thread can wait for video thread (s_efbAccessRequested).
	g_video_backend->PauseAndLock(doLock, unpauseOnUnlock);
	return wasUnpaused;
}

// Apply Frame Limit and Display FPS info
// This should only be called from VI
void VideoThrottle()
{
	// Update info per second
	u32 ElapseTime = (u32)s_timer.GetTimeDifference();
	if ((ElapseTime >= 1000 && s_drawn_video > 0) || s_request_refresh_info)
	{
		UpdateTitle();

		// Reset counter
		s_timer.Update();
		Common::AtomicStore(s_drawn_frame, 0);
		s_drawn_video = 0;
		Common::AtomicStore(g_drawn_vr, 0);
	}

	s_drawn_video++;
}

// Executed from GPU thread
// reports if a frame should be skipped or not
// depending on the framelimit set
bool ShouldSkipFrame(int skipped)
{
	const u32 TargetFPS = (SConfig::GetInstance().m_Framelimit > 1)
		? (SConfig::GetInstance().m_Framelimit - 1) * 5
		: VideoInterface::TargetRefreshRate;
	const u32 frames = Common::AtomicLoad(s_drawn_frame);
	const bool fps_slow = !(s_timer.GetTimeDifference() < (frames + skipped) * 1000 / TargetFPS);

	return fps_slow;
}

// Executed from GPU thread
// reports if a frame should be added or not
// in order to keep up 75 FPS
bool ShouldAddTimewarpFrame()
{
#if 0
	if (s_is_stopping)
		return false;
	static u32 timewarp_count = 0;
	Common::AtomicIncrement(g_drawn_vr);
	// Update info per second
	u32 ElapseTime = (u32)s_vr_timer.GetTimeDifference();
	bool vr_slow = (timewarp_count < g_ActiveConfig.iMinExtraFrames) || (ElapseTime > (Common::AtomicLoad(g_drawn_vr) + 0.33) * 1000.0 / 75);
	if (vr_slow)
	{
		++timewarp_count;
		if (timewarp_count > g_ActiveConfig.iMaxExtraFrames)
		{
			timewarp_count = 0;
			vr_slow = false;
		}
		else
		{
			return true;
		}
	}
	if ((ElapseTime >= 1000 && g_drawn_vr > 0) || s_request_refresh_info)
	{
		s_vr_fps = (float)(Common::AtomicLoad(g_drawn_vr) * 1000.0 / ElapseTime);
		// Reset counter
		s_vr_timer.Update();
		Common::AtomicStore(g_drawn_vr, 0);
	}
#endif
	return false;
}

// --- Callbacks for backends / engine ---

// Should be called from GPU thread when a frame is drawn
void Callback_VideoCopiedToXFB(bool video_update)
{
	if (video_update)
		Common::AtomicIncrement(s_drawn_frame);
	Movie::FrameUpdate();
}

void UpdateTitle()
{
	u32 ElapseTime = (u32)s_timer.GetTimeDifference();
	s_request_refresh_info = false;
	SCoreStartupParameter& _CoreParameter = SConfig::GetInstance().m_LocalCoreStartupParameter;

	if (ElapseTime == 0)
		ElapseTime = 1;

	float FPS = (float) (Common::AtomicLoad(s_drawn_frame) * 1000.0 / ElapseTime);
	float VPS = (float) (s_drawn_video * 1000.0 / ElapseTime);
	float VRPS = (float) (Common::AtomicLoad(g_drawn_vr) * 1000.0 / ElapseTime);
	float Speed = (float) (s_drawn_video * (100 * 1000.0) / (VideoInterface::TargetRefreshRate * ElapseTime));

	// Settings are shown the same for both extended and summary info
	std::string SSettings = StringFromFormat("%s %s | %s | %s", cpu_core_base->GetName(), _CoreParameter.bCPUThread ? "DC" : "SC",
		g_video_backend->GetDisplayName().c_str(), _CoreParameter.bDSPHLE ? "HLE" : "LLE");

	std::string SFPS;

	if (Movie::IsPlayingInput())
		SFPS = StringFromFormat("VI: %u/%u - Input: %u/%u - FPS: %.0f - VPS: %.0f - VR: %.0f - %.0f%%", (u32)Movie::g_currentFrame, (u32)Movie::g_totalFrames, (u32)Movie::g_currentInputCount, (u32)Movie::g_totalInputCount, FPS, VPS, VRPS, Speed);
	else if (Movie::IsRecordingInput())
		SFPS = StringFromFormat("VI: %u - Input: %u - FPS: %.0f - VPS: %.0f - VR: %.0f - %.0f%%", (u32)Movie::g_currentFrame, (u32)Movie::g_currentInputCount, FPS, VPS, VRPS, Speed);
	else
	{
		SFPS = StringFromFormat("FPS: %.0f - VPS: %.0f - VR: %.0f - %.0f%%", FPS, VPS, VRPS, Speed);
		if (SConfig::GetInstance().m_InterfaceExtendedFPSInfo)
		{
			// Use extended or summary information. The summary information does not print the ticks data,
			// that's more of a debugging interest, it can always be optional of course if someone is interested.
			static u64 ticks = 0;
			static u64 idleTicks = 0;
			u64 newTicks = CoreTiming::GetTicks();
			u64 newIdleTicks = CoreTiming::GetIdleTicks();

			u64 diff = (newTicks - ticks) / 1000000;
			u64 idleDiff = (newIdleTicks - idleTicks) / 1000000;

			ticks = newTicks;
			idleTicks = newIdleTicks;

			float TicksPercentage = (float)diff / (float)(SystemTimers::GetTicksPerSecond() / 1000000) * 100;

			SFPS += StringFromFormat(" | CPU: %s%i MHz [Real: %i + IdleSkip: %i] / %i MHz (%s%3.0f%%)",
					_CoreParameter.bSkipIdle ? "~" : "",
					(int)(diff),
					(int)(diff - idleDiff),
					(int)(idleDiff),
					SystemTimers::GetTicksPerSecond() / 1000000,
					_CoreParameter.bSkipIdle ? "~" : "",
					TicksPercentage);
		}
	}
	// This is our final "frame counter" string
	std::string SMessage = StringFromFormat("%s | %s", SSettings.c_str(), SFPS.c_str());

	// Update the audio timestretcher with the current speed
	if (g_sound_stream)
	{
		CMixer* pMixer = g_sound_stream->GetMixer();

		// VR requires a head-tracking rate greater than 60fps per second. This is solved by 
		// running the game at 100%, but the head-tracking frame rate at 125%. To bring the audio 
		// back to 100% speed, it must be slowed down by 25%
		if (g_has_hmd && !SConfig::GetInstance().m_LocalCoreStartupParameter.bSyncGPU && SConfig::GetInstance().m_LocalCoreStartupParameter.m_GPUDeterminismMode != GPU_DETERMINISM_FAKE_COMPLETION && (g_ActiveConfig.bPullUp20fps || g_ActiveConfig.bPullUp30fps || g_ActiveConfig.bPullUp60fps || g_ActiveConfig.bPullUp20fpsTimewarp || g_ActiveConfig.bPullUp30fpsTimewarp || g_ActiveConfig.bPullUp60fpsTimewarp))
			pMixer->UpdateSpeed((float)Speed / 125);
		else
			pMixer->UpdateSpeed((float)Speed / 100);
	}

	Host_UpdateTitle(SMessage);
}

void Shutdown()
{
	if (s_emu_thread.joinable())
		s_emu_thread.join();
}

void SetOnStoppedCallback(StoppedCallbackFunc callback)
{
	s_on_stopped_callback = callback;
}

void UpdateWantDeterminism(bool initial)
{
	// For now, this value is not itself configurable.  Instead, individual
	// settings that depend on it, such as GPU determinism mode. should have
	// override options for testing,
	bool new_want_determinism =
		Movie::IsPlayingInput() ||
		Movie::IsRecordingInput() ||
		NetPlay::IsNetPlayRunning();
	if (new_want_determinism != g_want_determinism || initial)
	{
		WARN_LOG(COMMON, "Want determinism <- %s", new_want_determinism ? "true" : "false");

		bool was_unpaused = Core::PauseAndLock(true);

		g_want_determinism = new_want_determinism;
		WiiSockMan::GetInstance().UpdateWantDeterminism(new_want_determinism);
		g_video_backend->UpdateWantDeterminism(new_want_determinism);
		// We need to clear the cache because some parts of the JIT depend on want_determinism, e.g. use of FMA.
		JitInterface::ClearCache();

		Core::PauseAndLock(false, was_unpaused);
	}
}

} // Core<|MERGE_RESOLUTION|>--- conflicted
+++ resolved
@@ -640,7 +640,10 @@
 
 	Wiimote::Shutdown();
 
-<<<<<<< HEAD
+	Keyboard::Shutdown();
+	Pad::Shutdown();
+
+
 	// Oculus Rift VR thread
 #ifdef OCULUSSDK042
 	if (g_Config.bAsynchronousTimewarp)
@@ -649,11 +652,6 @@
 		s_vr_thread.join();
 	}
 #endif
-=======
-	Keyboard::Shutdown();
-	Pad::Shutdown();
-
->>>>>>> 4e9497cd
 	g_video_backend->Shutdown();
 
 	AudioCommon::ShutdownSoundStream();
