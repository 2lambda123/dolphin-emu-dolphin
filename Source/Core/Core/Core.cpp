// Copyright 2014 Dolphin Emulator Project
// Licensed under GPLv2
// Refer to the license.txt file included.

#include <cctype>

#ifdef _WIN32
#include <windows.h>
#endif

#include "AudioCommon/AudioCommon.h"

#include "Common/Atomic.h"
#include "Common/CommonPaths.h"
#include "Common/CommonTypes.h"
#include "Common/CPUDetect.h"
#include "Common/Event.h"
#include "Common/MathUtil.h"
#include "Common/MemoryUtil.h"
#include "Common/StringUtil.h"
#include "Common/Thread.h"
#include "Common/Timer.h"
#include "Common/Logging/LogManager.h"

#include "Core/ARBruteForcer.h"
#include "Core/ConfigManager.h"
#include "Core/Core.h"
#include "Core/CoreTiming.h"
#include "Core/DSPEmulator.h"
#include "Core/Host.h"
#include "Core/MemTools.h"
#include "Core/Movie.h"
#include "Core/NetPlayProto.h"
#include "Core/PatchEngine.h"
#include "Core/State.h"
#include "Core/VolumeHandler.h"
#include "Core/Boot/Boot.h"
#include "Core/FifoPlayer/FifoPlayer.h"

#include "Core/HW/AudioInterface.h"
#include "Core/HW/CPU.h"
#include "Core/HW/DSP.h"
#include "Core/HW/EXI.h"
#include "Core/HW/GCKeyboard.h"
#include "Core/HW/GCPad.h"
#include "Core/HW/GPFifo.h"
#include "Core/HW/HW.h"
#include "Core/HW/Memmap.h"
#include "Core/HW/ProcessorInterface.h"
#include "Core/HW/SystemTimers.h"
#include "Core/HW/VideoInterface.h"
#include "Core/HW/Wiimote.h"
#include "Core/IPC_HLE/WII_IPC_HLE_Device_usb.h"
#include "Core/IPC_HLE/WII_Socket.h"
#include "Core/PowerPC/JitInterface.h"
#include "Core/PowerPC/PowerPC.h"

#ifdef USE_GDBSTUB
#include "Core/PowerPC/GDBStub.h"
#endif

#include "DiscIO/FileMonitor.h"

#include "VideoCommon/OnScreenDisplay.h"
#include "VideoCommon/RenderBase.h"
#include "VideoCommon/VideoBackendBase.h"
#include "VideoCommon/VideoConfig.h"
#include "VideoCommon/VR.h"

// This can mostly be removed when we move to VS2015
// to use the thread_local keyword
#ifdef _MSC_VER
#define ThreadLocalStorage __declspec(thread)
#elif defined __ANDROID__ || defined __APPLE__
// This will most likely have to stay, to support android
#include <pthread.h>
#else // Everything besides VS and Android
#define ThreadLocalStorage __thread
#endif

// This can mostly be removed when we move to VS2015
// to use the thread_local keyword
#ifdef _MSC_VER
#define ThreadLocalStorage __declspec(thread)
#elif defined __ANDROID__ || defined __APPLE__
// This will most likely have to stay, to support android
#include <pthread.h>
#else // Everything besides VS and Android
#define ThreadLocalStorage __thread
#endif

// TODO: ugly, remove
bool g_aspect_wide;

volatile u32 g_drawn_vr = 0;

namespace Core
{

bool g_want_determinism;

// Declarations and definitions
static Common::Timer s_timer;
static Common::Timer s_vr_timer;
static volatile u32 s_drawn_frame = 0;
static u32 s_drawn_video = 0;
static float s_vr_fps = 0;

// Function forwarding
void Callback_WiimoteInterruptChannel(int _number, u16 _channelID, const void* _pData, u32 _Size);

// Function declarations
void EmuThread();

static bool s_is_stopping = false;
static bool s_hardware_initialized = false;
static bool s_is_started = false;
static void* s_window_handle = nullptr;
static std::string s_state_filename;
static std::thread s_emu_thread;
static std::thread s_vr_thread;
static StoppedCallbackFunc s_on_stopped_callback = nullptr;

static Common::Event s_vr_thread_ready;
static Common::Event s_nonvr_thread_ready;
static bool s_stop_vr_thread = false;
static bool s_vr_thread_failure = false;

static std::thread s_cpu_thread;
static bool s_request_refresh_info = false;
static int s_pause_and_lock_depth = 0;
static bool s_is_framelimiter_temp_disabled = false;

#ifdef ThreadLocalStorage
static ThreadLocalStorage bool tls_is_cpu_thread = false;
#else
static pthread_key_t s_tls_is_cpu_key;
static pthread_once_t s_cpu_key_is_init = PTHREAD_ONCE_INIT;
static void InitIsCPUKey()
{
	pthread_key_create(&s_tls_is_cpu_key, nullptr);
}
#endif

bool GetIsFramelimiterTempDisabled()
{
	return s_is_framelimiter_temp_disabled;
}

void SetIsFramelimiterTempDisabled(bool disable)
{
	s_is_framelimiter_temp_disabled = disable;
}

std::string GetStateFileName() { return s_state_filename; }
void SetStateFileName(std::string val) { s_state_filename = val; }

// Display messages and return values

// Formatted stop message
std::string StopMessage(bool bMainThread, std::string Message)
{
	return StringFromFormat("Stop [%s %i]\t%s\t%s",
		bMainThread ? "Main Thread" : "Video Thread", Common::CurrentThreadId(), MemUsage().c_str(), Message.c_str());
}

void DisplayMessage(const std::string& message, int time_in_ms)
{
	// Actually displaying non-ASCII could cause things to go pear-shaped
	for (const char& c : message)
	{
		if (!std::isprint(c))
			return;
	}

	g_video_backend->Video_AddMessage(message, time_in_ms);
	Host_UpdateTitle(message);
}

bool IsRunning()
{
	return (GetState() != CORE_UNINITIALIZED) || s_hardware_initialized;
}

bool IsRunningAndStarted()
{
	return s_is_started && !s_is_stopping;
}

bool IsRunningInCurrentThread()
{
	return IsRunning() && IsCPUThread();
}

bool IsCPUThread()
{
#ifdef ThreadLocalStorage
	return tls_is_cpu_thread;
#else
	// Use pthread implementation for Android and Mac
	// Make sure that s_tls_is_cpu_key is initialized
	pthread_once(&s_cpu_key_is_init, InitIsCPUKey);
	return pthread_getspecific(s_tls_is_cpu_key);
#endif
}

bool IsGPUThread()
{
	const SCoreStartupParameter& _CoreParameter =
		SConfig::GetInstance().m_LocalCoreStartupParameter;
	if (_CoreParameter.bCPUThread)
	{
		return (s_emu_thread.joinable() && (s_emu_thread.get_id() == std::this_thread::get_id()));
	}
	else
	{
		return IsCPUThread();
	}
}

// This is called from the GUI thread. See the booting call schedule in
// BootManager.cpp
bool Init()
{
	const SCoreStartupParameter& _CoreParameter =
		SConfig::GetInstance().m_LocalCoreStartupParameter;

	if (s_emu_thread.joinable())
	{
		if (IsRunning())
		{
			PanicAlertT("Emu Thread already running");
			return false;
		}

		// The Emu Thread was stopped, synchronize with it.
		s_emu_thread.join();
	}
#ifdef OCULUSSDK042
	if (s_vr_thread.joinable())
	{
		if (IsRunning())
		{
			PanicAlertT("VR Thread already running");
			return false;
		}
		s_stop_vr_thread = true;
		s_nonvr_thread_ready.Set();

		// The VR Thread was stopped, synchronize with it.
		s_vr_thread.join();
	}
#endif

	Core::UpdateWantDeterminism(/*initial*/ true);

	INFO_LOG(OSREPORT, "Starting core = %s mode",
		_CoreParameter.bWii ? "Wii" : "GameCube");
	INFO_LOG(OSREPORT, "CPU Thread separate = %s",
		_CoreParameter.bCPUThread ? "Yes" : "No");

	Host_UpdateMainFrame(); // Disable any menus or buttons at boot

	g_aspect_wide = _CoreParameter.bWii;
	if (g_aspect_wide)
	{
		IniFile gameIni = _CoreParameter.LoadGameIni();
		gameIni.GetOrCreateSection("Wii")->Get("Widescreen", &g_aspect_wide,
		     !!SConfig::GetInstance().m_SYSCONF->GetData<u8>("IPL.AR"));
	}

	s_window_handle = Host_GetRenderHandle();

	// Start the emu thread
	s_emu_thread = std::thread(EmuThread);

	return true;
}

// Called from GUI thread
void Stop()  // - Hammertime!
{
	if (GetState() == CORE_STOPPING)
		return;

	const SCoreStartupParameter& _CoreParameter =
		SConfig::GetInstance().m_LocalCoreStartupParameter;

	s_is_stopping = true;

	g_video_backend->EmuStateChange(EMUSTATE_CHANGE_STOP);

	INFO_LOG(CONSOLE, "Stop [Main Thread]\t\t---- Shutting down ----");

	// Stop the CPU
	INFO_LOG(CONSOLE, "%s", StopMessage(true, "Stop CPU").c_str());
	PowerPC::Stop();

	// Kick it if it's waiting (code stepping wait loop)
	CCPU::StepOpcode();

	if (_CoreParameter.bCPUThread)
	{
		// Video_EnterLoop() should now exit so that EmuThread()
		// will continue concurrently with the rest of the commands
		// in this function. We no longer rely on Postmessage.
		INFO_LOG(CONSOLE, "%s", StopMessage(true, "Wait for Video Loop to exit ...").c_str());

		g_video_backend->Video_ExitLoop();
	}
	if (s_emu_thread.joinable())
		s_emu_thread.join();
}

static void DeclareAsCPUThread()
{
#ifdef ThreadLocalStorage
	tls_is_cpu_thread = true;
#else
	// Use pthread implementation for Android and Mac
	// Make sure that s_tls_is_cpu_key is initialized
	pthread_once(&s_cpu_key_is_init, InitIsCPUKey);
	pthread_setspecific(s_tls_is_cpu_key, (void*)true);
#endif
}

static void UndeclareAsCPUThread()
{
#ifdef ThreadLocalStorage
	tls_is_cpu_thread = false;
#else
	// Use pthread implementation for Android and Mac
	// Make sure that s_tls_is_cpu_key is initialized
	pthread_once(&s_cpu_key_is_init, InitIsCPUKey);
	pthread_setspecific(s_tls_is_cpu_key, (void*)false);
#endif
}

// Create the CPU thread, which is a CPU + Video thread in Single Core mode.
static void CpuThread()
{
	DeclareAsCPUThread();

	const SCoreStartupParameter& _CoreParameter =
		SConfig::GetInstance().m_LocalCoreStartupParameter;

	if (_CoreParameter.bCPUThread)
	{
		Common::SetCurrentThreadName("CPU thread");
	}
	else
	{
		Common::SetCurrentThreadName("CPU-GPU thread");
		g_video_backend->Video_Prepare();
	}

	if (_CoreParameter.bFastmem)
		EMM::InstallExceptionHandler(); // Let's run under memory watch

	if (!s_state_filename.empty())
		State::LoadAs(s_state_filename);

	s_is_started = true;


	#ifdef USE_GDBSTUB
	if (_CoreParameter.iGDBPort > 0)
	{
		gdb_init(_CoreParameter.iGDBPort);
		// break at next instruction (the first instruction)
		gdb_break();
	}
	#endif

	// VR thread starts main loop in background
	s_nonvr_thread_ready.Set();

	// Enter CPU run loop. When we leave it - we are done.
	CCPU::Run();

	s_is_started = false;

	if (!_CoreParameter.bCPUThread)
		g_video_backend->Video_Cleanup();

	if (_CoreParameter.bFastmem)
		EMM::UninstallExceptionHandler();

	return;
}

static void FifoPlayerThread()
{
	const SCoreStartupParameter& _CoreParameter = SConfig::GetInstance().m_LocalCoreStartupParameter;

	if (_CoreParameter.bCPUThread)
	{
		Common::SetCurrentThreadName("FIFO player thread");
	}
	else
	{
		g_video_backend->Video_Prepare();
		Common::SetCurrentThreadName("FIFO-GPU thread");
	}

	s_is_started = true;

	// Enter CPU run loop. When we leave it - we are done.
	if (FifoPlayer::GetInstance().Open(_CoreParameter.m_strFilename))
	{
		FifoPlayer::GetInstance().Play();
		FifoPlayer::GetInstance().Close();
	}

	s_is_started = false;

	if (!_CoreParameter.bCPUThread)
		g_video_backend->Video_Cleanup();

	return;
}

#ifdef OCULUSSDK042
// VR Asynchronous Timewarp Thread
void VRThread()
{
	Common::SetCurrentThreadName("VR Thread");

	const SCoreStartupParameter& _CoreParameter =
		SConfig::GetInstance().m_LocalCoreStartupParameter;

	std::thread *video_thread = &s_emu_thread;
	if (!_CoreParameter.bCPUThread)
		video_thread = &s_cpu_thread;

	NOTICE_LOG(VR, "[VR Thread] Starting VR Thread - g_video_backend->Initialize()");
	if (!g_video_backend->InitializeOtherThread(s_window_handle, video_thread))
	{
		s_vr_thread_failure = true;
		s_vr_thread_ready.Set();
		return;
	}
	s_vr_thread_ready.Set();
	s_nonvr_thread_ready.Wait();

	NOTICE_LOG(VR, "[VR Thread] g_video_backend->Video_Prepare()");
	g_video_backend->Video_PrepareOtherThread();
	s_vr_thread_ready.Set();
	s_nonvr_thread_ready.Wait();

	NOTICE_LOG(VR, "[VR Thread] Main VR loop");
	while (!s_stop_vr_thread)
	{
		if (g_renderer)
			g_renderer->AsyncTimewarpDraw();
	}

	g_video_backend->Video_CleanupOtherThread();
	s_vr_thread_ready.Set();
	s_nonvr_thread_ready.Wait();

	NOTICE_LOG(VR, "[VR Thread] g_video_backend->Shutdown()");
	g_video_backend->ShutdownOtherThread();
	s_vr_thread_ready.Set();

	NOTICE_LOG(VR, "[VR Thread] Stopping VR Thread");
}
#endif

// Initialize and create emulation thread
// Call browser: Init():s_emu_thread().
// See the BootManager.cpp file description for a complete call schedule.
void EmuThread()
{
	const SCoreStartupParameter& core_parameter =
		SConfig::GetInstance().m_LocalCoreStartupParameter;

	Common::SetCurrentThreadName("Emuthread - Starting");

	if (SConfig::GetInstance().m_OCEnable)
		DisplayMessage("WARNING: running at non-native CPU clock! Game may not be stable.", 8000);
	DisplayMessage(cpu_info.brand_string, 8000);
	DisplayMessage(cpu_info.Summarize(), 8000);
	DisplayMessage(core_parameter.m_strFilename, 3000);

	// For a time this acts as the CPU thread...
	DeclareAsCPUThread();

	Movie::Init();

	HW::Init();

	// Initialize backend, and optionally VR thread for asynchronous timewarp rendering
#ifdef OCULUSSDK042
	if (core_parameter.bAsynchronousTimewarp && g_video_backend->Video_CanDoAsync())
	{
		if (!g_video_backend->Initialize(nullptr))
		{
			PanicAlert("Failed to initialize video backend!");
			Host_Message(WM_USER_STOP);
			return;
		}
		g_Config.bAsynchronousTimewarp = true;
		g_ActiveConfig.bAsynchronousTimewarp = g_Config.bAsynchronousTimewarp;

		// Start the VR thread
		s_stop_vr_thread = false;
		s_vr_thread_failure = false;
		s_nonvr_thread_ready.Reset();
		s_vr_thread_ready.Reset();
		s_vr_thread = std::thread(VRThread);
		s_vr_thread_ready.Wait();
		if (s_vr_thread_failure)
		{
			PanicAlert("Failed to initialize video backend in VR Thread!");
			s_vr_thread.join();
			Host_Message(WM_USER_STOP);
			return;
		}
	}
	else
#endif
	{
		if (!g_video_backend->Initialize(s_window_handle))
		{
			PanicAlert("Failed to initialize video backend!");
			Host_Message(WM_USER_STOP);
			return;
		}
		g_Config.bAsynchronousTimewarp = false;
		g_ActiveConfig.bAsynchronousTimewarp = g_Config.bAsynchronousTimewarp;

	}

	OSD::AddMessage("Dolphin " + g_video_backend->GetName() + " Video Backend.", 5000);

	if (cpu_info.HTT)
		SConfig::GetInstance().m_LocalCoreStartupParameter.bDSPThread = cpu_info.num_cores > 4;
	else
		SConfig::GetInstance().m_LocalCoreStartupParameter.bDSPThread = cpu_info.num_cores > 2;

	if (!DSP::GetDSPEmulator()->Initialize(core_parameter.bWii, core_parameter.bDSPThread))
	{
		HW::Shutdown();
		g_video_backend->Shutdown();
		PanicAlert("Failed to initialize DSP emulator!");
		Host_Message(WM_USER_STOP);
		return;
	}

	bool init_controllers = false;
	if (!g_controller_interface.IsInit())
	{
		Pad::Initialize(s_window_handle);
		Keyboard::Initialize(s_window_handle);
		init_controllers = true;
	}
	else
	{
		// Update references in case controllers were refreshed
		Pad::LoadConfig();
		Keyboard::LoadConfig();
	}

	// Load and Init Wiimotes - only if we are booting in Wii mode
	if (core_parameter.bWii)
	{
		if (init_controllers)
			Wiimote::Initialize(s_window_handle, !s_state_filename.empty());
		else
			Wiimote::LoadConfig();

		// Activate Wiimotes which don't have source set to "None"
		for (unsigned int i = 0; i != MAX_BBMOTES; ++i)
			if (g_wiimote_sources[i])
				GetUsbPointer()->AccessWiiMote(i | 0x100)->Activate(true);

	}

	AudioCommon::InitSoundStream();

	// The hardware is initialized.
	s_hardware_initialized = true;

	// Boot to pause or not
	Core::SetState(core_parameter.bBootToPause ? Core::CORE_PAUSE : Core::CORE_RUN);

	// Load GCM/DOL/ELF whatever ... we boot with the interpreter core
	PowerPC::SetMode(PowerPC::MODE_INTERPRETER);

	CBoot::BootUp();

	// Thread is no longer acting as CPU Thread
	UndeclareAsCPUThread();

	// Setup our core, but can't use dynarec if we are compare server
	if (core_parameter.iCPUCore != PowerPC::CORE_INTERPRETER
	    && (!core_parameter.bRunCompareServer || core_parameter.bRunCompareClient))
	{
		PowerPC::SetMode(PowerPC::MODE_JIT);
	}
	else
	{
		PowerPC::SetMode(PowerPC::MODE_INTERPRETER);
	}

	// Update the window again because all stuff is initialized
	Host_UpdateDisasmDialog();
	Host_UpdateMainFrame();

	// Determine the CPU thread function
	void (*cpuThreadFunc)(void);
	if (core_parameter.m_BootType == SCoreStartupParameter::BOOT_DFF)
		cpuThreadFunc = FifoPlayerThread;
	else
		cpuThreadFunc = CpuThread;

	// 	On VR Thread: g_video_backend->Video_PrepareOtherThread();
#ifdef OCULUSSDK042
	if (g_Config.bAsynchronousTimewarp)
	{
		s_nonvr_thread_ready.Set();
		s_vr_thread_ready.Wait();
	}
#endif

	// ENTER THE VIDEO THREAD LOOP
	if (core_parameter.bCPUThread)
	{
		// This thread, after creating the EmuWindow, spawns a CPU
		// thread, and then takes over and becomes the video thread
		Common::SetCurrentThreadName("Video thread");

		g_video_backend->Video_Prepare();

		// Spawn the CPU thread
		s_cpu_thread = std::thread(cpuThreadFunc);

		// VR thread starts main loop in background
		s_nonvr_thread_ready.Set();

		// become the GPU thread
		g_video_backend->Video_EnterLoop();

		// We have now exited the Video Loop
		INFO_LOG(CONSOLE, "%s", StopMessage(false, "Video Loop Ended").c_str());
	}
	else // SingleCore mode
	{
		// The spawned CPU Thread also does the graphics.
		// The EmuThread is thus an idle thread, which sleeps while
		// waiting for the program to terminate. Without this extra
		// thread, the video backend window hangs in single core mode
		// because no one is pumping messages.
		Common::SetCurrentThreadName("Emuthread - Idle");

		// Spawn the CPU+GPU thread
		s_cpu_thread = std::thread(cpuThreadFunc);

		while (PowerPC::GetState() != PowerPC::CPU_POWERDOWN)
		{
			g_video_backend->PeekMessages();
			Common::SleepCurrentThread(20);
		}
	}

	INFO_LOG(CONSOLE, "%s", StopMessage(true, "Stopping Emu thread ...").c_str());

	// Wait for s_cpu_thread to exit
	INFO_LOG(CONSOLE, "%s", StopMessage(true, "Stopping CPU-GPU thread ...").c_str());

	#ifdef USE_GDBSTUB
	INFO_LOG(CONSOLE, "%s", StopMessage(true, "Stopping GDB ...").c_str());
	gdb_deinit();
	INFO_LOG(CONSOLE, "%s", StopMessage(true, "GDB stopped.").c_str());
	#endif

	s_cpu_thread.join();

	INFO_LOG(CONSOLE, "%s", StopMessage(true, "CPU thread stopped.").c_str());

#ifdef OCULUSSDK042
	if (g_Config.bAsynchronousTimewarp)
	{
		// Tell the VR Thread to stop
		s_nonvr_thread_ready.Set();
		s_stop_vr_thread = true;
		s_vr_thread_ready.Wait();
	}
#endif

	if (core_parameter.bCPUThread)
	{
		g_video_backend->Video_Cleanup();
	}

	VolumeHandler::EjectVolume();
	FileMon::Close();

	// Stop audio thread - Actually this does nothing when using HLE
	// emulation, but stops the DSP Interpreter when using LLE emulation.
	DSP::GetDSPEmulator()->DSP_StopSoundStream();

	// We must set up this flag before executing HW::Shutdown()
	s_hardware_initialized = false;
	INFO_LOG(CONSOLE, "%s", StopMessage(false, "Shutting down HW").c_str());
	HW::Shutdown();
	INFO_LOG(CONSOLE, "%s", StopMessage(false, "HW shutdown").c_str());

	if (init_controllers)
	{
		Wiimote::Shutdown();
		Keyboard::Shutdown();
		Pad::Shutdown();
		init_controllers = false;
	}


	// Oculus Rift VR thread
#ifdef OCULUSSDK042
	if (g_Config.bAsynchronousTimewarp)
	{
		s_stop_vr_thread = true;
		s_vr_thread.join();
	}
#endif
	g_video_backend->Shutdown();

	AudioCommon::ShutdownSoundStream();

	INFO_LOG(CONSOLE, "%s", StopMessage(true, "Main Emu thread stopped").c_str());

	// Clear on screen messages that haven't expired
	g_video_backend->Video_ClearMessages();

	// Reload sysconf file in order to see changes committed during emulation
	if (core_parameter.bWii)
		SConfig::GetInstance().m_SYSCONF->Reload();

	INFO_LOG(CONSOLE, "Stop [Video Thread]\t\t---- Shutdown complete ----");
	Movie::Shutdown();
	PatchEngine::Shutdown();

	s_is_stopping = false;

	if (s_on_stopped_callback)
		s_on_stopped_callback();
}

// Set or get the running state

void SetState(EState _State)
{
	switch (_State)
	{
	case CORE_PAUSE:
		CCPU::EnableStepping(true);  // Break
		Wiimote::Pause();
		break;
	case CORE_RUN:
		CCPU::EnableStepping(false);
		Wiimote::Resume();
		break;
	default:
		PanicAlertT("Invalid state");
		break;
	}
}

EState GetState()
{
	if (s_is_stopping)
		return CORE_STOPPING;

	if (s_hardware_initialized)
	{
		if (CCPU::IsStepping())
			return CORE_PAUSE;
		else
			return CORE_RUN;
	}

	return CORE_UNINITIALIZED;
}

static std::string GenerateScreenshotName()
{
	const std::string& gameId = SConfig::GetInstance().m_LocalCoreStartupParameter.GetUniqueID();
	std::string path = File::GetUserPath(D_SCREENSHOTS_IDX) + gameId + DIR_SEP_CHR;

	if (!File::CreateFullPath(path))
	{
		// fallback to old-style screenshots, without folder.
		path = File::GetUserPath(D_SCREENSHOTS_IDX);
	}

	//append gameId, path only contains the folder here.
	path += gameId;

	std::string name;
	for (int i = 1; File::Exists(name = StringFromFormat("%s-%d.png", path.c_str(), i)); ++i)
	{
		// TODO?
	}

	return name;
}

void SaveScreenShot()
{
	const bool bPaused = (GetState() == CORE_PAUSE);

	SetState(CORE_PAUSE);

	g_video_backend->Video_Screenshot(GenerateScreenshotName());

	if (!bPaused)
		SetState(CORE_RUN);
}

void RequestRefreshInfo()
{
	s_request_refresh_info = true;
}

bool PauseAndLock(bool doLock, bool unpauseOnUnlock)
{
	if (!IsRunning())
		return true;

	// let's support recursive locking to simplify things on the caller's side,
	// and let's do it at this outer level in case the individual systems don't support it.
	if (doLock ? s_pause_and_lock_depth++ : --s_pause_and_lock_depth)
		return true;

	// first pause or unpause the CPU
	bool wasUnpaused = CCPU::PauseAndLock(doLock, unpauseOnUnlock);
	ExpansionInterface::PauseAndLock(doLock, unpauseOnUnlock);

	// audio has to come after CPU, because CPU thread can wait for audio thread (m_throttle).
	AudioCommon::PauseAndLock(doLock, unpauseOnUnlock);
	DSP::GetDSPEmulator()->PauseAndLock(doLock, unpauseOnUnlock);

	// video has to come after CPU, because CPU thread can wait for video thread (s_efbAccessRequested).
	g_video_backend->PauseAndLock(doLock, unpauseOnUnlock);
	return wasUnpaused;
}

// Apply Frame Limit and Display FPS info
// This should only be called from VI
void VideoThrottle()
{
	// Update info per second
	u32 ElapseTime = (u32)s_timer.GetTimeDifference();
	if ((ElapseTime >= 1000 && s_drawn_video > 0) || s_request_refresh_info)
	{
		UpdateTitle();

		// Reset counter
		s_timer.Update();
		Common::AtomicStore(s_drawn_frame, 0);
		s_drawn_video = 0;
		Common::AtomicStore(g_drawn_vr, 0);
	}

	s_drawn_video++;
}

// Executed from GPU thread
// reports if a frame should be skipped or not
// depending on the framelimit set
bool ShouldSkipFrame(int skipped)
{
	const u32 TargetFPS = (SConfig::GetInstance().m_Framelimit > 1)
		? (SConfig::GetInstance().m_Framelimit - 1) * 5
		: VideoInterface::TargetRefreshRate;
	const u32 frames = Common::AtomicLoad(s_drawn_frame);
	const bool fps_slow = !(s_timer.GetTimeDifference() < (frames + skipped) * 1000 / TargetFPS);

	return fps_slow;
}

// Executed from GPU thread
// reports if a frame should be added or not
// in order to keep up 75 FPS
bool ShouldAddTimewarpFrame()
{
#if 0
	if (s_is_stopping)
		return false;
	static u32 timewarp_count = 0;
	Common::AtomicIncrement(g_drawn_vr);
	// Update info per second
	u32 ElapseTime = (u32)s_vr_timer.GetTimeDifference();
	bool vr_slow = (timewarp_count < g_ActiveConfig.iMinExtraFrames) || (ElapseTime > (Common::AtomicLoad(g_drawn_vr) + 0.33) * 1000.0 / 75);
	if (vr_slow)
	{
		++timewarp_count;
		if (timewarp_count > g_ActiveConfig.iMaxExtraFrames)
		{
			timewarp_count = 0;
			vr_slow = false;
		}
		else
		{
			return true;
		}
	}
	if ((ElapseTime >= 1000 && g_drawn_vr > 0) || s_request_refresh_info)
	{
		s_vr_fps = (float)(Common::AtomicLoad(g_drawn_vr) * 1000.0 / ElapseTime);
		// Reset counter
		s_vr_timer.Update();
		Common::AtomicStore(g_drawn_vr, 0);
	}
#endif
	return false;
}

// --- Callbacks for backends / engine ---

// Should be called from GPU thread when a frame is drawn
void Callback_VideoCopiedToXFB(bool video_update)
{
	if (video_update)
		Common::AtomicIncrement(s_drawn_frame);
	Movie::FrameUpdate();
}

void UpdateTitle()
{
	u32 ElapseTime = (u32)s_timer.GetTimeDifference();
	s_request_refresh_info = false;
	SCoreStartupParameter& _CoreParameter = SConfig::GetInstance().m_LocalCoreStartupParameter;

	if (ElapseTime == 0)
		ElapseTime = 1;

	float FPS = (float) (Common::AtomicLoad(s_drawn_frame) * 1000.0 / ElapseTime);
	float VPS = (float) (s_drawn_video * 1000.0 / ElapseTime);
	float VRPS = (float) (Common::AtomicLoad(g_drawn_vr) * 1000.0 / ElapseTime);
	float Speed = (float) (s_drawn_video * (100 * 1000.0) / (VideoInterface::TargetRefreshRate * ElapseTime));

	// Settings are shown the same for both extended and summary info
	std::string SSettings = StringFromFormat("%s %s | %s | %s", cpu_core_base->GetName(), _CoreParameter.bCPUThread ? "DC" : "SC",
		g_video_backend->GetDisplayName().c_str(), _CoreParameter.bDSPHLE ? "HLE" : "LLE");

	std::string SFPS;

	if (Movie::IsPlayingInput())
		SFPS = StringFromFormat("VI: %u/%u - Input: %u/%u - FPS: %.0f - VPS: %.0f - VR: %.0f - %.0f%%", (u32)Movie::g_currentFrame, (u32)Movie::g_totalFrames, (u32)Movie::g_currentInputCount, (u32)Movie::g_totalInputCount, FPS, VPS, VRPS, Speed);
	else if (Movie::IsRecordingInput())
		SFPS = StringFromFormat("VI: %u - Input: %u - FPS: %.0f - VPS: %.0f - VR: %.0f - %.0f%%", (u32)Movie::g_currentFrame, (u32)Movie::g_currentInputCount, FPS, VPS, VRPS, Speed);
	else
	{
		SFPS = StringFromFormat("FPS: %.0f - VPS: %.0f - VR: %.0f - %.0f%%", FPS, VPS, VRPS, Speed);
		if (SConfig::GetInstance().m_InterfaceExtendedFPSInfo)
		{
			// Use extended or summary information. The summary information does not print the ticks data,
			// that's more of a debugging interest, it can always be optional of course if someone is interested.
			static u64 ticks = 0;
			static u64 idleTicks = 0;
			u64 newTicks = CoreTiming::GetTicks();
			u64 newIdleTicks = CoreTiming::GetIdleTicks();

			u64 diff = (newTicks - ticks) / 1000000;
			u64 idleDiff = (newIdleTicks - idleTicks) / 1000000;

			ticks = newTicks;
			idleTicks = newIdleTicks;

			float TicksPercentage = (float)diff / (float)(SystemTimers::GetTicksPerSecond() / 1000000) * 100;

			SFPS += StringFromFormat(" | CPU: %s%i MHz [Real: %i + IdleSkip: %i] / %i MHz (%s%3.0f%%)",
					_CoreParameter.bSkipIdle ? "~" : "",
					(int)(diff),
					(int)(diff - idleDiff),
					(int)(idleDiff),
					SystemTimers::GetTicksPerSecond() / 1000000,
					_CoreParameter.bSkipIdle ? "~" : "",
					TicksPercentage);
		}
	}
	// This is our final "frame counter" string
	std::string SMessage = StringFromFormat("%s | %s", SSettings.c_str(), SFPS.c_str());

	// Update the audio timestretcher with the current speed
	if (g_sound_stream)
	{
		CMixer* pMixer = g_sound_stream->GetMixer();
		pMixer->UpdateSpeed((float)Speed / (100 * SConfig::GetInstance().m_AudioSlowDown));
	}

	Host_UpdateTitle(SMessage);
}

<<<<<<< HEAD
void Shutdown()
{
	if (s_emu_thread.joinable())
		s_emu_thread.join();
}

void KillDolphinAndRestart()
{
	// If it's the first time through and it crashes on the first function, we must advance the position.
	if (ARBruteForcer::ch_bruteforce && (ARBruteForcer::ch_begin_search || ARBruteForcer::ch_first_search))
		ARBruteForcer::IncrementPositionTxt();

#if defined WIN32
	// Restart Dolphin automatically after fatal crash.
	PROCESS_INFORMATION ProcessInfo;
	STARTUPINFO StartupInfo;

	ZeroMemory(&StartupInfo, sizeof(StartupInfo));
	StartupInfo.cb = sizeof StartupInfo; //Only compulsory field
	ZeroMemory(&ProcessInfo, sizeof(ProcessInfo));

	LPTSTR szCmdline;

	// To do: LPTSTR is terrible and it's really hard to convert a string to it.
	// Figure out a less hacky way to do this...
	if (ARBruteForcer::ch_bruteforce && ARBruteForcer::ch_code == "0")
	{
		szCmdline = _tcsdup(TEXT("Dolphin.exe -bruteforce 0"));
	}
	else if (ARBruteForcer::ch_bruteforce && ARBruteForcer::ch_code == "1")
	{
		szCmdline = _tcsdup(TEXT("Dolphin.exe -bruteforce 1"));
	}
	else if (ARBruteForcer::ch_bruteforce)
	{
		PanicAlert("Right now the bruteforcer can only be restarted automatically if -bruteforce 1 or 0 is used.\nBrute forcing caused a bad instruction.  Restart Dolphin and this function will be skipped.");
		TerminateProcess(GetCurrentProcess(), 0);
	}
	else
	{
		szCmdline = _tcsdup(TEXT("Dolphin.exe"));
	}

	if (!CreateProcess(nullptr, szCmdline, nullptr, nullptr, false, NORMAL_PRIORITY_CLASS, nullptr, nullptr, &StartupInfo, &ProcessInfo))
	{
		if (ARBruteForcer::ch_bruteforce)
			PanicAlert("Failed to restart Dolphin.exe automatically after a bad bruteforcer instruction caused a crash.");
		else
			PanicAlert("Failed to automatically restart Dolphin.exe. Program will now be terminated.");
	}

	TerminateProcess(GetCurrentProcess(), 0);
#else
	PanicAlert("Brute forcing caused a bad instruction.  Restart Dolphin and this function will be skipped.");
#endif
}

=======
>>>>>>> cd0212ab
void SetOnStoppedCallback(StoppedCallbackFunc callback)
{
	s_on_stopped_callback = callback;
}

void UpdateWantDeterminism(bool initial)
{
	// For now, this value is not itself configurable.  Instead, individual
	// settings that depend on it, such as GPU determinism mode. should have
	// override options for testing,
	bool new_want_determinism =
		Movie::IsPlayingInput() ||
		Movie::IsRecordingInput() ||
		NetPlay::IsNetPlayRunning();
	if (new_want_determinism != g_want_determinism || initial)
	{
		WARN_LOG(COMMON, "Want determinism <- %s", new_want_determinism ? "true" : "false");

		bool was_unpaused = Core::PauseAndLock(true);

		g_want_determinism = new_want_determinism;
		WiiSockMan::GetInstance().UpdateWantDeterminism(new_want_determinism);
		g_video_backend->UpdateWantDeterminism(new_want_determinism);
		// We need to clear the cache because some parts of the JIT depend on want_determinism, e.g. use of FMA.
		JitInterface::ClearCache();

		Core::PauseAndLock(false, was_unpaused);
	}
}

} // Core<|MERGE_RESOLUTION|>--- conflicted
+++ resolved
@@ -994,66 +994,57 @@
 	Host_UpdateTitle(SMessage);
 }
 
-<<<<<<< HEAD
-void Shutdown()
-{
-	if (s_emu_thread.joinable())
-		s_emu_thread.join();
-}
-
 void KillDolphinAndRestart()
 {
-	// If it's the first time through and it crashes on the first function, we must advance the position.
-	if (ARBruteForcer::ch_bruteforce && (ARBruteForcer::ch_begin_search || ARBruteForcer::ch_first_search))
-		ARBruteForcer::IncrementPositionTxt();
-
-#if defined WIN32
-	// Restart Dolphin automatically after fatal crash.
-	PROCESS_INFORMATION ProcessInfo;
-	STARTUPINFO StartupInfo;
-
-	ZeroMemory(&StartupInfo, sizeof(StartupInfo));
-	StartupInfo.cb = sizeof StartupInfo; //Only compulsory field
-	ZeroMemory(&ProcessInfo, sizeof(ProcessInfo));
-
-	LPTSTR szCmdline;
-
-	// To do: LPTSTR is terrible and it's really hard to convert a string to it.
-	// Figure out a less hacky way to do this...
-	if (ARBruteForcer::ch_bruteforce && ARBruteForcer::ch_code == "0")
-	{
-		szCmdline = _tcsdup(TEXT("Dolphin.exe -bruteforce 0"));
-	}
-	else if (ARBruteForcer::ch_bruteforce && ARBruteForcer::ch_code == "1")
-	{
-		szCmdline = _tcsdup(TEXT("Dolphin.exe -bruteforce 1"));
-	}
-	else if (ARBruteForcer::ch_bruteforce)
-	{
-		PanicAlert("Right now the bruteforcer can only be restarted automatically if -bruteforce 1 or 0 is used.\nBrute forcing caused a bad instruction.  Restart Dolphin and this function will be skipped.");
-		TerminateProcess(GetCurrentProcess(), 0);
-	}
-	else
-	{
-		szCmdline = _tcsdup(TEXT("Dolphin.exe"));
-	}
-
-	if (!CreateProcess(nullptr, szCmdline, nullptr, nullptr, false, NORMAL_PRIORITY_CLASS, nullptr, nullptr, &StartupInfo, &ProcessInfo))
-	{
-		if (ARBruteForcer::ch_bruteforce)
-			PanicAlert("Failed to restart Dolphin.exe automatically after a bad bruteforcer instruction caused a crash.");
-		else
-			PanicAlert("Failed to automatically restart Dolphin.exe. Program will now be terminated.");
-	}
-
-	TerminateProcess(GetCurrentProcess(), 0);
-#else
-	PanicAlert("Brute forcing caused a bad instruction.  Restart Dolphin and this function will be skipped.");
-#endif
-}
-
-=======
->>>>>>> cd0212ab
+	// If it's the first time through and it crashes on the first function, we must advance the position.
+	if (ARBruteForcer::ch_bruteforce && (ARBruteForcer::ch_begin_search || ARBruteForcer::ch_first_search))
+		ARBruteForcer::IncrementPositionTxt();
+
+#if defined WIN32
+	// Restart Dolphin automatically after fatal crash.
+	PROCESS_INFORMATION ProcessInfo;
+	STARTUPINFO StartupInfo;
+
+	ZeroMemory(&StartupInfo, sizeof(StartupInfo));
+	StartupInfo.cb = sizeof StartupInfo; //Only compulsory field
+	ZeroMemory(&ProcessInfo, sizeof(ProcessInfo));
+
+	LPTSTR szCmdline;
+
+	// To do: LPTSTR is terrible and it's really hard to convert a string to it.
+	// Figure out a less hacky way to do this...
+	if (ARBruteForcer::ch_bruteforce && ARBruteForcer::ch_code == "0")
+	{
+		szCmdline = _tcsdup(TEXT("Dolphin.exe -bruteforce 0"));
+	}
+	else if (ARBruteForcer::ch_bruteforce && ARBruteForcer::ch_code == "1")
+	{
+		szCmdline = _tcsdup(TEXT("Dolphin.exe -bruteforce 1"));
+	}
+	else if (ARBruteForcer::ch_bruteforce)
+	{
+		PanicAlert("Right now the bruteforcer can only be restarted automatically if -bruteforce 1 or 0 is used.\nBrute forcing caused a bad instruction.  Restart Dolphin and this function will be skipped.");
+		TerminateProcess(GetCurrentProcess(), 0);
+	}
+	else
+	{
+		szCmdline = _tcsdup(TEXT("Dolphin.exe"));
+	}
+
+	if (!CreateProcess(nullptr, szCmdline, nullptr, nullptr, false, NORMAL_PRIORITY_CLASS, nullptr, nullptr, &StartupInfo, &ProcessInfo))
+	{
+		if (ARBruteForcer::ch_bruteforce)
+			PanicAlert("Failed to restart Dolphin.exe automatically after a bad bruteforcer instruction caused a crash.");
+		else
+			PanicAlert("Failed to automatically restart Dolphin.exe. Program will now be terminated.");
+	}
+
+	TerminateProcess(GetCurrentProcess(), 0);
+#else
+	PanicAlert("Brute forcing caused a bad instruction.  Restart Dolphin and this function will be skipped.");
+#endif
+}
+
 void SetOnStoppedCallback(StoppedCallbackFunc callback)
 {
 	s_on_stopped_callback = callback;
