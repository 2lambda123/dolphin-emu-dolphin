// Copyright 2008 Dolphin Emulator Project
// SPDX-License-Identifier: GPL-2.0-or-later

#include "Core/Core.h"

#include <algorithm>
#include <atomic>
#include <cstring>
#include <condition_variable>
#include <mutex>
#include <queue>
#include <utility>
#include <variant>

#include <fmt/chrono.h>
#include <fmt/format.h>

#ifdef _WIN32
#include <windows.h>
#endif

#include "AudioCommon/AudioCommon.h"

#include "Common/Assert.h"
#include "Common/CPUDetect.h"
#include "Common/CommonPaths.h"
#include "Common/CommonTypes.h"
#include "Common/Event.h"
#include "Common/FPURoundMode.h"
#include "Common/FatFsUtil.h"
#include "Common/FileUtil.h"
#include "Common/Flag.h"
#include "Common/Logging/Log.h"
#include "Common/MemoryUtil.h"
#include "Common/MsgHandler.h"
#include "Common/ScopeGuard.h"
#include "Common/StringUtil.h"
#include "Common/Thread.h"
#include "Common/Timer.h"
#include "Common/Version.h"

#include "Core/Boot/Boot.h"
#include "Core/BootManager.h"
#include "Core/Config/MainSettings.h"
#include "Core/ConfigManager.h"
#include "Core/CoreTiming.h"
#include "Core/DSPEmulator.h"
#include "Core/DolphinAnalytics.h"
#include "Core/FifoPlayer/FifoPlayer.h"
#include "Core/FreeLookManager.h"
#include "Core/HLE/HLE.h"
#include "Core/HW/CPU.h"
#include "Core/HW/DSP.h"
#include "Core/HW/EXI/EXI.h"
#include "Core/HW/GBAPad.h"
#include "Core/HW/GCKeyboard.h"
#include "Core/HW/GCPad.h"
#include "Core/HW/HW.h"
#include "Core/HW/SystemTimers.h"
#include "Core/HW/VideoInterface.h"
#include "Core/HW/Wiimote.h"
#include "Core/Host.h"
#include "Core/IOS/IOS.h"
#include "Core/Lua/Lua.h"
#include "Core/Lua/LuaFunctions/LuaEmuFunctions.h"
#include "Core/Lua/LuaFunctions/LuaGameCubeController.h"
#include "Core/Lua/LuaHelperClasses/LuaGameCubeButtonProbabilityClasses.h"
#include "Core/MemTools.h"
#include "Core/Movie.h"
#include "Core/NetPlayClient.h"
#include "Core/NetPlayProto.h"
#include "Core/PatchEngine.h"
#include "Core/PowerPC/GDBStub.h"
#include "Core/PowerPC/JitInterface.h"
#include "Core/PowerPC/PowerPC.h"
#include "Core/State.h"
#include "Core/System.h"
#include "Core/WiiRoot.h"

#ifdef USE_MEMORYWATCHER
#include "Core/MemoryWatcher.h"
#endif

#include "DiscIO/RiivolutionPatcher.h"

#include "InputCommon/ControlReference/ControlReference.h"
#include "InputCommon/ControllerInterface/ControllerInterface.h"
#include "InputCommon/GCAdapter.h"

#include "VideoCommon/AsyncRequests.h"
#include "VideoCommon/Fifo.h"
#include "VideoCommon/FrameDumper.h"
#include "VideoCommon/HiresTextures.h"
#include "VideoCommon/OnScreenDisplay.h"
#include "VideoCommon/PerformanceMetrics.h"
#include "VideoCommon/Present.h"
#include "VideoCommon/VideoBackendBase.h"
#include "VideoCommon/VideoEvents.h"

#ifdef ANDROID
#include "jni/AndroidCommon/IDCache.h"
#endif

namespace Core
{
static bool s_wants_determinism;

// Declarations and definitions
static bool s_is_stopping = false;
static bool s_hardware_initialized = false;
static bool s_is_started = false;
static Common::Flag s_is_booting;
static std::thread s_emu_thread;
static std::vector<StateChangedCallbackFunc> s_on_state_changed_callbacks;

static std::thread s_cpu_thread;
static bool s_is_throttler_temp_disabled = false;
static std::atomic<double> s_last_actual_emulation_speed{1.0};
static bool s_frame_step = false;
static std::atomic<bool> s_stop_frame_step;

#ifdef USE_MEMORYWATCHER
static std::unique_ptr<MemoryWatcher> s_memory_watcher;
#endif

struct HostJob
{
  std::function<void()> job;
  bool run_after_stop;
};
static std::mutex s_host_jobs_lock;
static std::queue<HostJob> s_host_jobs_queue;
static Common::Event s_cpu_thread_job_finished;

static thread_local bool tls_is_cpu_thread = false;
static thread_local bool tls_is_gpu_thread = false;

static void EmuThread(std::unique_ptr<BootParameters> boot, WindowSystemInfo wsi);

<<<<<<< HEAD
static bool was_rng_seed_called = false;
=======
static Common::EventHook s_frame_presented = AfterPresentEvent::Register(
    [](auto& present_info) {
      const double last_speed_denominator = g_perf_metrics.GetLastSpeedDenominator();
      // The denominator should always be > 0 but if it's not, just return 1
      const double last_speed = last_speed_denominator > 0.0 ? (1.0 / last_speed_denominator) : 1.0;
      Core::Callback_FramePresented(last_speed);
    },
    "Core Frame Presented");
>>>>>>> a88e5ef3

bool GetIsThrottlerTempDisabled()
{
  return s_is_throttler_temp_disabled;
}

void SetIsThrottlerTempDisabled(bool disable)
{
  s_is_throttler_temp_disabled = disable;
}

double GetActualEmulationSpeed()
{
  return s_last_actual_emulation_speed;
}

void FrameUpdateOnCPUThread()
{
  if (NetPlay::IsNetPlayRunning())
    NetPlay::NetPlayClient::SendTimeBase();
}

void OnFrameEnd()
{
#ifdef USE_MEMORYWATCHER
  if (s_memory_watcher)
    s_memory_watcher->Step();
#endif
}

// Display messages and return values

// Formatted stop message
std::string StopMessage(bool main_thread, std::string_view message)
{
  return fmt::format("Stop [{} {}]\t{}", main_thread ? "Main Thread" : "Video Thread",
                     Common::CurrentThreadId(), message);
}

void DisplayMessage(std::string message, int time_in_ms)
{
  if (!IsRunning())
    return;

  // Actually displaying non-ASCII could cause things to go pear-shaped
  if (!std::all_of(message.begin(), message.end(), IsPrintableCharacter))
    return;

  OSD::AddMessage(std::move(message), time_in_ms);
}

bool IsRunning()
{
  return (GetState() != State::Uninitialized || s_hardware_initialized) && !s_is_stopping;
}

bool IsRunningAndStarted()
{
  return s_is_started && !s_is_stopping;
}

bool IsRunningInCurrentThread()
{
  return IsRunning() && IsCPUThread();
}

bool IsCPUThread()
{
  return tls_is_cpu_thread;
}

bool IsGPUThread()
{
  return tls_is_gpu_thread;
}

bool WantsDeterminism()
{
  return s_wants_determinism;
}

// This is called from the GUI thread. See the booting call schedule in
// BootManager.cpp
bool Init(std::unique_ptr<BootParameters> boot, const WindowSystemInfo& wsi)
{
  if (s_emu_thread.joinable())
  {
    if (IsRunning())
    {
      PanicAlertFmtT("Emu Thread already running");
      return false;
    }

    // The Emu Thread was stopped, synchronize with it.
    s_emu_thread.join();
  }

  // Drain any left over jobs
  HostDispatchJobs();

  INFO_LOG_FMT(BOOT, "Starting core = {} mode", SConfig::GetInstance().bWii ? "Wii" : "GameCube");
  INFO_LOG_FMT(BOOT, "CPU Thread separate = {}",
               Core::System::GetInstance().IsDualCoreMode() ? "Yes" : "No");

  Host_UpdateMainFrame();  // Disable any menus or buttons at boot

  // Manually reactivate the video backend in case a GameINI overrides the video backend setting.
  VideoBackendBase::PopulateBackendInfo();

  // Issue any API calls which must occur on the main thread for the graphics backend.
  WindowSystemInfo prepared_wsi(wsi);
  g_video_backend->PrepareWindow(prepared_wsi);

  // Start the emu thread
  s_is_booting.Set();
  s_emu_thread = std::thread(EmuThread, std::move(boot), prepared_wsi);
  return true;
}

static void ResetRumble()
{
#if defined(__LIBUSB__)
  GCAdapter::ResetRumble();
#endif
  if (!Pad::IsInitialized())
    return;
  for (int i = 0; i < 4; ++i)
    Pad::ResetRumble(i);
}

// Called from GUI thread
void Stop()  // - Hammertime!
{
  if (GetState() == State::Stopping || GetState() == State::Uninitialized)
    return;

  s_is_stopping = true;

  CallOnStateChangedCallbacks(State::Stopping);

  // Dump left over jobs
  HostDispatchJobs();

  auto& system = Core::System::GetInstance();

  system.GetFifo().EmulatorState(false);

  INFO_LOG_FMT(CONSOLE, "Stop [Main Thread]\t\t---- Shutting down ----");

  // Stop the CPU
  INFO_LOG_FMT(CONSOLE, "{}", StopMessage(true, "Stop CPU"));
  CPU::Stop();

  if (system.IsDualCoreMode())
  {
    // Video_EnterLoop() should now exit so that EmuThread()
    // will continue concurrently with the rest of the commands
    // in this function. We no longer rely on Postmessage.
    INFO_LOG_FMT(CONSOLE, "{}", StopMessage(true, "Wait for Video Loop to exit ..."));

    g_video_backend->Video_ExitLoop();
  }

  s_last_actual_emulation_speed = 1.0;
}

void DeclareAsCPUThread()
{
  tls_is_cpu_thread = true;
}

void UndeclareAsCPUThread()
{
  tls_is_cpu_thread = false;
}

void DeclareAsGPUThread()
{
  tls_is_gpu_thread = true;
}

void UndeclareAsGPUThread()
{
  tls_is_gpu_thread = false;
}

// For the CPU Thread only.
static void CPUSetInitialExecutionState(bool force_paused = false)
{
  // The CPU starts in stepping state, and will wait until a new state is set before executing.
  // SetState must be called on the host thread, so we defer it for later.
  QueueHostJob([force_paused]() {
    bool paused = SConfig::GetInstance().bBootToPause || force_paused;
    SetState(paused ? State::Paused : State::Running);
    Host_UpdateDisasmDialog();
    Host_UpdateMainFrame();
    Host_Message(HostMessageID::WMUserCreate);
  });
}

// Create the CPU thread, which is a CPU + Video thread in Single Core mode.
static void CpuThread(const std::optional<std::string>& savestate_path, bool delete_savestate)
{
  DeclareAsCPUThread();

  if (Core::System::GetInstance().IsDualCoreMode())
    Common::SetCurrentThreadName("CPU thread");
  else
    Common::SetCurrentThreadName("CPU-GPU thread");

  // This needs to be delayed until after the video backend is ready.
  DolphinAnalytics::Instance().ReportGameStart();

  // Clear performance data collected from previous threads.
  g_perf_metrics.Reset();

#ifdef ANDROID
  // For some reason, calling the JNI function AttachCurrentThread from the CPU thread after a
  // certain point causes a crash if fastmem is enabled. Let's call it early to avoid that problem.
  static_cast<void>(IDCache::GetEnvForThread());
#endif

  const bool fastmem_enabled = Config::Get(Config::MAIN_FASTMEM);
  if (fastmem_enabled)
    EMM::InstallExceptionHandler();  // Let's run under memory watch

#ifdef USE_MEMORYWATCHER
  s_memory_watcher = std::make_unique<MemoryWatcher>();
#endif

  if (savestate_path)
  {
    ::State::LoadAs(*savestate_path);
    if (delete_savestate)
      File::Delete(*savestate_path);
  }

  s_is_started = true;
  {
#ifndef _WIN32
    std::string gdb_socket = Config::Get(Config::MAIN_GDB_SOCKET);
    if (!gdb_socket.empty())
    {
      GDBStub::InitLocal(gdb_socket.data());
      CPUSetInitialExecutionState(true);
    }
    else
#endif
    {
      int gdb_port = Config::Get(Config::MAIN_GDB_PORT);
      if (gdb_port > 0)
      {
        GDBStub::Init(gdb_port);
        CPUSetInitialExecutionState(true);
      }
      else
      {
        CPUSetInitialExecutionState();
      }
    }
  }

  // Enter CPU run loop. When we leave it - we are done.
  CPU::Run();

#ifdef USE_MEMORYWATCHER
  s_memory_watcher.reset();
#endif

  s_is_started = false;

  if (fastmem_enabled)
    EMM::UninstallExceptionHandler();

  if (GDBStub::IsActive())
  {
    GDBStub::Deinit();
    INFO_LOG_FMT(GDB_STUB, "Killed by CPU shutdown");
    return;
  }
}

static void FifoPlayerThread(const std::optional<std::string>& savestate_path,
                             bool delete_savestate)
{
  DeclareAsCPUThread();

  if (Core::System::GetInstance().IsDualCoreMode())
    Common::SetCurrentThreadName("FIFO player thread");
  else
    Common::SetCurrentThreadName("FIFO-GPU thread");

  // Enter CPU run loop. When we leave it - we are done.
  if (auto cpu_core = FifoPlayer::GetInstance().GetCPUCore())
  {
    PowerPC::InjectExternalCPUCore(cpu_core.get());
    s_is_started = true;

    CPUSetInitialExecutionState();
    CPU::Run();

    s_is_started = false;
    PowerPC::InjectExternalCPUCore(nullptr);
    FifoPlayer::GetInstance().Close();
  }
  else
  {
    // FIFO log does not contain any frames, cannot continue.
    PanicAlertFmt("FIFO file is invalid, cannot playback.");
    FifoPlayer::GetInstance().Close();
    return;
  }
}

// Initialize and create emulation thread
// Call browser: Init():s_emu_thread().
// See the BootManager.cpp file description for a complete call schedule.
static void EmuThread(std::unique_ptr<BootParameters> boot, WindowSystemInfo wsi)
{
  Core::System& system = Core::System::GetInstance();
  const SConfig& core_parameter = SConfig::GetInstance();
  CallOnStateChangedCallbacks(State::Starting);
  Common::ScopeGuard flag_guard{[] {
    s_is_booting.Clear();
    s_is_started = false;
    s_is_stopping = false;
    s_wants_determinism = false;

    CallOnStateChangedCallbacks(State::Uninitialized);

    INFO_LOG_FMT(CONSOLE, "Stop\t\t---- Shutdown complete ----");
  }};

  Common::SetCurrentThreadName("Emuthread - Starting");

  DeclareAsGPUThread();

  // For a time this acts as the CPU thread...
  DeclareAsCPUThread();
  s_frame_step = false;

  // Switch the window used for inputs to the render window. This way, the cursor position
  // is relative to the render window, instead of the main window.
  ASSERT(g_controller_interface.IsInit());
  g_controller_interface.ChangeWindow(wsi.render_window);

  Pad::LoadConfig();
  Pad::LoadGBAConfig();
  Keyboard::LoadConfig();

  BootSessionData boot_session_data = std::move(boot->boot_session_data);
  const std::optional<std::string>& savestate_path = boot_session_data.GetSavestatePath();
  const bool delete_savestate =
      boot_session_data.GetDeleteSavestate() == DeleteSavestateAfterBoot::Yes;

  bool sync_sd_folder = core_parameter.bWii && Config::Get(Config::MAIN_WII_SD_CARD) &&
                        Config::Get(Config::MAIN_WII_SD_CARD_ENABLE_FOLDER_SYNC);
  if (sync_sd_folder)
    sync_sd_folder = Common::SyncSDFolderToSDImage(Core::WantsDeterminism());

  Common::ScopeGuard sd_folder_sync_guard{[sync_sd_folder] {
    if (sync_sd_folder && Config::Get(Config::MAIN_ALLOW_SD_WRITES))
      Common::SyncSDImageToSDFolder();
  }};

  // Load Wiimotes - only if we are booting in Wii mode
  if (core_parameter.bWii && !Config::Get(Config::MAIN_BLUETOOTH_PASSTHROUGH_ENABLED))
  {
    Wiimote::LoadConfig();
  }

  FreeLook::LoadInputConfig();

  Movie::Init(*boot);
  Common::ScopeGuard movie_guard{&Movie::Shutdown};

  AudioCommon::InitSoundStream(system);
  Common::ScopeGuard audio_guard([&system] { AudioCommon::ShutdownSoundStream(system); });

  HW::Init(NetPlay::IsNetPlayRunning() ? &(boot_session_data.GetNetplaySettings()->sram) : nullptr);

  Common::ScopeGuard hw_guard{[] {
    // We must set up this flag before executing HW::Shutdown()
    s_hardware_initialized = false;
    INFO_LOG_FMT(CONSOLE, "{}", StopMessage(false, "Shutting down HW"));
    HW::Shutdown();
    INFO_LOG_FMT(CONSOLE, "{}", StopMessage(false, "HW shutdown"));

    // Clear on screen messages that haven't expired
    OSD::ClearMessages();

    // The config must be restored only after the whole HW has shut down,
    // not when it is still running.
    BootManager::RestoreConfig();

    PatchEngine::Shutdown();
    HLE::Clear();
    PowerPC::debug_interface.Clear();
  }};

  VideoBackendBase::PopulateBackendInfo();

  if (!g_video_backend->Initialize(wsi))
  {
    PanicAlertFmt("Failed to initialize video backend!");
    return;
  }
  Common::ScopeGuard video_guard{[] { g_video_backend->Shutdown(); }};

  if (cpu_info.HTT)
    Config::SetBaseOrCurrent(Config::MAIN_DSP_THREAD, cpu_info.num_cores > 4);
  else
    Config::SetBaseOrCurrent(Config::MAIN_DSP_THREAD, cpu_info.num_cores > 2);

  if (!DSP::GetDSPEmulator()->Initialize(core_parameter.bWii, Config::Get(Config::MAIN_DSP_THREAD)))
  {
    PanicAlertFmt("Failed to initialize DSP emulation!");
    return;
  }

  // Inputs loading may have generated custom dynamic textures
  // it's now ok to initialize any custom textures
  HiresTexture::Update();

  AudioCommon::PostInitSoundStream(system);

  // The hardware is initialized.
  s_hardware_initialized = true;
  s_is_booting.Clear();

  // Set execution state to known values (CPU/FIFO/Audio Paused)
  CPU::Break();

  // Load GCM/DOL/ELF whatever ... we boot with the interpreter core
  PowerPC::SetMode(PowerPC::CoreMode::Interpreter);

  // Determine the CPU thread function
  void (*cpuThreadFunc)(const std::optional<std::string>& savestate_path, bool delete_savestate);
  if (std::holds_alternative<BootParameters::DFF>(boot->parameters))
    cpuThreadFunc = FifoPlayerThread;
  else
    cpuThreadFunc = CpuThread;

  std::optional<DiscIO::Riivolution::SavegameRedirect> savegame_redirect = std::nullopt;
  if (SConfig::GetInstance().bWii)
    savegame_redirect = DiscIO::Riivolution::ExtractSavegameRedirect(boot->riivolution_patches);

  if (!CBoot::BootUp(system, std::move(boot)))
    return;

  // Initialise Wii filesystem contents.
  // This is done here after Boot and not in BootManager to ensure that we operate
  // with the correct title context since save copying requires title directories to exist.
  Common::ScopeGuard wiifs_guard{[&boot_session_data] {
    Core::CleanUpWiiFileSystemContents(boot_session_data);
    boot_session_data.InvokeWiiSyncCleanup();
  }};
  if (SConfig::GetInstance().bWii)
    Core::InitializeWiiFileSystemContents(savegame_redirect, boot_session_data);
  else
    wiifs_guard.Dismiss();

  // This adds the SyncGPU handler to CoreTiming, so now CoreTiming::Advance might block.
  system.GetFifo().Prepare(system);

  // Setup our core
  if (Config::Get(Config::MAIN_CPU_CORE) != PowerPC::CPUCore::Interpreter)
  {
    PowerPC::SetMode(PowerPC::CoreMode::JIT);
  }
  else
  {
    PowerPC::SetMode(PowerPC::CoreMode::Interpreter);
  }

  UpdateTitle();

  // ENTER THE VIDEO THREAD LOOP
  if (system.IsDualCoreMode())
  {
    // This thread, after creating the EmuWindow, spawns a CPU
    // thread, and then takes over and becomes the video thread
    Common::SetCurrentThreadName("Video thread");
    UndeclareAsCPUThread();
    FPURoundMode::LoadDefaultSIMDState();

    // Spawn the CPU thread. The CPU thread will signal the event that boot is complete.
    s_cpu_thread = std::thread(cpuThreadFunc, savestate_path, delete_savestate);

    // become the GPU thread
    system.GetFifo().RunGpuLoop(system);

    // We have now exited the Video Loop
    INFO_LOG_FMT(CONSOLE, "{}", StopMessage(false, "Video Loop Ended"));

    // Join with the CPU thread.
    s_cpu_thread.join();
    INFO_LOG_FMT(CONSOLE, "{}", StopMessage(true, "CPU thread stopped."));
  }
  else  // SingleCore mode
  {
    // Become the CPU thread
    cpuThreadFunc(savestate_path, delete_savestate);
  }

  INFO_LOG_FMT(CONSOLE, "{}", StopMessage(true, "Stopping GDB ..."));
  GDBStub::Deinit();
  INFO_LOG_FMT(CONSOLE, "{}", StopMessage(true, "GDB stopped."));
}

// Set or get the running state

void SetState(State state)
{
  // State cannot be controlled until the CPU Thread is operational
  if (!IsRunningAndStarted())
    return;

  switch (state)
  {
  case State::Paused:
    // NOTE: GetState() will return State::Paused immediately, even before anything has
    //   stopped (including the CPU).
    CPU::EnableStepping(true);  // Break
    Wiimote::Pause();
    ResetRumble();
    break;
  case State::Running:
  {
    CPU::EnableStepping(false);
    Wiimote::Resume();
    break;
  }
  default:
    PanicAlertFmt("Invalid state");
    break;
  }

  CallOnStateChangedCallbacks(GetState());
}

State GetState()
{
  if (s_is_stopping)
    return State::Stopping;

  if (s_hardware_initialized)
  {
    if (CPU::IsStepping() || s_frame_step)
      return State::Paused;

    return State::Running;
  }

  if (s_is_booting.IsSet())
    return State::Starting;

  return State::Uninitialized;
}

static std::string GenerateScreenshotFolderPath()
{
  const std::string& gameId = SConfig::GetInstance().GetGameID();
  std::string path = File::GetUserPath(D_SCREENSHOTS_IDX) + gameId + DIR_SEP_CHR;

  if (!File::CreateFullPath(path))
  {
    // fallback to old-style screenshots, without folder.
    path = File::GetUserPath(D_SCREENSHOTS_IDX);
  }

  return path;
}

static std::string GenerateScreenshotName()
{
  // append gameId, path only contains the folder here.
  const std::string path_prefix =
      GenerateScreenshotFolderPath() + SConfig::GetInstance().GetGameID();

  const std::time_t cur_time = std::time(nullptr);
  const std::string base_name =
      fmt::format("{}_{:%Y-%m-%d_%H-%M-%S}", path_prefix, fmt::localtime(cur_time));

  // First try a filename without any suffixes, if already exists then append increasing numbers
  std::string name = fmt::format("{}.png", base_name);
  if (File::Exists(name))
  {
    for (u32 i = 1; File::Exists(name = fmt::format("{}_{}.png", base_name, i)); ++i)
      ;
  }

  return name;
}

void SaveScreenShot()
{
  Core::RunAsCPUThread([] { g_frame_dumper->SaveScreenshot(GenerateScreenshotName()); });
}

void SaveScreenShot(std::string_view name)
{
  Core::RunAsCPUThread([&name] {
    g_frame_dumper->SaveScreenshot(fmt::format("{}{}.png", GenerateScreenshotFolderPath(), name));
  });
}

static bool PauseAndLock(bool do_lock, bool unpause_on_unlock)
{
  // WARNING: PauseAndLock is not fully threadsafe so is only valid on the Host Thread
  if (!IsRunningAndStarted())
    return true;

  bool was_unpaused = true;
  if (do_lock)
  {
    // first pause the CPU
    // This acquires a wrapper mutex and converts the current thread into
    // a temporary replacement CPU Thread.
    was_unpaused = CPU::PauseAndLock(true);
  }

  ExpansionInterface::PauseAndLock(do_lock, false);

  // audio has to come after CPU, because CPU thread can wait for audio thread (m_throttle).
  DSP::GetDSPEmulator()->PauseAndLock(do_lock, false);

  // video has to come after CPU, because CPU thread can wait for video thread
  // (s_efbAccessRequested).
  auto& system = Core::System::GetInstance();
  system.GetFifo().PauseAndLock(system, do_lock, false);

  ResetRumble();

  // CPU is unlocked last because CPU::PauseAndLock contains the synchronization
  // mechanism that prevents CPU::Break from racing.
  if (!do_lock)
  {
    // The CPU is responsible for managing the Audio and FIFO state so we use its
    // mechanism to unpause them. If we unpaused the systems above when releasing
    // the locks then they could call CPU::Break which would require detecting it
    // and re-pausing with CPU::EnableStepping.
    was_unpaused = CPU::PauseAndLock(false, unpause_on_unlock, true);
  }

  return was_unpaused;
}

void RunAsCPUThread(std::function<void()> function)
{
  const bool is_cpu_thread = IsCPUThread();
  bool was_unpaused = false;
  if (!is_cpu_thread)
    was_unpaused = PauseAndLock(true, true);

  function();

  if (!is_cpu_thread)
    PauseAndLock(false, was_unpaused);
}

void RunOnCPUThread(std::function<void()> function, bool wait_for_completion)
{
  // If the CPU thread is not running, assume there is no active CPU thread we can race against.
  if (!IsRunning() || IsCPUThread())
  {
    function();
    return;
  }

  // Pause the CPU (set it to stepping mode).
  const bool was_running = PauseAndLock(true, true);

  // Queue the job function.
  if (wait_for_completion)
  {
    // Trigger the event after executing the function.
    s_cpu_thread_job_finished.Reset();
    CPU::AddCPUThreadJob([&function]() {
      function();
      s_cpu_thread_job_finished.Set();
    });
  }
  else
  {
    CPU::AddCPUThreadJob(std::move(function));
  }

  // Release the CPU thread, and let it execute the callback.
  PauseAndLock(false, was_running);

  // If we're waiting for completion, block until the event fires.
  if (wait_for_completion)
  {
    // Periodically yield to the UI thread, so we don't deadlock.
    while (!s_cpu_thread_job_finished.WaitFor(std::chrono::milliseconds(10)))
      Host_YieldToUI();
  }
}

// --- Callbacks for backends / engine ---

// Called from Renderer::Swap (GPU thread) when a new (non-duplicate)
// frame is presented to the host screen
void Callback_FramePresented(double actual_emulation_speed)
{
  g_perf_metrics.CountFrame();

  s_last_actual_emulation_speed = actual_emulation_speed;
  s_stop_frame_step.store(true);
}

// Called from VideoInterface::Update (CPU thread) at emulated field boundaries
void Callback_NewField()
{
  if (!was_rng_seed_called)
  {
    LuaGameCubeButtonProbabilityEvent::SetRngSeeding();
    was_rng_seed_called = true;
  }

  if (Lua::is_lua_script_active && !Lua::LuaEmu::waiting_for_save_state_load && !Lua::LuaEmu::waiting_for_save_state_save && !Lua::LuaEmu::waiting_to_start_playing_movie && !Lua::LuaEmu::waiting_to_save_movie)
  {
    for (int i = 0; i < 4; ++i)
    {
      Lua::LuaGameCubeController::overwrite_controller_at_specified_port[i] = false;
      Lua::LuaGameCubeController::add_to_controller_at_specified_port[i] = false;
      Lua::LuaGameCubeController::do_random_input_events_at_specified_port[i] = false;
      Lua::LuaGameCubeController::random_button_events[i].clear();
      Lua::LuaGameCubeController::button_lists_for_add_to_controller_inputs[i].clear();
      memset(&Lua::LuaGameCubeController::new_overwrite_controller_inputs[i], 0, sizeof(Movie::ControllerState));
      memset(&Lua::LuaGameCubeController::add_to_controller_inputs[i], 0, sizeof(Movie::ControllerState)); 
    }

    int ret_val;
    const char* error_msg = nullptr;
    ret_val = lua_resume(Lua::main_lua_thread_state, nullptr, 0, &Lua::x);
    if (ret_val != LUA_YIELD)
    {
      if (ret_val == 2)
      {
        error_msg = lua_tostring(Lua::main_lua_thread_state, -1);
        (*Lua::print_callback_function)(error_msg);
      }
      (*Lua::script_end_callback_function)();
      Lua::is_lua_script_active = false;
    }
  }

  if (s_frame_step)
  {
    // To ensure that s_stop_frame_step is up to date, wait for the GPU thread queue to empty,
    // since it is may contain a swap event (which will call Callback_FramePresented). This hurts
    // the performance a little, but luckily, performance matters less when using frame stepping.
    AsyncRequests::GetInstance()->WaitForEmptyQueue();

    // Only stop the frame stepping if a new frame was displayed
    // (as opposed to the previous frame being displayed for another frame).
    if (s_stop_frame_step.load())
    {
      s_frame_step = false;
      CPU::Break();
      CallOnStateChangedCallbacks(Core::GetState());
    }
  }
}

void UpdateTitle()
{
  // Settings are shown the same for both extended and summary info
  const std::string SSettings = fmt::format(
      "{} {} | {} | {}", PowerPC::GetCPUName(),
      Core::System::GetInstance().IsDualCoreMode() ? "DC" : "SC", g_video_backend->GetDisplayName(),
      Config::Get(Config::MAIN_DSP_HLE) ? "HLE" : "LLE");

  std::string message = fmt::format("{} | {}", Common::GetScmRevStr(), SSettings);
  if (Config::Get(Config::MAIN_SHOW_ACTIVE_TITLE))
  {
    const std::string& title = SConfig::GetInstance().GetTitleDescription();
    if (!title.empty())
      message += " | " + title;
  }

  Host_UpdateTitle(message);
}

void Shutdown()
{
  // During shutdown DXGI expects us to handle some messages on the UI thread.
  // Therefore we can't immediately block and wait for the emu thread to shut
  // down, so we join the emu thread as late as possible when the UI has already
  // shut down.
  // For more info read "DirectX Graphics Infrastructure (DXGI): Best Practices"
  // on MSDN.
  if (s_emu_thread.joinable())
    s_emu_thread.join();

  // Make sure there's nothing left over in case we're about to exit.
  HostDispatchJobs();
}

int AddOnStateChangedCallback(StateChangedCallbackFunc callback)
{
  for (size_t i = 0; i < s_on_state_changed_callbacks.size(); ++i)
  {
    if (!s_on_state_changed_callbacks[i])
    {
      s_on_state_changed_callbacks[i] = std::move(callback);
      return int(i);
    }
  }
  s_on_state_changed_callbacks.emplace_back(std::move(callback));
  return int(s_on_state_changed_callbacks.size()) - 1;
}

bool RemoveOnStateChangedCallback(int* handle)
{
  if (handle && *handle >= 0 && s_on_state_changed_callbacks.size() > static_cast<size_t>(*handle))
  {
    s_on_state_changed_callbacks[*handle] = StateChangedCallbackFunc();
    *handle = -1;
    return true;
  }
  return false;
}

void CallOnStateChangedCallbacks(Core::State state)
{
  for (const StateChangedCallbackFunc& on_state_changed_callback : s_on_state_changed_callbacks)
  {
    if (on_state_changed_callback)
      on_state_changed_callback(state);
  }
}

void UpdateWantDeterminism(bool initial)
{
  // For now, this value is not itself configurable.  Instead, individual
  // settings that depend on it, such as GPU determinism mode. should have
  // override options for testing,
  bool new_want_determinism = Movie::IsMovieActive() || NetPlay::IsNetPlayRunning();
  if (new_want_determinism != s_wants_determinism || initial)
  {
    NOTICE_LOG_FMT(COMMON, "Want determinism <- {}", new_want_determinism ? "true" : "false");

    RunAsCPUThread([&] {
      s_wants_determinism = new_want_determinism;
      const auto ios = IOS::HLE::GetIOS();
      if (ios)
        ios->UpdateWantDeterminism(new_want_determinism);

      auto& system = Core::System::GetInstance();
      system.GetFifo().UpdateWantDeterminism(system, new_want_determinism);

      // We need to clear the cache because some parts of the JIT depend on want_determinism,
      // e.g. use of FMA.
      JitInterface::ClearCache();
    });
  }
}

void QueueHostJob(std::function<void()> job, bool run_during_stop)
{
  if (!job)
    return;

  bool send_message = false;
  {
    std::lock_guard guard(s_host_jobs_lock);
    send_message = s_host_jobs_queue.empty();
    s_host_jobs_queue.emplace(HostJob{std::move(job), run_during_stop});
  }
  // If the the queue was empty then kick the Host to come and get this job.
  if (send_message)
    Host_Message(HostMessageID::WMUserJobDispatch);
}

void HostDispatchJobs()
{
  // WARNING: This should only run on the Host Thread.
  // NOTE: This function is potentially re-entrant. If a job calls
  //   Core::Stop for instance then we'll enter this a second time.
  std::unique_lock guard(s_host_jobs_lock);
  while (!s_host_jobs_queue.empty())
  {
    HostJob job = std::move(s_host_jobs_queue.front());
    s_host_jobs_queue.pop();

    // NOTE: Memory ordering is important. The booting flag needs to be
    //   checked first because the state transition is:
    //   Core::State::Uninitialized: s_is_booting -> s_hardware_initialized
    //   We need to check variables in the same order as the state
    //   transition, otherwise we race and get transient failures.
    if (!job.run_after_stop && !s_is_booting.IsSet() && !IsRunning())
      continue;

    guard.unlock();
    job.job();
    guard.lock();
  }
}

// NOTE: Host Thread
void DoFrameStep()
{
  if (GetState() == State::Paused)
  {
    // if already paused, frame advance for 1 frame
    s_stop_frame_step = false;
    s_frame_step = true;
    SetState(State::Running);
  }
  else if (!s_frame_step)
  {
    // if not paused yet, pause immediately instead
    SetState(State::Paused);
  }
}

void UpdateInputGate(bool require_focus, bool require_full_focus)
{
  // If the user accepts background input, controls should pass even if an on screen interface is on
  const bool focus_passes =
      !require_focus || (Host_RendererHasFocus() && !Host_UIBlocksControllerState());
  // Ignore full focus if we don't require basic focus
  const bool full_focus_passes =
      !require_focus || !require_full_focus || (focus_passes && Host_RendererHasFullFocus());
  ControlReference::SetInputGate(focus_passes && full_focus_passes);
}

}  // namespace Core<|MERGE_RESOLUTION|>--- conflicted
+++ resolved
@@ -137,9 +137,8 @@
 
 static void EmuThread(std::unique_ptr<BootParameters> boot, WindowSystemInfo wsi);
 
-<<<<<<< HEAD
 static bool was_rng_seed_called = false;
-=======
+
 static Common::EventHook s_frame_presented = AfterPresentEvent::Register(
     [](auto& present_info) {
       const double last_speed_denominator = g_perf_metrics.GetLastSpeedDenominator();
@@ -148,7 +147,6 @@
       Core::Callback_FramePresented(last_speed);
     },
     "Core Frame Presented");
->>>>>>> a88e5ef3
 
 bool GetIsThrottlerTempDisabled()
 {
