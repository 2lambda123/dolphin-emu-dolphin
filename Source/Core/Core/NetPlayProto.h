--- conflicted
+++ resolved
@@ -32,7 +32,6 @@
 {
 struct NetSettings
 {
-<<<<<<< HEAD
   bool cpu_thread = false;
   PowerPC::CPUCore cpu_core{};
   bool enable_cheats = false;
@@ -106,85 +105,9 @@
   bool golf_mode = false;
   bool use_fma = false;
   bool hide_remote_gbas = false;
+  bool m_RollbackMode = false;
 
   Sram sram;
-=======
-  bool m_CPUthread = false;
-  PowerPC::CPUCore m_CPUcore{};
-  bool m_EnableCheats = false;
-  int m_SelectedLanguage = 0;
-  bool m_OverrideRegionSettings = false;
-  bool m_DSPHLE = false;
-  bool m_DSPEnableJIT = false;
-  bool m_WriteToMemcard = false;
-  bool m_RAMOverrideEnable = false;
-  u32 m_Mem1Size = 0;
-  u32 m_Mem2Size = 0;
-  DiscIO::Region m_FallbackRegion{};
-  bool m_AllowSDWrites = false;
-  bool m_CopyWiiSave = false;
-  bool m_OCEnable = false;
-  float m_OCFactor = 0;
-  Common::EnumMap<ExpansionInterface::EXIDeviceType, ExpansionInterface::MAX_SLOT> m_EXIDevice{};
-  int m_MemcardSizeOverride = -1;
-
-  std::array<u32, Config::SYSCONF_SETTINGS.size()> m_SYSCONFSettings{};
-
-  bool m_EFBAccessEnable = false;
-  bool m_BBoxEnable = false;
-  bool m_ForceProgressive = false;
-  bool m_EFBToTextureEnable = false;
-  bool m_XFBToTextureEnable = false;
-  bool m_DisableCopyToVRAM = false;
-  bool m_ImmediateXFBEnable = false;
-  bool m_EFBEmulateFormatChanges = false;
-  int m_SafeTextureCacheColorSamples = 0;
-  bool m_PerfQueriesEnable = false;
-  bool m_FloatExceptions = false;
-  bool m_DivideByZeroExceptions = false;
-  bool m_FPRF = false;
-  bool m_AccurateNaNs = false;
-  bool m_DisableICache = false;
-  bool m_SyncOnSkipIdle = false;
-  bool m_SyncGPU = false;
-  int m_SyncGpuMaxDistance = 0;
-  int m_SyncGpuMinDistance = 0;
-  float m_SyncGpuOverclock = 0;
-  bool m_JITFollowBranch = false;
-  bool m_FastDiscSpeed = false;
-  bool m_MMU = false;
-  bool m_Fastmem = false;
-  bool m_SkipIPL = false;
-  bool m_LoadIPLDump = false;
-  bool m_VertexRounding = false;
-  int m_InternalResolution = 0;
-  bool m_EFBScaledCopy = false;
-  bool m_FastDepthCalc = false;
-  bool m_EnablePixelLighting = false;
-  bool m_WidescreenHack = false;
-  bool m_ForceFiltering = false;
-  int m_MaxAnisotropy = 0;
-  bool m_ForceTrueColor = false;
-  bool m_DisableCopyFilter = false;
-  bool m_DisableFog = false;
-  bool m_ArbitraryMipmapDetection = false;
-  float m_ArbitraryMipmapDetectionThreshold = 0;
-  bool m_EnableGPUTextureDecoding = false;
-  bool m_DeferEFBCopies = false;
-  int m_EFBAccessTileSize = 0;
-  bool m_EFBAccessDeferInvalidation = false;
-
-  bool m_StrictSettingsSync = false;
-  bool m_SyncSaveData = false;
-  bool m_SyncCodes = false;
-  std::string m_SaveDataRegion;
-  bool m_SyncAllWiiSaves = false;
-  std::array<int, 4> m_WiimoteExtension{};
-  bool m_GolfMode = false;
-  bool m_RollbackMode = false;
-  bool m_UseFMA = false;
-  bool m_HideRemoteGBAs = false;
->>>>>>> 240e7da2
 
   // These aren't sent over the network directly
   bool is_hosting = false;
