--- conflicted
+++ resolved
@@ -32,12 +32,7 @@
 
 #define NETPLAY_VERSION  "Dolphin NetPlay 2014-01-08"
 
-<<<<<<< HEAD
-static const int NETPLAY_INITIAL_GCTIME = 1272737767;
-
-=======
 extern int g_netplay_initial_gctime;
->>>>>>> a1a7bbbd
 
 // messages
 enum
