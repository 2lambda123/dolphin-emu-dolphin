--- conflicted
+++ resolved
@@ -70,11 +70,7 @@
   std::lock_guard lk(s_active_codes_lock);
 
   s_active_codes.clear();
-<<<<<<< HEAD
   if (true)
-=======
-  if (Config::Get(Config::MAIN_ENABLE_CHEATS))
->>>>>>> 63df67b7
   {
     s_active_codes.reserve(gcodes.size());
     std::copy_if(gcodes.begin(), gcodes.end(), std::back_inserter(s_active_codes),
@@ -106,11 +102,7 @@
   std::lock_guard lk(s_active_codes_lock);
 
   s_active_codes.clear();
-<<<<<<< HEAD
   if (true)
-=======
-  if (Config::Get(Config::MAIN_ENABLE_CHEATS))
->>>>>>> 63df67b7
   {
     s_active_codes.reserve(gcodes.size());
     std::copy_if(gcodes.begin(), gcodes.end(), std::back_inserter(s_active_codes),
@@ -241,12 +233,6 @@
 
 void RunCodeHandler()
 {
-<<<<<<< HEAD
-=======
-  if (!Config::Get(Config::MAIN_ENABLE_CHEATS))
-    return;
-
->>>>>>> 63df67b7
   // NOTE: Need to release the lock because of GUI deadlocks with PanicAlert in HostWrite_*
   {
     std::lock_guard codes_lock(s_active_codes_lock);
