--- conflicted
+++ resolved
@@ -761,21 +761,12 @@
 //#define MORE_ACCURATE_DOUBLETOSINGLE
 #ifdef MORE_ACCURATE_DOUBLETOSINGLE
 
-<<<<<<< HEAD
 static const __m128i GC_ALIGNED16(double_exponent) = _mm_set_epi64x(0, 0x7ff0000000000000);
 static const __m128i GC_ALIGNED16(double_fraction) = _mm_set_epi64x(0, 0x000fffffffffffff);
 static const __m128i GC_ALIGNED16(double_sign_bit) = _mm_set_epi64x(0, 0x8000000000000000);
 static const __m128i GC_ALIGNED16(double_explicit_top_bit) = _mm_set_epi64x(0, 0x0010000000000000);
 static const __m128i GC_ALIGNED16(double_top_two_bits) = _mm_set_epi64x(0, 0xc000000000000000);
 static const __m128i GC_ALIGNED16(double_bottom_bits)  = _mm_set_epi64x(0, 0x07ffffffe0000000);
-=======
-alignas(16) static const __m128i double_exponent = _mm_set_epi64x(0, 0x7ff0000000000000);
-alignas(16) static const __m128i double_fraction = _mm_set_epi64x(0, 0x000fffffffffffff);
-alignas(16) static const __m128i double_sign_bit = _mm_set_epi64x(0, 0x8000000000000000);
-alignas(16) static const __m128i double_explicit_top_bit = _mm_set_epi64x(0, 0x0010000000000000);
-alignas(16) static const __m128i double_top_two_bits = _mm_set_epi64x(0, 0xc000000000000000);
-alignas(16) static const __m128i double_bottom_bits = _mm_set_epi64x(0, 0x07ffffffe0000000);
->>>>>>> dba9d86b
 
 // This is the same algorithm used in the interpreter (and actual hardware)
 // The documentation states that the conversion of a double with an outside the
@@ -845,18 +836,9 @@
 
 #else   // MORE_ACCURATE_DOUBLETOSINGLE
 
-<<<<<<< HEAD
 static const __m128i GC_ALIGNED16(double_sign_bit) = _mm_set_epi64x(0xffffffffffffffff, 0x7fffffffffffffff);
 static const __m128i GC_ALIGNED16(single_qnan_bit) = _mm_set_epi64x(0xffffffffffffffff, 0xffffffffffbfffff);
 static const __m128i GC_ALIGNED16(double_qnan_bit) = _mm_set_epi64x(0xffffffffffffffff, 0xfff7ffffffffffff);
-=======
-alignas(16) static const __m128i double_sign_bit = _mm_set_epi64x(0xffffffffffffffff,
-                                                                  0x7fffffffffffffff);
-alignas(16) static const __m128i single_qnan_bit = _mm_set_epi64x(0xffffffffffffffff,
-                                                                  0xffffffffffbfffff);
-alignas(16) static const __m128i double_qnan_bit = _mm_set_epi64x(0xffffffffffffffff,
-                                                                  0xfff7ffffffffffff);
->>>>>>> dba9d86b
 
 // Smallest positive double that results in a normalized single.
 static const double GC_ALIGNED16(min_norm_single) = std::numeric_limits<float>::min();
@@ -937,15 +919,9 @@
   MOVDDUP(dst, R(dst));
 }
 
-<<<<<<< HEAD
 static const u64 GC_ALIGNED16(psDoubleExp[2])  = {0x7FF0000000000000ULL, 0};
 static const u64 GC_ALIGNED16(psDoubleFrac[2]) = {0x000FFFFFFFFFFFFFULL, 0};
 static const u64 GC_ALIGNED16(psDoubleNoSign[2]) = {0x7FFFFFFFFFFFFFFFULL, 0};
-=======
-alignas(16) static const u64 psDoubleExp[2] = {0x7FF0000000000000ULL, 0};
-alignas(16) static const u64 psDoubleFrac[2] = {0x000FFFFFFFFFFFFFULL, 0};
-alignas(16) static const u64 psDoubleNoSign[2] = {0x7FFFFFFFFFFFFFFFULL, 0};
->>>>>>> dba9d86b
 
 // TODO: it might be faster to handle FPRF in the same way as CR is currently handled for integer,
 // storing
