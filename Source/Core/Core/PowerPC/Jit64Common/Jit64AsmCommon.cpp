// Copyright 2008 Dolphin Emulator Project
// Licensed under GPLv2+
// Refer to the license.txt file included.

#include "Core/PowerPC/Jit64Common/Jit64AsmCommon.h"

#include <array>

#include "Common/CPUDetect.h"
#include "Common/CommonTypes.h"
#include "Common/FloatUtils.h"
#include "Common/JitRegister.h"
#include "Common/x64ABI.h"
#include "Common/x64Emitter.h"
#include "Core/PowerPC/Gekko.h"
#include "Core/PowerPC/Jit64Common/Jit64Base.h"
#include "Core/PowerPC/Jit64Common/Jit64PowerPCState.h"
#include "Core/PowerPC/PowerPC.h"

#define QUANTIZED_REGS_TO_SAVE                                                                     \
  (ABI_ALL_CALLER_SAVED & ~BitSet32{RSCRATCH, RSCRATCH2, RSCRATCH_EXTRA, XMM0 + 16, XMM1 + 16})

#define QUANTIZED_REGS_TO_SAVE_LOAD (QUANTIZED_REGS_TO_SAVE | BitSet32{RSCRATCH2})

using namespace Gen;

void CommonAsmRoutines::GenFrsqrte()
{
  const void* start = GetCodePtr();

  // Assume input in XMM0.
  // This function clobbers all three RSCRATCH.
  MOVQ_xmm(R(RSCRATCH), XMM0);

<<<<<<< HEAD
  // Extract exponent
  MOV(64, R(RSCRATCH_EXTRA), R(RSCRATCH));
  SHR(64, R(RSCRATCH_EXTRA), Imm8(52));

  // Negatives, zeros, denormals, infinities and NaNs take the complex path.
  LEA(32, RSCRATCH2, MDisp(RSCRATCH_EXTRA, -1));
  CMP(32, R(RSCRATCH2), Imm32(0x7FE));
  FixupBranch complex = J_CC(CC_AE, true);
=======
  // Negative and zero inputs set an exception and take the complex path.
  TEST(64, R(RSCRATCH), R(RSCRATCH));
  FixupBranch zero = J_CC(CC_Z);
  FixupBranch negative = J_CC(CC_S);
  MOV(64, R(RSCRATCH_EXTRA), R(RSCRATCH));
  SHR(64, R(RSCRATCH_EXTRA), Imm8(52));

  // Zero and max exponents (non-normal floats) take the complex path.
  FixupBranch complex1 = J_CC(CC_Z);
  CMP(32, R(RSCRATCH_EXTRA), Imm32(0x7FF));
  FixupBranch complex2 = J_CC(CC_E);
>>>>>>> 7fa97f13

  SUB(32, R(RSCRATCH_EXTRA), Imm32(0x3FD));
  SAR(32, R(RSCRATCH_EXTRA), Imm8(1));
  MOV(32, R(RSCRATCH2), Imm32(0x3FF));
  SUB(32, R(RSCRATCH2), R(RSCRATCH_EXTRA));
  SHL(64, R(RSCRATCH2), Imm8(52));  // exponent = ((0x3FFLL << 52) - ((exponent - (0x3FELL << 52)) /
                                    // 2)) & (0x7FFLL << 52);

  MOV(64, R(RSCRATCH_EXTRA), R(RSCRATCH));
  SHR(64, R(RSCRATCH_EXTRA), Imm8(48));
  AND(32, R(RSCRATCH_EXTRA), Imm8(0x1F));
  XOR(32, R(RSCRATCH_EXTRA), Imm8(0x10));  // int index = i / 2048 + (odd_exponent ? 16 : 0);

  PUSH(RSCRATCH2);
  MOV(64, R(RSCRATCH2), ImmPtr(GetConstantFromPool(Common::frsqrte_expected)));
  static_assert(sizeof(Common::BaseAndDec) == 8, "Unable to use SCALE_8; incorrect size");

  SHR(64, R(RSCRATCH), Imm8(37));
  AND(32, R(RSCRATCH), Imm32(0x7FF));
  IMUL(32, RSCRATCH,
       MComplex(RSCRATCH2, RSCRATCH_EXTRA, SCALE_8, offsetof(Common::BaseAndDec, m_dec)));
  MOV(32, R(RSCRATCH_EXTRA),
      MComplex(RSCRATCH2, RSCRATCH_EXTRA, SCALE_8, offsetof(Common::BaseAndDec, m_base)));
  SUB(32, R(RSCRATCH_EXTRA), R(RSCRATCH));
  SHL(64, R(RSCRATCH_EXTRA), Imm8(26));

  POP(RSCRATCH2);
  OR(64, R(RSCRATCH2), R(RSCRATCH_EXTRA));  // vali |= (s64)(frsqrte_expected_base[index] -
                                            // frsqrte_expected_dec[index] * (i % 2048)) << 26;
  MOVQ_xmm(XMM0, R(RSCRATCH2));
  RET();

  SetJumpTarget(complex);
  AND(32, R(RSCRATCH_EXTRA), Imm32(0x7FF));
  CMP(32, R(RSCRATCH_EXTRA), Imm32(0x7FF));
  FixupBranch nan_or_inf = J_CC(CC_E);

  MOV(64, R(RSCRATCH2), R(RSCRATCH));
  SHL(64, R(RSCRATCH2), Imm8(1));
  FixupBranch nonzero = J_CC(CC_NZ);

  // +0.0 or -0.0
  TEST(32, PPCSTATE(fpscr), Imm32(FPSCR_ZX));
  FixupBranch skip_set_fx1 = J_CC(CC_NZ);
  OR(32, PPCSTATE(fpscr), Imm32(FPSCR_FX | FPSCR_ZX));
  SetJumpTarget(skip_set_fx1);
  MOV(64, R(RSCRATCH2), Imm64(0x7FF0'0000'0000'0000));
  OR(64, R(RSCRATCH2), R(RSCRATCH));
  MOVQ_xmm(XMM0, R(RSCRATCH2));
  RET();

  // SNaN or QNaN or +Inf or -Inf
  SetJumpTarget(nan_or_inf);
  MOV(64, R(RSCRATCH2), R(RSCRATCH));
  SHL(64, R(RSCRATCH2), Imm8(12));
  FixupBranch inf = J_CC(CC_Z);
  BTS(64, R(RSCRATCH), Imm8(51));
  MOVQ_xmm(XMM0, R(RSCRATCH));
  RET();
  SetJumpTarget(inf);
  BT(64, R(RSCRATCH), Imm8(63));
  FixupBranch negative = J_CC(CC_C);
  XORPD(XMM0, R(XMM0));
  RET();

  SetJumpTarget(nonzero);
  FixupBranch denormal = J_CC(CC_NC);

  // Negative sign
  SetJumpTarget(negative);
  TEST(32, PPCSTATE(fpscr), Imm32(FPSCR_VXSQRT));
  FixupBranch skip_set_fx2 = J_CC(CC_NZ);
  OR(32, PPCSTATE(fpscr), Imm32(FPSCR_FX | FPSCR_VXSQRT));
  SetJumpTarget(skip_set_fx2);
  MOV(64, R(RSCRATCH2), Imm64(0x7FF8'0000'0000'0000));
  MOVQ_xmm(XMM0, R(RSCRATCH2));
  RET();

  SetJumpTarget(denormal);
  ABI_PushRegistersAndAdjustStack(QUANTIZED_REGS_TO_SAVE, 8);
  ABI_CallFunction(Common::ApproximateReciprocalSquareRoot);
  ABI_PopRegistersAndAdjustStack(QUANTIZED_REGS_TO_SAVE, 8);
  RET();

  JitRegister::Register(start, GetCodePtr(), "JIT_Frsqrte");
}

void CommonAsmRoutines::GenFres()
{
  const void* start = GetCodePtr();

  // Assume input in XMM0.
  // This function clobbers all three RSCRATCH.
  MOVQ_xmm(R(RSCRATCH), XMM0);

  // Zero inputs set an exception and take the complex path.
  TEST(64, R(RSCRATCH), R(RSCRATCH));
  FixupBranch zero = J_CC(CC_Z);

  MOV(64, R(RSCRATCH_EXTRA), R(RSCRATCH));
  SHR(64, R(RSCRATCH_EXTRA), Imm8(52));
  MOV(32, R(RSCRATCH2), R(RSCRATCH_EXTRA));
  AND(32, R(RSCRATCH_EXTRA), Imm32(0x7FF));  // exp
  AND(32, R(RSCRATCH2), Imm32(0x800));       // sign
  SUB(32, R(RSCRATCH_EXTRA), Imm32(895));
  CMP(32, R(RSCRATCH_EXTRA), Imm32(1149 - 895));
  // Take the complex path for very large/small exponents.
  FixupBranch complex = J_CC(CC_AE);  // if (exp < 895 || exp >= 1149)

  SUB(32, R(RSCRATCH_EXTRA), Imm32(0x7FD - 895));
  NEG(32, R(RSCRATCH_EXTRA));
  OR(32, R(RSCRATCH_EXTRA), R(RSCRATCH2));
  SHL(64, R(RSCRATCH_EXTRA), Imm8(52));  // vali = sign | exponent

  MOV(64, R(RSCRATCH2), R(RSCRATCH));
  SHR(64, R(RSCRATCH), Imm8(37));
  SHR(64, R(RSCRATCH2), Imm8(47));
  AND(32, R(RSCRATCH), Imm32(0x3FF));  // i % 1024
  AND(32, R(RSCRATCH2), Imm8(0x1F));   // i / 1024

  PUSH(RSCRATCH_EXTRA);
  MOV(64, R(RSCRATCH_EXTRA), ImmPtr(GetConstantFromPool(Common::fres_expected)));
  static_assert(sizeof(Common::BaseAndDec) == 8, "Unable to use SCALE_8; incorrect size");

  IMUL(32, RSCRATCH,
       MComplex(RSCRATCH_EXTRA, RSCRATCH2, SCALE_8, offsetof(Common::BaseAndDec, m_dec)));
  ADD(32, R(RSCRATCH), Imm8(1));
  SHR(32, R(RSCRATCH), Imm8(1));

  MOV(32, R(RSCRATCH2),
      MComplex(RSCRATCH_EXTRA, RSCRATCH2, SCALE_8, offsetof(Common::BaseAndDec, m_base)));
  SUB(32, R(RSCRATCH2), R(RSCRATCH));
  SHL(64, R(RSCRATCH2), Imm8(29));

  POP(RSCRATCH_EXTRA);

  OR(64, R(RSCRATCH2), R(RSCRATCH_EXTRA));  // vali |= (s64)(fres_expected_base[i / 1024] -
                                            // (fres_expected_dec[i / 1024] * (i % 1024) + 1) / 2)
                                            // << 29
  MOVQ_xmm(XMM0, R(RSCRATCH2));
  RET();

  // Exception flags for zero input.
  SetJumpTarget(zero);
  TEST(32, PPCSTATE(fpscr), Imm32(FPSCR_ZX));
  FixupBranch skip_set_fx1 = J_CC(CC_NZ);
  OR(32, PPCSTATE(fpscr), Imm32(FPSCR_FX | FPSCR_ZX));
  SetJumpTarget(skip_set_fx1);

  SetJumpTarget(complex);
  ABI_PushRegistersAndAdjustStack(QUANTIZED_REGS_TO_SAVE, 8);
  ABI_CallFunction(Common::ApproximateReciprocal);
  ABI_PopRegistersAndAdjustStack(QUANTIZED_REGS_TO_SAVE, 8);
  RET();

  JitRegister::Register(start, GetCodePtr(), "JIT_Fres");
}

void CommonAsmRoutines::GenMfcr()
{
  const void* start = GetCodePtr();

  // Input: none
  // Output: RSCRATCH
  // This function clobbers all three RSCRATCH.
  X64Reg dst = RSCRATCH;
  X64Reg tmp = RSCRATCH2;
  X64Reg cr_val = RSCRATCH_EXTRA;
  XOR(32, R(dst), R(dst));
  for (int i = 0; i < 8; i++)
  {
    static const u32 m_flagTable[8] = {0x0, 0x1, 0x8, 0x9, 0x0, 0x1, 0x8, 0x9};
    if (i != 0)
      SHL(32, R(dst), Imm8(4));

    MOV(64, R(cr_val), PPCSTATE(cr_val[i]));

    // Upper bits of tmp need to be zeroed.
    // Note: tmp is used later for address calculations and thus
    //       can't be zero-ed once. This also prevents partial
    //       register stalls due to SETcc.
    XOR(32, R(tmp), R(tmp));
    // EQ: Bits 31-0 == 0; set flag bit 1
    TEST(32, R(cr_val), R(cr_val));
    SETcc(CC_Z, R(tmp));
    LEA(32, dst, MComplex(dst, tmp, SCALE_2, 0));

    // GT: Value > 0; set flag bit 2
    TEST(64, R(cr_val), R(cr_val));
    SETcc(CC_G, R(tmp));
    LEA(32, dst, MComplex(dst, tmp, SCALE_4, 0));

    // SO: Bit 61 set; set flag bit 0
    // LT: Bit 62 set; set flag bit 3
    SHR(64, R(cr_val), Imm8(61));
    LEA(64, tmp, MConst(m_flagTable));
    OR(32, R(dst), MComplex(tmp, cr_val, SCALE_4, 0));
  }
  RET();

  JitRegister::Register(start, GetCodePtr(), "JIT_Mfcr");
}

// Safe + Fast Quantizers, originally from JITIL by magumagu
alignas(16) static const float m_65535[4] = {65535.0f, 65535.0f, 65535.0f, 65535.0f};
alignas(16) static const float m_32767 = 32767.0f;
alignas(16) static const float m_m32768 = -32768.0f;
alignas(16) static const float m_255 = 255.0f;
alignas(16) static const float m_127 = 127.0f;
alignas(16) static const float m_m128 = -128.0f;

// Sizes of the various quantized store types
constexpr std::array<u8, 8> sizes{{32, 0, 0, 0, 8, 16, 8, 16}};

void CommonAsmRoutines::GenQuantizedStores()
{
  // Aligned to 256 bytes as least significant byte needs to be zero (See: Jit64::psq_stXX).
  paired_store_quantized = reinterpret_cast<const u8**>(AlignCodeTo(256));
  ReserveCodeSpace(8 * sizeof(u8*));

  for (int type = 0; type < 8; type++)
  {
    paired_store_quantized[type] =
        GenQuantizedStoreRuntime(false, static_cast<EQuantizeType>(type));
  }
}

// See comment in header for in/outs.
void CommonAsmRoutines::GenQuantizedSingleStores()
{
  // Aligned to 256 bytes as least significant byte needs to be zero (See: Jit64::psq_stXX).
  single_store_quantized = reinterpret_cast<const u8**>(AlignCodeTo(256));
  ReserveCodeSpace(8 * sizeof(u8*));

  for (int type = 0; type < 8; type++)
    single_store_quantized[type] = GenQuantizedStoreRuntime(true, static_cast<EQuantizeType>(type));
}

const u8* CommonAsmRoutines::GenQuantizedStoreRuntime(bool single, EQuantizeType type)
{
  const void* start = GetCodePtr();
  const u8* load = AlignCode4();
  GenQuantizedStore(single, type, -1);
  RET();
  JitRegister::Register(start, GetCodePtr(), "JIT_QuantizedStore_%i_%i", type, single);

  return load;
}

void CommonAsmRoutines::GenQuantizedLoads()
{
  // Aligned to 256 bytes as least significant byte needs to be zero (See: Jit64::psq_lXX).
  paired_load_quantized = reinterpret_cast<const u8**>(AlignCodeTo(256));
  ReserveCodeSpace(8 * sizeof(u8*));

  for (int type = 0; type < 8; type++)
    paired_load_quantized[type] = GenQuantizedLoadRuntime(false, static_cast<EQuantizeType>(type));
}

void CommonAsmRoutines::GenQuantizedSingleLoads()
{
  // Aligned to 256 bytes as least significant byte needs to be zero (See: Jit64::psq_lXX).
  single_load_quantized = reinterpret_cast<const u8**>(AlignCodeTo(256));
  ReserveCodeSpace(8 * sizeof(u8*));

  for (int type = 0; type < 8; type++)
    single_load_quantized[type] = GenQuantizedLoadRuntime(true, static_cast<EQuantizeType>(type));
}

const u8* CommonAsmRoutines::GenQuantizedLoadRuntime(bool single, EQuantizeType type)
{
  const void* start = GetCodePtr();
  const u8* load = AlignCode4();
  GenQuantizedLoad(single, type, -1);
  RET();
  JitRegister::Register(start, GetCodePtr(), "JIT_QuantizedLoad_%i_%i", type, single);

  return load;
}

void QuantizedMemoryRoutines::GenQuantizedStore(bool single, EQuantizeType type, int quantize)
{
  // In: one or two single floats in XMM0, if quantize is -1, a quantization factor in RSCRATCH2

  int size = sizes[type] * (single ? 1 : 2);
  bool isInline = quantize != -1;

  // illegal
  if (type == QUANTIZE_INVALID1 || type == QUANTIZE_INVALID2 || type == QUANTIZE_INVALID3)
  {
    UD2();
    return;
  }

  if (type == QUANTIZE_FLOAT)
  {
    GenQuantizedStoreFloat(single, isInline);
  }
  else if (single)
  {
    if (quantize == -1)
    {
      SHR(32, R(RSCRATCH2), Imm8(5));
      LEA(64, RSCRATCH, MConst(m_quantizeTableS));
      MULSS(XMM0, MRegSum(RSCRATCH2, RSCRATCH));
    }
    else if (quantize > 0)
    {
      MULSS(XMM0, MConst(m_quantizeTableS, quantize * 2));
    }

    switch (type)
    {
    case QUANTIZE_U8:
      XORPS(XMM1, R(XMM1));
      MAXSS(XMM0, R(XMM1));
      MINSS(XMM0, MConst(m_255));
      break;
    case QUANTIZE_S8:
      MAXSS(XMM0, MConst(m_m128));
      MINSS(XMM0, MConst(m_127));
      break;
    case QUANTIZE_U16:
      XORPS(XMM1, R(XMM1));
      MAXSS(XMM0, R(XMM1));
      MINSS(XMM0, MConst(m_65535));
      break;
    case QUANTIZE_S16:
      MAXSS(XMM0, MConst(m_m32768));
      MINSS(XMM0, MConst(m_32767));
      break;
    default:
      break;
    }

    CVTTSS2SI(RSCRATCH, R(XMM0));
  }
  else
  {
    if (quantize == -1)
    {
      SHR(32, R(RSCRATCH2), Imm8(5));
      LEA(64, RSCRATCH, MConst(m_quantizeTableS));
      MOVQ_xmm(XMM1, MRegSum(RSCRATCH2, RSCRATCH));
      MULPS(XMM0, R(XMM1));
    }
    else if (quantize > 0)
    {
      MOVQ_xmm(XMM1, MConst(m_quantizeTableS, quantize * 2));
      MULPS(XMM0, R(XMM1));
    }

    bool hasPACKUSDW = cpu_info.bSSE4_1;

    // Special case: if we don't have PACKUSDW we need to clamp to zero as well so the shuffle
    // below can work
    if (type == QUANTIZE_U16 && !hasPACKUSDW)
    {
      XORPS(XMM1, R(XMM1));
      MAXPS(XMM0, R(XMM1));
    }

    // According to Intel Docs CVTPS2DQ writes 0x80000000 if the source floating point value
    // is out of int32 range while it's OK for large negatives, it isn't for positives
    // I don't know whether the overflow actually happens in any games but it potentially can
    // cause problems, so we need some clamping
    MINPS(XMM0, MConst(m_65535));
    CVTTPS2DQ(XMM0, R(XMM0));

    switch (type)
    {
    case QUANTIZE_U8:
      PACKSSDW(XMM0, R(XMM0));
      PACKUSWB(XMM0, R(XMM0));
      MOVD_xmm(R(RSCRATCH), XMM0);
      break;
    case QUANTIZE_S8:
      PACKSSDW(XMM0, R(XMM0));
      PACKSSWB(XMM0, R(XMM0));
      MOVD_xmm(R(RSCRATCH), XMM0);
      break;
    case QUANTIZE_U16:
      if (hasPACKUSDW)
      {
        PACKUSDW(XMM0, R(XMM0));         // AAAABBBB CCCCDDDD ... -> AABBCCDD ...
        MOVD_xmm(R(RSCRATCH), XMM0);     // AABBCCDD ... -> AABBCCDD
        BSWAP(32, RSCRATCH);             // AABBCCDD -> DDCCBBAA
        ROL(32, R(RSCRATCH), Imm8(16));  // DDCCBBAA -> BBAADDCC
      }
      else
      {
        // We don't have PACKUSDW so we'll shuffle instead (assumes 32-bit values >= 0 and < 65536)
        PSHUFLW(XMM0, R(XMM0), 2);    // AABB0000 CCDD0000 ... -> CCDDAABB ...
        MOVD_xmm(R(RSCRATCH), XMM0);  // CCDDAABB ... -> CCDDAABB
        BSWAP(32, RSCRATCH);          // CCDDAABB -> BBAADDCC
      }
      break;
    case QUANTIZE_S16:
      PACKSSDW(XMM0, R(XMM0));
      MOVD_xmm(R(RSCRATCH), XMM0);
      BSWAP(32, RSCRATCH);
      ROL(32, R(RSCRATCH), Imm8(16));
      break;
    default:
      break;
    }
  }

  int flags = isInline ? 0 :
                         SAFE_LOADSTORE_NO_FASTMEM | SAFE_LOADSTORE_NO_PROLOG |
                             SAFE_LOADSTORE_DR_ON | SAFE_LOADSTORE_NO_UPDATE_PC;
  if (!single)
    flags |= SAFE_LOADSTORE_NO_SWAP;

  SafeWriteRegToReg(RSCRATCH, RSCRATCH_EXTRA, size, 0, QUANTIZED_REGS_TO_SAVE, flags);
}

void QuantizedMemoryRoutines::GenQuantizedStoreFloat(bool single, bool isInline)
{
  if (single)
  {
    // Easy!
    MOVD_xmm(R(RSCRATCH), XMM0);
  }
  else
  {
    if (cpu_info.bSSSE3)
    {
      PSHUFB(XMM0, MConst(pbswapShuffle2x4));
      MOVQ_xmm(R(RSCRATCH), XMM0);
    }
    else
    {
      MOVQ_xmm(R(RSCRATCH), XMM0);
      ROL(64, R(RSCRATCH), Imm8(32));
      BSWAP(64, RSCRATCH);
    }
  }
}

void QuantizedMemoryRoutines::GenQuantizedLoad(bool single, EQuantizeType type, int quantize)
{
  // Note that this method assumes that inline methods know the value of quantize ahead of
  // time. The methods generated AOT assume that the quantize flag is placed in RSCRATCH in
  // the second lowest byte, ie: 0x0000xx00

  int size = sizes[type] * (single ? 1 : 2);
  bool isInline = quantize != -1;

  // illegal
  if (type == QUANTIZE_INVALID1 || type == QUANTIZE_INVALID2 || type == QUANTIZE_INVALID3)
  {
    UD2();
    return;
  }

  // Floats don't use quantization and can generate more optimal code
  if (type == QUANTIZE_FLOAT)
  {
    GenQuantizedLoadFloat(single, isInline);
    return;
  }

  bool extend = single && (type == QUANTIZE_S8 || type == QUANTIZE_S16);

  if (g_jit->jo.memcheck)
  {
    BitSet32 regsToSave = QUANTIZED_REGS_TO_SAVE_LOAD;
    int flags = isInline ? 0 :
                           SAFE_LOADSTORE_NO_FASTMEM | SAFE_LOADSTORE_NO_PROLOG |
                               SAFE_LOADSTORE_DR_ON | SAFE_LOADSTORE_NO_UPDATE_PC;
    SafeLoadToReg(RSCRATCH_EXTRA, R(RSCRATCH_EXTRA), size, 0, regsToSave, extend, flags);
    if (!single && (type == QUANTIZE_U8 || type == QUANTIZE_S8))
    {
      // TODO: Support not swapping in safeLoadToReg to avoid bswapping twice
      ROR(16, R(RSCRATCH_EXTRA), Imm8(8));
    }
  }
  else
  {
    switch (type)
    {
    case QUANTIZE_U8:
    case QUANTIZE_S8:
      UnsafeLoadRegToRegNoSwap(RSCRATCH_EXTRA, RSCRATCH_EXTRA, size, 0, extend);
      break;
    case QUANTIZE_U16:
    case QUANTIZE_S16:
      UnsafeLoadRegToReg(RSCRATCH_EXTRA, RSCRATCH_EXTRA, size, 0, extend);
      break;
    default:
      break;
    }
  }

  if (single)
  {
    CVTSI2SS(XMM0, R(RSCRATCH_EXTRA));

    if (quantize == -1)
    {
      SHR(32, R(RSCRATCH2), Imm8(5));
      LEA(64, RSCRATCH, MConst(m_dequantizeTableS));
      MULSS(XMM0, MRegSum(RSCRATCH2, RSCRATCH));
    }
    else if (quantize > 0)
    {
      MULSS(XMM0, MConst(m_dequantizeTableS, quantize * 2));
    }
    UNPCKLPS(XMM0, MConst(m_one));
  }
  else
  {
    switch (type)
    {
    case QUANTIZE_U8:
      MOVD_xmm(XMM0, R(RSCRATCH_EXTRA));
      if (cpu_info.bSSE4_1)
      {
        PMOVZXBD(XMM0, R(XMM0));
      }
      else
      {
        PXOR(XMM1, R(XMM1));
        PUNPCKLBW(XMM0, R(XMM1));
        PUNPCKLWD(XMM0, R(XMM1));
      }
      break;
    case QUANTIZE_S8:
      MOVD_xmm(XMM0, R(RSCRATCH_EXTRA));
      if (cpu_info.bSSE4_1)
      {
        PMOVSXBD(XMM0, R(XMM0));
      }
      else
      {
        PUNPCKLBW(XMM0, R(XMM0));
        PUNPCKLWD(XMM0, R(XMM0));
        PSRAD(XMM0, 24);
      }
      break;
    case QUANTIZE_U16:
      ROL(32, R(RSCRATCH_EXTRA), Imm8(16));
      MOVD_xmm(XMM0, R(RSCRATCH_EXTRA));
      if (cpu_info.bSSE4_1)
      {
        PMOVZXWD(XMM0, R(XMM0));
      }
      else
      {
        PXOR(XMM1, R(XMM1));
        PUNPCKLWD(XMM0, R(XMM1));
      }
      break;
    case QUANTIZE_S16:
      ROL(32, R(RSCRATCH_EXTRA), Imm8(16));
      MOVD_xmm(XMM0, R(RSCRATCH_EXTRA));
      if (cpu_info.bSSE4_1)
      {
        PMOVSXWD(XMM0, R(XMM0));
      }
      else
      {
        PUNPCKLWD(XMM0, R(XMM0));
        PSRAD(XMM0, 16);
      }
      break;
    default:
      break;
    }
    CVTDQ2PS(XMM0, R(XMM0));

    if (quantize == -1)
    {
      SHR(32, R(RSCRATCH2), Imm8(5));
      LEA(64, RSCRATCH, MConst(m_dequantizeTableS));
      MOVQ_xmm(XMM1, MRegSum(RSCRATCH2, RSCRATCH));
      MULPS(XMM0, R(XMM1));
    }
    else if (quantize > 0)
    {
      MOVQ_xmm(XMM1, MConst(m_dequantizeTableS, quantize * 2));
      MULPS(XMM0, R(XMM1));
    }
  }
}

void QuantizedMemoryRoutines::GenQuantizedLoadFloat(bool single, bool isInline)
{
  int size = single ? 32 : 64;
  bool extend = false;

  if (g_jit->jo.memcheck)
  {
    BitSet32 regsToSave = QUANTIZED_REGS_TO_SAVE;
    int flags = isInline ? 0 :
                           SAFE_LOADSTORE_NO_FASTMEM | SAFE_LOADSTORE_NO_PROLOG |
                               SAFE_LOADSTORE_DR_ON | SAFE_LOADSTORE_NO_UPDATE_PC;
    SafeLoadToReg(RSCRATCH_EXTRA, R(RSCRATCH_EXTRA), size, 0, regsToSave, extend, flags);
  }

  if (single)
  {
    if (g_jit->jo.memcheck)
    {
      MOVD_xmm(XMM0, R(RSCRATCH_EXTRA));
    }
    else if (cpu_info.bSSSE3)
    {
      MOVD_xmm(XMM0, MRegSum(RMEM, RSCRATCH_EXTRA));
      PSHUFB(XMM0, MConst(pbswapShuffle1x4));
    }
    else
    {
      LoadAndSwap(32, RSCRATCH_EXTRA, MRegSum(RMEM, RSCRATCH_EXTRA));
      MOVD_xmm(XMM0, R(RSCRATCH_EXTRA));
    }

    UNPCKLPS(XMM0, MConst(m_one));
  }
  else
  {
    // FIXME? This code (in non-MMU mode) assumes all accesses are directly to RAM, i.e.
    // don't need hardware access handling. This will definitely crash if paired loads occur
    // from non-RAM areas, but as far as I know, this never happens. I don't know if this is
    // for a good reason, or merely because no game does this.
    // If we find something that actually does do this, maybe this should be changed. How
    // much of a performance hit would it be?
    if (g_jit->jo.memcheck)
    {
      ROL(64, R(RSCRATCH_EXTRA), Imm8(32));
      MOVQ_xmm(XMM0, R(RSCRATCH_EXTRA));
    }
    else if (cpu_info.bSSSE3)
    {
      MOVQ_xmm(XMM0, MRegSum(RMEM, RSCRATCH_EXTRA));
      PSHUFB(XMM0, MConst(pbswapShuffle2x4));
    }
    else
    {
      LoadAndSwap(64, RSCRATCH_EXTRA, MRegSum(RMEM, RSCRATCH_EXTRA));
      ROL(64, R(RSCRATCH_EXTRA), Imm8(32));
      MOVQ_xmm(XMM0, R(RSCRATCH_EXTRA));
    }
  }
}<|MERGE_RESOLUTION|>--- conflicted
+++ resolved
@@ -32,7 +32,6 @@
   // This function clobbers all three RSCRATCH.
   MOVQ_xmm(R(RSCRATCH), XMM0);
 
-<<<<<<< HEAD
   // Extract exponent
   MOV(64, R(RSCRATCH_EXTRA), R(RSCRATCH));
   SHR(64, R(RSCRATCH_EXTRA), Imm8(52));
@@ -40,20 +39,7 @@
   // Negatives, zeros, denormals, infinities and NaNs take the complex path.
   LEA(32, RSCRATCH2, MDisp(RSCRATCH_EXTRA, -1));
   CMP(32, R(RSCRATCH2), Imm32(0x7FE));
-  FixupBranch complex = J_CC(CC_AE, true);
-=======
-  // Negative and zero inputs set an exception and take the complex path.
-  TEST(64, R(RSCRATCH), R(RSCRATCH));
-  FixupBranch zero = J_CC(CC_Z);
-  FixupBranch negative = J_CC(CC_S);
-  MOV(64, R(RSCRATCH_EXTRA), R(RSCRATCH));
-  SHR(64, R(RSCRATCH_EXTRA), Imm8(52));
-
-  // Zero and max exponents (non-normal floats) take the complex path.
-  FixupBranch complex1 = J_CC(CC_Z);
-  CMP(32, R(RSCRATCH_EXTRA), Imm32(0x7FF));
-  FixupBranch complex2 = J_CC(CC_E);
->>>>>>> 7fa97f13
+  FixupBranch complex = J_CC(CC_AE);
 
   SUB(32, R(RSCRATCH_EXTRA), Imm32(0x3FD));
   SAR(32, R(RSCRATCH_EXTRA), Imm8(1));
