--- conflicted
+++ resolved
@@ -39,11 +39,7 @@
   // Negatives, zeros, denormals, infinities and NaNs take the complex path.
   LEA(32, RSCRATCH2, MDisp(RSCRATCH_EXTRA, -1));
   CMP(32, R(RSCRATCH2), Imm32(0x7FE));
-<<<<<<< HEAD
-  FixupBranch complex = J_CC(CC_AE);
-=======
   FixupBranch complex = J_CC(CC_AE, true);
->>>>>>> 0e0fd18d
 
   SUB(32, R(RSCRATCH_EXTRA), Imm32(0x3FD));
   SAR(32, R(RSCRATCH_EXTRA), Imm8(1));
