// Copyright 2016 Dolphin Emulator Project
// Licensed under GPLv2+
// Refer to the license.txt file included.

#pragma once

#include <cstddef>
#include "Common/x64Emitter.h"

#if defined(_MSC_VER) && _MSC_VER <= 1800
#define CONSTEXPR(datatype, name, value)                                                           \
  enum name##_enum : datatype { name = value }
#else
#define CONSTEXPR(datatype, name, value) constexpr datatype name = value
#endif
// a bit of a hack; the MMU results in a vast amount more code ending up in the far cache,
// mostly exception handling, so give it a whole bunch more space if the MMU is on.
<<<<<<< HEAD
CONSTEXPR(int, FARCODE_SIZE, 1024 * 1024 * 8);
CONSTEXPR(int, FARCODE_SIZE_MMU, 1024 * 1024 * 48);
=======
constexpr size_t FARCODE_SIZE = 1024 * 1024 * 8;
constexpr size_t FARCODE_SIZE_MMU = 1024 * 1024 * 48;
>>>>>>> d1ade5de

// A place to throw blocks of code we don't want polluting the cache, e.g. rarely taken
// exception branches.
class FarCodeCache : public Gen::X64CodeBlock
{
public:
  void Init(size_t size);
  void Shutdown();

  bool Enabled() const;

private:
  bool m_enabled = false;
};<|MERGE_RESOLUTION|>--- conflicted
+++ resolved
@@ -15,13 +15,8 @@
 #endif
 // a bit of a hack; the MMU results in a vast amount more code ending up in the far cache,
 // mostly exception handling, so give it a whole bunch more space if the MMU is on.
-<<<<<<< HEAD
-CONSTEXPR(int, FARCODE_SIZE, 1024 * 1024 * 8);
-CONSTEXPR(int, FARCODE_SIZE_MMU, 1024 * 1024 * 48);
-=======
-constexpr size_t FARCODE_SIZE = 1024 * 1024 * 8;
-constexpr size_t FARCODE_SIZE_MMU = 1024 * 1024 * 48;
->>>>>>> d1ade5de
+CONSTEXPR(size_t, FARCODE_SIZE, 1024 * 1024 * 8);
+CONSTEXPR(size_t, FARCODE_SIZE_MMU, 1024 * 1024 * 48);
 
 // A place to throw blocks of code we don't want polluting the cache, e.g. rarely taken
 // exception branches.
