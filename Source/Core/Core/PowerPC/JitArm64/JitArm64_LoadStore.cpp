--- conflicted
+++ resolved
@@ -147,14 +147,11 @@
 	if (update)
 		MOV(gpr.R(addr), addr_reg);
 
-<<<<<<< HEAD
-=======
 	u32 access_size = BackPatchInfo::GetFlagSize(flags);
 	u32 mmio_address = 0;
 	if (is_immediate)
 		mmio_address = PowerPC::IsOptimizableMMIOAccess(imm_addr, access_size);
 
->>>>>>> a1a7bbbd
 	if (is_immediate && PowerPC::IsOptimizableRAMAddress(imm_addr))
 	{
 		EmitBackpatchRoutine(this, flags, true, false, dest_reg, XA);
@@ -296,14 +293,11 @@
 
 	ARM64Reg XA = EncodeRegTo64(addr_reg);
 
-<<<<<<< HEAD
-=======
 	u32 access_size = BackPatchInfo::GetFlagSize(flags);
 	u32 mmio_address = 0;
 	if (is_immediate)
 		mmio_address = PowerPC::IsOptimizableMMIOAccess(imm_addr, access_size);
 
->>>>>>> a1a7bbbd
 	if (is_immediate && PowerPC::IsOptimizableRAMAddress(imm_addr))
 	{
 		MOVI2R(XA, imm_addr);
