--- conflicted
+++ resolved
@@ -215,34 +215,7 @@
   if (Memory::m_pEXRAM && (em_address >> 28) == 0x1 &&
       (em_address & 0x0FFFFFFF) < Memory::EXRAM_SIZE)
   {
-<<<<<<< HEAD
-    if (flag == FLAG_READ && (em_address & 0xF8000000) == 0x08000000)
-    {
-      if (em_address < 0x0c000000)
-        return EFB_Read(em_address);
-      else
-        return (T)Memory::mmio_mapping->Read<typename std::make_unsigned<T>::type>(em_address);
-    }
-    if (segment == 0x0)
-    {
-      // Handle RAM; the masking intentionally discards bits (essentially creating
-      // mirrors of memory).
-      // TODO: Only the first REALRAM_SIZE is supposed to be backed by actual memory.
-      return bswap((*(const T*)&Memory::m_pRAM[em_address & Memory::RAM_MASK]));
-    }
-    if (Memory::m_pEXRAM && segment == 0x1 && (em_address & 0x0FFFFFFF) < Memory::EXRAM_SIZE)
-    {
-      return bswap((*(const T*)&Memory::m_pEXRAM[em_address & 0x0FFFFFFF]));
-    }
-
-    if (ARBruteForcer::ch_bruteforce)
-      Core::KillDolphinAndRestart();
-    else
-      PanicAlert("Unable to resolve read address %x PC %x", em_address, PC);
-    return 0;
-=======
     return bswap((*(const T*)&Memory::m_pEXRAM[em_address & 0x0FFFFFFF]));
->>>>>>> 6c16f1be
   }
 
   // Locked L1 technically doesn't have a fixed address, but games all use 0xE0000000.
@@ -266,7 +239,10 @@
       return (T)Memory::mmio_mapping->Read<typename std::make_unsigned<T>::type>(em_address);
   }
 
-  PanicAlert("Unable to resolve read address %x PC %x", em_address, PC);
+  if (ARBruteForcer::ch_bruteforce)
+    Core::KillDolphinAndRestart();
+  else
+    PanicAlert("Unable to resolve read address %x PC %x", em_address, PC);
   return 0;
 }
 
@@ -325,59 +301,7 @@
   if (Memory::m_pEXRAM && (em_address >> 28) == 0x1 &&
       (em_address & 0x0FFFFFFF) < Memory::EXRAM_SIZE)
   {
-<<<<<<< HEAD
-    if (flag == FLAG_WRITE && (em_address & 0xFFFFF000) == 0x0C008000)
-    {
-      switch (sizeof(T))
-      {
-      case 1:
-        GPFifo::Write8((u8)data);
-        return;
-      case 2:
-        GPFifo::Write16((u16)data);
-        return;
-      case 4:
-        GPFifo::Write32((u32)data);
-        return;
-      case 8:
-        GPFifo::Write64((u64)data);
-        return;
-      }
-    }
-    if (flag == FLAG_WRITE && (em_address & 0xF8000000) == 0x08000000)
-    {
-      if (em_address < 0x0c000000)
-      {
-        // TODO: This only works correctly for 32-bit writes.
-        EFB_Write((u32)data, em_address);
-        return;
-      }
-      else
-      {
-        Memory::mmio_mapping->Write(em_address, data);
-        return;
-      }
-    }
-    if (segment == 0x0)
-    {
-      // Handle RAM; the masking intentionally discards bits (essentially creating
-      // mirrors of memory).
-      // TODO: Only the first REALRAM_SIZE is supposed to be backed by actual memory.
-      *(T*)&Memory::m_pRAM[em_address & Memory::RAM_MASK] = bswap(data);
-      return;
-    }
-    if (Memory::m_pEXRAM && segment == 0x1 && (em_address & 0x0FFFFFFF) < Memory::EXRAM_SIZE)
-    {
-      *(T*)&Memory::m_pEXRAM[em_address & 0x0FFFFFFF] = bswap(data);
-      return;
-    }
-    if (ARBruteForcer::ch_bruteforce)
-      Core::KillDolphinAndRestart();
-    else
-      PanicAlert("Unable to resolve write address %x PC %x", em_address, PC);
-=======
     *(T*)&Memory::m_pEXRAM[em_address & 0x0FFFFFFF] = bswap(data);
->>>>>>> 6c16f1be
     return;
   }
 
@@ -433,7 +357,10 @@
     }
   }
 
-  PanicAlert("Unable to resolve write address %x PC %x", em_address, PC);
+  if (ARBruteForcer::ch_bruteforce)
+    Core::KillDolphinAndRestart();
+  else
+    PanicAlert("Unable to resolve write address %x PC %x", em_address, PC);
   return;
 }
 // =====================
