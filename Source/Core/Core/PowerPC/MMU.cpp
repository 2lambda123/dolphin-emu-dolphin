--- conflicted
+++ resolved
@@ -189,11 +189,6 @@
           TranslateCondition translate_if = TranslateCondition::MsrDrSet>
 static T ReadFromHardware(u32 em_address)
 {
-<<<<<<< HEAD
-  const bool do_translate = translate_if == TranslateCondition::Always ||
-                            (translate_if == TranslateCondition::MsrDrSet && MSR.DR);
-  if (do_translate)
-=======
   const u32 em_address_start_page = em_address & ~HW_PAGE_MASK;
   const u32 em_address_end_page = (em_address + sizeof(T) - 1) & ~HW_PAGE_MASK;
   if (em_address_start_page != em_address_end_page)
@@ -208,8 +203,9 @@
     return static_cast<T>(var);
   }
 
-  if (!never_translate && MSR.DR)
->>>>>>> d7cda674
+  const bool do_translate = translate_if == TranslateCondition::Always ||
+                            (translate_if == TranslateCondition::MsrDrSet && MSR.DR);
+  if (do_translate)
   {
     auto translated_addr = TranslateAddress<flag>(em_address);
     if (!translated_addr.Success())
@@ -218,33 +214,6 @@
         GenerateDSIException(em_address, false);
       return 0;
     }
-<<<<<<< HEAD
-    if ((em_address & (HW_PAGE_SIZE - 1)) > HW_PAGE_SIZE - sizeof(T))
-    {
-      // This could be unaligned down to the byte level... hopefully this is rare, so doing it this
-      // way isn't too terrible.
-      // TODO: floats on non-word-aligned boundaries should technically cause alignment exceptions.
-      // Note that "word" means 32-bit, so paired singles or doubles might still be 32-bit aligned!
-      u32 em_address_next_page = (em_address + sizeof(T) - 1) & ~(HW_PAGE_SIZE - 1);
-      auto addr_next_page = TranslateAddress<flag>(em_address_next_page);
-      if (!addr_next_page.Success())
-      {
-        if (flag == XCheckTLBFlag::Read)
-          GenerateDSIException(em_address_next_page, false);
-        return 0;
-      }
-      T var = 0;
-      u32 addr_translated = translated_addr.address;
-      for (u32 addr = em_address; addr < em_address + sizeof(T); addr++, addr_translated++)
-      {
-        if (addr == em_address_next_page)
-          addr_translated = addr_next_page.address;
-        var = (var << 8) | ReadFromHardware<flag, u8, TranslateCondition::Never>(addr_translated);
-      }
-      return var;
-    }
-=======
->>>>>>> d7cda674
     em_address = translated_addr.address;
   }
 
