--- conflicted
+++ resolved
@@ -151,35 +151,24 @@
     return;
   }
 
-<<<<<<< HEAD
-  gpr.Flush(RegCache::FlushMode::MaintainState);
-  fpr.Flush(RegCache::FlushMode::MaintainState);
-
-  if (js.op->branchIsIdleLoop)
-  {
-    ABI_PushRegistersAndAdjustStack({}, 0);
-    ABI_CallFunction(CoreTiming::Idle);
-    ABI_PopRegistersAndAdjustStack({}, 0);
-    MOV(32, PPCSTATE(pc), Imm32(js.op->branchTo));
-    WriteExceptionExit();
-  }
-  else
-  {
-    WriteExit(js.op->branchTo, inst.LK, js.compilerPC + 4);
-=======
-  u32 destination;
-  if (inst.AA)
-    destination = SignExt16(inst.BD << 2);
-  else
-    destination = js.compilerPC + SignExt16(inst.BD << 2);
-
   {
     RCForkGuard gpr_guard = gpr.Fork();
     RCForkGuard fpr_guard = fpr.Fork();
     gpr.Flush();
     fpr.Flush();
-    WriteExit(destination, inst.LK, js.compilerPC + 4);
->>>>>>> f1c41c9a
+
+    if (js.op->branchIsIdleLoop)
+    {
+      ABI_PushRegistersAndAdjustStack({}, 0);
+      ABI_CallFunction(CoreTiming::Idle);
+      ABI_PopRegistersAndAdjustStack({}, 0);
+      MOV(32, PPCSTATE(pc), Imm32(js.op->branchTo));
+      WriteExceptionExit();
+    }
+    else
+    {
+      WriteExit(js.op->branchTo, inst.LK, js.compilerPC + 4);
+    }
   }
 
   if ((inst.BO & BO_DONT_CHECK_CONDITION) == 0)
