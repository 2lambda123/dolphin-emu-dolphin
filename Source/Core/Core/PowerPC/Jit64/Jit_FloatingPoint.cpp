--- conflicted
+++ resolved
@@ -65,11 +65,7 @@
 	// Dragon Ball: Revenge of King Piccolo requires generated NaNs
 	// to be positive, so we'll have to handle them manually.
 
-<<<<<<< HEAD
-	if (!SConfig::GetInstance().m_LocalCoreStartupParameter.bAccurateNaNs)
-=======
 	if (!SConfig::GetInstance().bAccurateNaNs)
->>>>>>> ad978122
 	{
 		if (xmm_out != xmm)
 			MOVAPD(xmm_out, R(xmm));
@@ -190,11 +186,7 @@
 		packed = false;
 
 	bool round_input = single && !jit->js.op->fprIsSingle[inst.FC];
-<<<<<<< HEAD
-	bool preserve_inputs = SConfig::GetInstance().m_LocalCoreStartupParameter.bAccurateNaNs;
-=======
 	bool preserve_inputs = SConfig::GetInstance().bAccurateNaNs;
->>>>>>> ad978122
 
 	X64Reg dest = INVALID_REG;
 	switch (inst.SUBOP5)
