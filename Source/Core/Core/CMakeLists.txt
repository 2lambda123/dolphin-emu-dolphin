add_library(core
  ActionReplay.cpp
  ActionReplay.h
  ARDecrypt.cpp
  ARDecrypt.h
  Boot/Boot_BS2Emu.cpp
  Boot/Boot_WiiWAD.cpp
  Boot/Boot.cpp
  Boot/Boot.h
  Boot/DolReader.cpp
  Boot/DolReader.h
  Boot/ElfReader.cpp
  Boot/ElfReader.h
  Boot/ElfTypes.h
  BootManager.cpp
  BootManager.h
  CheatCodes.h
  CommonTitles.h
  Config/FreeLookSettings.cpp
  Config/FreeLookSettings.h
  Config/GraphicsSettings.cpp
  Config/GraphicsSettings.h
  Config/MainSettings.cpp
  Config/MainSettings.h
  Config/NetplaySettings.cpp
  Config/NetplaySettings.h
  Config/SYSCONFSettings.cpp
  Config/SYSCONFSettings.h
  Config/UISettings.cpp
  Config/UISettings.h
  ConfigLoaders/BaseConfigLoader.cpp
  ConfigLoaders/BaseConfigLoader.h
  ConfigLoaders/GameConfigLoader.cpp
  ConfigLoaders/GameConfigLoader.h
  ConfigLoaders/IsSettingSaveable.cpp
  ConfigLoaders/IsSettingSaveable.h
  ConfigLoaders/MovieConfigLoader.cpp
  ConfigLoaders/MovieConfigLoader.h
  ConfigLoaders/NetPlayConfigLoader.cpp
  ConfigLoaders/NetPlayConfigLoader.h
  ConfigManager.cpp
  ConfigManager.h
  Core.cpp
  Core.h
  CoreTiming.cpp
  CoreTiming.h
  Debugger/Debugger_SymbolMap.cpp
  Debugger/Debugger_SymbolMap.h
  Debugger/Dump.cpp
  Debugger/Dump.h
  Debugger/GCELF.h
  Debugger/OSThread.cpp
  Debugger/OSThread.h
  Debugger/PPCDebugInterface.cpp
  Debugger/PPCDebugInterface.h
  Debugger/RSO.cpp
  Debugger/RSO.h
  DolphinAnalytics.cpp
  DolphinAnalytics.h
  DSP/DSPAccelerator.cpp
  DSP/DSPAccelerator.h
  DSP/DSPAnalyzer.cpp
  DSP/DSPAnalyzer.h
  DSP/DSPAssembler.cpp
  DSP/DSPAssembler.h
  DSP/DSPCaptureLogger.cpp
  DSP/DSPCaptureLogger.h
  DSP/DSPCodeUtil.cpp
  DSP/DSPCodeUtil.h
  DSP/DSPCommon.h
  DSP/DSPCore.cpp
  DSP/DSPCore.h
  DSP/DSPDisassembler.cpp
  DSP/DSPDisassembler.h
  DSP/DSPHWInterface.cpp
  DSP/DSPMemoryMap.cpp
  DSP/DSPStacks.cpp
  DSP/DSPTables.cpp
  DSP/DSPTables.h
  DSP/Interpreter/DSPIntArithmetic.cpp
  DSP/Interpreter/DSPIntBranch.cpp
  DSP/Interpreter/DSPIntCCUtil.h
  DSP/Interpreter/DSPInterpreter.cpp
  DSP/Interpreter/DSPInterpreter.h
  DSP/Interpreter/DSPIntExtOps.cpp
  DSP/Interpreter/DSPIntLoadStore.cpp
  DSP/Interpreter/DSPIntMisc.cpp
  DSP/Interpreter/DSPIntMultiplier.cpp
  DSP/Interpreter/DSPIntTables.cpp
  DSP/Interpreter/DSPIntTables.h
  DSP/Interpreter/DSPIntUtil.h
  DSP/Jit/DSPEmitterBase.cpp
  DSP/Jit/DSPEmitterBase.h
  DSP/LabelMap.cpp
  DSP/LabelMap.h
  DSPEmulator.cpp
  DSPEmulator.h
  FifoPlayer/FifoAnalyzer.cpp
  FifoPlayer/FifoAnalyzer.h
  FifoPlayer/FifoDataFile.cpp
  FifoPlayer/FifoDataFile.h
  FifoPlayer/FifoPlaybackAnalyzer.cpp
  FifoPlayer/FifoPlaybackAnalyzer.h
  FifoPlayer/FifoPlayer.cpp
  FifoPlayer/FifoPlayer.h
  FifoPlayer/FifoRecordAnalyzer.cpp
  FifoPlayer/FifoRecordAnalyzer.h
  FifoPlayer/FifoRecorder.cpp
  FifoPlayer/FifoRecorder.h
  FreeLookConfig.cpp
  FreeLookConfig.h
  FreeLookManager.cpp
  FreeLookManager.h
  GeckoCode.cpp
  GeckoCode.h
  GeckoCodeConfig.cpp
  GeckoCodeConfig.h
  HLE/HLE_Misc.cpp
  HLE/HLE_Misc.h
  HLE/HLE_OS.cpp
  HLE/HLE_OS.h
  HLE/HLE_VarArgs.cpp
  HLE/HLE_VarArgs.h
  HLE/HLE.cpp
  HLE/HLE.h
  Host.h
  HotkeyManager.cpp
  HotkeyManager.h
  HW/AddressSpace.cpp
  HW/AddressSpace.h
  HW/AudioInterface.cpp
  HW/AudioInterface.h
  HW/CPU.cpp
  HW/CPU.h
  HW/DSP.cpp
  HW/DSP.h
  HW/DSPHLE/DSPHLE.cpp
  HW/DSPHLE/DSPHLE.h
  HW/DSPHLE/MailHandler.cpp
  HW/DSPHLE/MailHandler.h
  HW/DSPHLE/UCodes/AX.cpp
  HW/DSPHLE/UCodes/AX.h
  HW/DSPHLE/UCodes/AXStructs.h
  HW/DSPHLE/UCodes/AXVoice.h
  HW/DSPHLE/UCodes/AXWii.cpp
  HW/DSPHLE/UCodes/AXWii.h
  HW/DSPHLE/UCodes/CARD.cpp
  HW/DSPHLE/UCodes/CARD.h
  HW/DSPHLE/UCodes/GBA.cpp
  HW/DSPHLE/UCodes/GBA.h
  HW/DSPHLE/UCodes/INIT.cpp
  HW/DSPHLE/UCodes/INIT.h
  HW/DSPHLE/UCodes/ROM.cpp
  HW/DSPHLE/UCodes/ROM.h
  HW/DSPHLE/UCodes/UCodes.cpp
  HW/DSPHLE/UCodes/UCodes.h
  HW/DSPHLE/UCodes/Zelda.cpp
  HW/DSPHLE/UCodes/Zelda.h
  HW/DSPLLE/DSPHost.cpp
  HW/DSPLLE/DSPLLE.cpp
  HW/DSPLLE/DSPLLE.h
  HW/DSPLLE/DSPLLEGlobals.cpp
  HW/DSPLLE/DSPLLEGlobals.h
  HW/DSPLLE/DSPSymbols.cpp
  HW/DSPLLE/DSPSymbols.h
  HW/DVD/DVDInterface.cpp
  HW/DVD/DVDInterface.h
  HW/DVD/DVDMath.cpp
  HW/DVD/DVDMath.h
  HW/DVD/DVDThread.cpp
  HW/DVD/DVDThread.h
  HW/DVD/FileMonitor.cpp
  HW/DVD/FileMonitor.h
  HW/EXI/EXI_Channel.cpp
  HW/EXI/EXI_Channel.h
  HW/EXI/EXI_Device.cpp
  HW/EXI/EXI_Device.h
  HW/EXI/EXI_DeviceAD16.cpp
  HW/EXI/EXI_DeviceAD16.h
  HW/EXI/EXI_DeviceAGP.cpp
  HW/EXI/EXI_DeviceAGP.h
  HW/EXI/EXI_DeviceDummy.cpp
  HW/EXI/EXI_DeviceDummy.h
  HW/EXI/EXI_DeviceEthernet.cpp
  HW/EXI/EXI_DeviceEthernet.h
  HW/EXI/EXI_DeviceGecko.cpp
  HW/EXI/EXI_DeviceGecko.h
  HW/EXI/EXI_DeviceIPL.cpp
  HW/EXI/EXI_DeviceIPL.h
  HW/EXI/EXI_DeviceMemoryCard.cpp
  HW/EXI/EXI_DeviceMemoryCard.h
  HW/EXI/EXI_DeviceMic.cpp
  HW/EXI/EXI_DeviceMic.h
  HW/EXI/EXI.cpp
  HW/EXI/EXI.h
  HW/GCKeyboard.cpp
  HW/GCKeyboard.h
  HW/GCKeyboardEmu.cpp
  HW/GCKeyboardEmu.h
  HW/GCMemcard/GCIFile.cpp
  HW/GCMemcard/GCIFile.h
  HW/GCMemcard/GCMemcard.cpp
  HW/GCMemcard/GCMemcard.h
  HW/GCMemcard/GCMemcardBase.h
  HW/GCMemcard/GCMemcardDirectory.cpp
  HW/GCMemcard/GCMemcardDirectory.h
  HW/GCMemcard/GCMemcardRaw.cpp
  HW/GCMemcard/GCMemcardRaw.h
  HW/GCMemcard/GCMemcardUtils.cpp
  HW/GCMemcard/GCMemcardUtils.h
  HW/GCPad.cpp
  HW/GCPad.h
  HW/GCPadEmu.cpp
  HW/GCPadEmu.h
  HW/GPFifo.cpp
  HW/GPFifo.h
  HW/HW.cpp
  HW/HW.h
  HW/Memmap.cpp
  HW/Memmap.h
  HW/MemoryInterface.cpp
  HW/MemoryInterface.h
  HW/MMIO.cpp
  HW/MMIO.h
  HW/ProcessorInterface.cpp
  HW/ProcessorInterface.h
  HW/SI/SI_Device.cpp
  HW/SI/SI_Device.h
  HW/SI/SI_DeviceDanceMat.cpp
  HW/SI/SI_DeviceDanceMat.h
  HW/SI/SI_DeviceGBA.cpp
  HW/SI/SI_DeviceGBA.h
  HW/SI/SI_DeviceGCAdapter.cpp
  HW/SI/SI_DeviceGCAdapter.h
  HW/SI/SI_DeviceGCController.cpp
  HW/SI/SI_DeviceGCController.h
  HW/SI/SI_DeviceGCSteeringWheel.cpp
  HW/SI/SI_DeviceGCSteeringWheel.h
  HW/SI/SI_DeviceKeyboard.cpp
  HW/SI/SI_DeviceKeyboard.h
  HW/SI/SI_DeviceNull.cpp
  HW/SI/SI_DeviceNull.h
  HW/SI/SI.cpp
  HW/SI/SI.h
  HW/Sram.cpp
  HW/Sram.h
  HW/StreamADPCM.cpp
  HW/StreamADPCM.h
  HW/SystemTimers.cpp
  HW/SystemTimers.h
  HW/VideoInterface.cpp
  HW/VideoInterface.h
  HW/WII_IPC.cpp
  HW/WII_IPC.h
  HW/Wiimote.cpp
  HW/Wiimote.h
  HW/WiimoteCommon/DataReport.cpp
  HW/WiimoteCommon/DataReport.h
  HW/WiimoteCommon/WiimoteConstants.h
  HW/WiimoteCommon/WiimoteHid.h
  HW/WiimoteCommon/WiimoteReport.h
  HW/WiimoteEmu/Camera.cpp
  HW/WiimoteEmu/Camera.h
  HW/WiimoteEmu/Dynamics.cpp
  HW/WiimoteEmu/Dynamics.h
  HW/WiimoteEmu/EmuSubroutines.cpp
  HW/WiimoteEmu/Encryption.cpp
  HW/WiimoteEmu/Encryption.h
  HW/WiimoteEmu/Extension/Classic.cpp
  HW/WiimoteEmu/Extension/Classic.h
  HW/WiimoteEmu/Extension/DrawsomeTablet.cpp
  HW/WiimoteEmu/Extension/DrawsomeTablet.h
  HW/WiimoteEmu/Extension/Drums.cpp
  HW/WiimoteEmu/Extension/Drums.h
  HW/WiimoteEmu/Extension/Extension.cpp
  HW/WiimoteEmu/Extension/Extension.h
  HW/WiimoteEmu/Extension/Guitar.cpp
  HW/WiimoteEmu/Extension/Guitar.h
  HW/WiimoteEmu/Extension/Nunchuk.cpp
  HW/WiimoteEmu/Extension/Nunchuk.h
  HW/WiimoteEmu/Extension/TaTaCon.cpp
  HW/WiimoteEmu/Extension/TaTaCon.h
  HW/WiimoteEmu/Extension/Turntable.cpp
  HW/WiimoteEmu/Extension/Turntable.h
  HW/WiimoteEmu/Extension/UDrawTablet.cpp
  HW/WiimoteEmu/Extension/UDrawTablet.h
  HW/WiimoteEmu/ExtensionPort.cpp
  HW/WiimoteEmu/ExtensionPort.h
  HW/WiimoteEmu/I2CBus.cpp
  HW/WiimoteEmu/I2CBus.h
  HW/WiimoteEmu/MotionPlus.cpp
  HW/WiimoteEmu/MotionPlus.h
  HW/WiimoteEmu/Speaker.cpp
  HW/WiimoteEmu/Speaker.h
  HW/WiimoteEmu/WiimoteEmu.cpp
  HW/WiimoteEmu/WiimoteEmu.h
  HW/WiimoteReal/WiimoteReal.cpp
  HW/WiimoteReal/WiimoteReal.h
  HW/WiiSave.cpp
  HW/WiiSave.h
  HW/WiiSaveStructs.h
  IOS/Device.cpp
  IOS/Device.h
  IOS/DeviceStub.cpp
  IOS/DeviceStub.h
  IOS/DI/DI.cpp
  IOS/DI/DI.h
  IOS/DolphinDevice.cpp
  IOS/DolphinDevice.h
  IOS/ES/ES.cpp
  IOS/ES/ES.h
  IOS/ES/Formats.cpp
  IOS/ES/Formats.h
  IOS/ES/Identity.cpp
  IOS/ES/NandUtils.cpp
  IOS/ES/TitleContents.cpp
  IOS/ES/TitleInformation.cpp
  IOS/ES/TitleManagement.cpp
  IOS/ES/Views.cpp
  IOS/FS/FileSystem.h
  IOS/FS/FileSystemCommon.cpp
  IOS/FS/FileSystemProxy.cpp
  IOS/FS/FileSystemProxy.h
  IOS/FS/HostBackend/File.cpp
  IOS/FS/HostBackend/FS.cpp
  IOS/FS/HostBackend/FS.h
  IOS/IOS.cpp
  IOS/IOS.h
  IOS/IOSC.cpp
  IOS/IOSC.h
  IOS/MIOS.cpp
  IOS/MIOS.h
  IOS/Network/ICMP.h
  IOS/Network/ICMPLin.cpp
  IOS/Network/IP/Top.cpp
  IOS/Network/IP/Top.h
  IOS/Network/KD/NetKDRequest.cpp
  IOS/Network/KD/NetKDRequest.h
  IOS/Network/KD/NetKDTime.cpp
  IOS/Network/KD/NetKDTime.h
  IOS/Network/KD/NWC24Config.cpp
  IOS/Network/KD/NWC24Config.h
  IOS/Network/MACUtils.cpp
  IOS/Network/MACUtils.h
  IOS/Network/NCD/Manage.cpp
  IOS/Network/NCD/Manage.h
  IOS/Network/NCD/WiiNetConfig.cpp
  IOS/Network/NCD/WiiNetConfig.h
  IOS/Network/Socket.cpp
  IOS/Network/Socket.h
  IOS/Network/SSL.cpp
  IOS/Network/SSL.h
  IOS/Network/WD/Command.cpp
  IOS/Network/WD/Command.h
  IOS/SDIO/SDIOSlot0.cpp
  IOS/SDIO/SDIOSlot0.h
  IOS/STM/STM.cpp
  IOS/STM/STM.h
  IOS/USB/Bluetooth/BTBase.cpp
  IOS/USB/Bluetooth/BTBase.h
  IOS/USB/Bluetooth/BTEmu.cpp
  IOS/USB/Bluetooth/BTEmu.h
  IOS/USB/Bluetooth/BTStub.cpp
  IOS/USB/Bluetooth/BTStub.h
  IOS/USB/Bluetooth/hci.h
  IOS/USB/Bluetooth/l2cap.h
  IOS/USB/Bluetooth/WiimoteDevice.cpp
  IOS/USB/Bluetooth/WiimoteDevice.h
  IOS/USB/Bluetooth/WiimoteHIDAttr.cpp
  IOS/USB/Bluetooth/WiimoteHIDAttr.h
  IOS/USB/Common.cpp
  IOS/USB/Common.h
  IOS/USB/Host.cpp
  IOS/USB/Host.h
  IOS/USB/OH0/OH0.cpp
  IOS/USB/OH0/OH0.h
  IOS/USB/OH0/OH0Device.cpp
  IOS/USB/OH0/OH0Device.h
  IOS/USB/USB_HID/HIDv4.cpp
  IOS/USB/USB_HID/HIDv4.h
  IOS/USB/USB_HID/HIDv5.cpp
  IOS/USB/USB_HID/HIDv5.h
  IOS/USB/USB_KBD.cpp
  IOS/USB/USB_KBD.h
  IOS/USB/USB_VEN/VEN.cpp
  IOS/USB/USB_VEN/VEN.h
  IOS/USB/USBV0.cpp
  IOS/USB/USBV0.h
  IOS/USB/USBV4.cpp
  IOS/USB/USBV4.h
  IOS/USB/USBV5.cpp
  IOS/USB/USBV5.h
  IOS/VersionInfo.cpp
  IOS/VersionInfo.h
  IOS/WFS/WFSI.cpp
  IOS/WFS/WFSI.h
  IOS/WFS/WFSSRV.cpp
  IOS/WFS/WFSSRV.h
  LibusbUtils.cpp
  LibusbUtils.h
  MemTools.cpp
  MemTools.h
  Movie.cpp
  Movie.h
  NetPlayClient.cpp
  NetPlayClient.h
  NetPlayServer.cpp
  NetPlayServer.h
  NetworkCaptureLogger.cpp
  NetworkCaptureLogger.h
  PatchEngine.cpp
  PatchEngine.h
  PowerPC/BreakPoints.cpp
  PowerPC/BreakPoints.h
  PowerPC/CachedInterpreter/CachedInterpreter.cpp
  PowerPC/CachedInterpreter/CachedInterpreter.h
  PowerPC/CachedInterpreter/InterpreterBlockCache.cpp
  PowerPC/CachedInterpreter/InterpreterBlockCache.h
  PowerPC/ConditionRegister.cpp
  PowerPC/ConditionRegister.h
  PowerPC/Interpreter/ExceptionUtils.h
  PowerPC/Interpreter/Interpreter_Branch.cpp
  PowerPC/Interpreter/Interpreter_FloatingPoint.cpp
  PowerPC/Interpreter/Interpreter_FPUtils.h
  PowerPC/Interpreter/Interpreter_Integer.cpp
  PowerPC/Interpreter/Interpreter_LoadStore.cpp
  PowerPC/Interpreter/Interpreter_LoadStorePaired.cpp
  PowerPC/Interpreter/Interpreter_Paired.cpp
  PowerPC/Interpreter/Interpreter_SystemRegisters.cpp
  PowerPC/Interpreter/Interpreter_Tables.cpp
  PowerPC/Interpreter/Interpreter.cpp
  PowerPC/Interpreter/Interpreter.h
  PowerPC/JitCommon/JitAsmCommon.cpp
  PowerPC/JitCommon/JitAsmCommon.h
  PowerPC/JitCommon/JitBase.cpp
  PowerPC/JitCommon/JitBase.h
  PowerPC/JitCommon/JitCache.cpp
  PowerPC/JitCommon/JitCache.h
  PowerPC/JitInterface.cpp
  PowerPC/JitInterface.h
  PowerPC/MMU.cpp
  PowerPC/MMU.h
  PowerPC/PowerPC.cpp
  PowerPC/PowerPC.h
  PowerPC/PPCAnalyst.cpp
  PowerPC/PPCAnalyst.h
  PowerPC/PPCCache.cpp
  PowerPC/PPCCache.h
  PowerPC/PPCSymbolDB.cpp
  PowerPC/PPCSymbolDB.h
  PowerPC/PPCTables.cpp
  PowerPC/PPCTables.h
  PowerPC/Profiler.h
  PowerPC/SignatureDB/CSVSignatureDB.cpp
  PowerPC/SignatureDB/CSVSignatureDB.h
  PowerPC/SignatureDB/DSYSignatureDB.cpp
  PowerPC/SignatureDB/DSYSignatureDB.h
  PowerPC/SignatureDB/MEGASignatureDB.cpp
  PowerPC/SignatureDB/MEGASignatureDB.h
  PowerPC/SignatureDB/SignatureDB.cpp
  PowerPC/SignatureDB/SignatureDB.h
<<<<<<< HEAD
  PowerPC/Interpreter/ExceptionUtils.h
  PowerPC/Interpreter/Interpreter_Branch.cpp
  PowerPC/Interpreter/Interpreter.cpp
  PowerPC/Interpreter/Interpreter.h
  PowerPC/Interpreter/Interpreter_FloatingPoint.cpp
  PowerPC/Interpreter/Interpreter_FPUtils.h
  PowerPC/Interpreter/Interpreter_Integer.cpp
  PowerPC/Interpreter/Interpreter_LoadStore.cpp
  PowerPC/Interpreter/Interpreter_LoadStorePaired.cpp
  PowerPC/Interpreter/Interpreter_Paired.cpp
  PowerPC/Interpreter/Interpreter_SystemRegisters.cpp
  PowerPC/Interpreter/Interpreter_Tables.cpp
  PrimeHack/PrimeUtils.cpp
  PrimeHack/PrimeUtils.h
  PrimeHack/PrimeMod.cpp
  PrimeHack/Mods/AutoEFB.cpp
  PrimeHack/Mods/CutBeamFxMP1.cpp
  PrimeHack/Mods/DisableBloom.h
  PrimeHack/Mods/FpsControls.cpp
  PrimeHack/Mods/Invulnerability.h
  PrimeHack/Mods/Noclip.cpp
  PrimeHack/Mods/SkipCutscene.h
  PrimeHack/Mods/SpringballButton.cpp
  PrimeHack/Mods/ViewModifier.cpp
  PrimeHack/Mods/ContextSensitiveControls.cpp
	PrimeHack/Mods/PortalSkipMP2.cpp
	PrimeHack/Mods/FriendVouchers.h
  PrimeHack/EmuVariableManager.cpp
  PrimeHack/HackConfig.cpp
  PrimeHack/HackManager.cpp
  PrimeHack/Transform.cpp
  PrimeHack/AddressDB.cpp
  PrimeHack/AddressDBInit.cpp
=======
  State.cpp
  State.h
  SyncIdentifier.h
  SysConf.cpp
  SysConf.h
  System.cpp
  System.h
  TitleDatabase.cpp
  TitleDatabase.h
  WiiRoot.cpp
  WiiRoot.h
  WiiUtils.cpp
  WiiUtils.h
>>>>>>> 7250d6e4
)

if(_M_X86)
  target_sources(core PRIVATE
    DSP/Jit/x64/DSPEmitter.cpp
    DSP/Jit/x64/DSPEmitter.h
    DSP/Jit/x64/DSPJitArithmetic.cpp
    DSP/Jit/x64/DSPJitBranch.cpp
    DSP/Jit/x64/DSPJitCCUtil.cpp
    DSP/Jit/x64/DSPJitExtOps.cpp
    DSP/Jit/x64/DSPJitLoadStore.cpp
    DSP/Jit/x64/DSPJitMisc.cpp
    DSP/Jit/x64/DSPJitMultiplier.cpp
    DSP/Jit/x64/DSPJitRegCache.cpp
    DSP/Jit/x64/DSPJitRegCache.h
    DSP/Jit/x64/DSPJitTables.cpp
    DSP/Jit/x64/DSPJitTables.h
    DSP/Jit/x64/DSPJitUtil.cpp
    PowerPC/Jit64/Jit.cpp
    PowerPC/Jit64/Jit.h
    PowerPC/Jit64/Jit64_Tables.cpp
    PowerPC/Jit64/Jit_Branch.cpp
    PowerPC/Jit64/Jit_FloatingPoint.cpp
    PowerPC/Jit64/Jit_Integer.cpp
    PowerPC/Jit64/Jit_LoadStore.cpp
    PowerPC/Jit64/Jit_LoadStoreFloating.cpp
    PowerPC/Jit64/Jit_LoadStorePaired.cpp
    PowerPC/Jit64/Jit_Paired.cpp
    PowerPC/Jit64/Jit_SystemRegisters.cpp
    PowerPC/Jit64/JitAsm.cpp
    PowerPC/Jit64/JitAsm.h
    PowerPC/Jit64/RegCache/CachedReg.h
    PowerPC/Jit64/RegCache/FPURegCache.cpp
    PowerPC/Jit64/RegCache/FPURegCache.h
    PowerPC/Jit64/RegCache/GPRRegCache.cpp
    PowerPC/Jit64/RegCache/GPRRegCache.h
    PowerPC/Jit64/RegCache/JitRegCache.cpp
    PowerPC/Jit64/RegCache/JitRegCache.h
    PowerPC/Jit64/RegCache/RCMode.h
    PowerPC/Jit64Common/BlockCache.cpp
    PowerPC/Jit64Common/BlockCache.h
    PowerPC/Jit64Common/ConstantPool.cpp
    PowerPC/Jit64Common/ConstantPool.h
    PowerPC/Jit64Common/EmuCodeBlock.cpp
    PowerPC/Jit64Common/EmuCodeBlock.h
    PowerPC/Jit64Common/FarCodeCache.cpp
    PowerPC/Jit64Common/FarCodeCache.h
    PowerPC/Jit64Common/Jit64AsmCommon.cpp
    PowerPC/Jit64Common/Jit64AsmCommon.h
    PowerPC/Jit64Common/Jit64Constants.h
    PowerPC/Jit64Common/Jit64PowerPCState.h
    PowerPC/Jit64Common/TrampolineCache.cpp
    PowerPC/Jit64Common/TrampolineCache.h
    PowerPC/Jit64Common/TrampolineInfo.h
  )
elseif(_M_ARM_64)
  target_sources(core PRIVATE
    PowerPC/JitArm64/Jit.cpp
    PowerPC/JitArm64/Jit.h
    PowerPC/JitArm64/JitAsm.cpp
    PowerPC/JitArm64/JitArm64Cache.cpp
    PowerPC/JitArm64/JitArm64_BackPatch.cpp
    PowerPC/JitArm64/JitArm64_Branch.cpp
    PowerPC/JitArm64/JitArm64_FloatingPoint.cpp
    PowerPC/JitArm64/JitArm64_Integer.cpp
    PowerPC/JitArm64/JitArm64_LoadStore.cpp
    PowerPC/JitArm64/JitArm64_LoadStoreFloating.cpp
    PowerPC/JitArm64/JitArm64_LoadStorePaired.cpp
    PowerPC/JitArm64/JitArm64_Paired.cpp
    PowerPC/JitArm64/JitArm64_RegCache.cpp
    PowerPC/JitArm64/JitArm64_RegCache.h
    PowerPC/JitArm64/JitArm64_SystemRegisters.cpp
    PowerPC/JitArm64/Jit_Util.cpp
    PowerPC/JitArm64/Jit_Util.h
    PowerPC/JitArm64/JitArm64_Tables.cpp
    PowerPC/JitArmCommon/BackPatch.h
  )
endif()

target_link_libraries(core
PUBLIC
  audiocommon
  common
  cubeb
  discio
  enet
  inputcommon
  ${MBEDTLS_LIBRARIES}
  pugixml
  RangeSet::RangeSet
  sfml-network
  sfml-system
  videonull
  videoogl
  videosoftware

PRIVATE
  fmt::fmt
  ${LZO}
  ZLIB::ZLIB
)

if ((DEFINED CMAKE_ANDROID_ARCH_ABI AND CMAKE_ANDROID_ARCH_ABI MATCHES "x86|x86_64") OR
    (NOT DEFINED CMAKE_ANDROID_ARCH_ABI AND _M_X86))
  target_link_libraries(core PRIVATE bdisasm)
endif()

if (APPLE)
  target_link_libraries(core
  PRIVATE
    ${CORESERV_LIBRARY}
    ${IOB_LIBRARY}
    ${IOK_LIBRARY}
  )
elseif (ANDROID)
  target_link_libraries(core
  PRIVATE
    androidcommon
  )
endif()

if(LIBUSB_FOUND)
  # Using shared LibUSB
  target_link_libraries(core PUBLIC ${LIBUSB_LIBRARIES})
  target_sources(core PRIVATE
    IOS/USB/LibusbDevice.cpp
    IOS/USB/LibusbDevice.h
    IOS/USB/Bluetooth/BTReal.cpp
    IOS/USB/Bluetooth/BTReal.h
  )
endif()

if(ENABLE_VULKAN)
  target_link_libraries(core PUBLIC videovulkan)
endif()

if(WIN32)
  target_sources(core PRIVATE
    HW/EXI/BBA/TAP_Win32.cpp
    HW/EXI/BBA/TAP_Win32.h
    HW/EXI/BBA/XLINK_KAI_BBA.cpp
    HW/WiimoteReal/IOWin.cpp
    HW/WiimoteReal/IOWin.h
  )
  target_link_libraries(core PUBLIC
    videod3d
    videod3d12
    setupapi.lib
    iphlpapi.lib
  )
  target_compile_definitions(core PRIVATE "-D_WINSOCK_DEPRECATED_NO_WARNINGS")
elseif(APPLE)
  target_sources(core PRIVATE
    HW/EXI/BBA/TAP_Apple.cpp
    HW/EXI/BBA/TAPServer_Apple.cpp
    HW/EXI/BBA/XLINK_KAI_BBA.cpp
    HW/WiimoteReal/IOdarwin.h
    HW/WiimoteReal/IOdarwin_private.h
    HW/WiimoteReal/IOdarwin.mm
  )
  target_link_libraries(core PUBLIC ${IOB_LIBRARY})
elseif(UNIX)
  target_sources(core PRIVATE
    HW/EXI/BBA/TAP_Unix.cpp
    HW/EXI/BBA/XLINK_KAI_BBA.cpp
  )
  if(ANDROID)
    target_sources(core PRIVATE
      HW/WiimoteReal/IOAndroid.cpp
      HW/WiimoteReal/IOAndroid.h
    )
  endif()
endif()

# Bluez doesn't support all the communication modes on FreeBSD, so only using it on Linux
if(CMAKE_SYSTEM_NAME MATCHES "Linux")
  option(ENABLE_BLUEZ "Enables bluetooth support" ON)
  if(ENABLE_BLUEZ)
    find_package(BlueZ)
    if(BlueZ_FOUND)
      message(STATUS "BlueZ found, enabling bluetooth support")
      target_sources(core PRIVATE
        HW/WiimoteReal/IOLinux.cpp
        HW/WiimoteReal/IOLinux.h
      )
      target_link_libraries(core PUBLIC BlueZ::BlueZ)
      target_compile_definitions(core PRIVATE -DHAVE_BLUEZ=1)
    else()
      message(STATUS "BlueZ NOT found, disabling bluetooth support")
    endif()
  else()
    message(STATUS "BlueZ explicitly disabled, disabling bluetooth support")
  endif()
endif()

if(TARGET Hidapi::Hidapi)
  target_sources(core PRIVATE
    HW/WiimoteReal/IOhidapi.cpp
    HW/WiimoteReal/IOhidapi.h
  )
  target_link_libraries(core PUBLIC Hidapi::Hidapi)
  target_compile_definitions(core PRIVATE -DHAVE_HIDAPI=1)
endif()

if(GDBSTUB)
  target_sources(core PRIVATE
    PowerPC/GDBStub.cpp
    PowerPC/GDBStub.h
  )
endif()

if(UNIX)
  target_sources(core PRIVATE
    MemoryWatcher.cpp
    MemoryWatcher.h
  )
endif()<|MERGE_RESOLUTION|>--- conflicted
+++ resolved
@@ -459,19 +459,19 @@
   PowerPC/SignatureDB/MEGASignatureDB.h
   PowerPC/SignatureDB/SignatureDB.cpp
   PowerPC/SignatureDB/SignatureDB.h
-<<<<<<< HEAD
-  PowerPC/Interpreter/ExceptionUtils.h
-  PowerPC/Interpreter/Interpreter_Branch.cpp
-  PowerPC/Interpreter/Interpreter.cpp
-  PowerPC/Interpreter/Interpreter.h
-  PowerPC/Interpreter/Interpreter_FloatingPoint.cpp
-  PowerPC/Interpreter/Interpreter_FPUtils.h
-  PowerPC/Interpreter/Interpreter_Integer.cpp
-  PowerPC/Interpreter/Interpreter_LoadStore.cpp
-  PowerPC/Interpreter/Interpreter_LoadStorePaired.cpp
-  PowerPC/Interpreter/Interpreter_Paired.cpp
-  PowerPC/Interpreter/Interpreter_SystemRegisters.cpp
-  PowerPC/Interpreter/Interpreter_Tables.cpp
+  State.cpp
+  State.h
+  SyncIdentifier.h
+  SysConf.cpp
+  SysConf.h
+  System.cpp
+  System.h
+  TitleDatabase.cpp
+  TitleDatabase.h
+  WiiRoot.cpp
+  WiiRoot.h
+  WiiUtils.cpp
+  WiiUtils.h
   PrimeHack/PrimeUtils.cpp
   PrimeHack/PrimeUtils.h
   PrimeHack/PrimeMod.cpp
@@ -493,21 +493,6 @@
   PrimeHack/Transform.cpp
   PrimeHack/AddressDB.cpp
   PrimeHack/AddressDBInit.cpp
-=======
-  State.cpp
-  State.h
-  SyncIdentifier.h
-  SysConf.cpp
-  SysConf.h
-  System.cpp
-  System.h
-  TitleDatabase.cpp
-  TitleDatabase.h
-  WiiRoot.cpp
-  WiiRoot.h
-  WiiUtils.cpp
-  WiiUtils.h
->>>>>>> 7250d6e4
 )
 
 if(_M_X86)
