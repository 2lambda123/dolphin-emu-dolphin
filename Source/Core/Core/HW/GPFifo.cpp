// Copyright 2008 Dolphin Emulator Project
// Licensed under GPLv2+
// Refer to the license.txt file included.

#include "Core/HW/GPFifo.h"

#include <cstring>

#include "Common/ChunkFile.h"
#include "Common/CommonTypes.h"
#include "Common/Swap.h"
#include "Core/HW/Memmap.h"
#include "Core/HW/ProcessorInterface.h"
#include "Core/PowerPC/JitInterface.h"
#include "VideoCommon/CommandProcessor.h"

namespace GPFifo
{
// 32 Byte gather pipe with extra space
// Overfilling is no problem (up to the real limit), CheckGatherPipe will blast the
// contents in nicely sized chunks
//
// Other optimizations to think about:
// - If the GP is NOT linked to the FIFO, just blast to memory byte by word
// - If the GP IS linked to the FIFO, use a fast wrapping buffer and skip writing to memory
//
// Both of these should actually work! Only problem is that we have to decide at run time,
// the same function could use both methods. Compile 2 different versions of each such block?

// More room for the fastmodes
<<<<<<< HEAD
u8 GC_ALIGNED32(m_gatherPipe[GATHER_PIPE_SIZE * 16]);
=======
alignas(32) static u8 s_gather_pipe[GATHER_PIPE_SIZE * 16];
>>>>>>> e9ad0ec6

// pipe pointer
u8* g_gather_pipe_ptr = s_gather_pipe;

static size_t GetGatherPipeCount()
{
  return g_gather_pipe_ptr - s_gather_pipe;
}

static void SetGatherPipeCount(size_t size)
{
  g_gather_pipe_ptr = s_gather_pipe + size;
}

void DoState(PointerWrap& p)
{
  p.Do(s_gather_pipe);
  u32 pipe_count = static_cast<u32>(GetGatherPipeCount());
  p.Do(pipe_count);
  SetGatherPipeCount(pipe_count);
}

void Init()
{
  ResetGatherPipe();
  memset(s_gather_pipe, 0, sizeof(s_gather_pipe));
}

bool IsEmpty()
{
  return GetGatherPipeCount() == 0;
}

void ResetGatherPipe()
{
  SetGatherPipeCount(0);
}

static void UpdateGatherPipe()
{
  size_t pipe_count = GetGatherPipeCount();
  size_t processed;
  u8* cur_mem = Memory::GetPointer(ProcessorInterface::Fifo_CPUWritePointer);
  for (processed = 0; pipe_count >= GATHER_PIPE_SIZE; processed += GATHER_PIPE_SIZE)
  {
    // copy the GatherPipe
    memcpy(cur_mem, s_gather_pipe + processed, GATHER_PIPE_SIZE);
    pipe_count -= GATHER_PIPE_SIZE;

    // increase the CPUWritePointer
    if (ProcessorInterface::Fifo_CPUWritePointer == ProcessorInterface::Fifo_CPUEnd)
    {
      ProcessorInterface::Fifo_CPUWritePointer = ProcessorInterface::Fifo_CPUBase;
      cur_mem = Memory::GetPointer(ProcessorInterface::Fifo_CPUWritePointer);
    }
    else
    {
      cur_mem += GATHER_PIPE_SIZE;
      ProcessorInterface::Fifo_CPUWritePointer += GATHER_PIPE_SIZE;
    }

    CommandProcessor::GatherPipeBursted();
  }

  // move back the spill bytes
  memmove(s_gather_pipe, s_gather_pipe + processed, pipe_count);
  SetGatherPipeCount(pipe_count);
}

void FastCheckGatherPipe()
{
  if (GetGatherPipeCount() >= GATHER_PIPE_SIZE)
  {
    UpdateGatherPipe();
  }
}

void CheckGatherPipe()
{
  if (GetGatherPipeCount() >= GATHER_PIPE_SIZE)
  {
    UpdateGatherPipe();

    // Profile where slow FIFO writes are occurring.
    JitInterface::CompileExceptionCheck(JitInterface::ExceptionType::FIFOWrite);
  }
}

void Write8(const u8 value)
{
  FastWrite8(value);
  CheckGatherPipe();
}

void Write16(const u16 value)
{
  FastWrite16(value);
  CheckGatherPipe();
}

void Write32(const u32 value)
{
  FastWrite32(value);
  CheckGatherPipe();
}

void Write64(const u64 value)
{
  FastWrite64(value);
  CheckGatherPipe();
}

void FastWrite8(const u8 value)
{
  *g_gather_pipe_ptr = value;
  g_gather_pipe_ptr += sizeof(u8);
}

void FastWrite16(u16 value)
{
  value = Common::swap16(value);
  std::memcpy(g_gather_pipe_ptr, &value, sizeof(u16));
  g_gather_pipe_ptr += sizeof(u16);
}

void FastWrite32(u32 value)
{
  value = Common::swap32(value);
  std::memcpy(g_gather_pipe_ptr, &value, sizeof(u32));
  g_gather_pipe_ptr += sizeof(u32);
}

void FastWrite64(u64 value)
{
  value = Common::swap64(value);
  std::memcpy(g_gather_pipe_ptr, &value, sizeof(u64));
  g_gather_pipe_ptr += sizeof(u64);
}

}  // end of namespace GPFifo<|MERGE_RESOLUTION|>--- conflicted
+++ resolved
@@ -28,11 +28,7 @@
 // the same function could use both methods. Compile 2 different versions of each such block?
 
 // More room for the fastmodes
-<<<<<<< HEAD
-u8 GC_ALIGNED32(m_gatherPipe[GATHER_PIPE_SIZE * 16]);
-=======
-alignas(32) static u8 s_gather_pipe[GATHER_PIPE_SIZE * 16];
->>>>>>> e9ad0ec6
+u8 GC_ALIGNED32(s_gather_pipe[GATHER_PIPE_SIZE * 16]);
 
 // pipe pointer
 u8* g_gather_pipe_ptr = s_gather_pipe;
