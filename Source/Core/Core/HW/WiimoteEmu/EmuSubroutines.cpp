// Copyright 2010 Dolphin Emulator Project
// Licensed under GPLv2+
// Refer to the license.txt file included.

/* HID reports access guide. */

/* 0x10 - 0x1a   Output   EmuMain.cpp: HidOutputReport()
       0x10 - 0x14: General
     0x15: Status report request from the Wii
     0x16 and 0x17: Write and read memory or registers
       0x19 and 0x1a: General
   0x20 - 0x22   Input    EmuMain.cpp: HidOutputReport() to the destination
       0x15 leads to a 0x20 Input report
       0x17 leads to a 0x21 Input report
     0x10 - 0x1a leads to a 0x22 Input report
   0x30 - 0x3f   Input    This file: Update() */

#include <fstream>
#include <queue>
#include <string>
#include <vector>

#include "Common/ChunkFile.h"
#include "Common/CommonTypes.h"
#include "Common/FileUtil.h"
#include "Common/Logging/Log.h"
#include "Common/MsgHandler.h"
#include "Common/Swap.h"
#include "Core/Core.h"
#include "Core/HW/WiimoteCommon/WiimoteHid.h"
#include "Core/HW/WiimoteEmu/Attachment/Attachment.h"
#include "Core/HW/WiimoteEmu/WiimoteEmu.h"
#include "Core/HW/WiimoteReal/WiimoteReal.h"
#include "InputCommon/ControllerEmu/ControlGroup/Extension.h"

namespace WiimoteEmu
{
void Wiimote::ReportMode(const wm_report_mode* const dr)
{
  // INFO_LOG(WIIMOTE, "Set data report mode");
  // DEBUG_LOG(WIIMOTE, "  Rumble: %x", dr->rumble);
  // DEBUG_LOG(WIIMOTE, "  Continuous: %x", dr->continuous);
  // DEBUG_LOG(WIIMOTE, "  All The Time: %x", dr->all_the_time);
  // DEBUG_LOG(WIIMOTE, "  Mode: 0x%02x", dr->mode);

  // m_reporting_auto = dr->all_the_time;
  m_reporting_auto = dr->continuous;  // this right?
  m_reporting_mode = dr->mode;
  // m_reporting_channel = _channelID;	// this is set in every Interrupt/Control Channel now

  // reset IR camera
  // memset(m_reg_ir, 0, sizeof(*m_reg_ir));  //ugly hack

  if (dr->mode > 0x37)
    PanicAlert("Wiimote: Unsupported Reporting mode.");
  else if (dr->mode < RT_REPORT_CORE)
    PanicAlert("Wiimote: Reporting mode < 0x30.");
}

/* Here we process the Output Reports that the Wii sends. Our response will be
   an Input Report back to the Wii. Input and Output is from the Wii's
   perspective, Output means data to the Wiimote (from the Wii), Input means
   data from the Wiimote.

   The call browser:

   1. Wiimote_InterruptChannel > InterruptChannel > HidOutputReport
   2. Wiimote_ControlChannel > ControlChannel > HidOutputReport

   The IR enable/disable and speaker enable/disable and mute/unmute values are
    bit2: 0 = Disable (0x02), 1 = Enable (0x06)
*/
void Wiimote::HidOutputReport(const wm_report* const sr, const bool send_ack)
{
  DEBUG_LOG(WIIMOTE, "HidOutputReport (page: %i, cid: 0x%02x, wm: 0x%02x)", m_index,
            m_reporting_channel, sr->wm);

  // WiiBrew:
  // In every single Output Report, bit 0 (0x01) of the first byte controls the Rumble feature.
  m_rumble_on = sr->rumble;

  u8 err = 0;

  switch (sr->wm)
  {
  case RT_RUMBLE:  // 0x10
    // this is handled above
    return;  // no ack
    break;

  case RT_LEDS:  // 0x11
    // INFO_LOG(WIIMOTE, "Set LEDs: 0x%02x", sr->data[0]);
    m_status.leds = sr->data[0] >> 4;
    break;

  case RT_REPORT_MODE:  // 0x12
    ReportMode(reinterpret_cast<const wm_report_mode*>(sr->data));
    break;

  case RT_IR_PIXEL_CLOCK:  // 0x13
    // INFO_LOG(WIIMOTE, "WM IR Clock: 0x%02x", sr->data[0]);
    // m_ir_clock = sr->enable;
    if (false == sr->ack)
      return;
    break;

  case RT_SPEAKER_ENABLE:  // 0x14
    // ERROR_LOG(WIIMOTE, "WM Speaker Enable: %02x", sr->enable);
    // PanicAlert( "WM Speaker Enable: %d", sr->data[0] );
    m_status.speaker = sr->enable;
    if (false == sr->ack)
      return;
    break;

  case RT_REQUEST_STATUS:  // 0x15
    if (WIIMOTE_SRC_EMU & g_wiimote_sources[m_index])
      RequestStatus(reinterpret_cast<const wm_request_status*>(sr->data));
    return;  // sends its own ack
    break;

  case RT_WRITE_DATA:  // 0x16
<<<<<<< HEAD
    err = WriteData((wm_write_data*)sr->data);
=======
    WriteData(reinterpret_cast<const wm_write_data*>(sr->data));
>>>>>>> 35a8771e
    break;

  case RT_READ_DATA:  // 0x17
    if (WIIMOTE_SRC_EMU & g_wiimote_sources[m_index])
      ReadData(reinterpret_cast<const wm_read_data*>(sr->data));
    return;  // sends its own ack
    break;

  case RT_WRITE_SPEAKER_DATA:  // 0x18
    if (WIIMOTE_SRC_EMU & g_wiimote_sources[m_index] && !m_speaker_mute)
      Wiimote::SpeakerData(reinterpret_cast<const wm_speaker_data*>(sr->data));
    return;  // no ack
    break;

  case RT_SPEAKER_MUTE:  // 0x19
    m_speaker_mute = sr->enable;
    if (false == sr->ack)
      return;
    break;

  case RT_IR_LOGIC:  // 0x1a
    // comment from old plugin:
    // This enables or disables the IR lights, we update the global variable g_IR
    // so that WmRequestStatus() knows about it
    m_status.ir = sr->enable;
    if (false == sr->ack)
      return;
    break;

  default:
    PanicAlert("HidOutputReport: Unknown channel 0x%02x", sr->wm);
    return;  // no ack
    break;
  }

  // send ack
  if (send_ack && WIIMOTE_SRC_EMU & g_wiimote_sources[m_index])
    SendAck(sr->wm, err);
}

/* This will generate the 0x22 acknowledgement for most Input reports.
   It has the form of "a1 22 00 00 _reportID 00".
   The first two bytes are the core buttons data,
   00 00 means nothing is pressed.
   The last byte is the success code 00. */
<<<<<<< HEAD
void Wiimote::SendAck(u8 _reportID, u8 err)
=======
void Wiimote::SendAck(u8 report_id)
>>>>>>> 35a8771e
{
  u8 data[6];

  data[0] = 0xA1;
  data[1] = RT_ACK_DATA;

  wm_acknowledge* ack = reinterpret_cast<wm_acknowledge*>(data + 2);

  ack->buttons = m_status.buttons;
<<<<<<< HEAD
  ack->reportID = _reportID;
  ack->errorID = err;
=======
  ack->reportID = report_id;
  ack->errorID = 0;
>>>>>>> 35a8771e

  Core::Callback_WiimoteInterruptChannel(m_index, m_reporting_channel, data, sizeof(data));
}

void Wiimote::HandleExtensionSwap()
{
  // if virtual motion plus was unplugged while active, it becomes inactive
  if (GetMotionPlusActive() && !GetMotionPlusAttached())
    m_reg_motion_plus.ext_identifier[2] = 0xa6;

  // handle switch extension
  if (m_extension->active_extension != m_extension->switch_extension)
  {
    // if an extension is currently connected and we want to switch to a different extension
    if ((m_extension->active_extension > 0) && m_extension->switch_extension)
      // detach extension first, wait til next Update() or RequestStatus() call to change to the new
      // extension
      m_extension->active_extension = 0;
    else
      // set the wanted extension
      m_extension->active_extension = m_extension->switch_extension;

    // reset register
    ((WiimoteEmu::Attachment*)m_extension->attachments[m_extension->active_extension].get())
        ->Reset();
  }
}

<<<<<<< HEAD
// old comment
/* Here we produce a 0x20 status report to send to the Wii. We currently ignore
   the status request rs and all its eventual instructions it may include (for
   example turn off rumble or something else) and just send the status
   report. */
void Wiimote::RequestStatus(const wm_request_status* const rs, int ext)
=======
void Wiimote::RequestStatus(const wm_request_status* const rs)
>>>>>>> 35a8771e
{
  HandleExtensionSwap();

  // update status struct
  if (ext == -1)
    m_status.extension = (m_extension->active_extension || GetMotionPlusActive()) ? 1 : 0;
  else
    m_status.extension = ext;

  // set up report
  u8 data[8];
  data[0] = 0xA1;
  data[1] = RT_STATUS_REPORT;

  // status values
  *reinterpret_cast<wm_status_report*>(data + 2) = m_status;

  // hybrid Wiimote stuff
  if (WIIMOTE_SRC_REAL & g_wiimote_sources[m_index] && (m_extension->switch_extension <= 0))
  {
    using namespace WiimoteReal;

    std::lock_guard<std::mutex> lk(g_wiimotes_mutex);

    if (g_wiimotes[m_index])
    {
      wm_request_status rpt = {};
      g_wiimotes[m_index]->QueueReport(RT_REQUEST_STATUS, &rpt, sizeof(rpt));
    }

    return;
  }

  // send report
  Core::Callback_WiimoteInterruptChannel(m_index, m_reporting_channel, data, sizeof(data));
}

/* Write data to Wiimote and Extensions registers. */
u8 Wiimote::WriteData(const wm_write_data* const wd)
{
  u32 address = Common::swap24(wd->address);

  // ignore the 0x010000 bit
  address &= ~0x010000;

  if (wd->size > 16)
  {
    PanicAlert("WriteData: size is > 16 bytes");
    return 8;
  }

  switch (wd->space)
  {
  case WS_EEPROM:
  {
    // Write to EEPROM

    if (address + wd->size > WIIMOTE_EEPROM_SIZE)
    {
      ERROR_LOG(WIIMOTE, "WriteData: address + size out of bounds!");
      PanicAlert("WriteData: address + size out of bounds!");
      return 8;
    }
    memcpy(m_eeprom + address, wd->data, wd->size);

    // write mii data to file
    if (address >= 0x0FCA && address < 0x12C0)
    {
      // TODO Only write parts of the Mii block
      std::ofstream file;
      OpenFStream(file, File::GetUserPath(D_SESSION_WIIROOT_IDX) + "/mii.bin",
                  std::ios::binary | std::ios::out);
      file.write((char*)m_eeprom + 0x0FCA, 0x02f0);
      file.close();
    }
  }
  break;

  case WS_REGS1:
  case WS_REGS2:
  {
    // Write to Control Register

    // ignore second byte for extension area
    if (0xA4 == (address >> 16))
      address &= 0xFF00FF;

    const u8 region_offset = (u8)address;
    void* region_ptr = nullptr;
    int region_size = 0;

    switch (address >> 16)
    {
    // speaker
    case 0xa2:
      region_ptr = &m_reg_speaker;
      region_size = WIIMOTE_REG_SPEAKER_SIZE;
      break;

    // extension register
    case 0xa4:
      region_ptr = GetMotionPlusActive() ? (void*)&m_reg_motion_plus : (void*)&m_reg_ext;
      region_size = WIIMOTE_REG_EXT_SIZE;
      break;

    // motion plus
    case 0xa6:
      if (!GetMotionPlusActive() && GetMotionPlusAttached())
      {
        region_ptr = &m_reg_motion_plus;
        region_size = WIIMOTE_REG_EXT_SIZE;
      }
      break;

    // ir
    case 0xB0:
      region_ptr = &m_reg_ir;
      region_size = WIIMOTE_REG_IR_SIZE;
      break;
    }

    if (region_ptr && (region_offset + wd->size <= region_size))
    {
      memcpy((u8*)region_ptr + region_offset, wd->data, wd->size);
    }
    else
    {
      // generate a writedata error reply
      return 8;
    }

    if (&m_reg_ext == region_ptr)
    {
      // Run the key generation on all writes in the key area, it doesn't matter
      // that we send it parts of a key, only the last full key will have an effect
      if (address >= 0xa40040 && address <= 0xa4004c)
        WiimoteGenerateKey(&m_ext_key, m_reg_ext.encryption_key);
    }
    else if (&m_reg_motion_plus == region_ptr)
    {
      switch (address & 0xfe00ff)
      {
      case 0xa600fe:
        if (!GetMotionPlusActive() && wd->size > 0 && wd->data[0] >= 4)
          // activate wii motion plus and set passthrough mode
          m_motion_plus_active = true;
        m_reg_motion_plus.ext_identifier[2] = 0xa4;
        m_reg_motion_plus.state = 0x08;
        RequestStatus(nullptr, 0);
        RequestStatus(nullptr, 1);
        break;
      case 0xa400fb:
        if (m_motion_plus_last_write_reg == 0xf0)
        {
          // deactivate motion plus
          m_motion_plus_active = false;
          m_reg_motion_plus.ext_identifier[2] = 0xa6;
          m_reg_motion_plus.state = 0x08;
          RequestStatus(nullptr, 0);
          RequestStatus();
        }
        break;
      // calibration
      case 0xa400f1:
        // failed, try again. TODO: make it never fail
        if (wd->size > 0 && !wd->data[0])
        {
          // disconnect motion plus
          m_motion_plus_active = false;
          m_reg_motion_plus.ext_identifier[2] = 0xa6;
          m_reg_motion_plus.state = 0x08;
          RequestStatus(nullptr, 0);
          if (m_extension->active_extension != 0)
          {
            // reconnect nunchuk
            RequestStatus(nullptr, 1);
            // disconnect nunchuk
            RequestStatus(nullptr, 0);
          }
          // reconnect motion plus (but don't activate it yet)
          RequestStatus(nullptr, 1);
        }
        else
        {
          // calibration succeeded, copy new fake calibration data
          m_reg_motion_plus.state = 0x1a;
          memcpy(&m_reg_motion_plus.gyro_calib, mp_gyro_calib2, sizeof(mp_gyro_calib2));
        }
        break;
      case 0xf2:
        if (m_reg_motion_plus.state < 0x0e)
        {
          m_reg_motion_plus.state = 0x0e;
          memcpy(&m_reg_motion_plus.gyro_calib, mp_gyro_calib, sizeof(mp_gyro_calib));
        }
        break;
      }
      if ((address & 0xfe0000) == 0xa4)
        m_motion_plus_last_write_reg = address & 0xFF;
    }
  }
  break;

  default:
    PanicAlert("WriteData: unimplemented parameters!");
    return 8;
    break;
  }
  return 0;
}

/* Read data from Wiimote and Extensions registers. */
void Wiimote::ReadData(const wm_read_data* const rd)
{
  u32 address = Common::swap24(rd->address);
  u16 size = Common::swap16(rd->size);

  // ignore the 0x010000 bit
  address &= 0xFEFFFF;

  // hybrid Wiimote stuff
  // relay the read data request to real-Wiimote
  if (WIIMOTE_SRC_REAL & g_wiimote_sources[m_index] &&
      ((0xA4 != (address >> 16)) || (m_extension->switch_extension <= 0)))
  {
    WiimoteReal::InterruptChannel(m_index, m_reporting_channel, ((u8*)rd) - 2,
                                  sizeof(wm_read_data) + 2);  // hacky

    // don't want emu-Wiimote to send reply
    return;
  }

  ReadRequest rr;
  u8* const block = new u8[size];

  switch (rd->space)
  {
  case WS_EEPROM:
  {
    // Read from EEPROM
    if (address + size >= WIIMOTE_EEPROM_FREE_SIZE)
    {
      if (address + size > WIIMOTE_EEPROM_SIZE)
      {
        PanicAlert("ReadData: address + size out of bounds");
        delete[] block;
        return;
      }
      // generate a read error
      size = 0;
    }

    // read mii data from file
    if (address >= 0x0FCA && address < 0x12C0)
    {
      // TODO Only read the Mii block parts required
      std::ifstream file;
      file.open((File::GetUserPath(D_SESSION_WIIROOT_IDX) + "/mii.bin").c_str(),
                std::ios::binary | std::ios::in);
      file.read((char*)m_eeprom + 0x0FCA, 0x02f0);
      file.close();
    }

    // read memory to be sent to Wii
    memcpy(block, m_eeprom + address, size);
  }
  break;

  case WS_REGS1:
  case WS_REGS2:
  {
    // Read from Control Register

    // ignore second byte for extension area
    if (0xA4 == (address >> 16))
      address &= 0xFF00FF;

    const u8 region_offset = (u8)address;
    void* region_ptr = nullptr;
    int region_size = 0;

    switch (address >> 16)
    {
    // speaker
    case 0xa2:
      region_ptr = &m_reg_speaker;
      region_size = WIIMOTE_REG_SPEAKER_SIZE;
      break;

    // extension
    case 0xa4:
      region_ptr = GetMotionPlusActive() ? (void*)&m_reg_motion_plus : (void*)&m_reg_ext;
      region_size = WIIMOTE_REG_EXT_SIZE;
      break;

    // motion plus
    case 0xa6:
      // reading from 0xa6 returns error when mplus is activated
      if (GetMotionPlusAttached() && !GetMotionPlusActive())
      {
        region_ptr = &m_reg_motion_plus;
        region_size = WIIMOTE_REG_EXT_SIZE;
      }
      break;

    // ir
    case 0xb0:
      region_ptr = &m_reg_ir;
      region_size = WIIMOTE_REG_IR_SIZE;
      break;
    }

    if (region_ptr && (region_offset + size <= region_size))
    {
      memcpy(block, (u8*)region_ptr + region_offset, size);
    }
    else
      size = 0;  // generate read error

    if (&m_reg_ext == region_ptr)
    {
      // Encrypt data read from extension register
      // Check if encrypted reads is on
      if (0xaa == m_reg_ext.encryption)
        WiimoteEncrypt(&m_ext_key, block, address & 0xffff, (u8)size);
    }
  }
  break;

  default:
    PanicAlert("WmReadData: unimplemented parameters (size: %i, address: 0x%x)!", size, rd->space);
    break;
  }

  // want the requested address, not the above modified one
  rr.address = Common::swap24(rd->address);
  rr.size = size;
  // rr.channel = _channelID;
  rr.position = 0;
  rr.data = block;

  // send up to 16 bytes
  SendReadDataReply(rr);

  // if there is more data to be sent, add it to the queue
  if (rr.size)
    m_read_requests.push(rr);
  else
    delete[] rr.data;
}

void Wiimote::SendReadDataReply(ReadRequest& request)
{
  u8 data[23];
  data[0] = 0xA1;
  data[1] = RT_READ_DATA_REPLY;

  wm_read_data_reply* const reply = reinterpret_cast<wm_read_data_reply*>(data + 2);
  reply->buttons = m_status.buttons;
  reply->address = Common::swap16(request.address);

  // generate a read error
  // Out of bounds. The real Wiimote generate an error for the first
  // request to 0x1770 if we dont't replicate that the game will never
  // read the calibration data at the beginning of Eeprom. I think this
  // error is supposed to occur when we try to read above the freely
  // usable space that ends at 0x16ff.
  if (0 == request.size)
  {
    reply->size = 0x0f;
    if ((_request.address & 0xFE0000) == 0xA60000)
      reply->error = 0x07;
    else
      reply->error = 0x08;

    memset(reply->data, 0, sizeof(reply->data));
  }
  else
  {
    // Limit the amt to 16 bytes
    // AyuanX: the MTU is 640B though... what a waste!
    const int amt = std::min((unsigned int)16, request.size);

    // no error
    reply->error = 0;

    // 0x1 means two bytes, 0xf means 16 bytes
    reply->size = amt - 1;

    // Clear the mem first
    memset(reply->data, 0, sizeof(reply->data));

    // copy piece of mem
    memcpy(reply->data, request.data + request.position, amt);

    // update request struct
    request.size -= amt;
    request.position += amt;
    request.address += amt;
  }

  // Send a piece
  Core::Callback_WiimoteInterruptChannel(m_index, m_reporting_channel, data, sizeof(data));
}

void Wiimote::DoState(PointerWrap& p)
{
  p.Do(m_extension->active_extension);
  p.Do(m_extension->switch_extension);

  p.Do(m_accel);
  p.Do(m_index);
  p.Do(ir_sin);
  p.Do(ir_cos);
  p.Do(m_rumble_on);
  p.Do(m_speaker_mute);
  p.Do(m_motion_plus_present);
  p.Do(m_motion_plus_active);
  p.Do(m_reporting_auto);
  p.Do(m_reporting_mode);
  p.Do(m_reporting_channel);
  p.Do(m_shake_step);
  p.Do(m_sensor_bar_on_top);
  p.Do(m_status);
  p.Do(m_adpcm_state);
  p.Do(m_ext_key);
  p.DoArray(m_eeprom);
  p.Do(m_reg_motion_plus);
  p.Do(m_reg_ir);
  p.Do(m_reg_ext);
  p.Do(m_reg_speaker);

  // Do 'm_read_requests' queue
  {
    u32 size = 0;
    if (p.mode == PointerWrap::MODE_READ)
    {
      // clear
      while (!m_read_requests.empty())
      {
        delete[] m_read_requests.front().data;
        m_read_requests.pop();
      }

      p.Do(size);
      while (size--)
      {
        ReadRequest tmp;
        p.Do(tmp.address);
        p.Do(tmp.position);
        p.Do(tmp.size);
        tmp.data = new u8[tmp.size];
        p.DoArray(tmp.data, tmp.size);
        m_read_requests.push(tmp);
      }
    }
    else
    {
      std::queue<ReadRequest> tmp_queue(m_read_requests);
      size = (u32)(m_read_requests.size());
      p.Do(size);
      while (!tmp_queue.empty())
      {
        ReadRequest tmp = tmp_queue.front();
        p.Do(tmp.address);
        p.Do(tmp.position);
        p.Do(tmp.size);
        p.DoArray(tmp.data, tmp.size);
        tmp_queue.pop();
      }
    }
  }
  p.DoMarker("Wiimote");

  if (p.GetMode() == PointerWrap::MODE_READ)
    RealState();
}

// load real Wiimote state
void Wiimote::RealState()
{
  using namespace WiimoteReal;

  if (g_wiimotes[m_index])
  {
    g_wiimotes[m_index]->SetChannel(m_reporting_channel);
    g_wiimotes[m_index]->EnableDataReporting(m_reporting_mode);
  }
}
}<|MERGE_RESOLUTION|>--- conflicted
+++ resolved
@@ -119,11 +119,7 @@
     break;
 
   case RT_WRITE_DATA:  // 0x16
-<<<<<<< HEAD
-    err = WriteData((wm_write_data*)sr->data);
-=======
-    WriteData(reinterpret_cast<const wm_write_data*>(sr->data));
->>>>>>> 35a8771e
+    err = WriteData(reinterpret_cast<const wm_write_data*>(sr->data));
     break;
 
   case RT_READ_DATA:  // 0x17
@@ -169,11 +165,7 @@
    The first two bytes are the core buttons data,
    00 00 means nothing is pressed.
    The last byte is the success code 00. */
-<<<<<<< HEAD
-void Wiimote::SendAck(u8 _reportID, u8 err)
-=======
-void Wiimote::SendAck(u8 report_id)
->>>>>>> 35a8771e
+void Wiimote::SendAck(u8 _report_id, u8 err)
 {
   u8 data[6];
 
@@ -183,13 +175,8 @@
   wm_acknowledge* ack = reinterpret_cast<wm_acknowledge*>(data + 2);
 
   ack->buttons = m_status.buttons;
-<<<<<<< HEAD
-  ack->reportID = _reportID;
+  ack->reportID = _report_id;
   ack->errorID = err;
-=======
-  ack->reportID = report_id;
-  ack->errorID = 0;
->>>>>>> 35a8771e
 
   Core::Callback_WiimoteInterruptChannel(m_index, m_reporting_channel, data, sizeof(data));
 }
@@ -218,16 +205,7 @@
   }
 }
 
-<<<<<<< HEAD
-// old comment
-/* Here we produce a 0x20 status report to send to the Wii. We currently ignore
-   the status request rs and all its eventual instructions it may include (for
-   example turn off rumble or something else) and just send the status
-   report. */
 void Wiimote::RequestStatus(const wm_request_status* const rs, int ext)
-=======
-void Wiimote::RequestStatus(const wm_request_status* const rs)
->>>>>>> 35a8771e
 {
   HandleExtensionSwap();
 
@@ -598,7 +576,7 @@
   if (0 == request.size)
   {
     reply->size = 0x0f;
-    if ((_request.address & 0xFE0000) == 0xA60000)
+    if ((request.address & 0xFE0000) == 0xA60000)
       reply->error = 0x07;
     else
       reply->error = 0x08;
