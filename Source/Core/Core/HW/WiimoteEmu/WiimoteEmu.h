// Copyright 2013 Dolphin Emulator Project
// Licensed under GPLv2
// Refer to the license.txt file included.

#pragma once

#include <queue>
#include <vector>

#include "Common/ChunkFile.h"
#include "Core/Core.h"
#include "Core/HW/WiimoteEmu/Encryption.h"
#include "Core/HW/WiimoteEmu/WiimoteHid.h"
#include "InputCommon/ControllerEmu.h"

// Registry sizes
#define WIIMOTE_EEPROM_SIZE       (16*1024)
#define WIIMOTE_EEPROM_FREE_SIZE  0x1700
#define WIIMOTE_REG_SPEAKER_SIZE  10
#define WIIMOTE_REG_EXT_SIZE      0x100
#define WIIMOTE_REG_IR_SIZE       0x34

namespace WiimoteReal
{
class Wiimote;
}

namespace WiimoteEmu
{

struct ReportFeatures
{
	u8 core, accel, ir, ext, size;
};

struct AccelData
{
	double x,y,z;
};

struct ADPCMState
{
	s32 predictor, step;
};

struct ExtensionReg
{
	u8 unknown1[0x08];

	// address 0x08
	u8 controller_data[0x06];
	u8 unknown2[0x12];

	// address 0x20
	u8 calibration[0x10];
	u8 unknown3[0x10];

	// address 0x40
	u8 encryption_key[0x10];
	u8 unknown4[0xA0];

	// address 0xF0
	u8 encryption;
	u8 unknown5[0x9];

	// address 0xFA
	u8 constant_id[6];
};

void EmulateShake(AccelData* const accel_data
	  , ControllerEmu::Buttons* const buttons_group
	  , u8* const shake_step);

void EmulateTilt(AccelData* const accel
	 , ControllerEmu::Tilt* const tilt_group
	 , const bool sideways = false, const bool upright = false);

void EmulateSwing(AccelData* const accel
	 , ControllerEmu::Force* const tilt_group
	 , const bool sideways = false, const bool upright = false);

inline double trim(double a)
{
	if (a<=0)
		return 0;
	if (a>=255)
		return 255;
	return a;
}

// Convert a float with values between 0 and 255 into a 10bit integer. 
inline u32 trim10bit(double a)
{
	if (a <= 0)
		return 0;
	if (a*4 >= 1023)
		return 1023;
	return (u32)a*4;
}

class Wiimote : public ControllerEmu
{
friend class WiimoteReal::Wiimote;
friend void Spy(Wiimote* wm_, const void* data_, size_t size_);
public:

	enum
	{
		PAD_LEFT     = 0x01,
		PAD_RIGHT    = 0x02,
		PAD_DOWN     = 0x04,
		PAD_UP       = 0x08,
		BUTTON_PLUS  = 0x10,

		BUTTON_TWO   = 0x0100,
		BUTTON_ONE   = 0x0200,
		BUTTON_B     = 0x0400,
		BUTTON_A     = 0x0800,
		BUTTON_MINUS = 0x1000,
		BUTTON_HOME  = 0x8000,
	};

	Wiimote(const unsigned int index);
	std::string GetName() const override;

	void Update();
	void InterruptChannel(const u16 _channelID, const void* _pData, u32 _Size);
	void ControlChannel(const u16 _channelID, const void* _pData, u32 _Size);

	void DoState(PointerWrap& p);
	void RealState();

	void LoadDefaults(const ControllerInterface& ciface) override;

<<<<<<< HEAD
	void CycleThroughExtensions();
=======
	int CurrentExtension() const { return m_extension->active_extension; }
>>>>>>> 4714564f

protected:
	bool Step();
	void HidOutputReport(const wm_report* const sr, const bool send_ack = true);
	void HandleExtensionSwap();
	void UpdateButtonsStatus();

	void GetButtonData(u8* const data);
	void GetAccelData(u8* const data, const ReportFeatures& rptf);
	void GetIRData(u8* const data, bool use_accel);
	void GetExtData(u8* const data);

	bool HaveExtension() const { return m_extension->active_extension > 0; }
	bool WantExtension() const { return m_extension->switch_extension != 0; }

private:
	struct ReadRequest
	{
		//u16 channel;
		u32 address, size, position;
		u8* data;
	};

	void Reset();

	void ReportMode(const wm_report_mode* const dr);
	void SendAck(const u8 _reportID);
	void RequestStatus(const wm_request_status* const rs = nullptr);
	void ReadData(const wm_read_data* const rd);
	void WriteData(const wm_write_data* const wd);
	void SendReadDataReply(ReadRequest& _request);
	void SpeakerData(wm_speaker_data* sd);
	bool NetPlay_GetWiimoteData(int wiimote, u8* data, u8 size);

	// control groups
	Buttons *m_buttons, *m_dpad, *m_shake;
	Cursor*        m_ir;
	Tilt*          m_tilt;
	Force*         m_swing;
	ControlGroup*  m_rumble;
	Extension*     m_extension;
	ControlGroup*  m_options;

	// WiiMote accel data
	AccelData      m_accel;

	// wiimote index, 0-3
	const u8       m_index;

	double ir_sin, ir_cos; //for the low pass filter

	bool m_rumble_on;
	bool m_speaker_mute;
	bool m_motion_plus_present;
	bool m_motion_plus_active;

	bool m_reporting_auto;
	u8   m_reporting_mode;
	u16  m_reporting_channel;

	u8   m_shake_step[3];

	bool m_sensor_bar_on_top;

	wm_status_report m_status;

	ADPCMState m_adpcm_state;

	// read data request queue
	// maybe it isn't actually a queue
	// maybe read requests cancel any current requests
	std::queue<ReadRequest> m_read_requests;

	wiimote_key m_ext_key;

	u8 m_eeprom[WIIMOTE_EEPROM_SIZE];

	struct MotionPlusReg
	{
		u8 unknown[0xF0];

		// address 0xF0
		u8 activated;

		u8 unknown2[9];

		// address 0xFA
		u8 ext_identifier[6];
	} m_reg_motion_plus;

	struct IrReg
	{
		u8 data[0x33];
		u8 mode;
	} m_reg_ir;

	ExtensionReg m_reg_ext;

	struct SpeakerReg
	{
		u8  unused_0;
		u8  unk_1;
		u8  format;
		// seems to always play at 6khz no matter what this is set to?
		// or maybe it only applies to pcm input
		u16 sample_rate;
		u8  volume;
		u8  unk_6;
		u8  unk_7;
		u8  play;
		u8  unk_9;
	} m_reg_speaker;
};

void Spy(Wiimote* wm_, const void* data_, size_t size_);

}<|MERGE_RESOLUTION|>--- conflicted
+++ resolved
@@ -132,11 +132,9 @@
 
 	void LoadDefaults(const ControllerInterface& ciface) override;
 
-<<<<<<< HEAD
+	int CurrentExtension() const { return m_extension->active_extension; }
+
 	void CycleThroughExtensions();
-=======
-	int CurrentExtension() const { return m_extension->active_extension; }
->>>>>>> 4714564f
 
 protected:
 	bool Step();
