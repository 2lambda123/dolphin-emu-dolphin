--- conflicted
+++ resolved
@@ -114,13 +114,9 @@
 	m_buttons->GetState(&ncdata->bt.hex, nunchuk_button_bitmasks);
 
 	// flip the button bits :/
-<<<<<<< HEAD
-	ncdata->bt ^= 0x03;
-
-	FillRawAccelFromGForceData(*(wm_accel*)&ncdata->ax, ncdata->bt, *(accel_cal*)&reg.calibration, accel);
-=======
 	ncdata->bt.hex ^= 0x03;
 
+	//FillRawAccelFromGForceData(*(wm_accel*)&ncdata->ax, *(accel_cal*)&reg.calibration, accel); //AE - Deleted During Merge
 	accel_cal& calib = *(accel_cal*)&reg.calibration;
 
 	u16 x = (u16)(accel.x * (calib.one_g.x - calib.zero_g.x) + calib.zero_g.x);
@@ -140,7 +136,6 @@
 	ncdata->passthrough_data.acc_x_lsb = x >> 8 & 0x3;
 	ncdata->passthrough_data.acc_y_lsb = y >> 8 & 0x3;
 	ncdata->passthrough_data.acc_z_lsb = z >> 8 & 0x3;
->>>>>>> a737148d
 }
 
 void Nunchuk::LoadDefaults(const ControllerInterface& ciface)
