--- conflicted
+++ resolved
@@ -837,50 +837,27 @@
 {
   EmulatedController::LoadDefaults(ciface);
 
-<<<<<<< HEAD
   // Fire
-#ifdef HAVE_X11
+#if defined HAVE_X11 && HAVE_X11
   m_buttons->SetControlExpression(0, "`Click 1` | RETURN");
-=======
-// Buttons
-#if defined HAVE_X11 && HAVE_X11
-  // A
-  m_buttons->SetControlExpression(0, "`Click 1`");
-  // B
-  m_buttons->SetControlExpression(1, "`Click 3`");
-#elif __APPLE__
-  // A
-  m_buttons->SetControlExpression(0, "`Left Click`");
-  // B
-  m_buttons->SetControlExpression(1, "`Right Click`");
->>>>>>> 3cc27488
 #else
   m_buttons->SetControlExpression(0, "`Click 0` | RETURN");
 #endif
 
   // Jump
   // Map screen
-#ifdef HAVE_X11
+#if defined HAVE_X11 && HAVE_X11
   m_buttons->SetControlExpression(1, "Space");
 
   m_buttons->SetControlExpression(2, "Tab");
 #else
   m_buttons->SetControlExpression(1, "SPACE");
 
-<<<<<<< HEAD
   m_buttons->SetControlExpression(2, "TAB");
-=======
-  // Shake
-  for (int i = 0; i < 3; ++i)
-#ifdef __APPLE__
-    m_shake->SetControlExpression(i, "`Middle Click`");
-#else
-    m_shake->SetControlExpression(i, "`Click 2`");
->>>>>>> 3cc27488
 #endif
 
   // Pause menu
-#ifdef HAVE_X11
+#if defined HAVE_X11 && HAVE_X11
   m_buttons->SetControlExpression(3, "`dead_grave`");
 #else
   m_buttons->SetControlExpression(3, "GRAVE");
