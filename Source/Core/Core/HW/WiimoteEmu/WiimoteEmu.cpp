--- conflicted
+++ resolved
@@ -811,16 +811,6 @@
   m_dpad->SetControlExpression(2, "Left");   // Left
   m_dpad->SetControlExpression(3, "Right");  // Right
 #endif
-<<<<<<< HEAD
-  // Motion puzzle controls
-  m_tilt->SetControlExpression(0, "LSHIFT & W");   // Push
-  m_tilt->SetControlExpression(1, "LSHIFT & S");   // Pull
-  m_tilt->SetControlExpression(2, "LSHIFT & A");   // Rotate left
-  m_tilt->SetControlExpression(3, "LSHIFT & D");   // Rotate right
-  m_swing->SetControlExpression(4, "LSHIFT & W");  // Thrust forward
-  m_swing->SetControlExpression(5, "LSHIFT & S");  // Pull back
-  // Enable Nunchuk
-=======
 
   // Motion Source
   m_imu_accelerometer->SetControlExpression(0, "Accel Up");
@@ -837,7 +827,14 @@
   m_imu_gyroscope->SetControlExpression(5, "Gyro Yaw Right");
 
   // Enable Nunchuk:
->>>>>>> 1b97f081
+  // Motion puzzle controls
+  m_tilt->SetControlExpression(0, "LSHIFT & W");   // Push
+  m_tilt->SetControlExpression(1, "LSHIFT & S");   // Pull
+  m_tilt->SetControlExpression(2, "LSHIFT & A");   // Rotate left
+  m_tilt->SetControlExpression(3, "LSHIFT & D");   // Rotate right
+  m_swing->SetControlExpression(4, "LSHIFT & W");  // Thrust forward
+  m_swing->SetControlExpression(5, "LSHIFT & S");  // Pull back
+  // Enable Nunchuk
   constexpr ExtensionNumber DEFAULT_EXT = ExtensionNumber::NUNCHUK;
   m_attachments->SetSelectedAttachment(DEFAULT_EXT);
   m_attachments->GetAttachmentList()[DEFAULT_EXT]->LoadDefaults(ciface);
