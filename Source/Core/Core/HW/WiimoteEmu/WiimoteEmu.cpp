// Copyright 2014 Dolphin Emulator Project
// Licensed under GPLv2
// Refer to the license.txt file included.

#include <cmath>

#include "Common/CommonTypes.h"
#include "Common/Timer.h"

#include "Core/ConfigManager.h"
#include "Core/Host.h"
#include "Core/Movie.h"
#include "Core/NetPlayClient.h"

#include "Core/HW/WiimoteEmu/HydraTLayer.h"
#include "Core/HW/WiimoteEmu/MatrixMath.h"
#include "Core/HW/WiimoteEmu/WiimoteEmu.h"
#include "Core/HW/WiimoteEmu/WiimoteHid.h"
#include "Core/HW/WiimoteEmu/Attachment/Classic.h"
#include "Core/HW/WiimoteEmu/Attachment/Drums.h"
#include "Core/HW/WiimoteEmu/Attachment/Guitar.h"
#include "Core/HW/WiimoteEmu/Attachment/Nunchuk.h"
#include "Core/HW/WiimoteEmu/Attachment/Turntable.h"
#include "Core/HW/WiimoteReal/WiimoteReal.h"

#include "VideoCommon/OnScreenDisplay.h"

namespace
{
// :)
auto const TAU = 6.28318530717958647692;
auto const PI = TAU / 2.0;
}

namespace WiimoteEmu
{

/* An example of a factory default first bytes of the Eeprom memory. There are differences between
   different Wiimotes, my Wiimote had different neutral values for the accelerometer. */
static const u8 eeprom_data_0[] = {
	// IR, maybe more
	// assuming last 2 bytes are checksum
	0xA1, 0xAA, 0x8B, 0x99, 0xAE, 0x9E, 0x78, 0x30, 0xA7, /*0x74, 0xD3,*/ 0x00, 0x00, // messing up the checksum on purpose
	0xA1, 0xAA, 0x8B, 0x99, 0xAE, 0x9E, 0x78, 0x30, 0xA7, /*0x74, 0xD3,*/ 0x00, 0x00,
	// Accelerometer
	// 0g x,y,z, 1g x,y,z, idk, last byte is a checksum
	0x80, 0x80, 0x80, 0x00, 0x9A, 0x9A, 0x9A, 0x00, 0x40, 0xE3,
	0x80, 0x80, 0x80, 0x00, 0x9A, 0x9A, 0x9A, 0x00, 0x40, 0xE3,
};

static const u8 motion_plus_id[] = { 0x00, 0x00, 0xA6, 0x20, 0x00, 0x05 };

static const u8 eeprom_data_16D0[] = {
	0x00, 0x00, 0x00, 0xFF, 0x11, 0xEE, 0x00, 0x00,
	0x33, 0xCC, 0x44, 0xBB, 0x00, 0x00, 0x66, 0x99,
	0x77, 0x88, 0x00, 0x00, 0x2B, 0x01, 0xE8, 0x13
};

static const ReportFeatures reporting_mode_features[] =
{
	//0x30: Core Buttons
	{ 2, 0, 0, 0, 4 },
	//0x31: Core Buttons and Accelerometer
	{ 2, 4, 0, 0, 7 },
	//0x32: Core Buttons with 8 Extension bytes
	{ 2, 0, 0, 4, 12 },
	//0x33: Core Buttons and Accelerometer with 12 IR bytes
	{ 2, 4, 7, 0, 19 },
	//0x34: Core Buttons with 19 Extension bytes
	{ 2, 0, 0, 4, 23 },
	//0x35: Core Buttons and Accelerometer with 16 Extension Bytes
	{ 2, 4, 0, 7, 23 },
	//0x36: Core Buttons with 10 IR bytes and 9 Extension Bytes
	{ 2, 0, 4, 14, 23 },
	//0x37: Core Buttons and Accelerometer with 10 IR bytes and 6 Extension Bytes
	{ 2, 4, 7, 17, 23 },

	// UNSUPPORTED:
	//0x3d: 21 Extension Bytes
	{ 0, 0, 0, 2, 23 },
	//0x3e / 0x3f: Interleaved Core Buttons and Accelerometer with 36 IR bytes
	{ 0, 0, 0, 0, 23 },
};

void EmulateShake(AccelData* const accel
	  , ControllerEmu::Buttons* const buttons_group
	  , u8* const shake_step )
{
	// frame count of one up/down shake
	// < 9 no shake detection in "Wario Land: Shake It"
	auto const shake_step_max = 15;

	// peak G-force
	auto const shake_intensity = 3.0;

	// shake is a bitfield of X,Y,Z shake button states
	static const unsigned int btns[] = { 0x01, 0x02, 0x04 };
	unsigned int shake = 0;
	buttons_group->GetState( &shake, btns );

	for (int i = 0; i != 3; ++i)
	{
		if (shake & (1 << i))
		{
			(&(accel->x))[i] = std::sin(TAU * shake_step[i] / shake_step_max) * shake_intensity;
			shake_step[i] = (shake_step[i] + 1) % shake_step_max;
		}
		else
			shake_step[i] = 0;
	}
}

void EmulateTilt(AccelData* const accel
	, ControllerEmu::Tilt* const tilt_group
	, const bool sideways, const bool upright)
{
	ControlState roll, pitch;
	// 180 degrees
	tilt_group->GetState(&roll, &pitch);

	roll *= PI;
	pitch *= PI;

	unsigned int ud = 0, lr = 0, fb = 0;

	// some notes that no one will understand but me :p
	// left, forward, up
	// lr/ left == negative for all orientations
	// ud/ up == negative for upright longways
	// fb/ forward == positive for (sideways flat)

	// determine which axis is which direction
	ud = upright ? (sideways ? 0 : 1) : 2;
	lr = sideways;
	fb = upright ? 2 : (sideways ? 0 : 1);

	int sgn[3]={-1,1,1}; //sign fix

	if (sideways && !upright)
		sgn[fb] *= -1;
	if (!sideways && upright)
		sgn[ud] *= -1;

	(&accel->x)[ud] = (sin((PI / 2) - std::max(fabs(roll), fabs(pitch))))*sgn[ud];
	(&accel->x)[lr] = -sin(roll)*sgn[lr];
	(&accel->x)[fb] = sin(pitch)*sgn[fb];
}

#define SWING_INTENSITY  2.5//-uncalibrated(aprox) 0x40-calibrated

void EmulateSwing(AccelData* const accel
	, ControllerEmu::Force* const swing_group
	, const bool sideways, const bool upright)
{
	ControlState swing[3];
	swing_group->GetState(swing);

	s8 g_dir[3] = {-1, -1, -1};
	u8 axis_map[3];

	// determine which axis is which direction
	axis_map[0] = upright ? (sideways ? 0 : 1) : 2; // up/down
	axis_map[1] = sideways; // left|right
	axis_map[2] = upright ? 2 : (sideways ? 0 : 1); // forward/backward

	// some orientations have up as positive, some as negative
	// same with forward
	if (sideways && !upright)
		g_dir[axis_map[2]] *= -1;
	if (!sideways && upright)
		g_dir[axis_map[0]] *= -1;

	for (unsigned int i = 0; i < 3; ++i)
		(&accel->x)[axis_map[i]] += swing[i] * g_dir[i] * SWING_INTENSITY;
}

static const u16 button_bitmasks[] =
{
	Wiimote::BUTTON_A,
	Wiimote::BUTTON_B,
	Wiimote::BUTTON_ONE,
	Wiimote::BUTTON_TWO,
	Wiimote::BUTTON_MINUS,
	Wiimote::BUTTON_PLUS,
	Wiimote::BUTTON_HOME
};

static const u16 dpad_bitmasks[] =
{
	Wiimote::PAD_UP, Wiimote::PAD_DOWN, Wiimote::PAD_LEFT, Wiimote::PAD_RIGHT
};
static const u16 dpad_sideways_bitmasks[] =
{
	Wiimote::PAD_RIGHT, Wiimote::PAD_LEFT, Wiimote::PAD_UP, Wiimote::PAD_DOWN
};

static const char* const named_buttons[] =
{
	"A", "B", "1", "2", "-", "+", "Home",
};

void Wiimote::Reset()
{
	m_reporting_mode = WM_REPORT_CORE;
	// i think these two are good
	m_reporting_channel = 0;
	m_reporting_auto = false;

	m_rumble_on = false;
	m_speaker_mute = false;
	m_motion_plus_present = false;
	m_motion_plus_active = false;

	// will make the first Update() call send a status request
	// the first call to RequestStatus() will then set up the status struct extension bit
	m_extension->active_extension = -1;

	// eeprom
	memset(m_eeprom, 0, sizeof(m_eeprom));
	// calibration data
	memcpy(m_eeprom, eeprom_data_0, sizeof(eeprom_data_0));
	// dunno what this is for, copied from old plugin
	memcpy(m_eeprom + 0x16D0, eeprom_data_16D0, sizeof(eeprom_data_16D0));

	// set up the register
	memset(&m_reg_speaker, 0, sizeof(m_reg_speaker));
	memset(&m_reg_ir, 0, sizeof(m_reg_ir));
	memset(&m_reg_ext, 0, sizeof(m_reg_ext));
	memset(&m_reg_motion_plus, 0, sizeof(m_reg_motion_plus));

	memcpy(&m_reg_motion_plus.ext_identifier, motion_plus_id, sizeof(motion_plus_id));

	// status
	memset(&m_status, 0, sizeof(m_status));
	// Battery levels in voltage
	//   0x00 - 0x32: level 1
	//   0x33 - 0x43: level 2
	//   0x33 - 0x54: level 3
	//   0x55 - 0xff: level 4
	m_status.battery = 0x5f;

	memset(m_shake_step, 0, sizeof(m_shake_step));

	// clear read request queue
	while (!m_read_requests.empty())
	{
		delete[] m_read_requests.front().data;
		m_read_requests.pop();
	}
}

Wiimote::Wiimote( const unsigned int index )
	: m_index(index)
	, ir_sin(0)
	, ir_cos(1)
// , m_sound_stream( nullptr )
{
	// ---- set up all the controls ----

	// buttons
	groups.emplace_back(m_buttons = new Buttons("Buttons"));
	for (auto& named_button : named_buttons)
		m_buttons->controls.emplace_back(new ControlGroup::Input( named_button));

	// ir
	groups.emplace_back(m_ir = new Cursor(_trans("IR")));

	// swing
	groups.emplace_back(m_swing = new Force(_trans("Swing")));

	// tilt
	groups.emplace_back(m_tilt = new Tilt(_trans("Tilt")));

	// shake
	groups.emplace_back(m_shake = new Buttons(_trans("Shake")));
	m_shake->controls.emplace_back(new ControlGroup::Input("X"));
	m_shake->controls.emplace_back(new ControlGroup::Input("Y"));
	m_shake->controls.emplace_back(new ControlGroup::Input("Z"));

	// extension
	groups.emplace_back(m_extension = new Extension(_trans("Extension")));
	m_extension->attachments.emplace_back(new WiimoteEmu::None(m_reg_ext));
	m_extension->attachments.emplace_back(new WiimoteEmu::Nunchuk(m_reg_ext, index));
	m_extension->attachments.emplace_back(new WiimoteEmu::Classic(m_reg_ext, index));
	m_extension->attachments.emplace_back(new WiimoteEmu::Guitar(m_reg_ext));
	m_extension->attachments.emplace_back(new WiimoteEmu::Drums(m_reg_ext));
	m_extension->attachments.emplace_back(new WiimoteEmu::Turntable(m_reg_ext));

	m_extension->settings.emplace_back(new ControlGroup::Setting(_trans("Motion Plus"), 0, 0, 1));

	// rumble
	groups.emplace_back(m_rumble = new ControlGroup(_trans("Rumble")));
	m_rumble->controls.emplace_back(new ControlGroup::Output(_trans("Motor")));

	// dpad
	groups.emplace_back(m_dpad = new Buttons("D-Pad"));
	for (auto& named_direction : named_directions)
		m_dpad->controls.emplace_back(new ControlGroup::Input(named_direction));

	// options
	groups.emplace_back( m_options = new ControlGroup(_trans("Options")));
	m_options->settings.emplace_back(new ControlGroup::BackgroundInputSetting(_trans("Background Input")));
	m_options->settings.emplace_back(new ControlGroup::Setting(_trans("Sideways Wiimote"), false));
	m_options->settings.emplace_back(new ControlGroup::Setting(_trans("Upright Wiimote"), false));
	m_options->settings.emplace_back(new ControlGroup::IterateUI(_trans("Iterative Input")));
	m_options->settings.emplace_back(new ControlGroup::Setting(_trans("Speaker Pan"), 0, -127, 127));

	// TODO: This value should probably be re-read if SYSCONF gets changed
	m_sensor_bar_on_top = SConfig::GetInstance().m_SYSCONF->GetData<u8>("BT.BAR") != 0;

	// --- reset eeprom/register/values to default ---
	Reset();
}

std::string Wiimote::GetName() const
{
	return std::string("Wiimote") + char('1'+m_index);
}

bool Wiimote::Step()
{
	// TODO: change this a bit
	m_motion_plus_present = m_extension->settings[0]->value != 0;

	m_rumble->controls[0]->control_ref->State(m_rumble_on);

	// when a movie is active, this button status update is disabled (moved), because movies only record data reports.
	if (!Core::g_want_determinism)
	{
		UpdateButtonsStatus();
	}

	// check if there is a read data request
	if (!m_read_requests.empty())
	{
		ReadRequest& rr = m_read_requests.front();
		// send up to 16 bytes to the wii
		SendReadDataReply(rr);
		//SendReadDataReply(rr.channel, rr);

		// if there is no more data, remove from queue
		if (0 == rr.size)
		{
			delete[] rr.data;
			m_read_requests.pop();
		}

		// dont send any other reports
		return true;
	}

	// check if a status report needs to be sent
	// this happens on wiimote sync and when extensions are switched
	if (m_extension->active_extension != m_extension->switch_extension)
	{
		RequestStatus();

		// Wiibrew: Following a connection or disconnection event on the Extension Port,
		// data reporting is disabled and the Data Reporting Mode must be reset before new data can arrive.
		// after a game receives an unrequested status report,
		// it expects data reports to stop until it sets the reporting mode again
		m_reporting_auto = false;

		return true;
	}

	return false;
}

void Wiimote::UpdateButtonsStatus()
{
	// update buttons in status struct
	m_status.buttons.hex = 0;
	const bool is_sideways = m_options->settings[1]->value != 0;
	m_buttons->GetState(&m_status.buttons.hex, button_bitmasks);
	m_dpad->GetState(&m_status.buttons.hex, is_sideways ? dpad_sideways_bitmasks : dpad_bitmasks);
	bool cycle_extension = false;
	HydraTLayer::GetButtons(m_index, is_sideways, m_extension->active_extension > 0, &m_status.buttons, &cycle_extension);
	if (cycle_extension)
	{
		CycleThroughExtensions();
	}
}

void Wiimote::GetButtonData(u8* const data)
{
	// when a movie is active, the button update happens here instead of Wiimote::Step, to avoid potential desync issues.
	if (Core::g_want_determinism)
	{
		UpdateButtonsStatus();
	}

	((wm_buttons*)data)->hex |= m_status.buttons.hex;
}

void Wiimote::GetAccelData(u8* const data, const ReportFeatures& rptf)
{
	const bool is_sideways = m_options->settings[1]->value != 0;
	const bool is_upright = m_options->settings[2]->value != 0;

	EmulateTilt(&m_accel, m_tilt, is_sideways, is_upright);
<<<<<<< HEAD

	// Tilt and motion
	HydraTLayer::GetAcceleration(m_index, is_sideways, m_extension && m_extension->active_extension > 0, &m_accel);

	// ----SWING----
	// ----SHAKE----
=======
>>>>>>> 4714564f
	EmulateSwing(&m_accel, m_swing, is_sideways, is_upright);
	EmulateShake(&m_accel, m_shake, m_shake_step);

	wm_accel& accel = *(wm_accel*)(data + rptf.accel);
	wm_buttons& core = *(wm_buttons*)(data + rptf.core);
	accel_cal& calib = *(accel_cal*)&m_eeprom[0x16];

	u16 x = (u16)(m_accel.x * (calib.one_g.x - calib.zero_g.x) + calib.zero_g.x);
	u16 y = (u16)(m_accel.y * (calib.one_g.y - calib.zero_g.y) + calib.zero_g.y);
	u16 z = (u16)(m_accel.z * (calib.one_g.z - calib.zero_g.z) + calib.zero_g.z);

	if (x > 1024)
		x = 1024;
	if (y > 1024)
		y = 1024;
	if (z > 1024)
		z = 1024;

	accel.x = x & 0xFF;
	accel.y = y & 0xFF;
	accel.z = z & 0xFF;

	core.acc_x_lsb = x >> 8 & 0x3;
	core.acc_y_lsb = y >> 8 & 0x1;
	core.acc_z_lsb = z >> 8 & 0x1;
}
#define kCutoffFreq 5.0
inline void LowPassFilter(double & var, double newval, double period)
{
	double RC=1.0/kCutoffFreq;
	double alpha=period/(period+RC);
	var = newval * alpha + var * (1.0 - alpha);
}

void Wiimote::GetIRData(u8* const data, bool use_accel)
{
	u16 x[4], y[4];
	memset(x, 0xFF, sizeof(x));

	ControlState xx = 10000, yy = 0, zz = 0;
	double nsin,ncos;

	if (use_accel)
	{
		double ax,az,len;
		ax = m_accel.x;
		az = m_accel.z;
		len = sqrt(ax*ax+az*az);
		if (len)
		{
			ax/=len;
			az/=len; //normalizing the vector
			nsin=ax;
			ncos=az;
		}
		else
		{
			nsin=0;
			ncos=1;
		}
		// PanicAlert("%d %d %d\nx:%f\nz:%f\nsin:%f\ncos:%f",accel->x,accel->y,accel->z,ax,az,sin,cos);
		// PanicAlert("%d %d %d\n%d %d %d\n%d %d %d",accel->x,accel->y,accel->z,calib->zero_g.x,calib->zero_g.y,calib->zero_g.z, calib->one_g.x,calib->one_g.y,calib->one_g.z);
	}
	else
	{
		nsin=0; //m_tilt stuff here (can't figure it out yet....)
		ncos=1;
	}

	LowPassFilter(ir_sin,nsin,1.0/60);
	LowPassFilter(ir_cos,ncos,1.0/60);

	m_ir->GetState(&xx, &yy, &zz, true);
	HydraTLayer::GetIR(m_index, &xx, &yy, &zz);

	Vertex v[4];

	static const int camWidth=1024;
	static const int camHeight=768;
	static const double bndup=-0.315447;
	static const double bnddown=0.85;
	static const double bndleft=0.443364;
	static const double bndright=-0.443364;
	static const double dist1=100.0/camWidth; //this seems the optimal distance for zelda
	static const double dist2=1.2*dist1;

	for (auto& vtx : v)
	{
		vtx.x = xx * (bndright - bndleft) / 2 + (bndleft + bndright) / 2;
		if (m_sensor_bar_on_top)
			vtx.y = yy * (bndup - bnddown) / 2 + (bndup + bnddown) / 2;
		else
			vtx.y = yy * (bndup - bnddown) / 2 - (bndup + bnddown) / 2;
		vtx.z=0;
	}

	v[0].x-=(zz*0.5+1)*dist1;
	v[1].x+=(zz*0.5+1)*dist1;
	v[2].x-=(zz*0.5+1)*dist2;
	v[3].x+=(zz*0.5+1)*dist2;

#define printmatrix(m) PanicAlert("%f %f %f %f\n%f %f %f %f\n%f %f %f %f\n%f %f %f %f\n",m[0][0],m[0][1],m[0][2],m[0][3],m[1][0],m[1][1],m[1][2],m[1][3],m[2][0],m[2][1],m[2][2],m[2][3],m[3][0],m[3][1],m[3][2],m[3][3])
	Matrix rot,tot;
	static Matrix scale;
	MatrixScale(scale,1,camWidth/camHeight,1);
	//MatrixIdentity(scale);
	MatrixRotationByZ(rot,ir_sin,ir_cos);
	//MatrixIdentity(rot);
	MatrixMultiply(tot,scale,rot);

	for (int i = 0; i < 4; i++)
	{
		MatrixTransformVertex(tot,v[i]);
		if ((v[i].x<-1)||(v[i].x>1)||(v[i].y<-1)||(v[i].y>1))
			continue;
		x[i] = (u16)lround((v[i].x+1)/2*(camWidth-1));
		y[i] = (u16)lround((v[i].y+1)/2*(camHeight-1));
	}
	// PanicAlert("%f %f\n%f %f\n%f %f\n%f %f\n%d %d\n%d %d\n%d %d\n%d %d",
	//      v[0].x,v[0].y,v[1].x,v[1].y,v[2].x,v[2].y,v[3].x,v[3].y,
	//      x[0],y[0],x[1],y[1],x[2],y[2],x[3],y[38]);

	// Fill report with valid data when full handshake was done
	if (m_reg_ir.data[0x30])
	// ir mode
	switch (m_reg_ir.mode)
	{
	// basic
	case 1 :
		{
		memset(data, 0xFF, 10);
		wm_ir_basic* const irdata = (wm_ir_basic*)data;
		for (unsigned int i=0; i<2; ++i)
		{
			if (x[i*2] < 1024 && y[i*2] < 768)
			{
				irdata[i].x1 = static_cast<u8>(x[i*2]);
				irdata[i].x1hi = x[i*2] >> 8;

				irdata[i].y1 = static_cast<u8>(y[i*2]);
				irdata[i].y1hi = y[i*2] >> 8;
			}
			if (x[i*2+1] < 1024 && y[i*2+1] < 768)
			{
				irdata[i].x2 = static_cast<u8>(x[i*2+1]);
				irdata[i].x2hi = x[i*2+1] >> 8;

				irdata[i].y2 = static_cast<u8>(y[i*2+1]);
				irdata[i].y2hi = y[i*2+1] >> 8;
			}
		}
		}
		break;
	// extended
	case 3 :
		{
		memset(data, 0xFF, 12);
		wm_ir_extended* const irdata = (wm_ir_extended*)data;
		for (unsigned int i = 0; i < 4; ++i)
			if (x[i] < 1024 && y[i] < 768)
			{
				irdata[i].x = static_cast<u8>(x[i]);
				irdata[i].xhi = x[i] >> 8;

				irdata[i].y = static_cast<u8>(y[i]);
				irdata[i].yhi = y[i] >> 8;

				irdata[i].size = 10;
			}
		}
		break;
	// full
	case 5 :
		PanicAlert("Full IR report");
		// UNSUPPORTED
		break;
	}
}

void Wiimote::GetExtData(u8* const data)
{
	m_extension->GetState(data);

	// i dont think anything accesses the extension data like this, but ill support it. Indeed, commercial games don't do this.
	// i think it should be unencrpyted in the register, encrypted when read.
	memcpy(m_reg_ext.controller_data, data, sizeof(wm_nc)); // TODO: Should it be nc specific?

	// motionplus pass-through modes
	if (m_motion_plus_active)
	{
		switch (m_reg_motion_plus.ext_identifier[0x4])
		{
		// nunchuk pass-through mode
		// Bit 7 of byte 5 is moved to bit 6 of byte 5, overwriting it
		// Bit 0 of byte 4 is moved to bit 7 of byte 5
		// Bit 3 of byte 5 is moved to bit 4 of byte 5, overwriting it
		// Bit 1 of byte 5 is moved to bit 3 of byte 5
		// Bit 0 of byte 5 is moved to bit 2 of byte 5, overwriting it
		case 0x5:
			//data[5] & (1 << 7)
			//data[4] & (1 << 0)
			//data[5] & (1 << 3)
			//data[5] & (1 << 1)
			//data[5] & (1 << 0)
			break;

		// classic controller/musical instrument pass-through mode
		// Bit 0 of Byte 4 is overwritten
		// Bits 0 and 1 of Byte 5 are moved to bit 0 of Bytes 0 and 1, overwriting
		case 0x7:
			//data[4] & (1 << 0)
			//data[5] & (1 << 0)
			//data[5] & (1 << 1)
			break;

		// unknown pass-through mode
		default:
			break;
		}

		((wm_motionplus_data*)data)->is_mp_data = 0;
		((wm_motionplus_data*)data)->extension_connected = m_extension->active_extension;
	}

	if (0xAA == m_reg_ext.encryption)
		WiimoteEncrypt(&m_ext_key, data, 0x00, sizeof(wm_nc));
}

void Wiimote::Update()
{
	// no channel == not connected i guess
	if (0 == m_reporting_channel)
		return;

	// returns true if a report was sent
	if (Step())
		return;

	u8 data[MAX_PAYLOAD];
	memset(data, 0, sizeof(data));

	Movie::SetPolledDevice();

	const ReportFeatures& rptf = reporting_mode_features[m_reporting_mode - WM_REPORT_CORE];
	s8 rptf_size = rptf.size;
	if (Movie::IsPlayingInput() && Movie::PlayWiimote(m_index, data, rptf, m_extension->active_extension, m_ext_key))
	{
		if (rptf.core)
			m_status.buttons = *(wm_buttons*)(data + rptf.core);
	}
	else
	{
		data[0] = 0xA1;
		data[1] = m_reporting_mode;

		// core buttons
		if (rptf.core)
			GetButtonData(data + rptf.core);

		// acceleration
		if (rptf.accel)
			GetAccelData(data, rptf);

		// IR
		if (rptf.ir)
			GetIRData(data + rptf.ir, (rptf.accel != 0));

		// extension
		if (rptf.ext)
			GetExtData(data + rptf.ext);

		// hybrid wiimote stuff (for now, it's not supported while recording)
		if (WIIMOTE_SRC_HYBRID == g_wiimote_sources[m_index] && !Movie::IsRecordingInput())
		{
			using namespace WiimoteReal;

			std::lock_guard<std::recursive_mutex> lk(g_refresh_lock);
			if (g_wiimotes[m_index])
			{
				const Report& rpt = g_wiimotes[m_index]->ProcessReadQueue();
				if (!rpt.empty())
				{
					const u8 *real_data = rpt.data();
					switch (real_data[1])
					{
						// use data reports
					default:
						if (real_data[1] >= WM_REPORT_CORE)
						{
							const ReportFeatures& real_rptf = reporting_mode_features[real_data[1] - WM_REPORT_CORE];

							// force same report type from real-wiimote
							if (&real_rptf != &rptf)
								rptf_size = 0;

							// core
							// mix real-buttons with emu-buttons in the status struct, and in the report
							if (real_rptf.core && rptf.core)
							{
								m_status.buttons.hex |= ((wm_buttons*)(real_data + real_rptf.core))->hex;
								*(wm_buttons*)(data + rptf.core) = m_status.buttons;
							}

							// accel
							// use real-accel data always i guess
							if (real_rptf.accel && rptf.accel)
								memcpy(data + rptf.accel, real_data + real_rptf.accel, sizeof(wm_accel));

							// ir
							// TODO

							// ext
							// use real-ext data if an emu-extention isn't chosen
							if (real_rptf.ext && rptf.ext && (0 == m_extension->switch_extension))
								memcpy(data + rptf.ext, real_data + real_rptf.ext, sizeof(wm_nc));  // TODO: Why NC specific?
						}
						else if (WM_ACK_DATA != real_data[1] || m_extension->active_extension > 0)
							rptf_size = 0;
						else
							// use real-acks if an emu-extension isn't chosen
							rptf_size = -1;
						break;

						// use all status reports, after modification of the extension bit
					case WM_STATUS_REPORT :
						//if (m_extension->switch_extension)
							//((wm_status_report*)(real_data + 2))->extension = (m_extension->active_extension > 0);
						if (m_extension->active_extension)
							((wm_status_report*)(real_data + 2))->extension = 1;
						rptf_size = -1;
						break;

						// use all read-data replies
					case WM_READ_DATA_REPLY:
						rptf_size = -1;
						break;

					}

					// copy over report from real-wiimote
					if (-1 == rptf_size)
					{
						std::copy(rpt.begin(), rpt.end(), data);
						rptf_size = (s8)(rpt.size());
					}
				}
			}
		}

		Movie::CallWiiInputManip(data, rptf, m_index, m_extension->active_extension, m_ext_key);
	}
	if (NetPlay::IsNetPlayRunning())
	{
		NetPlay_GetWiimoteData(m_index, data, rptf.size);
		if (rptf.core)
			m_status.buttons = *(wm_buttons*)(data + rptf.core);
	}

	Movie::CheckWiimoteStatus(m_index, data, rptf, m_extension->active_extension, m_ext_key);

	// don't send a data report if auto reporting is off
	if (false == m_reporting_auto && data[2] >= WM_REPORT_CORE)
		return;

	// send data report
	if (rptf_size)
	{
		WiimoteEmu::Spy(this, data, rptf_size);
		Core::Callback_WiimoteInterruptChannel(m_index, m_reporting_channel, data, rptf_size);
	}
}

void Wiimote::ControlChannel(const u16 _channelID, const void* _pData, u32 _Size)
{
	// Check for custom communication
	if (99 == _channelID)
	{
		// wiimote disconnected
		//PanicAlert( "Wiimote Disconnected" );

		// reset eeprom/register/reporting mode
		Reset();
		return;
	}

	// this all good?
	m_reporting_channel = _channelID;

	const hid_packet* const hidp = (hid_packet*)_pData;

	INFO_LOG(WIIMOTE, "Emu ControlChannel (page: %i, type: 0x%02x, param: 0x%02x)", m_index, hidp->type, hidp->param);

	switch (hidp->type)
	{
	case HID_TYPE_HANDSHAKE :
		PanicAlert("HID_TYPE_HANDSHAKE - %s", (hidp->param == HID_PARAM_INPUT) ? "INPUT" : "OUPUT");
		break;

	case HID_TYPE_SET_REPORT :
		if (HID_PARAM_INPUT == hidp->param)
		{
			PanicAlert("HID_TYPE_SET_REPORT - INPUT");
		}
		else
		{
			// AyuanX: My experiment shows Control Channel is never used
			// shuffle2: but lwbt uses this, so we'll do what we must :)
			HidOutputReport((wm_report*)hidp->data);

			u8 handshake = HID_HANDSHAKE_SUCCESS;
			Core::Callback_WiimoteInterruptChannel(m_index, _channelID, &handshake, 1);
		}
		break;

	case HID_TYPE_DATA :
		PanicAlert("HID_TYPE_DATA - %s", (hidp->param == HID_PARAM_INPUT) ? "INPUT" : "OUTPUT");
		break;

	default :
		PanicAlert("HidControlChannel: Unknown type %x and param %x", hidp->type, hidp->param);
		break;
	}

}

void Wiimote::InterruptChannel(const u16 _channelID, const void* _pData, u32 _Size)
{
	// this all good?
	m_reporting_channel = _channelID;

	const hid_packet* const hidp = (hid_packet*)_pData;

	switch (hidp->type)
	{
	case HID_TYPE_DATA:
		switch (hidp->param)
		{
		case HID_PARAM_OUTPUT :
			{
				const wm_report* const sr = (wm_report*)hidp->data;

				if (WIIMOTE_SRC_REAL & g_wiimote_sources[m_index])
				{
					switch (sr->wm)
					{
						// these two types are handled in RequestStatus() & ReadData()
					case WM_REQUEST_STATUS :
					case WM_READ_DATA :
						if (WIIMOTE_SRC_REAL == g_wiimote_sources[m_index])
							WiimoteReal::InterruptChannel(m_index, _channelID, _pData, _Size);
						break;

					default :
						WiimoteReal::InterruptChannel(m_index, _channelID, _pData, _Size);
						break;
					}

					HidOutputReport(sr, m_extension->switch_extension > 0);
				}
				else
					HidOutputReport(sr);
			}
			break;

		default :
			PanicAlert("HidInput: HID_TYPE_DATA - param 0x%02x", hidp->param);
			break;
		}
		break;

	default:
		PanicAlert("HidInput: Unknown type 0x%02x and param 0x%02x", hidp->type, hidp->param);
		break;
	}
}

void Wiimote::LoadDefaults(const ControllerInterface& ciface)
{
	ControllerEmu::LoadDefaults(ciface);

	#define set_control(group, num, str) (group)->controls[num]->control_ref->expression = (str)

	// Buttons
#if defined HAVE_X11 && HAVE_X11
	set_control(m_buttons, 0, "Click 1"); // A
	set_control(m_buttons, 1, "Click 3"); // B
#else
	set_control(m_buttons, 0, "Click 0"); // A
	set_control(m_buttons, 1, "Click 1"); // B
#endif
	set_control(m_buttons, 2, "1"); // 1
	set_control(m_buttons, 3, "2"); // 2
	set_control(m_buttons, 4, "Q"); // -
	set_control(m_buttons, 5, "E"); // +

#ifdef _WIN32
	set_control(m_buttons, 6, "RETURN"); // Home
#else
	set_control(m_buttons, 6, "Return"); // Home
#endif

	// Shake
	for (size_t i = 0; i != 3; ++i)
		set_control(m_shake, i, "Click 2");

	// IR
	set_control(m_ir, 0, "Cursor Y-");
	set_control(m_ir, 1, "Cursor Y+");
	set_control(m_ir, 2, "Cursor X-");
	set_control(m_ir, 3, "Cursor X+");

	// DPad
#ifdef _WIN32
	set_control(m_dpad, 0, "UP");    // Up
	set_control(m_dpad, 1, "DOWN");  // Down
	set_control(m_dpad, 2, "LEFT");  // Left
	set_control(m_dpad, 3, "RIGHT"); // Right
#elif __APPLE__
	set_control(m_dpad, 0, "Up Arrow");    // Up
	set_control(m_dpad, 1, "Down Arrow");  // Down
	set_control(m_dpad, 2, "Left Arrow");  // Left
	set_control(m_dpad, 3, "Right Arrow"); // Right
#else
	set_control(m_dpad, 0, "Up");    // Up
	set_control(m_dpad, 1, "Down");  // Down
	set_control(m_dpad, 2, "Left");  // Left
	set_control(m_dpad, 3, "Right"); // Right
#endif

	// ugly stuff
	// enable nunchuk
	m_extension->switch_extension = 1;

	// set nunchuk defaults
	m_extension->attachments[1]->LoadDefaults(ciface);
}

// Switch between Wiimote, Sideways Wiimote, Wiimote+Nunchuk, Wiimote+Classic.
void Wiimote::CycleThroughExtensions()
{
	switch (m_extension->active_extension)
	{
	case -1:
		// special temporary flag, don't change it
		break;
	case 0:
		// if vertical Wiimote, switch to Wiimote
		if (m_options->settings[2]->value != 0)
		{
			m_extension->switch_extension = 0;
			m_options->settings[1]->value = 0;
			m_options->settings[2]->value = 0;
			OSD::AddMessage("Controller: Wiimote", 5000);
		}
		// if Wiimote, switch to sideways Wiimote
		else if (m_options->settings[1]->value == 0)
		{
			m_extension->switch_extension = 0;
			m_options->settings[1]->value = 1;
			m_options->settings[2]->value = 0;
			OSD::AddMessage("Controller: Sideways Wiimote", 5000);
		}
		// if Sideways Wiimote, switch to Wiimote+Nunchuk (not sideways)
		else
		{
			m_extension->switch_extension = 1;
			m_options->settings[1]->value = 0;
			m_options->settings[2]->value = 0;
			OSD::AddMessage("Controller: Wiimote + Nunchuk", 5000);
		}
		break;
	case 1:
		// if Wiimote+Nunchuk, switch to Wiimote+Classic		
		m_extension->switch_extension = 2;
		OSD::AddMessage("Controller: Classic Controller", 5000);
		break;
	default:
		// if anything else (Wiimote+Classic, guitar, drums, etc.) switch to Wiimote (not sideways)
		m_extension->switch_extension = 0;
		m_options->settings[1]->value = 0;
		m_options->settings[2]->value = 0;
		OSD::AddMessage("Controller: Wiimote", 5000);
		break;
	}
}

}<|MERGE_RESOLUTION|>--- conflicted
+++ resolved
@@ -399,15 +399,8 @@
 	const bool is_upright = m_options->settings[2]->value != 0;
 
 	EmulateTilt(&m_accel, m_tilt, is_sideways, is_upright);
-<<<<<<< HEAD
-
 	// Tilt and motion
 	HydraTLayer::GetAcceleration(m_index, is_sideways, m_extension && m_extension->active_extension > 0, &m_accel);
-
-	// ----SWING----
-	// ----SHAKE----
-=======
->>>>>>> 4714564f
 	EmulateSwing(&m_accel, m_swing, is_sideways, is_upright);
 	EmulateShake(&m_accel, m_shake, m_shake_step);
 
