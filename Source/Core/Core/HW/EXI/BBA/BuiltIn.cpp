--- conflicted
+++ resolved
@@ -471,24 +471,15 @@
         ERROR_LOG_FMT(SP1, "Couldn't open UDP socket");
         return;
       }
-      if (ntohs(udp_header.destination_port) == Common::SSDP_PORT)
-      {
-<<<<<<< HEAD
-        InitUDPPort(26512);  // MK DD and 1080
-        InitUDPPort(26502);  // Air Ride
-        if (ntohs(udp_header.length) > 150)
-=======
-        if (udp_header.length > 150)
->>>>>>> 5ae71281
-        {
-          // Quick hack to unlock the connection, throw it back at him
-          Common::UDPPacket reply = packet;
-          reply.eth_header.destination = hwdata.source;
-          reply.eth_header.source = hwdata.destination;
-          reply.ip_header.destination_addr = ip_header.source_addr;
-          reply.ip_header.source_addr = Common::BitCast<Common::IPAddress>(destination_addr);
-          WriteToQueue(reply.Build());
-        }
+      if (ntohs(udp_header.destination_port) == Common::SSDP_PORT && ntohs(udp_header.length) > 150)
+      {
+        // Quick hack to unlock the connection, throw it back at him
+        Common::UDPPacket reply = packet;
+        reply.eth_header.destination = hwdata.source;
+        reply.eth_header.source = hwdata.destination;
+        reply.ip_header.destination_addr = ip_header.source_addr;
+        reply.ip_header.source_addr = Common::BitCast<Common::IPAddress>(destination_addr);
+        WriteToQueue(reply.Build());
       }
     }
   }
@@ -676,14 +667,11 @@
 
 void CEXIETHERNET::BuiltInBBAInterface::RecvStart()
 {
-<<<<<<< HEAD
-  Common::GetDefaultIp(true);
-=======
   if (m_read_enabled.IsSet())
     return;
+  Common::GetDefaultIp(true);
   InitUDPPort(26502);  // Kirby Air Ride
   InitUDPPort(26512);  // Mario Kart: Double Dash!! and 1080° Avalanche
->>>>>>> 5ae71281
   m_read_enabled.Set();
 }
 
