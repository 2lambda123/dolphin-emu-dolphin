--- conflicted
+++ resolved
@@ -78,20 +78,14 @@
   // options
   groups.emplace_back(m_options = new ControllerEmu::ControlGroup(_trans("Options")));
   m_options->boolean_settings.emplace_back(
-<<<<<<< HEAD
-      std::make_unique<ControlGroup::BackgroundInputSetting>(_trans("Background Input")));
-  m_options->boolean_settings.emplace_back(std::make_unique<ControlGroup::BooleanSetting>(
-      _trans("Iterative Input"), false, ControlGroup::SettingType::VIRTUAL));
-      
-  // no forced input initially
-  m_forced_input.err = PadError::PAD_ERR_NO_CONTROLLER;
-=======
       std::make_unique<ControllerEmu::ControlGroup::BackgroundInputSetting>(
           _trans("Background Input")));
   m_options->boolean_settings.emplace_back(
       std::make_unique<ControllerEmu::ControlGroup::BooleanSetting>(
           _trans("Iterative Input"), false, ControllerEmu::ControlGroup::SettingType::VIRTUAL));
->>>>>>> f80f7b6f
+          
+  // no forced input initially
+  m_forced_input.err = PadError::PAD_ERR_NO_CONTROLLER;
 }
 
 std::string GCPad::GetName() const
