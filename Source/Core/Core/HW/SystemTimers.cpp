// Copyright 2014 Dolphin Emulator Project
// Licensed under GPLv2
// Refer to the license.txt file included.

// This file controls all system timers

/* (shuffle2) I don't know who wrote this, but take it with salt. For starters, "time" is contextual...
"Time" is measured in frames, not time: These update frequencies are determined by the passage
of frames. So if a game runs slow, on a slow computer for example, these updates will occur
less frequently. This makes sense because almost all console games are controlled by frames
rather than time, so if a game can't keep up with the normal framerate all animations and
actions slows down and the game runs to slow. This is different from PC games that are
often controlled by time instead and may not have maximum framerates.

However, I'm not sure if the Bluetooth communication for the Wiimote is entirely frame
dependent, the timing problems with the ack command in Zelda - TP may be related to
time rather than frames? For now the IPC_HLE_PERIOD is frame dependent, but because of
different conditions on the way to PluginWiimote::Wiimote_Update() the updates may actually
be time related after all, or not?

I'm not sure about this but the text below seems to assume that 60 fps means that the game
runs in the normal intended speed. In that case an update time of [GetTicksPerSecond() / 60]
would mean one update per frame and [GetTicksPerSecond() / 250] would mean four updates per
frame.


IPC_HLE_PERIOD: For the Wiimote this is the call schedule:
	IPC_HLE_UpdateCallback() // In this file

		// This function seems to call all devices' Update() function four times per frame
		WII_IPC_HLE_Interface::Update()

			// If the AclFrameQue is empty this will call Wiimote_Update() and make it send
			the current input status to the game. I'm not sure if this occurs approximately
			once every frame or if the frequency is not exactly tied to rendered frames
			CWII_IPC_HLE_Device_usb_oh1_57e_305::Update()
			PluginWiimote::Wiimote_Update()

			// This is also a device updated by WII_IPC_HLE_Interface::Update() but it doesn't
			seem to ultimately call PluginWiimote::Wiimote_Update(). However it can be called
			by the /dev/usb/oh1 device if the AclFrameQue is empty.
			CWII_IPC_HLE_WiiMote::Update()
*/

#include "Common/Atomic.h"
#include "Common/CommonTypes.h"
#include "Common/Thread.h"
#include "Common/Timer.h"

#include "Core/ConfigManager.h"
#include "Core/Core.h"
#include "Core/CoreTiming.h"
#include "Core/DSPEmulator.h"
#include "Core/PatchEngine.h"
#include "Core/HW/AudioInterface.h"
#include "Core/HW/DSP.h"
#include "Core/HW/EXI_DeviceIPL.h"
#include "Core/HW/SI.h"
#include "Core/HW/SystemTimers.h"
#include "Core/HW/VideoInterface.h"
#include "Core/IPC_HLE/WII_IPC_HLE.h"
#include "Core/PowerPC/PowerPC.h"

#include "InputCommon/ControllerInterface/ControllerInterface.h"
#include "InputCommon/HotkeysXInput.h"

#include "VideoCommon/CommandProcessor.h"
#include "VideoCommon/VideoBackendBase.h"
#include "VideoCommon/VideoConfig.h"
#include "VideoCommon/VR.h"


namespace SystemTimers
{

static u32 CPU_CORE_CLOCK  = 486000000u;             // 486 mhz (its not 485, stop bugging me!)

static int et_Dec;
static int et_VI;
static int et_SI;
static int et_HotkeysXInput;
static int et_CP;
static int et_AudioDMA;
static int et_DSP;
static int et_IPC_HLE;
static int et_PatchEngine; // PatchEngine updates every 1/60th of a second by default
static int et_Throttle;
static int et_UpdateInput;

// These are badly educated guesses
// Feel free to experiment. Set these in Init below.
static int
	// This is a fixed value, don't change it
	AUDIO_DMA_PERIOD,

	// Regulates the speed of the Command Processor
	CP_PERIOD,

	// This is completely arbitrary. If we find that we need lower latency, we can just
	// increase this number.
	IPC_HLE_PERIOD;



u32 GetTicksPerSecond()
{
	return CPU_CORE_CLOCK;
}

// DSP/CPU timeslicing.
static void DSPCallback(u64 userdata, int cyclesLate)
{
	//splits up the cycle budget in case lle is used
	//for hle, just gives all of the slice to hle
	DSP::UpdateDSPSlice(DSP::GetDSPEmulator()->DSP_UpdateRate() - cyclesLate);
	CoreTiming::ScheduleEvent(DSP::GetDSPEmulator()->DSP_UpdateRate() - cyclesLate, et_DSP);
}

static void AudioDMACallback(u64 userdata, int cyclesLate)
{
<<<<<<< HEAD
	int fields = VideoInterface::GetNumFields();
	int period;
	// VR requires a head-tracking rate greater than 60fps per second. This is solved by 
	// running the game at 100%, but the head-tracking frame rate at 125%. To bring the audio 
	// back to 100% speed, it must be slowed down by 25%
	if (g_has_hmd &&  !SConfig::GetInstance().m_LocalCoreStartupParameter.bSyncGPU && SConfig::GetInstance().m_LocalCoreStartupParameter.m_GPUDeterminismMode != GPU_DETERMINISM_FAKE_COMPLETION && (g_ActiveConfig.bPullUp20fps || g_ActiveConfig.bPullUp30fps || g_ActiveConfig.bPullUp60fps || g_ActiveConfig.bPullUp20fpsTimewarp || g_ActiveConfig.bPullUp30fpsTimewarp || g_ActiveConfig.bPullUp60fpsTimewarp))
		period = CPU_CORE_CLOCK / (AudioInterface::GetAIDSampleRate() * 4 / 40 * fields);
	else
		period = CPU_CORE_CLOCK / (AudioInterface::GetAIDSampleRate() * 4 / 32 * fields);
=======
	int period = CPU_CORE_CLOCK / (AudioInterface::GetAIDSampleRate() * 4 / 32);
>>>>>>> 2aef84d8
	DSP::UpdateAudioDMA();  // Push audio to speakers.
	CoreTiming::ScheduleEvent(period - cyclesLate, et_AudioDMA);
}

static void IPC_HLE_UpdateCallback(u64 userdata, int cyclesLate)
{
	if (SConfig::GetInstance().m_LocalCoreStartupParameter.bWii)
	{
		WII_IPC_HLE_Interface::UpdateDevices();
		CoreTiming::ScheduleEvent(IPC_HLE_PERIOD - cyclesLate, et_IPC_HLE);
	}
}

static void VICallback(u64 userdata, int cyclesLate)
{
	VideoInterface::Update();
	CoreTiming::ScheduleEvent(VideoInterface::GetTicksPerLine() - cyclesLate, et_VI);
}

static void UpdateInputCallback(u64 userdata, int cyclesLate)
{
	g_controller_interface.UpdateInput();

	// Poll system input every 1/60th of a second.
	CoreTiming::ScheduleEvent(SystemTimers::GetTicksPerSecond() / 60 - cyclesLate, et_UpdateInput);
}

static void SICallback(u64 userdata, int cyclesLate)
{
	SerialInterface::UpdateDevices();
	CoreTiming::ScheduleEvent(SerialInterface::GetTicksToNextSIPoll() - cyclesLate, et_SI);
}

static void HotkeysXInputCallback(u64 userdata, int cyclesLate)
{
	if (SConfig::GetInstance().m_LocalCoreStartupParameter.bHotkeysXInput)
		HotkeysXInput::Update();
	CoreTiming::ScheduleEvent((SerialInterface::GetTicksToNextSIPoll()*12) - cyclesLate, et_HotkeysXInput);
}

static void CPCallback(u64 userdata, int cyclesLate)
{
	CommandProcessor::Update();
	CoreTiming::ScheduleEvent(CP_PERIOD - cyclesLate, et_CP);
}

static void DecrementerCallback(u64 userdata, int cyclesLate)
{
	PowerPC::ppcState.spr[SPR_DEC] = 0xFFFFFFFF;
	Common::AtomicOr(PowerPC::ppcState.Exceptions, EXCEPTION_DECREMENTER);
}

void DecrementerSet()
{
	u32 decValue = PowerPC::ppcState.spr[SPR_DEC];

	CoreTiming::RemoveEvent(et_Dec);
	if ((decValue & 0x80000000) == 0)
	{
		CoreTiming::SetFakeDecStartTicks(CoreTiming::GetTicks());
		CoreTiming::SetFakeDecStartValue(decValue);

		CoreTiming::ScheduleEvent(decValue * TIMER_RATIO, et_Dec);
	}
}

u32 GetFakeDecrementer()
{
	return (CoreTiming::GetFakeDecStartValue() - (u32)((CoreTiming::GetTicks() - CoreTiming::GetFakeDecStartTicks()) / TIMER_RATIO));
}

void TimeBaseSet()
{
	CoreTiming::SetFakeTBStartTicks(CoreTiming::GetTicks());
	CoreTiming::SetFakeTBStartValue(*((u64 *)&TL));
}

u64 GetFakeTimeBase()
{
	return CoreTiming::GetFakeTBStartValue() + ((CoreTiming::GetTicks() - CoreTiming::GetFakeTBStartTicks()) / TIMER_RATIO);
}

static void PatchEngineCallback(u64 userdata, int cyclesLate)
{
	// Patch mem and run the Action Replay
	PatchEngine::ApplyFramePatches();
	PatchEngine::ApplyARPatches();
	CoreTiming::ScheduleEvent(VideoInterface::GetTicksPerFrame() - cyclesLate, et_PatchEngine);
}

static void ThrottleCallback(u64 last_time, int cyclesLate)
{
	u32 time = Common::Timer::GetTimeMs();

	int diff = (u32)last_time - time;
	const SConfig& config = SConfig::GetInstance();
	bool frame_limiter = config.m_Framelimit && !Core::GetIsFramelimiterTempDisabled();
	u32 next_event = GetTicksPerSecond()/1000;
	if (SConfig::GetInstance().m_Framelimit > 1)
	{
		next_event = next_event * (SConfig::GetInstance().m_Framelimit - 1) * 5 / VideoInterface::TargetRefreshRate;
	}

	const int max_fallback = 40; // 40 ms for one frame on 25 fps games
	if (frame_limiter && abs(diff) > max_fallback)
	{
		DEBUG_LOG(COMMON, "system too %s, %d ms skipped", diff<0 ? "slow" : "fast", abs(diff) - max_fallback);
		last_time = time - max_fallback;
	}
	else if (frame_limiter && diff > 0)
	{
		Common::SleepCurrentThread(diff);
	}
	CoreTiming::ScheduleEvent(next_event - cyclesLate, et_Throttle, last_time + 1);
}

// split from Init to break a circular dependency between VideoInterface::Init and SystemTimers::Init
void PreInit()
{
	if (SConfig::GetInstance().m_LocalCoreStartupParameter.bWii)
		CPU_CORE_CLOCK = 729000000u;
	else
		CPU_CORE_CLOCK = 486000000u;
}

void Init()
{
	if (SConfig::GetInstance().m_LocalCoreStartupParameter.bWii)
	{
		// AyuanX: TO BE TWEAKED
		// Now the 1500 is a pure assumption
		// We need to figure out the real frequency though

		// FYI, WII_IPC_HLE_Interface::Update is also called in WII_IPCInterface::Write32
		const int freq = 1500;
		IPC_HLE_PERIOD = GetTicksPerSecond() / freq;
	}

	// System internal sample rate is fixed at 32KHz * 4 (16bit Stereo) / 32 bytes DMA
	AUDIO_DMA_PERIOD = CPU_CORE_CLOCK / (AudioInterface::GetAIDSampleRate() * 4 / 32);

	// Emulated gekko <-> flipper bus speed ratio (CPU clock / flipper clock)
	CP_PERIOD = GetTicksPerSecond() / 10000;

	Common::Timer::IncreaseResolution();
	// store and convert localtime at boot to timebase ticks
	CoreTiming::SetFakeTBStartValue((u64)(CPU_CORE_CLOCK / TIMER_RATIO) * (u64)CEXIIPL::GetGCTime());
	CoreTiming::SetFakeTBStartTicks(CoreTiming::GetTicks());

	CoreTiming::SetFakeDecStartValue(0xFFFFFFFF);
	CoreTiming::SetFakeDecStartTicks(CoreTiming::GetTicks());

	et_Dec = CoreTiming::RegisterEvent("DecCallback", DecrementerCallback);
	et_VI = CoreTiming::RegisterEvent("VICallback", VICallback);
	et_SI = CoreTiming::RegisterEvent("SICallback", SICallback);
	et_HotkeysXInput = CoreTiming::RegisterEvent("HotkeysXInputCallback", HotkeysXInputCallback);
	et_SI = CoreTiming::RegisterEvent("SICallback", SICallback);
	if (SConfig::GetInstance().m_LocalCoreStartupParameter.bSyncGPU)
		et_CP = CoreTiming::RegisterEvent("CPCallback", CPCallback);
	et_DSP = CoreTiming::RegisterEvent("DSPCallback", DSPCallback);
	et_AudioDMA = CoreTiming::RegisterEvent("AudioDMACallback", AudioDMACallback);
	et_IPC_HLE = CoreTiming::RegisterEvent("IPC_HLE_UpdateCallback", IPC_HLE_UpdateCallback);
	et_PatchEngine = CoreTiming::RegisterEvent("PatchEngine", PatchEngineCallback);
	et_Throttle = CoreTiming::RegisterEvent("Throttle", ThrottleCallback);
	et_UpdateInput = CoreTiming::RegisterEvent("UpdateInput", UpdateInputCallback);

	CoreTiming::ScheduleEvent(VideoInterface::GetTicksPerLine(), et_VI);
	CoreTiming::ScheduleEvent(0, et_DSP);
	CoreTiming::ScheduleEvent(VideoInterface::GetTicksPerFrame(), et_SI);
	CoreTiming::ScheduleEvent((VideoInterface::GetTicksPerFrame()*12), et_HotkeysXInput); //Only poll every 10 frames to avoid unnecassary CPU usage.
	CoreTiming::ScheduleEvent(AUDIO_DMA_PERIOD, et_AudioDMA);
	CoreTiming::ScheduleEvent(0, et_Throttle, Common::Timer::GetTimeMs());
	if (SConfig::GetInstance().m_LocalCoreStartupParameter.bSyncGPU)
		CoreTiming::ScheduleEvent(CP_PERIOD, et_CP);

	CoreTiming::ScheduleEvent(VideoInterface::GetTicksPerFrame(), et_PatchEngine);

	if (SConfig::GetInstance().m_LocalCoreStartupParameter.bWii)
		CoreTiming::ScheduleEvent(IPC_HLE_PERIOD, et_IPC_HLE);

	CoreTiming::ScheduleEvent(0, et_UpdateInput);
}

void Shutdown()
{
	Common::Timer::RestoreResolution();
}

}  // namespace<|MERGE_RESOLUTION|>--- conflicted
+++ resolved
@@ -118,19 +118,14 @@
 
 static void AudioDMACallback(u64 userdata, int cyclesLate)
 {
-<<<<<<< HEAD
-	int fields = VideoInterface::GetNumFields();
 	int period;
 	// VR requires a head-tracking rate greater than 60fps per second. This is solved by 
 	// running the game at 100%, but the head-tracking frame rate at 125%. To bring the audio 
 	// back to 100% speed, it must be slowed down by 25%
 	if (g_has_hmd &&  !SConfig::GetInstance().m_LocalCoreStartupParameter.bSyncGPU && SConfig::GetInstance().m_LocalCoreStartupParameter.m_GPUDeterminismMode != GPU_DETERMINISM_FAKE_COMPLETION && (g_ActiveConfig.bPullUp20fps || g_ActiveConfig.bPullUp30fps || g_ActiveConfig.bPullUp60fps || g_ActiveConfig.bPullUp20fpsTimewarp || g_ActiveConfig.bPullUp30fpsTimewarp || g_ActiveConfig.bPullUp60fpsTimewarp))
-		period = CPU_CORE_CLOCK / (AudioInterface::GetAIDSampleRate() * 4 / 40 * fields);
+		period = CPU_CORE_CLOCK / (AudioInterface::GetAIDSampleRate() * 4 / 40);
 	else
-		period = CPU_CORE_CLOCK / (AudioInterface::GetAIDSampleRate() * 4 / 32 * fields);
-=======
-	int period = CPU_CORE_CLOCK / (AudioInterface::GetAIDSampleRate() * 4 / 32);
->>>>>>> 2aef84d8
+		period = CPU_CORE_CLOCK / (AudioInterface::GetAIDSampleRate() * 4 / 32);
 	DSP::UpdateAudioDMA();  // Push audio to speakers.
 	CoreTiming::ScheduleEvent(period - cyclesLate, et_AudioDMA);
 }
