--- conflicted
+++ resolved
@@ -55,7 +55,6 @@
 
   void LoadDefaults(const ControllerInterface& ciface) override;
 
-<<<<<<< HEAD
   bool CheckSpringBallCtrl();
   bool PrimeControllerMode();
 
@@ -65,13 +64,9 @@
 
   std::tuple<double, double, double, bool, bool> GetPrimeSettings();
 
-  static const u8 MAIN_STICK_GATE_RADIUS = 87;
-  static const u8 C_STICK_GATE_RADIUS = 74;
-=======
   // Values averaged from multiple genuine GameCube controllers.
   static constexpr ControlState MAIN_STICK_GATE_RADIUS = 0.7937125;
   static constexpr ControlState C_STICK_GATE_RADIUS = 0.7221375;
->>>>>>> 31524288
 
 private:
   ControllerEmu::Buttons* m_buttons;
