--- conflicted
+++ resolved
@@ -84,19 +84,8 @@
   sysconf.GetOrAddEntry("BT.DINF", SysConf::Entry::Type::BigArray)->bytes = std::move(data);
   if (!sysconf.Save())
     PanicAlertT("Failed to write BT.DINF to SYSCONF");
-<<<<<<< HEAD
-
-  // The BCM2045's btaddr:
-  m_ControllerBD.b[0] = 0x11;
-  m_ControllerBD.b[1] = 0x02;
-  m_ControllerBD.b[2] = 0x19;
-  m_ControllerBD.b[3] = 0x79;
-  m_ControllerBD.b[4] = 0x00;
-  m_ControllerBD.b[5] = 0xFF;
 
   Host_SetWiiMoteConnectionState(0);
-=======
->>>>>>> b6ae70ac
 }
 
 BluetoothEmu::~BluetoothEmu()
