<?xml version="1.0" encoding="utf-8"?>
<Project ToolsVersion="15.0" xmlns="http://schemas.microsoft.com/developer/msbuild/2003">
  <ItemGroup>
    <Filter Include="ActionReplay">
      <UniqueIdentifier>{e0d231ab-7a66-45ce-a8e4-c0225308f763}</UniqueIdentifier>
    </Filter>
    <Filter Include="Boot">
      <UniqueIdentifier>{2472fb36-5473-4d49-ad2d-3699b78ab6e2}</UniqueIdentifier>
    </Filter>
    <Filter Include="ConfigLoader">
      <UniqueIdentifier>{259a11eb-ca07-4b31-b849-7286dbd4550a}</UniqueIdentifier>
    </Filter>
    <Filter Include="Debugger">
      <UniqueIdentifier>{ed683a12-55f0-49cb-918b-c7edbcf57268}</UniqueIdentifier>
    </Filter>
    <Filter Include="DSPCore">
      <UniqueIdentifier>{35594696-15a6-44cb-b811-04e3195eecf5}</UniqueIdentifier>
    </Filter>
    <Filter Include="FifoPlayer">
      <UniqueIdentifier>{659f0a99-77cf-46a0-a7a3-95afdd99be72}</UniqueIdentifier>
    </Filter>
    <Filter Include="GeckoCode">
      <UniqueIdentifier>{c1c76a12-b4f3-4a46-84e6-e11980b2e997}</UniqueIdentifier>
    </Filter>
    <Filter Include="HLE">
      <UniqueIdentifier>{256586c3-3a1b-4d7b-9f4a-2f7ffac9d23e}</UniqueIdentifier>
    </Filter>
    <Filter Include="HW %28Flipper/Hollywood%29">
      <UniqueIdentifier>{d060b137-c211-44eb-9cad-fc12dedbea73}</UniqueIdentifier>
    </Filter>
    <Filter Include="PowerPC">
      <UniqueIdentifier>{ebd24590-dfdc-433e-a411-21723e4b7cb5}</UniqueIdentifier>
    </Filter>
    <Filter Include="PowerPC\Cached Interpreter">
      <UniqueIdentifier>{d6410c05-51f9-422a-83d5-f0723e34b607}</UniqueIdentifier>
    </Filter>
    <Filter Include="PowerPC\Interpreter">
      <UniqueIdentifier>{523f8d77-4aa6-4762-8f27-96f02b5070b4}</UniqueIdentifier>
    </Filter>
    <Filter Include="PowerPC\Jit64">
      <UniqueIdentifier>{c67be826-2935-4d25-a213-e132fa2e63ef}</UniqueIdentifier>
    </Filter>
    <Filter Include="PowerPC\JitCommon">
      <UniqueIdentifier>{c88ec388-371f-4401-851c-a32dcdc0b88b}</UniqueIdentifier>
    </Filter>
    <Filter Include="DSPCore\Interpreter">
      <UniqueIdentifier>{6204f663-bbd0-4eb5-bc15-e3778d8b6091}</UniqueIdentifier>
    </Filter>
    <Filter Include="DSPCore\Jit">
      <UniqueIdentifier>{5377680f-d667-4f1a-aa86-b616c19a5cd4}</UniqueIdentifier>
    </Filter>
    <Filter Include="DSPCore\Jit\x64">
      <UniqueIdentifier>{712e3a61-b818-434e-a724-ef8de1f09027}</UniqueIdentifier>
    </Filter>
    <Filter Include="HW %28Flipper/Hollywood%29\AI - Audio Interface">
      <UniqueIdentifier>{d657188a-426d-46c8-af0a-caa148c6ed1b}</UniqueIdentifier>
    </Filter>
    <Filter Include="HW %28Flipper/Hollywood%29\DI - Drive Interface">
      <UniqueIdentifier>{2832269e-5c7d-47f8-b212-afcd9145e427}</UniqueIdentifier>
    </Filter>
    <Filter Include="HW %28Flipper/Hollywood%29\DSP Interface + HLE">
      <UniqueIdentifier>{9a10faaa-40c3-446c-81b6-5fc7a79d5329}</UniqueIdentifier>
    </Filter>
    <Filter Include="HW %28Flipper/Hollywood%29\DSP Interface + HLE\HLE">
      <UniqueIdentifier>{7a29a81c-1fee-4e5b-bfe1-5f941837bdc9}</UniqueIdentifier>
    </Filter>
    <Filter Include="HW %28Flipper/Hollywood%29\DSP Interface + HLE\HLE\uCodes">
      <UniqueIdentifier>{0eecffe7-f680-4d21-a05f-2f12c8244833}</UniqueIdentifier>
    </Filter>
    <Filter Include="HW %28Flipper/Hollywood%29\DSP Interface + HLE\LLE">
      <UniqueIdentifier>{9fcd7c03-c4be-477b-9c15-5f096ab9d0f6}</UniqueIdentifier>
    </Filter>
    <Filter Include="HW %28Flipper/Hollywood%29\Wiimote">
      <UniqueIdentifier>{69d8dcb1-f22b-47af-b1e4-f700b1a42e77}</UniqueIdentifier>
    </Filter>
    <Filter Include="HW %28Flipper/Hollywood%29\Wiimote\Emu">
      <UniqueIdentifier>{079f3720-45c8-4c54-8589-b7d00a8bc1ac}</UniqueIdentifier>
    </Filter>
    <Filter Include="HW %28Flipper/Hollywood%29\Wiimote\Real">
      <UniqueIdentifier>{bc3e845a-3d01-4713-aa32-f27110838d0c}</UniqueIdentifier>
    </Filter>
    <Filter Include="HW %28Flipper/Hollywood%29\EXI - Expansion Interface">
      <UniqueIdentifier>{d19f1218-0e28-4f24-a4b3-33fac750a899}</UniqueIdentifier>
    </Filter>
    <Filter Include="HW %28Flipper/Hollywood%29\GCKeyboard">
      <UniqueIdentifier>{15452851-6ca5-4520-bbf1-d4b810317be3}</UniqueIdentifier>
    </Filter>
    <Filter Include="HW %28Flipper/Hollywood%29\GCMemcard">
      <UniqueIdentifier>{d7b3050d-3dd9-4284-969c-c5ad3b3662d9}</UniqueIdentifier>
    </Filter>
    <Filter Include="HW %28Flipper/Hollywood%29\GCPad">
      <UniqueIdentifier>{15452851-6ca5-4520-bbf1-d4b810317be2}</UniqueIdentifier>
    </Filter>
    <Filter Include="HW %28Flipper/Hollywood%29\GP - Gather Pipe Fifo">
      <UniqueIdentifier>{2ef543bc-8125-4b96-9627-6d8c15a5b36a}</UniqueIdentifier>
    </Filter>
    <Filter Include="HW %28Flipper/Hollywood%29\MI - Memory Interface">
      <UniqueIdentifier>{dea96a0c-0274-4c9f-915e-97472e7f4578}</UniqueIdentifier>
    </Filter>
    <Filter Include="HW %28Flipper/Hollywood%29\PI - Processor Interface">
      <UniqueIdentifier>{9fbdb5b5-9179-4488-b0bf-75c1ccdb3a61}</UniqueIdentifier>
    </Filter>
    <Filter Include="HW %28Flipper/Hollywood%29\SI - Serial Interface">
      <UniqueIdentifier>{11385524-b10b-419b-8390-710791c53550}</UniqueIdentifier>
    </Filter>
    <Filter Include="HW %28Flipper/Hollywood%29\VI - Video Interface">
      <UniqueIdentifier>{fa27e799-34c8-440a-9de3-6720df6022e7}</UniqueIdentifier>
    </Filter>
    <Filter Include="HW %28Flipper/Hollywood%29\Wii IPC">
      <UniqueIdentifier>{2b41ab45-ba8c-45dc-92cc-9107c1fa3e36}</UniqueIdentifier>
    </Filter>
    <Filter Include="PowerPC\Jit64Common">
      <UniqueIdentifier>{81956f71-d9fe-454f-96a6-855195d611c4}</UniqueIdentifier>
    </Filter>
    <Filter Include="IOS">
      <UniqueIdentifier>{e14b3339-dc23-46d6-845d-7206dc4f88c3}</UniqueIdentifier>
    </Filter>
    <Filter Include="IOS\USB">
      <UniqueIdentifier>{c1e2e0dc-30ac-44cd-9909-e5b594647a04}</UniqueIdentifier>
    </Filter>
    <Filter Include="IOS\USB\Bluetooth">
      <UniqueIdentifier>{5846b261-397e-4e2a-89e3-88d22ab927c5}</UniqueIdentifier>
    </Filter>
    <Filter Include="IOS\Network">
      <UniqueIdentifier>{ab9cdd90-54d7-4f42-9248-d7903ce52cc8}</UniqueIdentifier>
    </Filter>
    <Filter Include="IOS\Network\IP">
      <UniqueIdentifier>{f20fc3ea-846b-4629-b86c-fd7860f73ee9}</UniqueIdentifier>
    </Filter>
    <Filter Include="IOS\Network\KD">
      <UniqueIdentifier>{165768ae-ee50-4789-8051-5c5b7023fa4b}</UniqueIdentifier>
    </Filter>
    <Filter Include="IOS\Network\NCD">
      <UniqueIdentifier>{a749993a-d2cf-46b6-9f7f-f76294e9ad02}</UniqueIdentifier>
    </Filter>
    <Filter Include="IOS\Network\WD">
      <UniqueIdentifier>{fc3080d6-d99a-44c6-bdd4-140cec1c6bf0}</UniqueIdentifier>
    </Filter>
    <Filter Include="IOS\DI">
      <UniqueIdentifier>{3db8c364-1d72-4660-9179-86d1c46904b9}</UniqueIdentifier>
    </Filter>
    <Filter Include="IOS\FS">
      <UniqueIdentifier>{75be4669-90fe-4280-b0ea-df350f481357}</UniqueIdentifier>
    </Filter>
    <Filter Include="IOS\ES">
      <UniqueIdentifier>{7fae98ef-4b62-4701-8f08-c496bd1ce2a7}</UniqueIdentifier>
    </Filter>
    <Filter Include="IOS\SDIO">
      <UniqueIdentifier>{b132ac6a-a02e-429e-858b-bfbc3fdc1851}</UniqueIdentifier>
    </Filter>
    <Filter Include="IOS\STM">
      <UniqueIdentifier>{2bfd4ecc-7225-48f0-91b9-efb42aaf71bf}</UniqueIdentifier>
    </Filter>
    <Filter Include="IOS\WFS">
      <UniqueIdentifier>{1fa9df3e-6741-4045-b2f6-457b4a0540a9}</UniqueIdentifier>
    </Filter>
    <Filter Include="Config">
      <UniqueIdentifier>{a3d4778e-1891-458e-9bd1-009c2f5e8ed9}</UniqueIdentifier>
    </Filter>
    <Filter Include="PowerPC\SignatureDB">
      <UniqueIdentifier>{f0b52c84-49f4-470a-b037-edeea5634b9e}</UniqueIdentifier>
    </Filter>
    <Filter Include="HW %28Flipper/Hollywood%29\Wiimote\Common">
      <UniqueIdentifier>{ee6645da-3ad9-4fe7-809f-e4646d0b0ca5}</UniqueIdentifier>
    </Filter>
    <Filter Include="HW %28Flipper/Hollywood%29\Wiimote\Emu\Extension">
      <UniqueIdentifier>{68c09d7e-4f5a-435d-a0d2-7eb7a74d7054}</UniqueIdentifier>
    </Filter>
    <Filter Include="PowerPC\JitArmCommon">
      <UniqueIdentifier>{132cd43e-84be-4939-9f0c-0e7f26794598}</UniqueIdentifier>
    </Filter>
    <Filter Include="PowerPC\JitArm64">
      <UniqueIdentifier>{9e91e72c-e432-4e02-8e03-c45c2b6f6957}</UniqueIdentifier>
    </Filter>
    <Filter Include="PrimeHack">
      <UniqueIdentifier>{a1b42782-823b-46d3-ab7c-6f26989ad6d2}</UniqueIdentifier>
    </Filter>
    <Filter Include="PrimeHack\Mods">
      <UniqueIdentifier>{6e9e1308-0b1b-4dc3-9b82-d8daaf289952}</UniqueIdentifier>
    </Filter>
  </ItemGroup>
  <ItemGroup>
    <ClCompile Include="BootManager.cpp" />
    <ClCompile Include="ConfigManager.cpp" />
    <ClCompile Include="Core.cpp" />
    <ClCompile Include="CoreTiming.cpp" />
    <ClCompile Include="HotkeyManager.cpp" />
    <ClCompile Include="LibusbUtils.cpp" />
    <ClCompile Include="MemTools.cpp" />
    <ClCompile Include="Movie.cpp" />
    <ClCompile Include="NetPlayClient.cpp" />
    <ClCompile Include="NetPlayServer.cpp" />
    <ClCompile Include="PatchEngine.cpp" />
    <ClCompile Include="State.cpp" />
    <ClCompile Include="SysConf.cpp" />
    <ClCompile Include="TitleDatabase.cpp" />
    <ClCompile Include="WiiRoot.cpp" />
    <ClCompile Include="WiiUtils.cpp" />
    <ClCompile Include="ActionReplay.cpp">
      <Filter>ActionReplay</Filter>
    </ClCompile>
    <ClCompile Include="ARDecrypt.cpp">
      <Filter>ActionReplay</Filter>
    </ClCompile>
    <ClCompile Include="Boot\Boot.cpp">
      <Filter>Boot</Filter>
    </ClCompile>
    <ClCompile Include="Boot\Boot_BS2Emu.cpp">
      <Filter>Boot</Filter>
    </ClCompile>
    <ClCompile Include="Boot\Boot_WiiWAD.cpp">
      <Filter>Boot</Filter>
    </ClCompile>
    <ClCompile Include="Boot\DolReader.cpp">
      <Filter>Boot</Filter>
    </ClCompile>
    <ClCompile Include="Boot\ElfReader.cpp">
      <Filter>Boot</Filter>
    </ClCompile>
    <ClCompile Include="Debugger\Debugger_SymbolMap.cpp">
      <Filter>Debugger</Filter>
    </ClCompile>
    <ClCompile Include="Debugger\Dump.cpp">
      <Filter>Debugger</Filter>
    </ClCompile>
    <ClCompile Include="Debugger\PPCDebugInterface.cpp">
      <Filter>Debugger</Filter>
    </ClCompile>
    <ClCompile Include="Debugger\RSO.cpp">
      <Filter>Debugger</Filter>
    </ClCompile>
    <ClCompile Include="DSP\Interpreter\DSPIntArithmetic.cpp">
      <Filter>DSPCore\Interpreter</Filter>
    </ClCompile>
    <ClCompile Include="DSP\Interpreter\DSPIntBranch.cpp">
      <Filter>DSPCore\Interpreter</Filter>
    </ClCompile>
    <ClCompile Include="DSP\Interpreter\DSPIntCCUtil.cpp">
      <Filter>DSPCore\Interpreter</Filter>
    </ClCompile>
    <ClCompile Include="DSP\Interpreter\DSPInterpreter.cpp">
      <Filter>DSPCore\Interpreter</Filter>
    </ClCompile>
    <ClCompile Include="DSP\Interpreter\DSPIntExtOps.cpp">
      <Filter>DSPCore\Interpreter</Filter>
    </ClCompile>
    <ClCompile Include="DSP\Interpreter\DSPIntLoadStore.cpp">
      <Filter>DSPCore\Interpreter</Filter>
    </ClCompile>
    <ClCompile Include="DSP\Interpreter\DSPIntMisc.cpp">
      <Filter>DSPCore\Interpreter</Filter>
    </ClCompile>
    <ClCompile Include="DSP\Interpreter\DSPIntMultiplier.cpp">
      <Filter>DSPCore\Interpreter</Filter>
    </ClCompile>
    <ClCompile Include="DSP\Interpreter\DSPIntTables.cpp">
      <Filter>DSPCore\Interpreter</Filter>
    </ClCompile>
    <ClCompile Include="DSP\Jit\DSPEmitterBase.cpp">
      <Filter>DSPCore\Jit</Filter>
    </ClCompile>
    <ClCompile Include="DSP\Jit\x64\DSPJitRegCache.cpp">
      <Filter>DSPCore\Jit\x64</Filter>
    </ClCompile>
    <ClCompile Include="DSP\Jit\x64\DSPJitMultiplier.cpp">
      <Filter>DSPCore\Jit\x64</Filter>
    </ClCompile>
    <ClCompile Include="DSP\Jit\x64\DSPJitMisc.cpp">
      <Filter>DSPCore\Jit\x64</Filter>
    </ClCompile>
    <ClCompile Include="DSP\Jit\x64\DSPJitLoadStore.cpp">
      <Filter>DSPCore\Jit\x64</Filter>
    </ClCompile>
    <ClCompile Include="DSP\Jit\x64\DSPJitExtOps.cpp">
      <Filter>DSPCore\Jit\x64</Filter>
    </ClCompile>
    <ClCompile Include="DSP\Jit\x64\DSPJitCCUtil.cpp">
      <Filter>DSPCore\Jit\x64</Filter>
    </ClCompile>
    <ClCompile Include="DSP\Jit\x64\DSPJitArithmetic.cpp">
      <Filter>DSPCore\Jit\x64</Filter>
    </ClCompile>
    <ClCompile Include="DSP\Jit\x64\DSPJitBranch.cpp">
      <Filter>DSPCore\Jit\x64</Filter>
    </ClCompile>
    <ClCompile Include="DSP\Jit\x64\DSPEmitter.cpp">
      <Filter>DSPCore\Jit\x64</Filter>
    </ClCompile>
    <ClCompile Include="DSP\Jit\x64\DSPJitTables.cpp">
      <Filter>DSPCore\Jit\x64</Filter>
    </ClCompile>
    <ClCompile Include="DSP\Jit\x64\DSPJitUtil.cpp">
      <Filter>DSPCore\Jit\x64</Filter>
    </ClCompile>
    <ClCompile Include="FifoPlayer\FifoAnalyzer.cpp">
      <Filter>FifoPlayer</Filter>
    </ClCompile>
    <ClCompile Include="FifoPlayer\FifoDataFile.cpp">
      <Filter>FifoPlayer</Filter>
    </ClCompile>
    <ClCompile Include="FifoPlayer\FifoPlaybackAnalyzer.cpp">
      <Filter>FifoPlayer</Filter>
    </ClCompile>
    <ClCompile Include="FifoPlayer\FifoPlayer.cpp">
      <Filter>FifoPlayer</Filter>
    </ClCompile>
    <ClCompile Include="FifoPlayer\FifoRecordAnalyzer.cpp">
      <Filter>FifoPlayer</Filter>
    </ClCompile>
    <ClCompile Include="FifoPlayer\FifoRecorder.cpp">
      <Filter>FifoPlayer</Filter>
    </ClCompile>
    <ClCompile Include="GeckoCode.cpp">
      <Filter>GeckoCode</Filter>
    </ClCompile>
    <ClCompile Include="GeckoCodeConfig.cpp">
      <Filter>GeckoCode</Filter>
    </ClCompile>
    <ClCompile Include="HLE\HLE.cpp">
      <Filter>HLE</Filter>
    </ClCompile>
    <ClCompile Include="HLE\HLE_Misc.cpp">
      <Filter>HLE</Filter>
    </ClCompile>
    <ClCompile Include="HLE\HLE_OS.cpp">
      <Filter>HLE</Filter>
    </ClCompile>
    <ClCompile Include="HLE\HLE_VarArgs.cpp">
      <Filter>HLE</Filter>
    </ClCompile>
    <ClCompile Include="PowerPC\BreakPoints.cpp">
      <Filter>PowerPC</Filter>
    </ClCompile>
    <ClCompile Include="PowerPC\CachedInterpreter\CachedInterpreter.cpp">
      <Filter>PowerPC\Cached Interpreter</Filter>
    </ClCompile>
    <ClCompile Include="PowerPC\CachedInterpreter\InterpreterBlockCache.cpp">
      <Filter>PowerPC\Cached Interpreter</Filter>
    </ClCompile>
    <ClCompile Include="PowerPC\Interpreter\Interpreter.cpp">
      <Filter>PowerPC\Interpreter</Filter>
    </ClCompile>
    <ClCompile Include="PowerPC\Interpreter\Interpreter_Branch.cpp">
      <Filter>PowerPC\Interpreter</Filter>
    </ClCompile>
    <ClCompile Include="PowerPC\Interpreter\Interpreter_FloatingPoint.cpp">
      <Filter>PowerPC\Interpreter</Filter>
    </ClCompile>
    <ClCompile Include="PowerPC\Interpreter\Interpreter_Integer.cpp">
      <Filter>PowerPC\Interpreter</Filter>
    </ClCompile>
    <ClCompile Include="PowerPC\Interpreter\Interpreter_LoadStore.cpp">
      <Filter>PowerPC\Interpreter</Filter>
    </ClCompile>
    <ClCompile Include="PowerPC\Interpreter\Interpreter_LoadStorePaired.cpp">
      <Filter>PowerPC\Interpreter</Filter>
    </ClCompile>
    <ClCompile Include="PowerPC\Interpreter\Interpreter_Paired.cpp">
      <Filter>PowerPC\Interpreter</Filter>
    </ClCompile>
    <ClCompile Include="PowerPC\Interpreter\Interpreter_SystemRegisters.cpp">
      <Filter>PowerPC\Interpreter</Filter>
    </ClCompile>
    <ClCompile Include="PowerPC\Interpreter\Interpreter_Tables.cpp">
      <Filter>PowerPC\Interpreter</Filter>
    </ClCompile>
    <ClCompile Include="PowerPC\Jit64\Jit.cpp">
      <Filter>PowerPC\Jit64</Filter>
    </ClCompile>
    <ClCompile Include="PowerPC\Jit64\Jit64_Tables.cpp">
      <Filter>PowerPC\Jit64</Filter>
    </ClCompile>
    <ClCompile Include="HW\AudioInterface.cpp">
      <Filter>HW %28Flipper/Hollywood%29\AI - Audio Interface</Filter>
    </ClCompile>
    <ClCompile Include="HW\StreamADPCM.cpp">
      <Filter>HW %28Flipper/Hollywood%29\AI - Audio Interface</Filter>
    </ClCompile>
    <ClCompile Include="HW\DVD\DVDInterface.cpp">
      <Filter>HW %28Flipper/Hollywood%29\DI - Drive Interface</Filter>
    </ClCompile>
    <ClCompile Include="HW\DVD\DVDMath.cpp">
      <Filter>HW %28Flipper/Hollywood%29\DI - Drive Interface</Filter>
    </ClCompile>
    <ClCompile Include="HW\DVD\DVDThread.cpp">
      <Filter>HW %28Flipper/Hollywood%29\DI - Drive Interface</Filter>
    </ClCompile>
    <ClCompile Include="HW\DVD\FileMonitor.cpp">
      <Filter>HW %28Flipper/Hollywood%29\DI - Drive Interface</Filter>
    </ClCompile>
    <ClCompile Include="HW\DSPHLE\UCodes\AX.cpp">
      <Filter>HW %28Flipper/Hollywood%29\DSP Interface + HLE\HLE\uCodes</Filter>
    </ClCompile>
    <ClCompile Include="HW\DSPHLE\UCodes\AXWii.cpp">
      <Filter>HW %28Flipper/Hollywood%29\DSP Interface + HLE\HLE\uCodes</Filter>
    </ClCompile>
    <ClCompile Include="HW\DSPHLE\UCodes\CARD.cpp">
      <Filter>HW %28Flipper/Hollywood%29\DSP Interface + HLE\HLE\uCodes</Filter>
    </ClCompile>
    <ClCompile Include="HW\DSPHLE\UCodes\GBA.cpp">
      <Filter>HW %28Flipper/Hollywood%29\DSP Interface + HLE\HLE\uCodes</Filter>
    </ClCompile>
    <ClCompile Include="HW\DSPHLE\UCodes\INIT.cpp">
      <Filter>HW %28Flipper/Hollywood%29\DSP Interface + HLE\HLE\uCodes</Filter>
    </ClCompile>
    <ClCompile Include="HW\DSPHLE\UCodes\ROM.cpp">
      <Filter>HW %28Flipper/Hollywood%29\DSP Interface + HLE\HLE\uCodes</Filter>
    </ClCompile>
    <ClCompile Include="HW\DSPHLE\UCodes\Zelda.cpp">
      <Filter>HW %28Flipper/Hollywood%29\DSP Interface + HLE\HLE\uCodes</Filter>
    </ClCompile>
    <ClCompile Include="HW\DSPHLE\UCodes\UCodes.cpp">
      <Filter>HW %28Flipper/Hollywood%29\DSP Interface + HLE\HLE\uCodes</Filter>
    </ClCompile>
    <ClCompile Include="HW\DSPHLE\DSPHLE.cpp">
      <Filter>HW %28Flipper/Hollywood%29\DSP Interface + HLE\HLE</Filter>
    </ClCompile>
    <ClCompile Include="HW\DSPHLE\MailHandler.cpp">
      <Filter>HW %28Flipper/Hollywood%29\DSP Interface + HLE\HLE</Filter>
    </ClCompile>
    <ClCompile Include="HW\DSPLLE\DSPDebugInterface.cpp">
      <Filter>HW %28Flipper/Hollywood%29\DSP Interface + HLE\LLE</Filter>
    </ClCompile>
    <ClCompile Include="HW\DSPLLE\DSPHost.cpp">
      <Filter>HW %28Flipper/Hollywood%29\DSP Interface + HLE\LLE</Filter>
    </ClCompile>
    <ClCompile Include="HW\DSPLLE\DSPLLE.cpp">
      <Filter>HW %28Flipper/Hollywood%29\DSP Interface + HLE\LLE</Filter>
    </ClCompile>
    <ClCompile Include="HW\DSPLLE\DSPLLEGlobals.cpp">
      <Filter>HW %28Flipper/Hollywood%29\DSP Interface + HLE\LLE</Filter>
    </ClCompile>
    <ClCompile Include="HW\DSPLLE\DSPSymbols.cpp">
      <Filter>HW %28Flipper/Hollywood%29\DSP Interface + HLE\LLE</Filter>
    </ClCompile>
    <ClCompile Include="HW\DSP.cpp">
      <Filter>HW %28Flipper/Hollywood%29\DSP Interface + HLE</Filter>
    </ClCompile>
    <ClCompile Include="HW\EXI\EXI.cpp">
      <Filter>HW %28Flipper/Hollywood%29\EXI - Expansion Interface</Filter>
    </ClCompile>
    <ClCompile Include="HW\EXI\EXI_Channel.cpp">
      <Filter>HW %28Flipper/Hollywood%29\EXI - Expansion Interface</Filter>
    </ClCompile>
    <ClCompile Include="HW\EXI\EXI_Device.cpp">
      <Filter>HW %28Flipper/Hollywood%29\EXI - Expansion Interface</Filter>
    </ClCompile>
    <ClCompile Include="HW\EXI\EXI_DeviceAD16.cpp">
      <Filter>HW %28Flipper/Hollywood%29\EXI - Expansion Interface</Filter>
    </ClCompile>
    <ClCompile Include="HW\EXI\EXI_DeviceAGP.cpp">
      <Filter>HW %28Flipper/Hollywood%29\EXI - Expansion Interface</Filter>
    </ClCompile>
    <ClCompile Include="HW\EXI\EXI_DeviceDummy.cpp">
      <Filter>HW %28Flipper/Hollywood%29\EXI - Expansion Interface</Filter>
    </ClCompile>
    <ClCompile Include="HW\EXI\EXI_DeviceEthernet.cpp">
      <Filter>HW %28Flipper/Hollywood%29\EXI - Expansion Interface</Filter>
    </ClCompile>
    <ClCompile Include="HW\EXI\EXI_DeviceGecko.cpp">
      <Filter>HW %28Flipper/Hollywood%29\EXI - Expansion Interface</Filter>
    </ClCompile>
    <ClCompile Include="HW\EXI\EXI_DeviceIPL.cpp">
      <Filter>HW %28Flipper/Hollywood%29\EXI - Expansion Interface</Filter>
    </ClCompile>
    <ClCompile Include="HW\EXI\EXI_DeviceMemoryCard.cpp">
      <Filter>HW %28Flipper/Hollywood%29\EXI - Expansion Interface</Filter>
    </ClCompile>
    <ClCompile Include="HW\EXI\EXI_DeviceMic.cpp">
      <Filter>HW %28Flipper/Hollywood%29\EXI - Expansion Interface</Filter>
    </ClCompile>
    <ClCompile Include="HW\EXI\BBA-TAP\TAP_Win32.cpp">
      <Filter>HW %28Flipper/Hollywood%29\EXI - Expansion Interface</Filter>
    </ClCompile>
    <ClCompile Include="HW\Sram.cpp">
      <Filter>HW %28Flipper/Hollywood%29\EXI - Expansion Interface</Filter>
    </ClCompile>
    <ClCompile Include="HW\GCMemcard\GCIFile.cpp">
      <Filter>HW %28Flipper/Hollywood%29\GCMemcard</Filter>
    </ClCompile>
    <ClCompile Include="HW\GCMemcard\GCMemcard.cpp">
      <Filter>HW %28Flipper/Hollywood%29\GCMemcard</Filter>
    </ClCompile>
    <ClCompile Include="HW\GCMemcard\GCMemcardDirectory.cpp">
      <Filter>HW %28Flipper/Hollywood%29\GCMemcard</Filter>
    </ClCompile>
    <ClCompile Include="HW\GCMemcard\GCMemcardRaw.cpp">
      <Filter>HW %28Flipper/Hollywood%29\GCMemcard</Filter>
    </ClCompile>
    <ClCompile Include="HW\GCPad.cpp">
      <Filter>HW %28Flipper/Hollywood%29\GCPad</Filter>
    </ClCompile>
    <ClCompile Include="HW\GCPadEmu.cpp">
      <Filter>HW %28Flipper/Hollywood%29\GCPad</Filter>
    </ClCompile>
    <ClCompile Include="HW\GPFifo.cpp">
      <Filter>HW %28Flipper/Hollywood%29\GP - Gather Pipe Fifo</Filter>
    </ClCompile>
    <ClCompile Include="HW\MemoryInterface.cpp">
      <Filter>HW %28Flipper/Hollywood%29\MI - Memory Interface</Filter>
    </ClCompile>
    <ClCompile Include="HW\ProcessorInterface.cpp">
      <Filter>HW %28Flipper/Hollywood%29\PI - Processor Interface</Filter>
    </ClCompile>
    <ClCompile Include="HW\SI\SI.cpp">
      <Filter>HW %28Flipper/Hollywood%29\SI - Serial Interface</Filter>
    </ClCompile>
    <ClCompile Include="HW\SI\SI_Device.cpp">
      <Filter>HW %28Flipper/Hollywood%29\SI - Serial Interface</Filter>
    </ClCompile>
    <ClCompile Include="HW\SI\SI_DeviceDanceMat.cpp">
      <Filter>HW %28Flipper/Hollywood%29\SI - Serial Interface</Filter>
    </ClCompile>
    <ClCompile Include="HW\SI\SI_DeviceGBA.cpp">
      <Filter>HW %28Flipper/Hollywood%29\SI - Serial Interface</Filter>
    </ClCompile>
    <ClCompile Include="HW\SI\SI_DeviceGCAdapter.cpp">
      <Filter>HW %28Flipper/Hollywood%29\SI - Serial Interface</Filter>
    </ClCompile>
    <ClCompile Include="HW\SI\SI_DeviceGCController.cpp">
      <Filter>HW %28Flipper/Hollywood%29\SI - Serial Interface</Filter>
    </ClCompile>
    <ClCompile Include="HW\SI\SI_DeviceGCSteeringWheel.cpp">
      <Filter>HW %28Flipper/Hollywood%29\SI - Serial Interface</Filter>
    </ClCompile>
    <ClCompile Include="HW\SI\SI_DeviceKeyboard.cpp">
      <Filter>HW %28Flipper/Hollywood%29\SI - Serial Interface</Filter>
    </ClCompile>
    <ClCompile Include="HW\SI\SI_DeviceNull.cpp">
      <Filter>HW %28Flipper/Hollywood%29\SI - Serial Interface</Filter>
    </ClCompile>
    <ClCompile Include="HW\VideoInterface.cpp">
      <Filter>HW %28Flipper/Hollywood%29\VI - Video Interface</Filter>
    </ClCompile>
    <ClCompile Include="HW\WiimoteEmu\EmuSubroutines.cpp">
      <Filter>HW %28Flipper/Hollywood%29\Wiimote\Emu</Filter>
    </ClCompile>
    <ClCompile Include="HW\WiimoteEmu\Encryption.cpp">
      <Filter>HW %28Flipper/Hollywood%29\Wiimote\Emu</Filter>
    </ClCompile>
    <ClCompile Include="HW\WiimoteEmu\WiimoteEmu.cpp">
      <Filter>HW %28Flipper/Hollywood%29\Wiimote\Emu</Filter>
    </ClCompile>
    <ClCompile Include="HW\WiimoteReal\IOWin.cpp">
      <Filter>HW %28Flipper/Hollywood%29\Wiimote\Real</Filter>
    </ClCompile>
    <ClCompile Include="HW\WiimoteReal\WiimoteReal.cpp">
      <Filter>HW %28Flipper/Hollywood%29\Wiimote\Real</Filter>
    </ClCompile>
    <ClCompile Include="HW\WII_IPC.cpp">
      <Filter>HW %28Flipper/Hollywood%29\Wii IPC</Filter>
    </ClCompile>
    <ClCompile Include="HW\CPU.cpp">
      <Filter>HW %28Flipper/Hollywood%29</Filter>
    </ClCompile>
    <ClCompile Include="HW\HW.cpp">
      <Filter>HW %28Flipper/Hollywood%29</Filter>
    </ClCompile>
    <ClCompile Include="HW\Memmap.cpp">
      <Filter>HW %28Flipper/Hollywood%29</Filter>
    </ClCompile>
    <ClCompile Include="HW\MMIO.cpp">
      <Filter>HW %28Flipper/Hollywood%29</Filter>
    </ClCompile>
    <ClCompile Include="HW\SystemTimers.cpp">
      <Filter>HW %28Flipper/Hollywood%29</Filter>
    </ClCompile>
    <ClCompile Include="HW\WiiSave.cpp">
      <Filter>HW %28Flipper/Hollywood%29</Filter>
    </ClCompile>
    <ClCompile Include="DSP\DSPAssembler.cpp">
      <Filter>DSPCore</Filter>
    </ClCompile>
    <ClCompile Include="DSP\DSPAccelerator.cpp">
      <Filter>DSPCore</Filter>
    </ClCompile>
    <ClCompile Include="DSP\DSPAnalyzer.cpp">
      <Filter>DSPCore</Filter>
    </ClCompile>
    <ClCompile Include="DSP\DSPCaptureLogger.cpp">
      <Filter>DSPCore</Filter>
    </ClCompile>
    <ClCompile Include="DSP\DSPCodeUtil.cpp">
      <Filter>DSPCore</Filter>
    </ClCompile>
    <ClCompile Include="DSP\DSPCore.cpp">
      <Filter>DSPCore</Filter>
    </ClCompile>
    <ClCompile Include="DSP\DSPDisassembler.cpp">
      <Filter>DSPCore</Filter>
    </ClCompile>
    <ClCompile Include="DSPEmulator.cpp">
      <Filter>DSPCore</Filter>
    </ClCompile>
    <ClCompile Include="DSP\DSPHWInterface.cpp">
      <Filter>DSPCore</Filter>
    </ClCompile>
    <ClCompile Include="DSP\DSPMemoryMap.cpp">
      <Filter>DSPCore</Filter>
    </ClCompile>
    <ClCompile Include="DSP\DSPStacks.cpp">
      <Filter>DSPCore</Filter>
    </ClCompile>
    <ClCompile Include="DSP\DSPTables.cpp">
      <Filter>DSPCore</Filter>
    </ClCompile>
    <ClCompile Include="DSP\LabelMap.cpp">
      <Filter>DSPCore</Filter>
    </ClCompile>
    <ClCompile Include="HW\Wiimote.cpp">
      <Filter>HW %28Flipper/Hollywood%29\Wiimote</Filter>
    </ClCompile>
    <ClCompile Include="PowerPC\JitInterface.cpp">
      <Filter>PowerPC</Filter>
    </ClCompile>
    <ClCompile Include="PowerPC\PowerPC.cpp">
      <Filter>PowerPC</Filter>
    </ClCompile>
    <ClCompile Include="PowerPC\PPCAnalyst.cpp">
      <Filter>PowerPC</Filter>
    </ClCompile>
    <ClCompile Include="PowerPC\PPCCache.cpp">
      <Filter>PowerPC</Filter>
    </ClCompile>
    <ClCompile Include="PowerPC\PPCSymbolDB.cpp">
      <Filter>PowerPC</Filter>
    </ClCompile>
    <ClCompile Include="PowerPC\PPCTables.cpp">
      <Filter>PowerPC</Filter>
    </ClCompile>
    <ClCompile Include="PowerPC\JitCommon\JitAsmCommon.cpp">
      <Filter>PowerPC\JitCommon</Filter>
    </ClCompile>
    <ClCompile Include="PowerPC\JitCommon\JitBase.cpp">
      <Filter>PowerPC\JitCommon</Filter>
    </ClCompile>
    <ClCompile Include="PowerPC\JitCommon\JitCache.cpp">
      <Filter>PowerPC\JitCommon</Filter>
    </ClCompile>
    <ClCompile Include="PowerPC\Jit64\Jit_Branch.cpp">
      <Filter>PowerPC\Jit64</Filter>
    </ClCompile>
    <ClCompile Include="PowerPC\Jit64\Jit_SystemRegisters.cpp">
      <Filter>PowerPC\Jit64</Filter>
    </ClCompile>
    <ClCompile Include="PowerPC\Jit64\Jit_FloatingPoint.cpp">
      <Filter>PowerPC\Jit64</Filter>
    </ClCompile>
    <ClCompile Include="PowerPC\Jit64\Jit_Integer.cpp">
      <Filter>PowerPC\Jit64</Filter>
    </ClCompile>
    <ClCompile Include="PowerPC\Jit64\Jit_LoadStore.cpp">
      <Filter>PowerPC\Jit64</Filter>
    </ClCompile>
    <ClCompile Include="PowerPC\Jit64\Jit_LoadStoreFloating.cpp">
      <Filter>PowerPC\Jit64</Filter>
    </ClCompile>
    <ClCompile Include="PowerPC\Jit64\Jit_LoadStorePaired.cpp">
      <Filter>PowerPC\Jit64</Filter>
    </ClCompile>
    <ClCompile Include="PowerPC\Jit64\Jit_Paired.cpp">
      <Filter>PowerPC\Jit64</Filter>
    </ClCompile>
    <ClCompile Include="PowerPC\Jit64\JitAsm.cpp">
      <Filter>PowerPC\Jit64</Filter>
    </ClCompile>
    <ClCompile Include="HW\GCKeyboardEmu.cpp">
      <Filter>HW %28Flipper/Hollywood%29\GCKeyboard</Filter>
    </ClCompile>
    <ClCompile Include="HW\GCKeyboard.cpp">
      <Filter>HW %28Flipper/Hollywood%29\GCKeyboard</Filter>
    </ClCompile>
    <ClCompile Include="PowerPC\MMU.cpp">
      <Filter>PowerPC</Filter>
    </ClCompile>
    <ClCompile Include="PowerPC\Jit64Common\BlockCache.cpp">
      <Filter>PowerPC\Jit64Common</Filter>
    </ClCompile>
    <ClCompile Include="PowerPC\Jit64Common\EmuCodeBlock.cpp">
      <Filter>PowerPC\Jit64Common</Filter>
    </ClCompile>
    <ClCompile Include="PowerPC\Jit64Common\FarCodeCache.cpp">
      <Filter>PowerPC\Jit64Common</Filter>
    </ClCompile>
    <ClCompile Include="PowerPC\Jit64Common\Jit64AsmCommon.cpp">
      <Filter>PowerPC\Jit64Common</Filter>
    </ClCompile>
    <ClCompile Include="PowerPC\Jit64Common\TrampolineCache.cpp">
      <Filter>PowerPC\Jit64Common</Filter>
    </ClCompile>
    <ClCompile Include="Analytics.cpp" />
    <ClCompile Include="PowerPC\SignatureDB\CSVSignatureDB.cpp">
      <Filter>PowerPC\SignatureDB</Filter>
    </ClCompile>
    <ClCompile Include="PowerPC\SignatureDB\DSYSignatureDB.cpp">
      <Filter>PowerPC\SignatureDB</Filter>
    </ClCompile>
    <ClCompile Include="PowerPC\SignatureDB\MEGASignatureDB.cpp">
      <Filter>PowerPC\SignatureDB</Filter>
    </ClCompile>
    <ClCompile Include="PowerPC\SignatureDB\SignatureDB.cpp">
      <Filter>PowerPC\SignatureDB</Filter>
    </ClCompile>
    <ClCompile Include="IOS\USB\Bluetooth\BTBase.cpp">
      <Filter>IOS\USB\Bluetooth</Filter>
    </ClCompile>
    <ClCompile Include="IOS\USB\Bluetooth\BTEmu.cpp">
      <Filter>IOS\USB\Bluetooth</Filter>
    </ClCompile>
    <ClCompile Include="IOS\USB\Bluetooth\BTReal.cpp">
      <Filter>IOS\USB\Bluetooth</Filter>
    </ClCompile>
    <ClCompile Include="IOS\USB\Bluetooth\BTStub.cpp">
      <Filter>IOS\USB\Bluetooth</Filter>
    </ClCompile>
    <ClCompile Include="IOS\Device.cpp">
      <Filter>IOS</Filter>
    </ClCompile>
    <ClCompile Include="IOS\DeviceStub.cpp">
      <Filter>IOS</Filter>
    </ClCompile>
    <ClCompile Include="IOS\DolphinDevice.cpp">
      <Filter>IOS</Filter>
    </ClCompile>
    <ClCompile Include="IOS\DI\DI.cpp">
      <Filter>IOS\DI</Filter>
    </ClCompile>
    <ClCompile Include="IOS\FS\FileSystem.cpp">
      <Filter>IOS\FS</Filter>
    </ClCompile>
    <ClCompile Include="IOS\FS\FileSystemProxy.cpp">
      <Filter>IOS\FS</Filter>
    </ClCompile>
    <ClCompile Include="IOS\FS\HostBackend\FS.cpp">
      <Filter>IOS\FS</Filter>
    </ClCompile>
    <ClCompile Include="IOS\FS\HostBackend\File.cpp">
      <Filter>IOS\FS</Filter>
    </ClCompile>
    <ClCompile Include="IOS\ES\ES.cpp">
      <Filter>IOS\ES</Filter>
    </ClCompile>
    <ClCompile Include="IOS\ES\Formats.cpp">
      <Filter>IOS\ES</Filter>
    </ClCompile>
    <ClCompile Include="IOS\ES\Identity.cpp">
      <Filter>IOS\ES</Filter>
    </ClCompile>
    <ClCompile Include="IOS\ES\NandUtils.cpp">
      <Filter>IOS\ES</Filter>
    </ClCompile>
    <ClCompile Include="IOS\ES\TitleContents.cpp">
      <Filter>IOS\ES</Filter>
    </ClCompile>
    <ClCompile Include="IOS\ES\TitleInformation.cpp">
      <Filter>IOS\ES</Filter>
    </ClCompile>
    <ClCompile Include="IOS\ES\TitleManagement.cpp">
      <Filter>IOS\ES</Filter>
    </ClCompile>
    <ClCompile Include="IOS\ES\Views.cpp">
      <Filter>IOS\ES</Filter>
    </ClCompile>
    <ClCompile Include="IOS\Network\ICMPLin.cpp">
      <Filter>IOS\Network</Filter>
    </ClCompile>
    <ClCompile Include="IOS\IOS.cpp">
      <Filter>IOS</Filter>
    </ClCompile>
    <ClCompile Include="IOS\IOSC.cpp">
      <Filter>IOS</Filter>
    </ClCompile>
    <ClCompile Include="IOS\MIOS.cpp">
      <Filter>IOS</Filter>
    </ClCompile>
    <ClCompile Include="IOS\VersionInfo.cpp">
      <Filter>IOS</Filter>
    </ClCompile>
    <ClCompile Include="IOS\Network\MACUtils.cpp">
      <Filter>IOS\Network</Filter>
    </ClCompile>
    <ClCompile Include="IOS\Network\Socket.cpp">
      <Filter>IOS\Network</Filter>
    </ClCompile>
    <ClCompile Include="IOS\Network\SSL.cpp">
      <Filter>IOS\Network</Filter>
    </ClCompile>
    <ClCompile Include="IOS\Network\IP\Top.cpp">
      <Filter>IOS\Network\IP</Filter>
    </ClCompile>
    <ClCompile Include="IOS\Network\KD\NetKDRequest.cpp">
      <Filter>IOS\Network\KD</Filter>
    </ClCompile>
    <ClCompile Include="IOS\Network\KD\NetKDTime.cpp">
      <Filter>IOS\Network\KD</Filter>
    </ClCompile>
    <ClCompile Include="IOS\Network\KD\NWC24Config.cpp">
      <Filter>IOS\Network\KD</Filter>
    </ClCompile>
    <ClCompile Include="IOS\Network\NCD\Manage.cpp">
      <Filter>IOS\Network\NCD</Filter>
    </ClCompile>
    <ClCompile Include="IOS\Network\WD\Command.cpp">
      <Filter>IOS\Network\WD</Filter>
    </ClCompile>
    <ClCompile Include="IOS\SDIO\SDIOSlot0.cpp">
      <Filter>IOS\SDIO</Filter>
    </ClCompile>
    <ClCompile Include="IOS\STM\STM.cpp">
      <Filter>IOS\STM</Filter>
    </ClCompile>
    <ClCompile Include="IOS\USB\Common.cpp">
      <Filter>IOS\USB</Filter>
    </ClCompile>
    <ClCompile Include="IOS\USB\LibusbDevice.cpp">
      <Filter>IOS\USB</Filter>
    </ClCompile>
    <ClCompile Include="IOS\USB\Host.cpp">
      <Filter>IOS\USB</Filter>
    </ClCompile>
    <ClCompile Include="IOS\USB\OH0\OH0.cpp">
      <Filter>IOS\USB</Filter>
    </ClCompile>
    <ClCompile Include="IOS\USB\OH0\OH0Device.cpp">
      <Filter>IOS\USB</Filter>
    </ClCompile>
    <ClCompile Include="IOS\USB\USB_HID\HIDv4.cpp">
      <Filter>IOS\USB</Filter>
    </ClCompile>
    <ClCompile Include="IOS\USB\USB_HID\HIDv5.cpp">
      <Filter>IOS\USB</Filter>
    </ClCompile>
    <ClCompile Include="IOS\USB\USB_VEN\VEN.cpp">
      <Filter>IOS\USB</Filter>
    </ClCompile>
    <ClCompile Include="IOS\USB\USBV0.cpp">
      <Filter>IOS\USB</Filter>
    </ClCompile>
    <ClCompile Include="IOS\USB\USBV4.cpp">
      <Filter>IOS\USB</Filter>
    </ClCompile>
    <ClCompile Include="IOS\USB\USBV5.cpp">
      <Filter>IOS\USB</Filter>
    </ClCompile>
    <ClCompile Include="IOS\USB\USB_KBD.cpp">
      <Filter>IOS\USB</Filter>
    </ClCompile>
    <ClCompile Include="IOS\WFS\WFSI.cpp">
      <Filter>IOS\WFS</Filter>
    </ClCompile>
    <ClCompile Include="IOS\WFS\WFSSRV.cpp">
      <Filter>IOS\WFS</Filter>
    </ClCompile>
    <ClCompile Include="IOS\USB\Bluetooth\WiimoteDevice.cpp">
      <Filter>IOS\USB\Bluetooth</Filter>
    </ClCompile>
    <ClCompile Include="IOS\USB\Bluetooth\WiimoteHIDAttr.cpp">
      <Filter>IOS\USB\Bluetooth</Filter>
    </ClCompile>
    <ClCompile Include="PowerPC\Jit64Common\ConstantPool.cpp">
      <Filter>PowerPC\Jit64Common</Filter>
    </ClCompile>
    <ClCompile Include="ConfigLoaders\BaseConfigLoader.cpp">
      <Filter>ConfigLoader</Filter>
    </ClCompile>
    <ClCompile Include="ConfigLoaders\GameConfigLoader.cpp">
      <Filter>ConfigLoader</Filter>
    </ClCompile>
    <ClCompile Include="ConfigLoaders\MovieConfigLoader.cpp">
      <Filter>ConfigLoader</Filter>
    </ClCompile>
    <ClCompile Include="ConfigLoaders\NetPlayConfigLoader.cpp">
      <Filter>ConfigLoader</Filter>
    </ClCompile>
    <ClCompile Include="ConfigLoaders\IsSettingSaveable.cpp">
      <Filter>ConfigLoader</Filter>
    </ClCompile>
    <ClCompile Include="Config\GraphicsSettings.cpp">
      <Filter>Config</Filter>
    </ClCompile>
    <ClCompile Include="Config\MainSettings.cpp">
      <Filter>Config</Filter>
    </ClCompile>
    <ClCompile Include="Config\NetplaySettings.cpp">
      <Filter>Config</Filter>
    </ClCompile>
    <ClCompile Include="Config\SYSCONFSettings.cpp">
      <Filter>Config</Filter>
    </ClCompile>
    <ClCompile Include="IOS\Network\NCD\WiiNetConfig.cpp">
      <Filter>IOS\Network\NCD</Filter>
    </ClCompile>
    <ClCompile Include="Config\UISettings.cpp">
      <Filter>Config</Filter>
    </ClCompile>
    <ClCompile Include="HW\WiimoteEmu\I2CBus.cpp">
      <Filter>HW %28Flipper/Hollywood%29\Wiimote\Emu</Filter>
    </ClCompile>
    <ClCompile Include="HW\WiimoteEmu\MotionPlus.cpp">
      <Filter>HW %28Flipper/Hollywood%29\Wiimote\Emu</Filter>
    </ClCompile>
    <ClCompile Include="HW\WiimoteEmu\Camera.cpp">
      <Filter>HW %28Flipper/Hollywood%29\Wiimote\Emu</Filter>
    </ClCompile>
    <ClCompile Include="HW\WiimoteEmu\Speaker.cpp">
      <Filter>HW %28Flipper/Hollywood%29\Wiimote\Emu</Filter>
    </ClCompile>
    <ClCompile Include="HW\WiimoteEmu\Dynamics.cpp">
      <Filter>HW %28Flipper/Hollywood%29\Wiimote\Emu</Filter>
    </ClCompile>
    <ClCompile Include="HW\WiimoteEmu\Extension\Classic.cpp">
      <Filter>HW %28Flipper/Hollywood%29\Wiimote\Emu\Extension</Filter>
    </ClCompile>
    <ClCompile Include="HW\WiimoteEmu\Extension\DrawsomeTablet.cpp">
      <Filter>HW %28Flipper/Hollywood%29\Wiimote\Emu\Extension</Filter>
    </ClCompile>
    <ClCompile Include="HW\WiimoteEmu\Extension\Drums.cpp">
      <Filter>HW %28Flipper/Hollywood%29\Wiimote\Emu\Extension</Filter>
    </ClCompile>
    <ClCompile Include="HW\WiimoteEmu\Extension\Guitar.cpp">
      <Filter>HW %28Flipper/Hollywood%29\Wiimote\Emu\Extension</Filter>
    </ClCompile>
    <ClCompile Include="HW\WiimoteEmu\Extension\Nunchuk.cpp">
      <Filter>HW %28Flipper/Hollywood%29\Wiimote\Emu\Extension</Filter>
    </ClCompile>
    <ClCompile Include="HW\WiimoteEmu\Extension\TaTaCon.cpp">
      <Filter>HW %28Flipper/Hollywood%29\Wiimote\Emu\Extension</Filter>
    </ClCompile>
    <ClCompile Include="HW\WiimoteEmu\Extension\Turntable.cpp">
      <Filter>HW %28Flipper/Hollywood%29\Wiimote\Emu\Extension</Filter>
    </ClCompile>
    <ClCompile Include="HW\WiimoteEmu\Extension\UDrawTablet.cpp">
      <Filter>HW %28Flipper/Hollywood%29\Wiimote\Emu\Extension</Filter>
    </ClCompile>
    <ClCompile Include="HW\WiimoteEmu\Extension\Extension.cpp">
      <Filter>HW %28Flipper/Hollywood%29\Wiimote\Emu\Extension</Filter>
    </ClCompile>
    <ClCompile Include="HW\WiimoteEmu\ExtensionPort.cpp">
      <Filter>HW %28Flipper/Hollywood%29\Wiimote\Emu</Filter>
    </ClCompile>
    <ClCompile Include="HW\WiimoteCommon\DataReport.cpp">
      <Filter>HW %28Flipper/Hollywood%29\Wiimote\Common</Filter>
    </ClCompile>
    <ClCompile Include="HW\AddressSpace.cpp">
      <Filter>HW %28Flipper/Hollywood%29</Filter>
    </ClCompile>
    <ClCompile Include="PowerPC\ConditionRegister.cpp" />
    <ClCompile Include="PowerPC\JitArm64\JitArm64_Integer.cpp">
      <Filter>PowerPC\JitArm64</Filter>
    </ClCompile>
    <ClCompile Include="PowerPC\JitArm64\JitArm64_LoadStore.cpp">
      <Filter>PowerPC\JitArm64</Filter>
    </ClCompile>
    <ClCompile Include="PowerPC\JitArm64\JitArm64_LoadStoreFloating.cpp">
      <Filter>PowerPC\JitArm64</Filter>
    </ClCompile>
    <ClCompile Include="PowerPC\JitArm64\JitArm64_LoadStorePaired.cpp">
      <Filter>PowerPC\JitArm64</Filter>
    </ClCompile>
    <ClCompile Include="PowerPC\JitArm64\JitArm64_Paired.cpp">
      <Filter>PowerPC\JitArm64</Filter>
    </ClCompile>
    <ClCompile Include="PowerPC\JitArm64\JitArm64_RegCache.cpp">
      <Filter>PowerPC\JitArm64</Filter>
    </ClCompile>
    <ClCompile Include="PowerPC\JitArm64\JitArm64_SystemRegisters.cpp">
      <Filter>PowerPC\JitArm64</Filter>
    </ClCompile>
    <ClCompile Include="PowerPC\JitArm64\JitArm64_Tables.cpp">
      <Filter>PowerPC\JitArm64</Filter>
    </ClCompile>
    <ClCompile Include="PowerPC\JitArm64\JitArm64Cache.cpp">
      <Filter>PowerPC\JitArm64</Filter>
    </ClCompile>
    <ClCompile Include="PowerPC\JitArm64\JitAsm.cpp">
      <Filter>PowerPC\JitArm64</Filter>
    </ClCompile>
    <ClCompile Include="PowerPC\JitArm64\Jit.cpp">
      <Filter>PowerPC\JitArm64</Filter>
    </ClCompile>
    <ClCompile Include="PowerPC\JitArm64\Jit_Util.cpp">
      <Filter>PowerPC\JitArm64</Filter>
    </ClCompile>
    <ClCompile Include="PowerPC\JitArm64\JitArm64_BackPatch.cpp">
      <Filter>PowerPC\JitArm64</Filter>
    </ClCompile>
    <ClCompile Include="PowerPC\JitArm64\JitArm64_Branch.cpp">
      <Filter>PowerPC\JitArm64</Filter>
    </ClCompile>
    <ClCompile Include="PowerPC\JitArm64\JitArm64_FloatingPoint.cpp">
      <Filter>PowerPC\JitArm64</Filter>
    </ClCompile>
    <ClCompile Include="PowerPC\Jit64\RegCache\JitRegCache.cpp">
      <Filter>PowerPC\Jit64</Filter>
    </ClCompile>
    <ClCompile Include="PowerPC\Jit64\RegCache\GPRRegCache.cpp">
      <Filter>PowerPC\Jit64</Filter>
    </ClCompile>
    <ClCompile Include="PowerPC\Jit64\RegCache\FPURegCache.cpp">
      <Filter>PowerPC\Jit64</Filter>
    </ClCompile>
<<<<<<< HEAD
    <ClCompile Include="PrimeHack\HackConfig.cpp">
      <Filter>PrimeHack</Filter>
    </ClCompile>
    <ClCompile Include="PrimeHack\HackManager.cpp">
      <Filter>PrimeHack</Filter>
    </ClCompile>
    <ClCompile Include="PrimeHack\PrimeUtils.cpp">
      <Filter>PrimeHack</Filter>
    </ClCompile>
    <ClCompile Include="PrimeHack\Mods\Noclip.cpp">
      <Filter>PrimeHack\Mods</Filter>
    </ClCompile>
    <ClCompile Include="PrimeHack\Mods\SpringballButton.cpp">
      <Filter>PrimeHack\Mods</Filter>
    </ClCompile>
    <ClCompile Include="PrimeHack\Mods\ViewModifier.cpp">
      <Filter>PrimeHack\Mods</Filter>
    </ClCompile>
    <ClCompile Include="PrimeHack\Mods\AutoEFB.cpp">
      <Filter>PrimeHack\Mods</Filter>
    </ClCompile>
    <ClCompile Include="PrimeHack\Mods\CutBeamFxMP1.cpp">
      <Filter>PrimeHack\Mods</Filter>
    </ClCompile>
    <ClCompile Include="PrimeHack\Mods\FpsControls.cpp">
      <Filter>PrimeHack\Mods</Filter>
    </ClCompile>
    <ClCompile Include="PrimeHack\Transform.cpp">
      <Filter>PrimeHack</Filter>
    </ClCompile>
=======
    <ClCompile Include="HW\EXI\BBA\XLINK_KAI_BBA.cpp">
      <Filter>HW %28Flipper/Hollywood%29\EXI - Expansion Interface\BBA</Filter>
    </ClCompile>
    <ClCompile Include="HW\EXI\BBA\TAP_Win32.cpp">
      <Filter>HW %28Flipper/Hollywood%29\EXI - Expansion Interface\BBA</Filter>
    </ClCompile>
>>>>>>> 9c12a843
  </ItemGroup>
  <ItemGroup>
    <ClInclude Include="BootManager.h" />
    <ClInclude Include="ConfigManager.h" />
    <ClInclude Include="Core.h" />
    <ClInclude Include="CoreTiming.h" />
    <ClInclude Include="Host.h" />
    <ClInclude Include="HotkeyManager.h" />
    <ClInclude Include="LibusbUtils.h" />
    <ClInclude Include="MemTools.h" />
    <ClInclude Include="Movie.h" />
    <ClInclude Include="NetPlayClient.h" />
    <ClInclude Include="NetPlayProto.h" />
    <ClInclude Include="NetPlayServer.h" />
    <ClInclude Include="PatchEngine.h" />
    <ClInclude Include="State.h" />
    <ClInclude Include="SysConf.h" />
    <ClInclude Include="Titles.h" />
    <ClInclude Include="TitleDatabase.h" />
    <ClInclude Include="WiiRoot.h" />
    <ClInclude Include="WiiUtils.h" />
    <ClInclude Include="ActionReplay.h">
      <Filter>ActionReplay</Filter>
    </ClInclude>
    <ClInclude Include="ARDecrypt.h">
      <Filter>ActionReplay</Filter>
    </ClInclude>
    <ClInclude Include="Boot\Boot.h">
      <Filter>Boot</Filter>
    </ClInclude>
    <ClInclude Include="Boot\DolReader.h">
      <Filter>Boot</Filter>
    </ClInclude>
    <ClInclude Include="Boot\ElfReader.h">
      <Filter>Boot</Filter>
    </ClInclude>
    <ClInclude Include="Boot\ElfTypes.h">
      <Filter>Boot</Filter>
    </ClInclude>
    <ClInclude Include="Debugger\Debugger_SymbolMap.h">
      <Filter>Debugger</Filter>
    </ClInclude>
    <ClInclude Include="Debugger\Dump.h">
      <Filter>Debugger</Filter>
    </ClInclude>
    <ClInclude Include="Debugger\GCELF.h">
      <Filter>Debugger</Filter>
    </ClInclude>
    <ClInclude Include="Debugger\PPCDebugInterface.h">
      <Filter>Debugger</Filter>
    </ClInclude>
    <ClInclude Include="Debugger\RSO.h">
      <Filter>Debugger</Filter>
    </ClInclude>
    <ClInclude Include="DSP\Interpreter\DSPIntCCUtil.h">
      <Filter>DSPCore\Interpreter</Filter>
    </ClInclude>
    <ClInclude Include="DSP\Interpreter\DSPInterpreter.h">
      <Filter>DSPCore\Interpreter</Filter>
    </ClInclude>
    <ClInclude Include="DSP\Interpreter\DSPIntExtOps.h">
      <Filter>DSPCore\Interpreter</Filter>
    </ClInclude>
    <ClInclude Include="DSP\Interpreter\DSPIntTables.h">
      <Filter>DSPCore\Interpreter</Filter>
    </ClInclude>
    <ClInclude Include="DSP\Interpreter\DSPIntUtil.h">
      <Filter>DSPCore\Interpreter</Filter>
    </ClInclude>
    <ClInclude Include="DSP\Jit\DSPEmitterBase.h">
      <Filter>DSPCore\Jit</Filter>
    </ClInclude>
    <ClInclude Include="DSP\Jit\x64\DSPJitRegCache.h">
      <Filter>DSPCore\Jit\x64</Filter>
    </ClInclude>
    <ClInclude Include="DSP\Jit\x64\DSPJitTables.h">
      <Filter>DSPCore\Jit\x64</Filter>
    </ClInclude>
    <ClInclude Include="DSP\Jit\x64\DSPEmitter.h">
      <Filter>DSPCore\Jit\x64</Filter>
    </ClInclude>
    <ClInclude Include="FifoPlayer\FifoAnalyzer.h">
      <Filter>FifoPlayer</Filter>
    </ClInclude>
    <ClInclude Include="FifoPlayer\FifoDataFile.h">
      <Filter>FifoPlayer</Filter>
    </ClInclude>
    <ClInclude Include="FifoPlayer\FifoPlaybackAnalyzer.h">
      <Filter>FifoPlayer</Filter>
    </ClInclude>
    <ClInclude Include="FifoPlayer\FifoPlayer.h">
      <Filter>FifoPlayer</Filter>
    </ClInclude>
    <ClInclude Include="FifoPlayer\FifoRecordAnalyzer.h">
      <Filter>FifoPlayer</Filter>
    </ClInclude>
    <ClInclude Include="FifoPlayer\FifoRecorder.h">
      <Filter>FifoPlayer</Filter>
    </ClInclude>
    <ClInclude Include="GeckoCode.h">
      <Filter>GeckoCode</Filter>
    </ClInclude>
    <ClInclude Include="GeckoCodeConfig.h">
      <Filter>GeckoCode</Filter>
    </ClInclude>
    <ClInclude Include="HLE\HLE.h">
      <Filter>HLE</Filter>
    </ClInclude>
    <ClInclude Include="HLE\HLE_Misc.h">
      <Filter>HLE</Filter>
    </ClInclude>
    <ClInclude Include="HLE\HLE_OS.h">
      <Filter>HLE</Filter>
    </ClInclude>
    <ClInclude Include="HLE\HLE_VarArgs.h">
      <Filter>HLE</Filter>
    </ClInclude>
    <ClInclude Include="PowerPC\CachedInterpreter\CachedInterpreter.h">
      <Filter>PowerPC\Cached Interpreter</Filter>
    </ClInclude>
    <ClInclude Include="PowerPC\CachedInterpreter\InterpreterBlockCache.h">
      <Filter>PowerPC\Cached Interpreter</Filter>
    </ClInclude>
    <ClInclude Include="PowerPC\Interpreter\ExceptionUtils.h">
      <Filter>PowerPC\Interpreter</Filter>
    </ClInclude>
    <ClInclude Include="PowerPC\Interpreter\Interpreter.h">
      <Filter>PowerPC\Interpreter</Filter>
    </ClInclude>
    <ClInclude Include="PowerPC\Interpreter\Interpreter_FPUtils.h">
      <Filter>PowerPC\Interpreter</Filter>
    </ClInclude>
    <ClInclude Include="PowerPC\Jit64\Jit.h">
      <Filter>PowerPC\Jit64</Filter>
    </ClInclude>
    <ClInclude Include="HW\AudioInterface.h">
      <Filter>HW %28Flipper/Hollywood%29\AI - Audio Interface</Filter>
    </ClInclude>
    <ClInclude Include="HW\StreamADPCM.h">
      <Filter>HW %28Flipper/Hollywood%29\AI - Audio Interface</Filter>
    </ClInclude>
    <ClInclude Include="HW\DVD\DVDInterface.h">
      <Filter>HW %28Flipper/Hollywood%29\DI - Drive Interface</Filter>
    </ClInclude>
    <ClInclude Include="HW\DVD\DVDMath.h">
      <Filter>HW %28Flipper/Hollywood%29\DI - Drive Interface</Filter>
    </ClInclude>
    <ClInclude Include="HW\DVD\DVDThread.h">
      <Filter>HW %28Flipper/Hollywood%29\DI - Drive Interface</Filter>
    </ClInclude>
    <ClInclude Include="HW\DVD\FileMonitor.h">
      <Filter>HW %28Flipper/Hollywood%29\DI - Drive Interface</Filter>
    </ClInclude>
    <ClInclude Include="HW\DSPHLE\UCodes\AX.h">
      <Filter>HW %28Flipper/Hollywood%29\DSP Interface + HLE\HLE\uCodes</Filter>
    </ClInclude>
    <ClInclude Include="HW\DSPHLE\UCodes\AXVoice.h">
      <Filter>HW %28Flipper/Hollywood%29\DSP Interface + HLE\HLE\uCodes</Filter>
    </ClInclude>
    <ClInclude Include="HW\DSPHLE\UCodes\AXStructs.h">
      <Filter>HW %28Flipper/Hollywood%29\DSP Interface + HLE\HLE\uCodes</Filter>
    </ClInclude>
    <ClInclude Include="HW\DSPHLE\UCodes\AXWii.h">
      <Filter>HW %28Flipper/Hollywood%29\DSP Interface + HLE\HLE\uCodes</Filter>
    </ClInclude>
    <ClInclude Include="HW\DSPHLE\UCodes\CARD.h">
      <Filter>HW %28Flipper/Hollywood%29\DSP Interface + HLE\HLE\uCodes</Filter>
    </ClInclude>
    <ClInclude Include="HW\DSPHLE\UCodes\GBA.h">
      <Filter>HW %28Flipper/Hollywood%29\DSP Interface + HLE\HLE\uCodes</Filter>
    </ClInclude>
    <ClInclude Include="HW\DSPHLE\UCodes\INIT.h">
      <Filter>HW %28Flipper/Hollywood%29\DSP Interface + HLE\HLE\uCodes</Filter>
    </ClInclude>
    <ClInclude Include="HW\DSPHLE\UCodes\ROM.h">
      <Filter>HW %28Flipper/Hollywood%29\DSP Interface + HLE\HLE\uCodes</Filter>
    </ClInclude>
    <ClInclude Include="HW\DSPHLE\UCodes\Zelda.h">
      <Filter>HW %28Flipper/Hollywood%29\DSP Interface + HLE\HLE\uCodes</Filter>
    </ClInclude>
    <ClInclude Include="HW\DSPHLE\UCodes\UCodes.h">
      <Filter>HW %28Flipper/Hollywood%29\DSP Interface + HLE\HLE\uCodes</Filter>
    </ClInclude>
    <ClInclude Include="HW\DSPHLE\DSPHLE.h">
      <Filter>HW %28Flipper/Hollywood%29\DSP Interface + HLE\HLE</Filter>
    </ClInclude>
    <ClInclude Include="HW\DSPHLE\MailHandler.h">
      <Filter>HW %28Flipper/Hollywood%29\DSP Interface + HLE\HLE</Filter>
    </ClInclude>
    <ClInclude Include="HW\DSPLLE\DSPDebugInterface.h">
      <Filter>HW %28Flipper/Hollywood%29\DSP Interface + HLE\LLE</Filter>
    </ClInclude>
    <ClInclude Include="DSP\DSPHost.h">
      <Filter>HW %28Flipper/Hollywood%29\DSP Interface + HLE\LLE</Filter>
    </ClInclude>
    <ClInclude Include="HW\DSPLLE\DSPLLE.h">
      <Filter>HW %28Flipper/Hollywood%29\DSP Interface + HLE\LLE</Filter>
    </ClInclude>
    <ClInclude Include="HW\DSPLLE\DSPLLEGlobals.h">
      <Filter>HW %28Flipper/Hollywood%29\DSP Interface + HLE\LLE</Filter>
    </ClInclude>
    <ClInclude Include="HW\DSPLLE\DSPSymbols.h">
      <Filter>HW %28Flipper/Hollywood%29\DSP Interface + HLE\LLE</Filter>
    </ClInclude>
    <ClInclude Include="HW\DSP.h">
      <Filter>HW %28Flipper/Hollywood%29\DSP Interface + HLE</Filter>
    </ClInclude>
    <ClInclude Include="HW\EXI\EXI.h">
      <Filter>HW %28Flipper/Hollywood%29\EXI - Expansion Interface</Filter>
    </ClInclude>
    <ClInclude Include="HW\EXI\EXI_Channel.h">
      <Filter>HW %28Flipper/Hollywood%29\EXI - Expansion Interface</Filter>
    </ClInclude>
    <ClInclude Include="HW\EXI\EXI_Device.h">
      <Filter>HW %28Flipper/Hollywood%29\EXI - Expansion Interface</Filter>
    </ClInclude>
    <ClInclude Include="HW\EXI\EXI_DeviceAD16.h">
      <Filter>HW %28Flipper/Hollywood%29\EXI - Expansion Interface</Filter>
    </ClInclude>
    <ClInclude Include="HW\EXI\EXI_DeviceAGP.h">
      <Filter>HW %28Flipper/Hollywood%29\EXI - Expansion Interface</Filter>
    </ClInclude>
    <ClInclude Include="HW\EXI\EXI_DeviceDummy.h">
      <Filter>HW %28Flipper/Hollywood%29\EXI - Expansion Interface</Filter>
    </ClInclude>
    <ClInclude Include="HW\EXI\EXI_DeviceEthernet.h">
      <Filter>HW %28Flipper/Hollywood%29\EXI - Expansion Interface</Filter>
    </ClInclude>
    <ClInclude Include="HW\EXI\EXI_DeviceGecko.h">
      <Filter>HW %28Flipper/Hollywood%29\EXI - Expansion Interface</Filter>
    </ClInclude>
    <ClInclude Include="HW\EXI\EXI_DeviceIPL.h">
      <Filter>HW %28Flipper/Hollywood%29\EXI - Expansion Interface</Filter>
    </ClInclude>
    <ClInclude Include="HW\EXI\EXI_DeviceMemoryCard.h">
      <Filter>HW %28Flipper/Hollywood%29\EXI - Expansion Interface</Filter>
    </ClInclude>
    <ClInclude Include="HW\EXI\EXI_DeviceMic.h">
      <Filter>HW %28Flipper/Hollywood%29\EXI - Expansion Interface</Filter>
    </ClInclude>
    <ClInclude Include="HW\EXI\BBA-TAP\TAP_Win32.h">
      <Filter>HW %28Flipper/Hollywood%29\EXI - Expansion Interface</Filter>
    </ClInclude>
    <ClInclude Include="HW\Sram.h">
      <Filter>HW %28Flipper/Hollywood%29\EXI - Expansion Interface</Filter>
    </ClInclude>
    <ClInclude Include="HW\GCMemcard\GCIFile.h">
      <Filter>HW %28Flipper/Hollywood%29\GCMemcard</Filter>
    </ClInclude>
    <ClInclude Include="HW\GCMemcard\GCMemcard.h">
      <Filter>HW %28Flipper/Hollywood%29\GCMemcard</Filter>
    </ClInclude>
    <ClInclude Include="HW\GCMemcard\GCMemcardBase.h">
      <Filter>HW %28Flipper/Hollywood%29\GCMemcard</Filter>
    </ClInclude>
    <ClInclude Include="HW\GCMemcard\GCMemcardDirectory.h">
      <Filter>HW %28Flipper/Hollywood%29\GCMemcard</Filter>
    </ClInclude>
    <ClInclude Include="HW\GCMemcard\GCMemcardRaw.h">
      <Filter>HW %28Flipper/Hollywood%29\GCMemcard</Filter>
    </ClInclude>
    <ClInclude Include="HW\GCPadEmu.h">
      <Filter>HW %28Flipper/Hollywood%29\GCPad</Filter>
    </ClInclude>
    <ClInclude Include="HW\GCPad.h">
      <Filter>HW %28Flipper/Hollywood%29\GCPad</Filter>
    </ClInclude>
    <ClInclude Include="HW\GPFifo.h">
      <Filter>HW %28Flipper/Hollywood%29\GP - Gather Pipe Fifo</Filter>
    </ClInclude>
    <ClInclude Include="HW\MemoryInterface.h">
      <Filter>HW %28Flipper/Hollywood%29\MI - Memory Interface</Filter>
    </ClInclude>
    <ClInclude Include="HW\ProcessorInterface.h">
      <Filter>HW %28Flipper/Hollywood%29\PI - Processor Interface</Filter>
    </ClInclude>
    <ClInclude Include="HW\SI\SI.h">
      <Filter>HW %28Flipper/Hollywood%29\SI - Serial Interface</Filter>
    </ClInclude>
    <ClInclude Include="HW\SI\SI_Device.h">
      <Filter>HW %28Flipper/Hollywood%29\SI - Serial Interface</Filter>
    </ClInclude>
    <ClInclude Include="HW\SI\SI_DeviceDanceMat.h">
      <Filter>HW %28Flipper/Hollywood%29\SI - Serial Interface</Filter>
    </ClInclude>
    <ClInclude Include="HW\SI\SI_DeviceGBA.h">
      <Filter>HW %28Flipper/Hollywood%29\SI - Serial Interface</Filter>
    </ClInclude>
    <ClInclude Include="HW\SI\SI_DeviceGCAdapter.h">
      <Filter>HW %28Flipper/Hollywood%29\SI - Serial Interface</Filter>
    </ClInclude>
    <ClInclude Include="HW\SI\SI_DeviceGCController.h">
      <Filter>HW %28Flipper/Hollywood%29\SI - Serial Interface</Filter>
    </ClInclude>
    <ClInclude Include="HW\SI\SI_DeviceGCSteeringWheel.h">
      <Filter>HW %28Flipper/Hollywood%29\SI - Serial Interface</Filter>
    </ClInclude>
    <ClInclude Include="HW\SI\SI_DeviceKeyboard.h">
      <Filter>HW %28Flipper/Hollywood%29\SI - Serial Interface</Filter>
    </ClInclude>
    <ClInclude Include="HW\SI\SI_DeviceNull.h">
      <Filter>HW %28Flipper/Hollywood%29\SI - Serial Interface</Filter>
    </ClInclude>
    <ClInclude Include="HW\VideoInterface.h">
      <Filter>HW %28Flipper/Hollywood%29\VI - Video Interface</Filter>
    </ClInclude>
    <ClInclude Include="HW\WiimoteEmu\Encryption.h">
      <Filter>HW %28Flipper/Hollywood%29\Wiimote\Emu</Filter>
    </ClInclude>
    <ClInclude Include="HW\WiimoteEmu\WiimoteEmu.h">
      <Filter>HW %28Flipper/Hollywood%29\Wiimote\Emu</Filter>
    </ClInclude>
    <ClInclude Include="HW\WiimoteReal\WiimoteReal.h">
      <Filter>HW %28Flipper/Hollywood%29\Wiimote\Real</Filter>
    </ClInclude>
    <ClInclude Include="HW\WiimoteReal\WiimoteRealBase.h">
      <Filter>HW %28Flipper/Hollywood%29\Wiimote\Real</Filter>
    </ClInclude>
    <ClInclude Include="HW\WII_IPC.h">
      <Filter>HW %28Flipper/Hollywood%29\Wii IPC</Filter>
    </ClInclude>
    <ClInclude Include="HW\CPU.h">
      <Filter>HW %28Flipper/Hollywood%29</Filter>
    </ClInclude>
    <ClInclude Include="HW\HW.h">
      <Filter>HW %28Flipper/Hollywood%29</Filter>
    </ClInclude>
    <ClInclude Include="HW\Memmap.h">
      <Filter>HW %28Flipper/Hollywood%29</Filter>
    </ClInclude>
    <ClInclude Include="HW\MMIO.h">
      <Filter>HW %28Flipper/Hollywood%29</Filter>
    </ClInclude>
    <ClInclude Include="HW\MMIOHandlers.h">
      <Filter>HW %28Flipper/Hollywood%29</Filter>
    </ClInclude>
    <ClInclude Include="HW\SystemTimers.h">
      <Filter>HW %28Flipper/Hollywood%29</Filter>
    </ClInclude>
    <ClInclude Include="HW\WiiSave.h">
      <Filter>HW %28Flipper/Hollywood%29</Filter>
    </ClInclude>
    <ClInclude Include="HW\WiiSaveStructs.h">
      <Filter>HW %28Flipper/Hollywood%29</Filter>
    </ClInclude>
    <ClInclude Include="DSP\DSPAssembler.h">
      <Filter>DSPCore</Filter>
    </ClInclude>
    <ClInclude Include="DSP\DSPAccelerator.h">
      <Filter>DSPCore</Filter>
    </ClInclude>
    <ClInclude Include="DSP\DSPAnalyzer.h">
      <Filter>DSPCore</Filter>
    </ClInclude>
    <ClInclude Include="DSP\DSPBreakpoints.h">
      <Filter>DSPCore</Filter>
    </ClInclude>
    <ClInclude Include="DSP\DSPCaptureLogger.h">
      <Filter>DSPCore</Filter>
    </ClInclude>
    <ClInclude Include="DSP\DSPCodeUtil.h">
      <Filter>DSPCore</Filter>
    </ClInclude>
    <ClInclude Include="DSP\DSPCommon.h">
      <Filter>DSPCore</Filter>
    </ClInclude>
    <ClInclude Include="DSP\DSPCore.h">
      <Filter>DSPCore</Filter>
    </ClInclude>
    <ClInclude Include="DSP\DSPDisassembler.h">
      <Filter>DSPCore</Filter>
    </ClInclude>
    <ClInclude Include="DSPEmulator.h">
      <Filter>DSPCore</Filter>
    </ClInclude>
    <ClInclude Include="DSP\DSPHWInterface.h">
      <Filter>DSPCore</Filter>
    </ClInclude>
    <ClInclude Include="DSP\DSPMemoryMap.h">
      <Filter>DSPCore</Filter>
    </ClInclude>
    <ClInclude Include="DSP\DSPStacks.h">
      <Filter>DSPCore</Filter>
    </ClInclude>
    <ClInclude Include="DSP\DSPTables.h">
      <Filter>DSPCore</Filter>
    </ClInclude>
    <ClInclude Include="DSP\LabelMap.h">
      <Filter>DSPCore</Filter>
    </ClInclude>
    <ClInclude Include="HW\Wiimote.h">
      <Filter>HW %28Flipper/Hollywood%29\Wiimote</Filter>
    </ClInclude>
    <ClInclude Include="PowerPC\BreakPoints.h">
      <Filter>PowerPC</Filter>
    </ClInclude>
    <ClInclude Include="PowerPC\CPUCoreBase.h">
      <Filter>PowerPC</Filter>
    </ClInclude>
    <ClInclude Include="PowerPC\Gekko.h">
      <Filter>PowerPC</Filter>
    </ClInclude>
    <ClInclude Include="PowerPC\JitInterface.h">
      <Filter>PowerPC</Filter>
    </ClInclude>
    <ClInclude Include="PowerPC\MMU.h">
      <Filter>PowerPC</Filter>
    </ClInclude>
    <ClInclude Include="PowerPC\PowerPC.h">
      <Filter>PowerPC</Filter>
    </ClInclude>
    <ClInclude Include="PowerPC\PPCAnalyst.h">
      <Filter>PowerPC</Filter>
    </ClInclude>
    <ClInclude Include="PowerPC\PPCCache.h">
      <Filter>PowerPC</Filter>
    </ClInclude>
    <ClInclude Include="PowerPC\PPCSymbolDB.h">
      <Filter>PowerPC</Filter>
    </ClInclude>
    <ClInclude Include="PowerPC\PPCTables.h">
      <Filter>PowerPC</Filter>
    </ClInclude>
    <ClInclude Include="PowerPC\Profiler.h">
      <Filter>PowerPC</Filter>
    </ClInclude>
    <ClInclude Include="PowerPC\JitCommon\JitAsmCommon.h">
      <Filter>PowerPC\JitCommon</Filter>
    </ClInclude>
    <ClInclude Include="PowerPC\JitCommon\JitBase.h">
      <Filter>PowerPC\JitCommon</Filter>
    </ClInclude>
    <ClInclude Include="PowerPC\JitCommon\JitCache.h">
      <Filter>PowerPC\JitCommon</Filter>
    </ClInclude>
    <ClInclude Include="PowerPC\Jit64\FPURegCache.h">
      <Filter>PowerPC\Jit64</Filter>
    </ClInclude>
    <ClInclude Include="PowerPC\Jit64\GPRRegCache.h">
      <Filter>PowerPC\Jit64</Filter>
    </ClInclude>
    <ClInclude Include="PowerPC\Jit64\JitRegCache.h">
      <Filter>PowerPC\Jit64</Filter>
    </ClInclude>
    <ClInclude Include="PowerPC\Jit64\JitAsm.h">
      <Filter>PowerPC\Jit64</Filter>
    </ClInclude>
    <ClInclude Include="MachineContext.h" />
    <ClInclude Include="HW\GCKeyboardEmu.h">
      <Filter>HW %28Flipper/Hollywood%29\GCKeyboard</Filter>
    </ClInclude>
    <ClInclude Include="HW\GCKeyboard.h">
      <Filter>HW %28Flipper/Hollywood%29\GCKeyboard</Filter>
    </ClInclude>
    <ClInclude Include="PowerPC\Jit64Common\BlockCache.h">
      <Filter>PowerPC\Jit64Common</Filter>
    </ClInclude>
    <ClInclude Include="PowerPC\Jit64Common\EmuCodeBlock.h">
      <Filter>PowerPC\Jit64Common</Filter>
    </ClInclude>
    <ClInclude Include="PowerPC\Jit64Common\FarCodeCache.h">
      <Filter>PowerPC\Jit64Common</Filter>
    </ClInclude>
    <ClInclude Include="PowerPC\Jit64Common\Jit64AsmCommon.h">
      <Filter>PowerPC\Jit64Common</Filter>
    </ClInclude>
    <ClInclude Include="PowerPC\Jit64Common\Jit64Constants.h">
      <Filter>PowerPC\Jit64Common</Filter>
    </ClInclude>
    <ClInclude Include="PowerPC\Jit64Common\Jit64PowerPCState.h">
      <Filter>PowerPC\Jit64Common</Filter>
    </ClInclude>
    <ClInclude Include="PowerPC\Jit64Common\TrampolineCache.h">
      <Filter>PowerPC\Jit64Common</Filter>
    </ClInclude>
    <ClInclude Include="PowerPC\Jit64Common\TrampolineInfo.h">
      <Filter>PowerPC\Jit64Common</Filter>
    </ClInclude>
    <ClInclude Include="Analytics.h" />
    <ClInclude Include="PowerPC\SignatureDB\CSVSignatureDB.h">
      <Filter>PowerPC\SignatureDB</Filter>
    </ClInclude>
    <ClInclude Include="PowerPC\SignatureDB\DSYSignatureDB.h">
      <Filter>PowerPC\SignatureDB</Filter>
    </ClInclude>
    <ClInclude Include="PowerPC\SignatureDB\MEGASignatureDB.h">
      <Filter>PowerPC\SignatureDB</Filter>
    </ClInclude>
    <ClInclude Include="PowerPC\SignatureDB\SignatureDB.h">
      <Filter>PowerPC\SignatureDB</Filter>
    </ClInclude>
    <ClInclude Include="IOS\USB\Bluetooth\BTBase.h">
      <Filter>IOS\USB\Bluetooth</Filter>
    </ClInclude>
    <ClInclude Include="IOS\USB\Bluetooth\BTEmu.h">
      <Filter>IOS\USB\Bluetooth</Filter>
    </ClInclude>
    <ClInclude Include="IOS\USB\Bluetooth\BTReal.h">
      <Filter>IOS\USB\Bluetooth</Filter>
    </ClInclude>
    <ClInclude Include="IOS\USB\Bluetooth\BTStub.h">
      <Filter>IOS\USB\Bluetooth</Filter>
    </ClInclude>
    <ClInclude Include="IOS\DeviceStub.h">
      <Filter>IOS</Filter>
    </ClInclude>
    <ClInclude Include="IOS\DolphinDevice.h">
      <Filter>IOS</Filter>
    </ClInclude>
    <ClInclude Include="IOS\DI\DI.h">
      <Filter>IOS\DI</Filter>
    </ClInclude>
    <ClInclude Include="IOS\ES\ES.h">
      <Filter>IOS\ES</Filter>
    </ClInclude>
    <ClInclude Include="IOS\FS\FileSystem.h">
      <Filter>IOS\FS</Filter>
    </ClInclude>
    <ClInclude Include="IOS\FS\FileSystemProxy.h">
      <Filter>IOS\FS</Filter>
    </ClInclude>
    <ClInclude Include="IOS\FS\HostBackend\File.h">
      <Filter>IOS\FS</Filter>
    </ClInclude>
    <ClInclude Include="IOS\FS\HostBackend\FS.h">
      <Filter>IOS\FS</Filter>
    </ClInclude>
    <ClInclude Include="IOS\ES\Formats.h">
      <Filter>IOS\ES</Filter>
    </ClInclude>
    <ClInclude Include="IOS\USB\Bluetooth\hci.h">
      <Filter>IOS\USB\Bluetooth</Filter>
    </ClInclude>
    <ClInclude Include="IOS\USB\Bluetooth\l2cap.h">
      <Filter>IOS\USB\Bluetooth</Filter>
    </ClInclude>
    <ClInclude Include="IOS\Network\ICMP.h">
      <Filter>IOS\Network</Filter>
    </ClInclude>
    <ClInclude Include="IOS\Network\ICMPLin.h">
      <Filter>IOS\Network</Filter>
    </ClInclude>
    <ClInclude Include="IOS\Network\MACUtils.h">
      <Filter>IOS\Network</Filter>
    </ClInclude>
    <ClInclude Include="IOS\Network\Socket.h">
      <Filter>IOS\Network</Filter>
    </ClInclude>
    <ClInclude Include="IOS\Network\SSL.h">
      <Filter>IOS\Network</Filter>
    </ClInclude>
    <ClInclude Include="IOS\Network\IP\Top.h">
      <Filter>IOS\Network\IP</Filter>
    </ClInclude>
    <ClInclude Include="IOS\Network\KD\NetKDRequest.h">
      <Filter>IOS\Network\KD</Filter>
    </ClInclude>
    <ClInclude Include="IOS\Network\KD\NetKDTime.h">
      <Filter>IOS\Network\KD</Filter>
    </ClInclude>
    <ClInclude Include="IOS\Network\KD\NWC24Config.h">
      <Filter>IOS\Network\KD</Filter>
    </ClInclude>
    <ClInclude Include="IOS\Network\NCD\Manage.h">
      <Filter>IOS\Network\NCD</Filter>
    </ClInclude>
    <ClInclude Include="IOS\Network\WD\Command.h">
      <Filter>IOS\Network\WD</Filter>
    </ClInclude>
    <ClInclude Include="IOS\SDIO\SDIOSlot0.h">
      <Filter>IOS\SDIO</Filter>
    </ClInclude>
    <ClInclude Include="IOS\STM\STM.h">
      <Filter>IOS\STM</Filter>
    </ClInclude>
    <ClInclude Include="IOS\USB\Common.h">
      <Filter>IOS\USB</Filter>
    </ClInclude>
    <ClInclude Include="IOS\USB\LibusbDevice.h">
      <Filter>IOS\USB</Filter>
    </ClInclude>
    <ClInclude Include="IOS\USB\Host.h">
      <Filter>IOS\USB</Filter>
    </ClInclude>
    <ClInclude Include="IOS\USB\OH0\OH0.h">
      <Filter>IOS\USB</Filter>
    </ClInclude>
    <ClInclude Include="IOS\USB\OH0\OH0Device.h">
      <Filter>IOS\USB</Filter>
    </ClInclude>
    <ClInclude Include="IOS\USB\USB_HID\HIDv4.h">
      <Filter>IOS\USB</Filter>
    </ClInclude>
    <ClInclude Include="IOS\USB\USB_HID\HIDv5.h">
      <Filter>IOS\USB</Filter>
    </ClInclude>
    <ClInclude Include="IOS\USB\USB_VEN\VEN.h">
      <Filter>IOS\USB</Filter>
    </ClInclude>
    <ClInclude Include="IOS\USB\USBV0.h">
      <Filter>IOS\USB</Filter>
    </ClInclude>
    <ClInclude Include="IOS\USB\USBV4.h">
      <Filter>IOS\USB</Filter>
    </ClInclude>
    <ClInclude Include="IOS\USB\USBV5.h">
      <Filter>IOS\USB</Filter>
    </ClInclude>
    <ClInclude Include="IOS\USB\USB_KBD.h">
      <Filter>IOS\USB</Filter>
    </ClInclude>
    <ClInclude Include="IOS\WFS\WFSI.h">
      <Filter>IOS\WFS</Filter>
    </ClInclude>
    <ClInclude Include="IOS\WFS\WFSSRV.h">
      <Filter>IOS\WFS</Filter>
    </ClInclude>
    <ClInclude Include="IOS\USB\Bluetooth\WiimoteDevice.h">
      <Filter>IOS\USB\Bluetooth</Filter>
    </ClInclude>
    <ClInclude Include="IOS\USB\Bluetooth\WiimoteHIDAttr.h">
      <Filter>IOS\USB\Bluetooth</Filter>
    </ClInclude>
    <ClInclude Include="IOS\Device.h">
      <Filter>IOS</Filter>
    </ClInclude>
    <ClInclude Include="IOS\IOS.h">
      <Filter>IOS</Filter>
    </ClInclude>
    <ClInclude Include="IOS\IOSC.h">
      <Filter>IOS</Filter>
    </ClInclude>
    <ClInclude Include="IOS\MIOS.h">
      <Filter>IOS</Filter>
    </ClInclude>
    <ClInclude Include="IOS\VersionInfo.h">
      <Filter>IOS</Filter>
    </ClInclude>
    <ClInclude Include="PowerPC\Jit64Common\ConstantPool.h">
      <Filter>PowerPC\Jit64Common</Filter>
    </ClInclude>
    <ClInclude Include="ConfigLoaders\BaseConfigLoader.h">
      <Filter>ConfigLoader</Filter>
    </ClInclude>
    <ClInclude Include="ConfigLoaders\GameConfigLoader.h">
      <Filter>ConfigLoader</Filter>
    </ClInclude>
    <ClInclude Include="ConfigLoaders\MovieConfigLoader.h">
      <Filter>ConfigLoader</Filter>
    </ClInclude>
    <ClInclude Include="ConfigLoaders\NetPlayConfigLoader.h">
      <Filter>ConfigLoader</Filter>
    </ClInclude>
    <ClInclude Include="ConfigLoaders\IsSettingSaveable.h">
      <Filter>ConfigLoader</Filter>
    </ClInclude>
    <ClInclude Include="Config\GraphicsSettings.h">
      <Filter>Config</Filter>
    </ClInclude>
    <ClInclude Include="Config\MainSettings.h">
      <Filter>Config</Filter>
    </ClInclude>
    <ClInclude Include="Config\NetplaySettings.h">
      <Filter>Config</Filter>
    </ClInclude>
    <ClInclude Include="Config\SYSCONFSettings.h">
      <Filter>Config</Filter>
    </ClInclude>
    <ClInclude Include="IOS\Network\NCD\WiiNetConfig.h">
      <Filter>IOS\Network\NCD</Filter>
    </ClInclude>
    <ClInclude Include="HW\WiimoteCommon\WiimoteConstants.h">
      <Filter>HW %28Flipper/Hollywood%29\Wiimote\Common</Filter>
    </ClInclude>
    <ClInclude Include="HW\WiimoteCommon\WiimoteHid.h">
      <Filter>HW %28Flipper/Hollywood%29\Wiimote\Common</Filter>
    </ClInclude>
    <ClInclude Include="HW\WiimoteCommon\WiimoteReport.h">
      <Filter>HW %28Flipper/Hollywood%29\Wiimote\Common</Filter>
    </ClInclude>
    <ClInclude Include="Config\UISettings.h">
      <Filter>Config</Filter>
    </ClInclude>
    <ClInclude Include="HW\WiimoteEmu\I2CBus.h">
      <Filter>HW %28Flipper/Hollywood%29\Wiimote\Emu</Filter>
    </ClInclude>
    <ClInclude Include="HW\WiimoteEmu\MotionPlus.h">
      <Filter>HW %28Flipper/Hollywood%29\Wiimote\Emu</Filter>
    </ClInclude>
    <ClInclude Include="HW\WiimoteEmu\Camera.h">
      <Filter>HW %28Flipper/Hollywood%29\Wiimote\Emu</Filter>
    </ClInclude>
    <ClInclude Include="HW\WiimoteEmu\Speaker.h">
      <Filter>HW %28Flipper/Hollywood%29\Wiimote\Emu</Filter>
    </ClInclude>
    <ClInclude Include="HW\WiimoteEmu\Dynamics.h">
      <Filter>HW %28Flipper/Hollywood%29\Wiimote\Emu</Filter>
    </ClInclude>
    <ClInclude Include="HW\WiimoteEmu\Extension\Classic.h">
      <Filter>HW %28Flipper/Hollywood%29\Wiimote\Emu\Extension</Filter>
    </ClInclude>
    <ClInclude Include="HW\WiimoteEmu\Extension\DrawsomeTablet.h">
      <Filter>HW %28Flipper/Hollywood%29\Wiimote\Emu\Extension</Filter>
    </ClInclude>
    <ClInclude Include="HW\WiimoteEmu\Extension\Drums.h">
      <Filter>HW %28Flipper/Hollywood%29\Wiimote\Emu\Extension</Filter>
    </ClInclude>
    <ClInclude Include="HW\WiimoteEmu\Extension\Guitar.h">
      <Filter>HW %28Flipper/Hollywood%29\Wiimote\Emu\Extension</Filter>
    </ClInclude>
    <ClInclude Include="HW\WiimoteEmu\Extension\Nunchuk.h">
      <Filter>HW %28Flipper/Hollywood%29\Wiimote\Emu\Extension</Filter>
    </ClInclude>
    <ClInclude Include="HW\WiimoteEmu\Extension\TaTaCon.h">
      <Filter>HW %28Flipper/Hollywood%29\Wiimote\Emu\Extension</Filter>
    </ClInclude>
    <ClInclude Include="HW\WiimoteEmu\Extension\Turntable.h">
      <Filter>HW %28Flipper/Hollywood%29\Wiimote\Emu\Extension</Filter>
    </ClInclude>
    <ClInclude Include="HW\WiimoteEmu\Extension\UDrawTablet.h">
      <Filter>HW %28Flipper/Hollywood%29\Wiimote\Emu\Extension</Filter>
    </ClInclude>
    <ClInclude Include="HW\WiimoteEmu\Extension\Extension.h">
      <Filter>HW %28Flipper/Hollywood%29\Wiimote\Emu\Extension</Filter>
    </ClInclude>
    <ClInclude Include="HW\WiimoteEmu\ExtensionPort.h">
      <Filter>HW %28Flipper/Hollywood%29\Wiimote\Emu</Filter>
    </ClInclude>
    <ClInclude Include="HW\WiimoteCommon\DataReport.h">
      <Filter>HW %28Flipper/Hollywood%29\Wiimote\Common</Filter>
    </ClInclude>
    <ClInclude Include="PowerPC\ConditionRegister.h" />
    <ClInclude Include="HW\AddressSpace.h">
      <Filter>HW %28Flipper/Hollywood%29</Filter>
    </ClInclude>
    <ClInclude Include="PowerPC\JitArm64\JitArm64_RegCache.h">
      <Filter>PowerPC\JitArm64</Filter>
    </ClInclude>
    <ClInclude Include="PowerPC\JitArm64\JitArm64Cache.h">
      <Filter>PowerPC\JitArm64</Filter>
    </ClInclude>
    <ClInclude Include="PowerPC\JitArm64\Jit.h">
      <Filter>PowerPC\JitArm64</Filter>
    </ClInclude>
    <ClInclude Include="PowerPC\JitArm64\Jit_Util.h">
      <Filter>PowerPC\JitArm64</Filter>
    </ClInclude>
    <ClInclude Include="PowerPC\JitArmCommon\BackPatch.h">
      <Filter>PowerPC\JitArmCommon</Filter>
    </ClInclude>
<<<<<<< HEAD
    <ClInclude Include="PrimeHack\HackConfig.h">
      <Filter>PrimeHack</Filter>
    </ClInclude>
    <ClInclude Include="PrimeHack\HackManager.h">
      <Filter>PrimeHack</Filter>
    </ClInclude>
    <ClInclude Include="PrimeHack\PrimeMod.h">
      <Filter>PrimeHack</Filter>
    </ClInclude>
    <ClInclude Include="PrimeHack\PrimeUtils.h">
      <Filter>PrimeHack</Filter>
    </ClInclude>
    <ClInclude Include="PrimeHack\Mods\FpsControls.h">
      <Filter>PrimeHack\Mods</Filter>
    </ClInclude>
    <ClInclude Include="PrimeHack\Mods\Invulnerability.h">
      <Filter>PrimeHack\Mods</Filter>
    </ClInclude>
    <ClInclude Include="PrimeHack\Mods\Noclip.h">
      <Filter>PrimeHack\Mods</Filter>
    </ClInclude>
    <ClInclude Include="PrimeHack\Mods\SkipCutscene.h">
      <Filter>PrimeHack\Mods</Filter>
    </ClInclude>
    <ClInclude Include="PrimeHack\Mods\SpringballButton.h">
      <Filter>PrimeHack\Mods</Filter>
    </ClInclude>
    <ClInclude Include="PrimeHack\Mods\ViewModifier.h">
      <Filter>PrimeHack\Mods</Filter>
    </ClInclude>
    <ClInclude Include="PrimeHack\Mods\AutoEFB.h">
      <Filter>PrimeHack\Mods</Filter>
    </ClInclude>
    <ClInclude Include="PrimeHack\Mods\CutBeamFxMP1.h">
      <Filter>PrimeHack\Mods</Filter>
    </ClInclude>
    <ClInclude Include="PrimeHack\Mods\DisableBloom.h">
      <Filter>PrimeHack\Mods</Filter>
    </ClInclude>
    <ClInclude Include="PrimeHack\Transform.h">
      <Filter>PrimeHack</Filter>
    </ClInclude>
=======
    <ClInclude Include="HW\EXI\BBA\TAP_Win32.h">
      <Filter>HW %28Flipper/Hollywood%29\EXI - Expansion Interface\BBA</Filter>
    </ClInclude>
>>>>>>> 9c12a843
  </ItemGroup>
  <ItemGroup>
    <Text Include="CMakeLists.txt" />
  </ItemGroup>
</Project><|MERGE_RESOLUTION|>--- conflicted
+++ resolved
@@ -171,12 +171,6 @@
     </Filter>
     <Filter Include="PowerPC\JitArm64">
       <UniqueIdentifier>{9e91e72c-e432-4e02-8e03-c45c2b6f6957}</UniqueIdentifier>
-    </Filter>
-    <Filter Include="PrimeHack">
-      <UniqueIdentifier>{a1b42782-823b-46d3-ab7c-6f26989ad6d2}</UniqueIdentifier>
-    </Filter>
-    <Filter Include="PrimeHack\Mods">
-      <UniqueIdentifier>{6e9e1308-0b1b-4dc3-9b82-d8daaf289952}</UniqueIdentifier>
     </Filter>
   </ItemGroup>
   <ItemGroup>
@@ -999,45 +993,12 @@
     <ClCompile Include="PowerPC\Jit64\RegCache\FPURegCache.cpp">
       <Filter>PowerPC\Jit64</Filter>
     </ClCompile>
-<<<<<<< HEAD
-    <ClCompile Include="PrimeHack\HackConfig.cpp">
-      <Filter>PrimeHack</Filter>
-    </ClCompile>
-    <ClCompile Include="PrimeHack\HackManager.cpp">
-      <Filter>PrimeHack</Filter>
-    </ClCompile>
-    <ClCompile Include="PrimeHack\PrimeUtils.cpp">
-      <Filter>PrimeHack</Filter>
-    </ClCompile>
-    <ClCompile Include="PrimeHack\Mods\Noclip.cpp">
-      <Filter>PrimeHack\Mods</Filter>
-    </ClCompile>
-    <ClCompile Include="PrimeHack\Mods\SpringballButton.cpp">
-      <Filter>PrimeHack\Mods</Filter>
-    </ClCompile>
-    <ClCompile Include="PrimeHack\Mods\ViewModifier.cpp">
-      <Filter>PrimeHack\Mods</Filter>
-    </ClCompile>
-    <ClCompile Include="PrimeHack\Mods\AutoEFB.cpp">
-      <Filter>PrimeHack\Mods</Filter>
-    </ClCompile>
-    <ClCompile Include="PrimeHack\Mods\CutBeamFxMP1.cpp">
-      <Filter>PrimeHack\Mods</Filter>
-    </ClCompile>
-    <ClCompile Include="PrimeHack\Mods\FpsControls.cpp">
-      <Filter>PrimeHack\Mods</Filter>
-    </ClCompile>
-    <ClCompile Include="PrimeHack\Transform.cpp">
-      <Filter>PrimeHack</Filter>
-    </ClCompile>
-=======
     <ClCompile Include="HW\EXI\BBA\XLINK_KAI_BBA.cpp">
       <Filter>HW %28Flipper/Hollywood%29\EXI - Expansion Interface\BBA</Filter>
     </ClCompile>
     <ClCompile Include="HW\EXI\BBA\TAP_Win32.cpp">
       <Filter>HW %28Flipper/Hollywood%29\EXI - Expansion Interface\BBA</Filter>
     </ClCompile>
->>>>>>> 9c12a843
   </ItemGroup>
   <ItemGroup>
     <ClInclude Include="BootManager.h" />
@@ -1788,8 +1749,11 @@
     <ClInclude Include="PowerPC\JitArmCommon\BackPatch.h">
       <Filter>PowerPC\JitArmCommon</Filter>
     </ClInclude>
-<<<<<<< HEAD
-    <ClInclude Include="PrimeHack\HackConfig.h">
+    <ClInclude Include="HW\EXI\BBA\TAP_Win32.h">
+      <Filter>HW %28Flipper/Hollywood%29\EXI - Expansion Interface\BBA</Filter>
+    </ClInclude>
+  </ItemGroup>
+      <ClInclude Include="PrimeHack\HackConfig.h">
       <Filter>PrimeHack</Filter>
     </ClInclude>
     <ClInclude Include="PrimeHack\HackManager.h">
@@ -1831,12 +1795,6 @@
     <ClInclude Include="PrimeHack\Transform.h">
       <Filter>PrimeHack</Filter>
     </ClInclude>
-=======
-    <ClInclude Include="HW\EXI\BBA\TAP_Win32.h">
-      <Filter>HW %28Flipper/Hollywood%29\EXI - Expansion Interface\BBA</Filter>
-    </ClInclude>
->>>>>>> 9c12a843
-  </ItemGroup>
   <ItemGroup>
     <Text Include="CMakeLists.txt" />
   </ItemGroup>
