﻿<?xml version="1.0" encoding="utf-8"?>
<Project ToolsVersion="15.0" xmlns="http://schemas.microsoft.com/developer/msbuild/2003">
  <ItemGroup>
    <Filter Include="ActionReplay">
      <UniqueIdentifier>{e0d231ab-7a66-45ce-a8e4-c0225308f763}</UniqueIdentifier>
    </Filter>
    <Filter Include="Boot">
      <UniqueIdentifier>{2472fb36-5473-4d49-ad2d-3699b78ab6e2}</UniqueIdentifier>
    </Filter>
    <Filter Include="ConfigLoader">
      <UniqueIdentifier>{259a11eb-ca07-4b31-b849-7286dbd4550a}</UniqueIdentifier>
    </Filter>
    <Filter Include="Debugger">
      <UniqueIdentifier>{ed683a12-55f0-49cb-918b-c7edbcf57268}</UniqueIdentifier>
    </Filter>
    <Filter Include="DSPCore">
      <UniqueIdentifier>{35594696-15a6-44cb-b811-04e3195eecf5}</UniqueIdentifier>
    </Filter>
    <Filter Include="FifoPlayer">
      <UniqueIdentifier>{659f0a99-77cf-46a0-a7a3-95afdd99be72}</UniqueIdentifier>
    </Filter>
    <Filter Include="GeckoCode">
      <UniqueIdentifier>{c1c76a12-b4f3-4a46-84e6-e11980b2e997}</UniqueIdentifier>
    </Filter>
    <Filter Include="HLE">
      <UniqueIdentifier>{256586c3-3a1b-4d7b-9f4a-2f7ffac9d23e}</UniqueIdentifier>
    </Filter>
    <Filter Include="HW %28Flipper/Hollywood%29">
      <UniqueIdentifier>{d060b137-c211-44eb-9cad-fc12dedbea73}</UniqueIdentifier>
    </Filter>
    <Filter Include="PowerPC">
      <UniqueIdentifier>{ebd24590-dfdc-433e-a411-21723e4b7cb5}</UniqueIdentifier>
    </Filter>
    <Filter Include="PowerPC\Cached Interpreter">
      <UniqueIdentifier>{d6410c05-51f9-422a-83d5-f0723e34b607}</UniqueIdentifier>
    </Filter>
    <Filter Include="PowerPC\Interpreter">
      <UniqueIdentifier>{523f8d77-4aa6-4762-8f27-96f02b5070b4}</UniqueIdentifier>
    </Filter>
    <Filter Include="PowerPC\Jit64">
      <UniqueIdentifier>{c67be826-2935-4d25-a213-e132fa2e63ef}</UniqueIdentifier>
    </Filter>
    <Filter Include="PowerPC\JitCommon">
      <UniqueIdentifier>{c88ec388-371f-4401-851c-a32dcdc0b88b}</UniqueIdentifier>
    </Filter>
    <Filter Include="DSPCore\Interpreter">
      <UniqueIdentifier>{6204f663-bbd0-4eb5-bc15-e3778d8b6091}</UniqueIdentifier>
    </Filter>
    <Filter Include="DSPCore\Jit">
      <UniqueIdentifier>{5377680f-d667-4f1a-aa86-b616c19a5cd4}</UniqueIdentifier>
    </Filter>
    <Filter Include="DSPCore\Jit\x64">
      <UniqueIdentifier>{712e3a61-b818-434e-a724-ef8de1f09027}</UniqueIdentifier>
    </Filter>
    <Filter Include="HW %28Flipper/Hollywood%29\AI - Audio Interface">
      <UniqueIdentifier>{d657188a-426d-46c8-af0a-caa148c6ed1b}</UniqueIdentifier>
    </Filter>
    <Filter Include="HW %28Flipper/Hollywood%29\DI - Drive Interface">
      <UniqueIdentifier>{2832269e-5c7d-47f8-b212-afcd9145e427}</UniqueIdentifier>
    </Filter>
    <Filter Include="HW %28Flipper/Hollywood%29\DSP Interface + HLE">
      <UniqueIdentifier>{9a10faaa-40c3-446c-81b6-5fc7a79d5329}</UniqueIdentifier>
    </Filter>
    <Filter Include="HW %28Flipper/Hollywood%29\DSP Interface + HLE\HLE">
      <UniqueIdentifier>{7a29a81c-1fee-4e5b-bfe1-5f941837bdc9}</UniqueIdentifier>
    </Filter>
    <Filter Include="HW %28Flipper/Hollywood%29\DSP Interface + HLE\HLE\uCodes">
      <UniqueIdentifier>{0eecffe7-f680-4d21-a05f-2f12c8244833}</UniqueIdentifier>
    </Filter>
    <Filter Include="HW %28Flipper/Hollywood%29\DSP Interface + HLE\LLE">
      <UniqueIdentifier>{9fcd7c03-c4be-477b-9c15-5f096ab9d0f6}</UniqueIdentifier>
    </Filter>
    <Filter Include="HW %28Flipper/Hollywood%29\Wiimote">
      <UniqueIdentifier>{69d8dcb1-f22b-47af-b1e4-f700b1a42e77}</UniqueIdentifier>
    </Filter>
    <Filter Include="HW %28Flipper/Hollywood%29\Wiimote\Emu">
      <UniqueIdentifier>{079f3720-45c8-4c54-8589-b7d00a8bc1ac}</UniqueIdentifier>
    </Filter>
    <Filter Include="HW %28Flipper/Hollywood%29\Wiimote\Real">
      <UniqueIdentifier>{bc3e845a-3d01-4713-aa32-f27110838d0c}</UniqueIdentifier>
    </Filter>
    <Filter Include="HW %28Flipper/Hollywood%29\EXI - Expansion Interface">
      <UniqueIdentifier>{d19f1218-0e28-4f24-a4b3-33fac750a899}</UniqueIdentifier>
    </Filter>
    <Filter Include="HW %28Flipper/Hollywood%29\GCKeyboard">
      <UniqueIdentifier>{15452851-6ca5-4520-bbf1-d4b810317be3}</UniqueIdentifier>
    </Filter>
    <Filter Include="HW %28Flipper/Hollywood%29\GCMemcard">
      <UniqueIdentifier>{d7b3050d-3dd9-4284-969c-c5ad3b3662d9}</UniqueIdentifier>
    </Filter>
    <Filter Include="HW %28Flipper/Hollywood%29\GCPad">
      <UniqueIdentifier>{15452851-6ca5-4520-bbf1-d4b810317be2}</UniqueIdentifier>
    </Filter>
    <Filter Include="HW %28Flipper/Hollywood%29\GP - Gather Pipe Fifo">
      <UniqueIdentifier>{2ef543bc-8125-4b96-9627-6d8c15a5b36a}</UniqueIdentifier>
    </Filter>
    <Filter Include="HW %28Flipper/Hollywood%29\MI - Memory Interface">
      <UniqueIdentifier>{dea96a0c-0274-4c9f-915e-97472e7f4578}</UniqueIdentifier>
    </Filter>
    <Filter Include="HW %28Flipper/Hollywood%29\PI - Processor Interface">
      <UniqueIdentifier>{9fbdb5b5-9179-4488-b0bf-75c1ccdb3a61}</UniqueIdentifier>
    </Filter>
    <Filter Include="HW %28Flipper/Hollywood%29\SI - Serial Interface">
      <UniqueIdentifier>{11385524-b10b-419b-8390-710791c53550}</UniqueIdentifier>
    </Filter>
    <Filter Include="HW %28Flipper/Hollywood%29\VI - Video Interface">
      <UniqueIdentifier>{fa27e799-34c8-440a-9de3-6720df6022e7}</UniqueIdentifier>
    </Filter>
    <Filter Include="HW %28Flipper/Hollywood%29\Wii IPC">
      <UniqueIdentifier>{2b41ab45-ba8c-45dc-92cc-9107c1fa3e36}</UniqueIdentifier>
    </Filter>
    <Filter Include="PowerPC\Jit64Common">
      <UniqueIdentifier>{81956f71-d9fe-454f-96a6-855195d611c4}</UniqueIdentifier>
    </Filter>
    <Filter Include="IOS">
      <UniqueIdentifier>{e14b3339-dc23-46d6-845d-7206dc4f88c3}</UniqueIdentifier>
    </Filter>
    <Filter Include="IOS\USB">
      <UniqueIdentifier>{c1e2e0dc-30ac-44cd-9909-e5b594647a04}</UniqueIdentifier>
    </Filter>
    <Filter Include="IOS\USB\Bluetooth">
      <UniqueIdentifier>{5846b261-397e-4e2a-89e3-88d22ab927c5}</UniqueIdentifier>
    </Filter>
    <Filter Include="IOS\Network">
      <UniqueIdentifier>{ab9cdd90-54d7-4f42-9248-d7903ce52cc8}</UniqueIdentifier>
    </Filter>
    <Filter Include="IOS\Network\IP">
      <UniqueIdentifier>{f20fc3ea-846b-4629-b86c-fd7860f73ee9}</UniqueIdentifier>
    </Filter>
    <Filter Include="IOS\Network\KD">
      <UniqueIdentifier>{165768ae-ee50-4789-8051-5c5b7023fa4b}</UniqueIdentifier>
    </Filter>
    <Filter Include="IOS\Network\NCD">
      <UniqueIdentifier>{a749993a-d2cf-46b6-9f7f-f76294e9ad02}</UniqueIdentifier>
    </Filter>
    <Filter Include="IOS\Network\WD">
      <UniqueIdentifier>{fc3080d6-d99a-44c6-bdd4-140cec1c6bf0}</UniqueIdentifier>
    </Filter>
    <Filter Include="IOS\DI">
      <UniqueIdentifier>{3db8c364-1d72-4660-9179-86d1c46904b9}</UniqueIdentifier>
    </Filter>
    <Filter Include="IOS\FS">
      <UniqueIdentifier>{75be4669-90fe-4280-b0ea-df350f481357}</UniqueIdentifier>
    </Filter>
    <Filter Include="IOS\ES">
      <UniqueIdentifier>{7fae98ef-4b62-4701-8f08-c496bd1ce2a7}</UniqueIdentifier>
    </Filter>
    <Filter Include="IOS\SDIO">
      <UniqueIdentifier>{b132ac6a-a02e-429e-858b-bfbc3fdc1851}</UniqueIdentifier>
    </Filter>
    <Filter Include="IOS\STM">
      <UniqueIdentifier>{2bfd4ecc-7225-48f0-91b9-efb42aaf71bf}</UniqueIdentifier>
    </Filter>
    <Filter Include="IOS\WFS">
      <UniqueIdentifier>{1fa9df3e-6741-4045-b2f6-457b4a0540a9}</UniqueIdentifier>
    </Filter>
    <Filter Include="Config">
      <UniqueIdentifier>{a3d4778e-1891-458e-9bd1-009c2f5e8ed9}</UniqueIdentifier>
    </Filter>
    <Filter Include="PowerPC\SignatureDB">
      <UniqueIdentifier>{f0b52c84-49f4-470a-b037-edeea5634b9e}</UniqueIdentifier>
    </Filter>
    <Filter Include="HW %28Flipper/Hollywood%29\Wiimote\Common">
      <UniqueIdentifier>{ee6645da-3ad9-4fe7-809f-e4646d0b0ca5}</UniqueIdentifier>
    </Filter>
    <Filter Include="HW %28Flipper/Hollywood%29\Wiimote\Emu\Extension">
      <UniqueIdentifier>{68c09d7e-4f5a-435d-a0d2-7eb7a74d7054}</UniqueIdentifier>
    </Filter>
    <Filter Include="PrimeHack">
      <UniqueIdentifier>{a1b42782-823b-46d3-ab7c-6f26989ad6d2}</UniqueIdentifier>
    </Filter>
  </ItemGroup>
  <ItemGroup>
    <ClCompile Include="BootManager.cpp" />
    <ClCompile Include="ConfigManager.cpp" />
    <ClCompile Include="Core.cpp" />
    <ClCompile Include="CoreTiming.cpp" />
    <ClCompile Include="HotkeyManager.cpp" />
    <ClCompile Include="LibusbUtils.cpp" />
    <ClCompile Include="MemTools.cpp" />
    <ClCompile Include="Movie.cpp" />
    <ClCompile Include="NetPlayClient.cpp" />
    <ClCompile Include="NetPlayServer.cpp" />
    <ClCompile Include="PatchEngine.cpp" />
    <ClCompile Include="State.cpp" />
    <ClCompile Include="SysConf.cpp" />
    <ClCompile Include="TitleDatabase.cpp" />
    <ClCompile Include="WiiRoot.cpp" />
    <ClCompile Include="WiiUtils.cpp" />
    <ClCompile Include="ActionReplay.cpp">
      <Filter>ActionReplay</Filter>
    </ClCompile>
    <ClCompile Include="ARDecrypt.cpp">
      <Filter>ActionReplay</Filter>
    </ClCompile>
    <ClCompile Include="Boot\Boot.cpp">
      <Filter>Boot</Filter>
    </ClCompile>
    <ClCompile Include="Boot\Boot_BS2Emu.cpp">
      <Filter>Boot</Filter>
    </ClCompile>
    <ClCompile Include="Boot\Boot_WiiWAD.cpp">
      <Filter>Boot</Filter>
    </ClCompile>
    <ClCompile Include="Boot\DolReader.cpp">
      <Filter>Boot</Filter>
    </ClCompile>
    <ClCompile Include="Boot\ElfReader.cpp">
      <Filter>Boot</Filter>
    </ClCompile>
    <ClCompile Include="Debugger\Debugger_SymbolMap.cpp">
      <Filter>Debugger</Filter>
    </ClCompile>
    <ClCompile Include="Debugger\Dump.cpp">
      <Filter>Debugger</Filter>
    </ClCompile>
    <ClCompile Include="Debugger\PPCDebugInterface.cpp">
      <Filter>Debugger</Filter>
    </ClCompile>
    <ClCompile Include="Debugger\RSO.cpp">
      <Filter>Debugger</Filter>
    </ClCompile>
    <ClCompile Include="DSP\Interpreter\DSPIntArithmetic.cpp">
      <Filter>DSPCore\Interpreter</Filter>
    </ClCompile>
    <ClCompile Include="DSP\Interpreter\DSPIntBranch.cpp">
      <Filter>DSPCore\Interpreter</Filter>
    </ClCompile>
    <ClCompile Include="DSP\Interpreter\DSPIntCCUtil.cpp">
      <Filter>DSPCore\Interpreter</Filter>
    </ClCompile>
    <ClCompile Include="DSP\Interpreter\DSPInterpreter.cpp">
      <Filter>DSPCore\Interpreter</Filter>
    </ClCompile>
    <ClCompile Include="DSP\Interpreter\DSPIntExtOps.cpp">
      <Filter>DSPCore\Interpreter</Filter>
    </ClCompile>
    <ClCompile Include="DSP\Interpreter\DSPIntLoadStore.cpp">
      <Filter>DSPCore\Interpreter</Filter>
    </ClCompile>
    <ClCompile Include="DSP\Interpreter\DSPIntMisc.cpp">
      <Filter>DSPCore\Interpreter</Filter>
    </ClCompile>
    <ClCompile Include="DSP\Interpreter\DSPIntMultiplier.cpp">
      <Filter>DSPCore\Interpreter</Filter>
    </ClCompile>
    <ClCompile Include="DSP\Interpreter\DSPIntTables.cpp">
      <Filter>DSPCore\Interpreter</Filter>
    </ClCompile>
    <ClCompile Include="DSP\Jit\DSPEmitterBase.cpp">
      <Filter>DSPCore\Jit</Filter>
    </ClCompile>
    <ClCompile Include="DSP\Jit\x64\DSPJitRegCache.cpp">
      <Filter>DSPCore\Jit\x64</Filter>
    </ClCompile>
    <ClCompile Include="DSP\Jit\x64\DSPJitMultiplier.cpp">
      <Filter>DSPCore\Jit\x64</Filter>
    </ClCompile>
    <ClCompile Include="DSP\Jit\x64\DSPJitMisc.cpp">
      <Filter>DSPCore\Jit\x64</Filter>
    </ClCompile>
    <ClCompile Include="DSP\Jit\x64\DSPJitLoadStore.cpp">
      <Filter>DSPCore\Jit\x64</Filter>
    </ClCompile>
    <ClCompile Include="DSP\Jit\x64\DSPJitExtOps.cpp">
      <Filter>DSPCore\Jit\x64</Filter>
    </ClCompile>
    <ClCompile Include="DSP\Jit\x64\DSPJitCCUtil.cpp">
      <Filter>DSPCore\Jit\x64</Filter>
    </ClCompile>
    <ClCompile Include="DSP\Jit\x64\DSPJitArithmetic.cpp">
      <Filter>DSPCore\Jit\x64</Filter>
    </ClCompile>
    <ClCompile Include="DSP\Jit\x64\DSPJitBranch.cpp">
      <Filter>DSPCore\Jit\x64</Filter>
    </ClCompile>
    <ClCompile Include="DSP\Jit\x64\DSPEmitter.cpp">
      <Filter>DSPCore\Jit\x64</Filter>
    </ClCompile>
    <ClCompile Include="DSP\Jit\x64\DSPJitTables.cpp">
      <Filter>DSPCore\Jit\x64</Filter>
    </ClCompile>
    <ClCompile Include="DSP\Jit\x64\DSPJitUtil.cpp">
      <Filter>DSPCore\Jit\x64</Filter>
    </ClCompile>
    <ClCompile Include="FifoPlayer\FifoAnalyzer.cpp">
      <Filter>FifoPlayer</Filter>
    </ClCompile>
    <ClCompile Include="FifoPlayer\FifoDataFile.cpp">
      <Filter>FifoPlayer</Filter>
    </ClCompile>
    <ClCompile Include="FifoPlayer\FifoPlaybackAnalyzer.cpp">
      <Filter>FifoPlayer</Filter>
    </ClCompile>
    <ClCompile Include="FifoPlayer\FifoPlayer.cpp">
      <Filter>FifoPlayer</Filter>
    </ClCompile>
    <ClCompile Include="FifoPlayer\FifoRecordAnalyzer.cpp">
      <Filter>FifoPlayer</Filter>
    </ClCompile>
    <ClCompile Include="FifoPlayer\FifoRecorder.cpp">
      <Filter>FifoPlayer</Filter>
    </ClCompile>
    <ClCompile Include="GeckoCode.cpp">
      <Filter>GeckoCode</Filter>
    </ClCompile>
    <ClCompile Include="GeckoCodeConfig.cpp">
      <Filter>GeckoCode</Filter>
    </ClCompile>
    <ClCompile Include="HLE\HLE.cpp">
      <Filter>HLE</Filter>
    </ClCompile>
    <ClCompile Include="HLE\HLE_Misc.cpp">
      <Filter>HLE</Filter>
    </ClCompile>
    <ClCompile Include="HLE\HLE_OS.cpp">
      <Filter>HLE</Filter>
    </ClCompile>
    <ClCompile Include="HLE\HLE_VarArgs.cpp">
      <Filter>HLE</Filter>
    </ClCompile>
    <ClCompile Include="PowerPC\BreakPoints.cpp">
      <Filter>PowerPC</Filter>
    </ClCompile>
    <ClCompile Include="PowerPC\CachedInterpreter\CachedInterpreter.cpp">
      <Filter>PowerPC\Cached Interpreter</Filter>
    </ClCompile>
    <ClCompile Include="PowerPC\CachedInterpreter\InterpreterBlockCache.cpp">
      <Filter>PowerPC\Cached Interpreter</Filter>
    </ClCompile>
    <ClCompile Include="PowerPC\Interpreter\Interpreter.cpp">
      <Filter>PowerPC\Interpreter</Filter>
    </ClCompile>
    <ClCompile Include="PowerPC\Interpreter\Interpreter_Branch.cpp">
      <Filter>PowerPC\Interpreter</Filter>
    </ClCompile>
    <ClCompile Include="PowerPC\Interpreter\Interpreter_FloatingPoint.cpp">
      <Filter>PowerPC\Interpreter</Filter>
    </ClCompile>
    <ClCompile Include="PowerPC\Interpreter\Interpreter_Integer.cpp">
      <Filter>PowerPC\Interpreter</Filter>
    </ClCompile>
    <ClCompile Include="PowerPC\Interpreter\Interpreter_LoadStore.cpp">
      <Filter>PowerPC\Interpreter</Filter>
    </ClCompile>
    <ClCompile Include="PowerPC\Interpreter\Interpreter_LoadStorePaired.cpp">
      <Filter>PowerPC\Interpreter</Filter>
    </ClCompile>
    <ClCompile Include="PowerPC\Interpreter\Interpreter_Paired.cpp">
      <Filter>PowerPC\Interpreter</Filter>
    </ClCompile>
    <ClCompile Include="PowerPC\Interpreter\Interpreter_SystemRegisters.cpp">
      <Filter>PowerPC\Interpreter</Filter>
    </ClCompile>
    <ClCompile Include="PowerPC\Interpreter\Interpreter_Tables.cpp">
      <Filter>PowerPC\Interpreter</Filter>
    </ClCompile>
    <ClCompile Include="PowerPC\Jit64\Jit.cpp">
      <Filter>PowerPC\Jit64</Filter>
    </ClCompile>
    <ClCompile Include="PowerPC\Jit64\Jit64_Tables.cpp">
      <Filter>PowerPC\Jit64</Filter>
    </ClCompile>
    <ClCompile Include="HW\AudioInterface.cpp">
      <Filter>HW %28Flipper/Hollywood%29\AI - Audio Interface</Filter>
    </ClCompile>
    <ClCompile Include="HW\StreamADPCM.cpp">
      <Filter>HW %28Flipper/Hollywood%29\AI - Audio Interface</Filter>
    </ClCompile>
    <ClCompile Include="HW\DVD\DVDInterface.cpp">
      <Filter>HW %28Flipper/Hollywood%29\DI - Drive Interface</Filter>
    </ClCompile>
    <ClCompile Include="HW\DVD\DVDMath.cpp">
      <Filter>HW %28Flipper/Hollywood%29\DI - Drive Interface</Filter>
    </ClCompile>
    <ClCompile Include="HW\DVD\DVDThread.cpp">
      <Filter>HW %28Flipper/Hollywood%29\DI - Drive Interface</Filter>
    </ClCompile>
    <ClCompile Include="HW\DVD\FileMonitor.cpp">
      <Filter>HW %28Flipper/Hollywood%29\DI - Drive Interface</Filter>
    </ClCompile>
    <ClCompile Include="HW\DSPHLE\UCodes\AX.cpp">
      <Filter>HW %28Flipper/Hollywood%29\DSP Interface + HLE\HLE\uCodes</Filter>
    </ClCompile>
    <ClCompile Include="HW\DSPHLE\UCodes\AXWii.cpp">
      <Filter>HW %28Flipper/Hollywood%29\DSP Interface + HLE\HLE\uCodes</Filter>
    </ClCompile>
    <ClCompile Include="HW\DSPHLE\UCodes\CARD.cpp">
      <Filter>HW %28Flipper/Hollywood%29\DSP Interface + HLE\HLE\uCodes</Filter>
    </ClCompile>
    <ClCompile Include="HW\DSPHLE\UCodes\GBA.cpp">
      <Filter>HW %28Flipper/Hollywood%29\DSP Interface + HLE\HLE\uCodes</Filter>
    </ClCompile>
    <ClCompile Include="HW\DSPHLE\UCodes\INIT.cpp">
      <Filter>HW %28Flipper/Hollywood%29\DSP Interface + HLE\HLE\uCodes</Filter>
    </ClCompile>
    <ClCompile Include="HW\DSPHLE\UCodes\ROM.cpp">
      <Filter>HW %28Flipper/Hollywood%29\DSP Interface + HLE\HLE\uCodes</Filter>
    </ClCompile>
    <ClCompile Include="HW\DSPHLE\UCodes\Zelda.cpp">
      <Filter>HW %28Flipper/Hollywood%29\DSP Interface + HLE\HLE\uCodes</Filter>
    </ClCompile>
    <ClCompile Include="HW\DSPHLE\UCodes\UCodes.cpp">
      <Filter>HW %28Flipper/Hollywood%29\DSP Interface + HLE\HLE\uCodes</Filter>
    </ClCompile>
    <ClCompile Include="HW\DSPHLE\DSPHLE.cpp">
      <Filter>HW %28Flipper/Hollywood%29\DSP Interface + HLE\HLE</Filter>
    </ClCompile>
    <ClCompile Include="HW\DSPHLE\MailHandler.cpp">
      <Filter>HW %28Flipper/Hollywood%29\DSP Interface + HLE\HLE</Filter>
    </ClCompile>
    <ClCompile Include="HW\DSPLLE\DSPDebugInterface.cpp">
      <Filter>HW %28Flipper/Hollywood%29\DSP Interface + HLE\LLE</Filter>
    </ClCompile>
    <ClCompile Include="HW\DSPLLE\DSPHost.cpp">
      <Filter>HW %28Flipper/Hollywood%29\DSP Interface + HLE\LLE</Filter>
    </ClCompile>
    <ClCompile Include="HW\DSPLLE\DSPLLE.cpp">
      <Filter>HW %28Flipper/Hollywood%29\DSP Interface + HLE\LLE</Filter>
    </ClCompile>
    <ClCompile Include="HW\DSPLLE\DSPLLEGlobals.cpp">
      <Filter>HW %28Flipper/Hollywood%29\DSP Interface + HLE\LLE</Filter>
    </ClCompile>
    <ClCompile Include="HW\DSPLLE\DSPSymbols.cpp">
      <Filter>HW %28Flipper/Hollywood%29\DSP Interface + HLE\LLE</Filter>
    </ClCompile>
    <ClCompile Include="HW\DSP.cpp">
      <Filter>HW %28Flipper/Hollywood%29\DSP Interface + HLE</Filter>
    </ClCompile>
    <ClCompile Include="HW\EXI\EXI.cpp">
      <Filter>HW %28Flipper/Hollywood%29\EXI - Expansion Interface</Filter>
    </ClCompile>
    <ClCompile Include="HW\EXI\EXI_Channel.cpp">
      <Filter>HW %28Flipper/Hollywood%29\EXI - Expansion Interface</Filter>
    </ClCompile>
    <ClCompile Include="HW\EXI\EXI_Device.cpp">
      <Filter>HW %28Flipper/Hollywood%29\EXI - Expansion Interface</Filter>
    </ClCompile>
    <ClCompile Include="HW\EXI\EXI_DeviceAD16.cpp">
      <Filter>HW %28Flipper/Hollywood%29\EXI - Expansion Interface</Filter>
    </ClCompile>
    <ClCompile Include="HW\EXI\EXI_DeviceAGP.cpp">
      <Filter>HW %28Flipper/Hollywood%29\EXI - Expansion Interface</Filter>
    </ClCompile>
    <ClCompile Include="HW\EXI\EXI_DeviceDummy.cpp">
      <Filter>HW %28Flipper/Hollywood%29\EXI - Expansion Interface</Filter>
    </ClCompile>
    <ClCompile Include="HW\EXI\EXI_DeviceEthernet.cpp">
      <Filter>HW %28Flipper/Hollywood%29\EXI - Expansion Interface</Filter>
    </ClCompile>
    <ClCompile Include="HW\EXI\EXI_DeviceGecko.cpp">
      <Filter>HW %28Flipper/Hollywood%29\EXI - Expansion Interface</Filter>
    </ClCompile>
    <ClCompile Include="HW\EXI\EXI_DeviceIPL.cpp">
      <Filter>HW %28Flipper/Hollywood%29\EXI - Expansion Interface</Filter>
    </ClCompile>
    <ClCompile Include="HW\EXI\EXI_DeviceMemoryCard.cpp">
      <Filter>HW %28Flipper/Hollywood%29\EXI - Expansion Interface</Filter>
    </ClCompile>
    <ClCompile Include="HW\EXI\EXI_DeviceMic.cpp">
      <Filter>HW %28Flipper/Hollywood%29\EXI - Expansion Interface</Filter>
    </ClCompile>
    <ClCompile Include="HW\EXI\BBA-TAP\TAP_Win32.cpp">
      <Filter>HW %28Flipper/Hollywood%29\EXI - Expansion Interface</Filter>
    </ClCompile>
    <ClCompile Include="HW\Sram.cpp">
      <Filter>HW %28Flipper/Hollywood%29\EXI - Expansion Interface</Filter>
    </ClCompile>
    <ClCompile Include="HW\GCMemcard\GCIFile.cpp">
      <Filter>HW %28Flipper/Hollywood%29\GCMemcard</Filter>
    </ClCompile>
    <ClCompile Include="HW\GCMemcard\GCMemcard.cpp">
      <Filter>HW %28Flipper/Hollywood%29\GCMemcard</Filter>
    </ClCompile>
    <ClCompile Include="HW\GCMemcard\GCMemcardDirectory.cpp">
      <Filter>HW %28Flipper/Hollywood%29\GCMemcard</Filter>
    </ClCompile>
    <ClCompile Include="HW\GCMemcard\GCMemcardRaw.cpp">
      <Filter>HW %28Flipper/Hollywood%29\GCMemcard</Filter>
    </ClCompile>
    <ClCompile Include="HW\GCPad.cpp">
      <Filter>HW %28Flipper/Hollywood%29\GCPad</Filter>
    </ClCompile>
    <ClCompile Include="HW\GCPadEmu.cpp">
      <Filter>HW %28Flipper/Hollywood%29\GCPad</Filter>
    </ClCompile>
    <ClCompile Include="HW\GPFifo.cpp">
      <Filter>HW %28Flipper/Hollywood%29\GP - Gather Pipe Fifo</Filter>
    </ClCompile>
    <ClCompile Include="HW\MemoryInterface.cpp">
      <Filter>HW %28Flipper/Hollywood%29\MI - Memory Interface</Filter>
    </ClCompile>
    <ClCompile Include="HW\ProcessorInterface.cpp">
      <Filter>HW %28Flipper/Hollywood%29\PI - Processor Interface</Filter>
    </ClCompile>
    <ClCompile Include="HW\SI\SI.cpp">
      <Filter>HW %28Flipper/Hollywood%29\SI - Serial Interface</Filter>
    </ClCompile>
    <ClCompile Include="HW\SI\SI_Device.cpp">
      <Filter>HW %28Flipper/Hollywood%29\SI - Serial Interface</Filter>
    </ClCompile>
    <ClCompile Include="HW\SI\SI_DeviceDanceMat.cpp">
      <Filter>HW %28Flipper/Hollywood%29\SI - Serial Interface</Filter>
    </ClCompile>
    <ClCompile Include="HW\SI\SI_DeviceGBA.cpp">
      <Filter>HW %28Flipper/Hollywood%29\SI - Serial Interface</Filter>
    </ClCompile>
    <ClCompile Include="HW\SI\SI_DeviceGCAdapter.cpp">
      <Filter>HW %28Flipper/Hollywood%29\SI - Serial Interface</Filter>
    </ClCompile>
    <ClCompile Include="HW\SI\SI_DeviceGCController.cpp">
      <Filter>HW %28Flipper/Hollywood%29\SI - Serial Interface</Filter>
    </ClCompile>
    <ClCompile Include="HW\SI\SI_DeviceGCSteeringWheel.cpp">
      <Filter>HW %28Flipper/Hollywood%29\SI - Serial Interface</Filter>
    </ClCompile>
    <ClCompile Include="HW\SI\SI_DeviceKeyboard.cpp">
      <Filter>HW %28Flipper/Hollywood%29\SI - Serial Interface</Filter>
    </ClCompile>
    <ClCompile Include="HW\SI\SI_DeviceNull.cpp">
      <Filter>HW %28Flipper/Hollywood%29\SI - Serial Interface</Filter>
    </ClCompile>
    <ClCompile Include="HW\VideoInterface.cpp">
      <Filter>HW %28Flipper/Hollywood%29\VI - Video Interface</Filter>
    </ClCompile>
    <ClCompile Include="HW\WiimoteEmu\EmuSubroutines.cpp">
      <Filter>HW %28Flipper/Hollywood%29\Wiimote\Emu</Filter>
    </ClCompile>
    <ClCompile Include="HW\WiimoteEmu\Encryption.cpp">
      <Filter>HW %28Flipper/Hollywood%29\Wiimote\Emu</Filter>
    </ClCompile>
    <ClCompile Include="HW\WiimoteEmu\WiimoteEmu.cpp">
      <Filter>HW %28Flipper/Hollywood%29\Wiimote\Emu</Filter>
    </ClCompile>
    <ClCompile Include="HW\WiimoteReal\IOWin.cpp">
      <Filter>HW %28Flipper/Hollywood%29\Wiimote\Real</Filter>
    </ClCompile>
    <ClCompile Include="HW\WiimoteReal\WiimoteReal.cpp">
      <Filter>HW %28Flipper/Hollywood%29\Wiimote\Real</Filter>
    </ClCompile>
    <ClCompile Include="HW\WII_IPC.cpp">
      <Filter>HW %28Flipper/Hollywood%29\Wii IPC</Filter>
    </ClCompile>
    <ClCompile Include="HW\CPU.cpp">
      <Filter>HW %28Flipper/Hollywood%29</Filter>
    </ClCompile>
    <ClCompile Include="HW\HW.cpp">
      <Filter>HW %28Flipper/Hollywood%29</Filter>
    </ClCompile>
    <ClCompile Include="HW\Memmap.cpp">
      <Filter>HW %28Flipper/Hollywood%29</Filter>
    </ClCompile>
    <ClCompile Include="HW\MMIO.cpp">
      <Filter>HW %28Flipper/Hollywood%29</Filter>
    </ClCompile>
    <ClCompile Include="HW\SystemTimers.cpp">
      <Filter>HW %28Flipper/Hollywood%29</Filter>
    </ClCompile>
    <ClCompile Include="HW\WiiSave.cpp">
      <Filter>HW %28Flipper/Hollywood%29</Filter>
    </ClCompile>
    <ClCompile Include="DSP\DSPAssembler.cpp">
      <Filter>DSPCore</Filter>
    </ClCompile>
    <ClCompile Include="DSP\DSPAccelerator.cpp">
      <Filter>DSPCore</Filter>
    </ClCompile>
    <ClCompile Include="DSP\DSPAnalyzer.cpp">
      <Filter>DSPCore</Filter>
    </ClCompile>
    <ClCompile Include="DSP\DSPCaptureLogger.cpp">
      <Filter>DSPCore</Filter>
    </ClCompile>
    <ClCompile Include="DSP\DSPCodeUtil.cpp">
      <Filter>DSPCore</Filter>
    </ClCompile>
    <ClCompile Include="DSP\DSPCore.cpp">
      <Filter>DSPCore</Filter>
    </ClCompile>
    <ClCompile Include="DSP\DSPDisassembler.cpp">
      <Filter>DSPCore</Filter>
    </ClCompile>
    <ClCompile Include="DSPEmulator.cpp">
      <Filter>DSPCore</Filter>
    </ClCompile>
    <ClCompile Include="DSP\DSPHWInterface.cpp">
      <Filter>DSPCore</Filter>
    </ClCompile>
    <ClCompile Include="DSP\DSPMemoryMap.cpp">
      <Filter>DSPCore</Filter>
    </ClCompile>
    <ClCompile Include="DSP\DSPStacks.cpp">
      <Filter>DSPCore</Filter>
    </ClCompile>
    <ClCompile Include="DSP\DSPTables.cpp">
      <Filter>DSPCore</Filter>
    </ClCompile>
    <ClCompile Include="DSP\LabelMap.cpp">
      <Filter>DSPCore</Filter>
    </ClCompile>
    <ClCompile Include="HW\Wiimote.cpp">
      <Filter>HW %28Flipper/Hollywood%29\Wiimote</Filter>
    </ClCompile>
    <ClCompile Include="PowerPC\JitInterface.cpp">
      <Filter>PowerPC</Filter>
    </ClCompile>
    <ClCompile Include="PowerPC\PowerPC.cpp">
      <Filter>PowerPC</Filter>
    </ClCompile>
    <ClCompile Include="PowerPC\PPCAnalyst.cpp">
      <Filter>PowerPC</Filter>
    </ClCompile>
    <ClCompile Include="PowerPC\PPCCache.cpp">
      <Filter>PowerPC</Filter>
    </ClCompile>
    <ClCompile Include="PowerPC\PPCSymbolDB.cpp">
      <Filter>PowerPC</Filter>
    </ClCompile>
    <ClCompile Include="PowerPC\PPCTables.cpp">
      <Filter>PowerPC</Filter>
    </ClCompile>
    <ClCompile Include="PowerPC\JitCommon\JitAsmCommon.cpp">
      <Filter>PowerPC\JitCommon</Filter>
    </ClCompile>
    <ClCompile Include="PowerPC\JitCommon\JitBase.cpp">
      <Filter>PowerPC\JitCommon</Filter>
    </ClCompile>
    <ClCompile Include="PowerPC\JitCommon\JitCache.cpp">
      <Filter>PowerPC\JitCommon</Filter>
    </ClCompile>
    <ClCompile Include="PowerPC\Jit64\Jit_Branch.cpp">
      <Filter>PowerPC\Jit64</Filter>
    </ClCompile>
    <ClCompile Include="PowerPC\Jit64\Jit_SystemRegisters.cpp">
      <Filter>PowerPC\Jit64</Filter>
    </ClCompile>
    <ClCompile Include="PowerPC\Jit64\Jit_FloatingPoint.cpp">
      <Filter>PowerPC\Jit64</Filter>
    </ClCompile>
    <ClCompile Include="PowerPC\Jit64\Jit_Integer.cpp">
      <Filter>PowerPC\Jit64</Filter>
    </ClCompile>
    <ClCompile Include="PowerPC\Jit64\Jit_LoadStore.cpp">
      <Filter>PowerPC\Jit64</Filter>
    </ClCompile>
    <ClCompile Include="PowerPC\Jit64\Jit_LoadStoreFloating.cpp">
      <Filter>PowerPC\Jit64</Filter>
    </ClCompile>
    <ClCompile Include="PowerPC\Jit64\Jit_LoadStorePaired.cpp">
      <Filter>PowerPC\Jit64</Filter>
    </ClCompile>
    <ClCompile Include="PowerPC\Jit64\Jit_Paired.cpp">
      <Filter>PowerPC\Jit64</Filter>
    </ClCompile>
    <ClCompile Include="PowerPC\Jit64\JitAsm.cpp">
      <Filter>PowerPC\Jit64</Filter>
    </ClCompile>
    <ClCompile Include="HW\GCKeyboardEmu.cpp">
      <Filter>HW %28Flipper/Hollywood%29\GCKeyboard</Filter>
    </ClCompile>
    <ClCompile Include="HW\GCKeyboard.cpp">
      <Filter>HW %28Flipper/Hollywood%29\GCKeyboard</Filter>
    </ClCompile>
    <ClCompile Include="PowerPC\MMU.cpp">
      <Filter>PowerPC</Filter>
    </ClCompile>
    <ClCompile Include="PowerPC\Jit64Common\BlockCache.cpp">
      <Filter>PowerPC\Jit64Common</Filter>
    </ClCompile>
    <ClCompile Include="PowerPC\Jit64Common\EmuCodeBlock.cpp">
      <Filter>PowerPC\Jit64Common</Filter>
    </ClCompile>
    <ClCompile Include="PowerPC\Jit64Common\FarCodeCache.cpp">
      <Filter>PowerPC\Jit64Common</Filter>
    </ClCompile>
    <ClCompile Include="PowerPC\Jit64Common\Jit64AsmCommon.cpp">
      <Filter>PowerPC\Jit64Common</Filter>
    </ClCompile>
    <ClCompile Include="PowerPC\Jit64Common\TrampolineCache.cpp">
      <Filter>PowerPC\Jit64Common</Filter>
    </ClCompile>
    <ClCompile Include="Analytics.cpp" />
    <ClCompile Include="PowerPC\SignatureDB\CSVSignatureDB.cpp">
      <Filter>PowerPC\SignatureDB</Filter>
    </ClCompile>
    <ClCompile Include="PowerPC\SignatureDB\DSYSignatureDB.cpp">
      <Filter>PowerPC\SignatureDB</Filter>
    </ClCompile>
    <ClCompile Include="PowerPC\SignatureDB\MEGASignatureDB.cpp">
      <Filter>PowerPC\SignatureDB</Filter>
    </ClCompile>
    <ClCompile Include="PowerPC\SignatureDB\SignatureDB.cpp">
      <Filter>PowerPC\SignatureDB</Filter>
    </ClCompile>
    <ClCompile Include="IOS\USB\Bluetooth\BTBase.cpp">
      <Filter>IOS\USB\Bluetooth</Filter>
    </ClCompile>
    <ClCompile Include="IOS\USB\Bluetooth\BTEmu.cpp">
      <Filter>IOS\USB\Bluetooth</Filter>
    </ClCompile>
    <ClCompile Include="IOS\USB\Bluetooth\BTReal.cpp">
      <Filter>IOS\USB\Bluetooth</Filter>
    </ClCompile>
    <ClCompile Include="IOS\USB\Bluetooth\BTStub.cpp">
      <Filter>IOS\USB\Bluetooth</Filter>
    </ClCompile>
    <ClCompile Include="IOS\Device.cpp">
      <Filter>IOS</Filter>
    </ClCompile>
    <ClCompile Include="IOS\DeviceStub.cpp">
      <Filter>IOS</Filter>
    </ClCompile>
    <ClCompile Include="IOS\DI\DI.cpp">
      <Filter>IOS\DI</Filter>
    </ClCompile>
    <ClCompile Include="IOS\FS\FileSystem.cpp">
      <Filter>IOS\FS</Filter>
    </ClCompile>
    <ClCompile Include="IOS\FS\FileSystemProxy.cpp">
      <Filter>IOS\FS</Filter>
    </ClCompile>
    <ClCompile Include="IOS\FS\HostBackend\FS.cpp">
      <Filter>IOS\FS</Filter>
    </ClCompile>
    <ClCompile Include="IOS\FS\HostBackend\File.cpp">
      <Filter>IOS\FS</Filter>
    </ClCompile>
    <ClCompile Include="IOS\ES\ES.cpp">
      <Filter>IOS\ES</Filter>
    </ClCompile>
    <ClCompile Include="IOS\ES\Formats.cpp">
      <Filter>IOS\ES</Filter>
    </ClCompile>
    <ClCompile Include="IOS\ES\Identity.cpp">
      <Filter>IOS\ES</Filter>
    </ClCompile>
    <ClCompile Include="IOS\ES\NandUtils.cpp">
      <Filter>IOS\ES</Filter>
    </ClCompile>
    <ClCompile Include="IOS\ES\TitleContents.cpp">
      <Filter>IOS\ES</Filter>
    </ClCompile>
    <ClCompile Include="IOS\ES\TitleInformation.cpp">
      <Filter>IOS\ES</Filter>
    </ClCompile>
    <ClCompile Include="IOS\ES\TitleManagement.cpp">
      <Filter>IOS\ES</Filter>
    </ClCompile>
    <ClCompile Include="IOS\ES\Views.cpp">
      <Filter>IOS\ES</Filter>
    </ClCompile>
    <ClCompile Include="IOS\Network\ICMPLin.cpp">
      <Filter>IOS\Network</Filter>
    </ClCompile>
    <ClCompile Include="IOS\IOS.cpp">
      <Filter>IOS</Filter>
    </ClCompile>
    <ClCompile Include="IOS\IOSC.cpp">
      <Filter>IOS</Filter>
    </ClCompile>
    <ClCompile Include="IOS\MIOS.cpp">
      <Filter>IOS</Filter>
    </ClCompile>
    <ClCompile Include="IOS\VersionInfo.cpp">
      <Filter>IOS</Filter>
    </ClCompile>
    <ClCompile Include="IOS\Network\MACUtils.cpp">
      <Filter>IOS\Network</Filter>
    </ClCompile>
    <ClCompile Include="IOS\Network\Socket.cpp">
      <Filter>IOS\Network</Filter>
    </ClCompile>
    <ClCompile Include="IOS\Network\SSL.cpp">
      <Filter>IOS\Network</Filter>
    </ClCompile>
    <ClCompile Include="IOS\Network\IP\Top.cpp">
      <Filter>IOS\Network\IP</Filter>
    </ClCompile>
    <ClCompile Include="IOS\Network\KD\NetKDRequest.cpp">
      <Filter>IOS\Network\KD</Filter>
    </ClCompile>
    <ClCompile Include="IOS\Network\KD\NetKDTime.cpp">
      <Filter>IOS\Network\KD</Filter>
    </ClCompile>
    <ClCompile Include="IOS\Network\KD\NWC24Config.cpp">
      <Filter>IOS\Network\KD</Filter>
    </ClCompile>
    <ClCompile Include="IOS\Network\NCD\Manage.cpp">
      <Filter>IOS\Network\NCD</Filter>
    </ClCompile>
    <ClCompile Include="IOS\Network\WD\Command.cpp">
      <Filter>IOS\Network\WD</Filter>
    </ClCompile>
    <ClCompile Include="IOS\SDIO\SDIOSlot0.cpp">
      <Filter>IOS\SDIO</Filter>
    </ClCompile>
    <ClCompile Include="IOS\STM\STM.cpp">
      <Filter>IOS\STM</Filter>
    </ClCompile>
    <ClCompile Include="IOS\USB\Common.cpp">
      <Filter>IOS\USB</Filter>
    </ClCompile>
    <ClCompile Include="IOS\USB\LibusbDevice.cpp">
      <Filter>IOS\USB</Filter>
    </ClCompile>
    <ClCompile Include="IOS\USB\Host.cpp">
      <Filter>IOS\USB</Filter>
    </ClCompile>
    <ClCompile Include="IOS\USB\OH0\OH0.cpp">
      <Filter>IOS\USB</Filter>
    </ClCompile>
    <ClCompile Include="IOS\USB\OH0\OH0Device.cpp">
      <Filter>IOS\USB</Filter>
    </ClCompile>
    <ClCompile Include="IOS\USB\USB_HID\HIDv4.cpp">
      <Filter>IOS\USB</Filter>
    </ClCompile>
    <ClCompile Include="IOS\USB\USB_HID\HIDv5.cpp">
      <Filter>IOS\USB</Filter>
    </ClCompile>
    <ClCompile Include="IOS\USB\USB_VEN\VEN.cpp">
      <Filter>IOS\USB</Filter>
    </ClCompile>
    <ClCompile Include="IOS\USB\USBV0.cpp">
      <Filter>IOS\USB</Filter>
    </ClCompile>
    <ClCompile Include="IOS\USB\USBV4.cpp">
      <Filter>IOS\USB</Filter>
    </ClCompile>
    <ClCompile Include="IOS\USB\USBV5.cpp">
      <Filter>IOS\USB</Filter>
    </ClCompile>
    <ClCompile Include="IOS\USB\USB_KBD.cpp">
      <Filter>IOS\USB</Filter>
    </ClCompile>
    <ClCompile Include="IOS\WFS\WFSI.cpp">
      <Filter>IOS\WFS</Filter>
    </ClCompile>
    <ClCompile Include="IOS\WFS\WFSSRV.cpp">
      <Filter>IOS\WFS</Filter>
    </ClCompile>
    <ClCompile Include="IOS\USB\Bluetooth\WiimoteDevice.cpp">
      <Filter>IOS\USB\Bluetooth</Filter>
    </ClCompile>
    <ClCompile Include="IOS\USB\Bluetooth\WiimoteHIDAttr.cpp">
      <Filter>IOS\USB\Bluetooth</Filter>
    </ClCompile>
    <ClCompile Include="PowerPC\Jit64Common\ConstantPool.cpp">
      <Filter>PowerPC\Jit64Common</Filter>
    </ClCompile>
    <ClCompile Include="ConfigLoaders\BaseConfigLoader.cpp">
      <Filter>ConfigLoader</Filter>
    </ClCompile>
    <ClCompile Include="ConfigLoaders\GameConfigLoader.cpp">
      <Filter>ConfigLoader</Filter>
    </ClCompile>
    <ClCompile Include="ConfigLoaders\MovieConfigLoader.cpp">
      <Filter>ConfigLoader</Filter>
    </ClCompile>
    <ClCompile Include="ConfigLoaders\NetPlayConfigLoader.cpp">
      <Filter>ConfigLoader</Filter>
    </ClCompile>
    <ClCompile Include="ConfigLoaders\IsSettingSaveable.cpp">
      <Filter>ConfigLoader</Filter>
    </ClCompile>
    <ClCompile Include="Config\GraphicsSettings.cpp">
      <Filter>Config</Filter>
    </ClCompile>
    <ClCompile Include="Config\MainSettings.cpp">
      <Filter>Config</Filter>
    </ClCompile>
    <ClCompile Include="Config\NetplaySettings.cpp">
      <Filter>Config</Filter>
    </ClCompile>
    <ClCompile Include="Config\SYSCONFSettings.cpp">
      <Filter>Config</Filter>
    </ClCompile>
    <ClCompile Include="IOS\Network\NCD\WiiNetConfig.cpp">
      <Filter>IOS\Network\NCD</Filter>
    </ClCompile>
    <ClCompile Include="Config\UISettings.cpp">
      <Filter>Config</Filter>
    </ClCompile>
    <ClCompile Include="PowerPC\Jit64\RegCache\FPURegCache.cpp" />
    <ClCompile Include="PowerPC\Jit64\RegCache\GPRRegCache.cpp" />
    <ClCompile Include="PowerPC\Jit64\RegCache\JitRegCache.cpp" />
    <ClCompile Include="HW\WiimoteEmu\I2CBus.cpp">
      <Filter>HW %28Flipper/Hollywood%29\Wiimote\Emu</Filter>
    </ClCompile>
    <ClCompile Include="HW\WiimoteEmu\MotionPlus.cpp">
      <Filter>HW %28Flipper/Hollywood%29\Wiimote\Emu</Filter>
    </ClCompile>
    <ClCompile Include="HW\WiimoteEmu\Camera.cpp">
      <Filter>HW %28Flipper/Hollywood%29\Wiimote\Emu</Filter>
    </ClCompile>
    <ClCompile Include="HW\WiimoteEmu\Speaker.cpp">
      <Filter>HW %28Flipper/Hollywood%29\Wiimote\Emu</Filter>
    </ClCompile>
    <ClCompile Include="HW\WiimoteEmu\Dynamics.cpp">
      <Filter>HW %28Flipper/Hollywood%29\Wiimote\Emu</Filter>
    </ClCompile>
    <ClCompile Include="HW\WiimoteEmu\Extension\Classic.cpp">
      <Filter>HW %28Flipper/Hollywood%29\Wiimote\Emu\Extension</Filter>
    </ClCompile>
    <ClCompile Include="HW\WiimoteEmu\Extension\DrawsomeTablet.cpp">
      <Filter>HW %28Flipper/Hollywood%29\Wiimote\Emu\Extension</Filter>
    </ClCompile>
    <ClCompile Include="HW\WiimoteEmu\Extension\Drums.cpp">
      <Filter>HW %28Flipper/Hollywood%29\Wiimote\Emu\Extension</Filter>
    </ClCompile>
    <ClCompile Include="HW\WiimoteEmu\Extension\Guitar.cpp">
      <Filter>HW %28Flipper/Hollywood%29\Wiimote\Emu\Extension</Filter>
    </ClCompile>
    <ClCompile Include="HW\WiimoteEmu\Extension\Nunchuk.cpp">
      <Filter>HW %28Flipper/Hollywood%29\Wiimote\Emu\Extension</Filter>
    </ClCompile>
    <ClCompile Include="HW\WiimoteEmu\Extension\TaTaCon.cpp">
      <Filter>HW %28Flipper/Hollywood%29\Wiimote\Emu\Extension</Filter>
    </ClCompile>
    <ClCompile Include="HW\WiimoteEmu\Extension\Turntable.cpp">
      <Filter>HW %28Flipper/Hollywood%29\Wiimote\Emu\Extension</Filter>
    </ClCompile>
    <ClCompile Include="HW\WiimoteEmu\Extension\UDrawTablet.cpp">
      <Filter>HW %28Flipper/Hollywood%29\Wiimote\Emu\Extension</Filter>
    </ClCompile>
    <ClCompile Include="HW\WiimoteEmu\Extension\Extension.cpp">
      <Filter>HW %28Flipper/Hollywood%29\Wiimote\Emu\Extension</Filter>
    </ClCompile>
    <ClCompile Include="HW\WiimoteEmu\ExtensionPort.cpp">
      <Filter>HW %28Flipper/Hollywood%29\Wiimote\Emu</Filter>
    </ClCompile>
    <ClCompile Include="HW\WiimoteCommon\DataReport.cpp">
      <Filter>HW %28Flipper/Hollywood%29\Wiimote\Common</Filter>
    </ClCompile>
    <ClCompile Include="HW\AddressSpace.cpp">
      <Filter>HW %28Flipper/Hollywood%29</Filter>
    </ClCompile>
    <ClCompile Include="PowerPC\ConditionRegister.cpp" />
    <ClCompile Include="PrimeHack\HackConfig.cpp">
      <Filter>PrimeHack</Filter>
    </ClCompile>
    <ClCompile Include="PrimeHack\HackManager.cpp">
      <Filter>PrimeHack</Filter>
    </ClCompile>
    <ClCompile Include="PrimeHack\AimMods.cpp">
      <Filter>PrimeHack</Filter>
    </ClCompile>
  </ItemGroup>
  <ItemGroup>
    <ClInclude Include="BootManager.h" />
    <ClInclude Include="ConfigManager.h" />
    <ClInclude Include="Core.h" />
    <ClInclude Include="CoreTiming.h" />
    <ClInclude Include="Host.h" />
    <ClInclude Include="HotkeyManager.h" />
    <ClInclude Include="LibusbUtils.h" />
    <ClInclude Include="MemTools.h" />
    <ClInclude Include="Movie.h" />
    <ClInclude Include="NetPlayClient.h" />
    <ClInclude Include="NetPlayProto.h" />
    <ClInclude Include="NetPlayServer.h" />
    <ClInclude Include="PatchEngine.h" />
    <ClInclude Include="State.h" />
    <ClInclude Include="SysConf.h" />
    <ClInclude Include="Titles.h" />
    <ClInclude Include="TitleDatabase.h" />
    <ClInclude Include="WiiRoot.h" />
    <ClInclude Include="WiiUtils.h" />
    <ClInclude Include="ActionReplay.h">
      <Filter>ActionReplay</Filter>
    </ClInclude>
    <ClInclude Include="ARDecrypt.h">
      <Filter>ActionReplay</Filter>
    </ClInclude>
    <ClInclude Include="Boot\Boot.h">
      <Filter>Boot</Filter>
    </ClInclude>
    <ClInclude Include="Boot\DolReader.h">
      <Filter>Boot</Filter>
    </ClInclude>
    <ClInclude Include="Boot\ElfReader.h">
      <Filter>Boot</Filter>
    </ClInclude>
    <ClInclude Include="Boot\ElfTypes.h">
      <Filter>Boot</Filter>
    </ClInclude>
    <ClInclude Include="Debugger\Debugger_SymbolMap.h">
      <Filter>Debugger</Filter>
    </ClInclude>
    <ClInclude Include="Debugger\Dump.h">
      <Filter>Debugger</Filter>
    </ClInclude>
    <ClInclude Include="Debugger\GCELF.h">
      <Filter>Debugger</Filter>
    </ClInclude>
    <ClInclude Include="Debugger\PPCDebugInterface.h">
      <Filter>Debugger</Filter>
    </ClInclude>
    <ClInclude Include="Debugger\RSO.h">
      <Filter>Debugger</Filter>
    </ClInclude>
    <ClInclude Include="DSP\Interpreter\DSPIntCCUtil.h">
      <Filter>DSPCore\Interpreter</Filter>
    </ClInclude>
    <ClInclude Include="DSP\Interpreter\DSPInterpreter.h">
      <Filter>DSPCore\Interpreter</Filter>
    </ClInclude>
    <ClInclude Include="DSP\Interpreter\DSPIntExtOps.h">
      <Filter>DSPCore\Interpreter</Filter>
    </ClInclude>
    <ClInclude Include="DSP\Interpreter\DSPIntTables.h">
      <Filter>DSPCore\Interpreter</Filter>
    </ClInclude>
    <ClInclude Include="DSP\Interpreter\DSPIntUtil.h">
      <Filter>DSPCore\Interpreter</Filter>
    </ClInclude>
    <ClInclude Include="DSP\Jit\DSPEmitterBase.h">
      <Filter>DSPCore\Jit</Filter>
    </ClInclude>
    <ClInclude Include="DSP\Jit\x64\DSPJitRegCache.h">
      <Filter>DSPCore\Jit\x64</Filter>
    </ClInclude>
    <ClInclude Include="DSP\Jit\x64\DSPJitTables.h">
      <Filter>DSPCore\Jit\x64</Filter>
    </ClInclude>
    <ClInclude Include="DSP\Jit\x64\DSPEmitter.h">
      <Filter>DSPCore\Jit\x64</Filter>
    </ClInclude>
    <ClInclude Include="FifoPlayer\FifoAnalyzer.h">
      <Filter>FifoPlayer</Filter>
    </ClInclude>
    <ClInclude Include="FifoPlayer\FifoDataFile.h">
      <Filter>FifoPlayer</Filter>
    </ClInclude>
    <ClInclude Include="FifoPlayer\FifoPlaybackAnalyzer.h">
      <Filter>FifoPlayer</Filter>
    </ClInclude>
    <ClInclude Include="FifoPlayer\FifoPlayer.h">
      <Filter>FifoPlayer</Filter>
    </ClInclude>
    <ClInclude Include="FifoPlayer\FifoRecordAnalyzer.h">
      <Filter>FifoPlayer</Filter>
    </ClInclude>
    <ClInclude Include="FifoPlayer\FifoRecorder.h">
      <Filter>FifoPlayer</Filter>
    </ClInclude>
    <ClInclude Include="GeckoCode.h">
      <Filter>GeckoCode</Filter>
    </ClInclude>
    <ClInclude Include="GeckoCodeConfig.h">
      <Filter>GeckoCode</Filter>
    </ClInclude>
    <ClInclude Include="HLE\HLE.h">
      <Filter>HLE</Filter>
    </ClInclude>
    <ClInclude Include="HLE\HLE_Misc.h">
      <Filter>HLE</Filter>
    </ClInclude>
    <ClInclude Include="HLE\HLE_OS.h">
      <Filter>HLE</Filter>
    </ClInclude>
    <ClInclude Include="HLE\HLE_VarArgs.h">
      <Filter>HLE</Filter>
    </ClInclude>
    <ClInclude Include="PowerPC\CachedInterpreter\CachedInterpreter.h">
      <Filter>PowerPC\Cached Interpreter</Filter>
    </ClInclude>
    <ClInclude Include="PowerPC\CachedInterpreter\InterpreterBlockCache.h">
      <Filter>PowerPC\Cached Interpreter</Filter>
    </ClInclude>
    <ClInclude Include="PowerPC\Interpreter\ExceptionUtils.h">
      <Filter>PowerPC\Interpreter</Filter>
    </ClInclude>
    <ClInclude Include="PowerPC\Interpreter\Interpreter.h">
      <Filter>PowerPC\Interpreter</Filter>
    </ClInclude>
    <ClInclude Include="PowerPC\Interpreter\Interpreter_FPUtils.h">
      <Filter>PowerPC\Interpreter</Filter>
    </ClInclude>
    <ClInclude Include="PowerPC\Jit64\Jit.h">
      <Filter>PowerPC\Jit64</Filter>
    </ClInclude>
    <ClInclude Include="HW\AudioInterface.h">
      <Filter>HW %28Flipper/Hollywood%29\AI - Audio Interface</Filter>
    </ClInclude>
    <ClInclude Include="HW\StreamADPCM.h">
      <Filter>HW %28Flipper/Hollywood%29\AI - Audio Interface</Filter>
    </ClInclude>
    <ClInclude Include="HW\DVD\DVDInterface.h">
      <Filter>HW %28Flipper/Hollywood%29\DI - Drive Interface</Filter>
    </ClInclude>
    <ClInclude Include="HW\DVD\DVDMath.h">
      <Filter>HW %28Flipper/Hollywood%29\DI - Drive Interface</Filter>
    </ClInclude>
    <ClInclude Include="HW\DVD\DVDThread.h">
      <Filter>HW %28Flipper/Hollywood%29\DI - Drive Interface</Filter>
    </ClInclude>
    <ClInclude Include="HW\DVD\FileMonitor.h">
      <Filter>HW %28Flipper/Hollywood%29\DI - Drive Interface</Filter>
    </ClInclude>
    <ClInclude Include="HW\DSPHLE\UCodes\AX.h">
      <Filter>HW %28Flipper/Hollywood%29\DSP Interface + HLE\HLE\uCodes</Filter>
    </ClInclude>
    <ClInclude Include="HW\DSPHLE\UCodes\AXVoice.h">
      <Filter>HW %28Flipper/Hollywood%29\DSP Interface + HLE\HLE\uCodes</Filter>
    </ClInclude>
    <ClInclude Include="HW\DSPHLE\UCodes\AXStructs.h">
      <Filter>HW %28Flipper/Hollywood%29\DSP Interface + HLE\HLE\uCodes</Filter>
    </ClInclude>
    <ClInclude Include="HW\DSPHLE\UCodes\AXWii.h">
      <Filter>HW %28Flipper/Hollywood%29\DSP Interface + HLE\HLE\uCodes</Filter>
    </ClInclude>
    <ClInclude Include="HW\DSPHLE\UCodes\CARD.h">
      <Filter>HW %28Flipper/Hollywood%29\DSP Interface + HLE\HLE\uCodes</Filter>
    </ClInclude>
    <ClInclude Include="HW\DSPHLE\UCodes\GBA.h">
      <Filter>HW %28Flipper/Hollywood%29\DSP Interface + HLE\HLE\uCodes</Filter>
    </ClInclude>
    <ClInclude Include="HW\DSPHLE\UCodes\INIT.h">
      <Filter>HW %28Flipper/Hollywood%29\DSP Interface + HLE\HLE\uCodes</Filter>
    </ClInclude>
    <ClInclude Include="HW\DSPHLE\UCodes\ROM.h">
      <Filter>HW %28Flipper/Hollywood%29\DSP Interface + HLE\HLE\uCodes</Filter>
    </ClInclude>
    <ClInclude Include="HW\DSPHLE\UCodes\Zelda.h">
      <Filter>HW %28Flipper/Hollywood%29\DSP Interface + HLE\HLE\uCodes</Filter>
    </ClInclude>
    <ClInclude Include="HW\DSPHLE\UCodes\UCodes.h">
      <Filter>HW %28Flipper/Hollywood%29\DSP Interface + HLE\HLE\uCodes</Filter>
    </ClInclude>
    <ClInclude Include="HW\DSPHLE\DSPHLE.h">
      <Filter>HW %28Flipper/Hollywood%29\DSP Interface + HLE\HLE</Filter>
    </ClInclude>
    <ClInclude Include="HW\DSPHLE\MailHandler.h">
      <Filter>HW %28Flipper/Hollywood%29\DSP Interface + HLE\HLE</Filter>
    </ClInclude>
    <ClInclude Include="HW\DSPLLE\DSPDebugInterface.h">
      <Filter>HW %28Flipper/Hollywood%29\DSP Interface + HLE\LLE</Filter>
    </ClInclude>
    <ClInclude Include="DSP\DSPHost.h">
      <Filter>HW %28Flipper/Hollywood%29\DSP Interface + HLE\LLE</Filter>
    </ClInclude>
    <ClInclude Include="HW\DSPLLE\DSPLLE.h">
      <Filter>HW %28Flipper/Hollywood%29\DSP Interface + HLE\LLE</Filter>
    </ClInclude>
    <ClInclude Include="HW\DSPLLE\DSPLLEGlobals.h">
      <Filter>HW %28Flipper/Hollywood%29\DSP Interface + HLE\LLE</Filter>
    </ClInclude>
    <ClInclude Include="HW\DSPLLE\DSPSymbols.h">
      <Filter>HW %28Flipper/Hollywood%29\DSP Interface + HLE\LLE</Filter>
    </ClInclude>
    <ClInclude Include="HW\DSP.h">
      <Filter>HW %28Flipper/Hollywood%29\DSP Interface + HLE</Filter>
    </ClInclude>
    <ClInclude Include="HW\EXI\EXI.h">
      <Filter>HW %28Flipper/Hollywood%29\EXI - Expansion Interface</Filter>
    </ClInclude>
    <ClInclude Include="HW\EXI\EXI_Channel.h">
      <Filter>HW %28Flipper/Hollywood%29\EXI - Expansion Interface</Filter>
    </ClInclude>
    <ClInclude Include="HW\EXI\EXI_Device.h">
      <Filter>HW %28Flipper/Hollywood%29\EXI - Expansion Interface</Filter>
    </ClInclude>
    <ClInclude Include="HW\EXI\EXI_DeviceAD16.h">
      <Filter>HW %28Flipper/Hollywood%29\EXI - Expansion Interface</Filter>
    </ClInclude>
    <ClInclude Include="HW\EXI\EXI_DeviceAGP.h">
      <Filter>HW %28Flipper/Hollywood%29\EXI - Expansion Interface</Filter>
    </ClInclude>
    <ClInclude Include="HW\EXI\EXI_DeviceDummy.h">
      <Filter>HW %28Flipper/Hollywood%29\EXI - Expansion Interface</Filter>
    </ClInclude>
    <ClInclude Include="HW\EXI\EXI_DeviceEthernet.h">
      <Filter>HW %28Flipper/Hollywood%29\EXI - Expansion Interface</Filter>
    </ClInclude>
    <ClInclude Include="HW\EXI\EXI_DeviceGecko.h">
      <Filter>HW %28Flipper/Hollywood%29\EXI - Expansion Interface</Filter>
    </ClInclude>
    <ClInclude Include="HW\EXI\EXI_DeviceIPL.h">
      <Filter>HW %28Flipper/Hollywood%29\EXI - Expansion Interface</Filter>
    </ClInclude>
    <ClInclude Include="HW\EXI\EXI_DeviceMemoryCard.h">
      <Filter>HW %28Flipper/Hollywood%29\EXI - Expansion Interface</Filter>
    </ClInclude>
    <ClInclude Include="HW\EXI\EXI_DeviceMic.h">
      <Filter>HW %28Flipper/Hollywood%29\EXI - Expansion Interface</Filter>
    </ClInclude>
    <ClInclude Include="HW\EXI\BBA-TAP\TAP_Win32.h">
      <Filter>HW %28Flipper/Hollywood%29\EXI - Expansion Interface</Filter>
    </ClInclude>
    <ClInclude Include="HW\Sram.h">
      <Filter>HW %28Flipper/Hollywood%29\EXI - Expansion Interface</Filter>
    </ClInclude>
    <ClInclude Include="HW\GCMemcard\GCIFile.h">
      <Filter>HW %28Flipper/Hollywood%29\GCMemcard</Filter>
    </ClInclude>
    <ClInclude Include="HW\GCMemcard\GCMemcard.h">
      <Filter>HW %28Flipper/Hollywood%29\GCMemcard</Filter>
    </ClInclude>
    <ClInclude Include="HW\GCMemcard\GCMemcardDirectory.h">
      <Filter>HW %28Flipper/Hollywood%29\GCMemcard</Filter>
    </ClInclude>
    <ClInclude Include="HW\GCMemcard\GCMemcardRaw.h">
      <Filter>HW %28Flipper/Hollywood%29\GCMemcard</Filter>
    </ClInclude>
    <ClInclude Include="HW\GCPadEmu.h">
      <Filter>HW %28Flipper/Hollywood%29\GCPad</Filter>
    </ClInclude>
    <ClInclude Include="HW\GCPad.h">
      <Filter>HW %28Flipper/Hollywood%29\GCPad</Filter>
    </ClInclude>
    <ClInclude Include="HW\GPFifo.h">
      <Filter>HW %28Flipper/Hollywood%29\GP - Gather Pipe Fifo</Filter>
    </ClInclude>
    <ClInclude Include="HW\MemoryInterface.h">
      <Filter>HW %28Flipper/Hollywood%29\MI - Memory Interface</Filter>
    </ClInclude>
    <ClInclude Include="HW\ProcessorInterface.h">
      <Filter>HW %28Flipper/Hollywood%29\PI - Processor Interface</Filter>
    </ClInclude>
    <ClInclude Include="HW\SI\SI.h">
      <Filter>HW %28Flipper/Hollywood%29\SI - Serial Interface</Filter>
    </ClInclude>
    <ClInclude Include="HW\SI\SI_Device.h">
      <Filter>HW %28Flipper/Hollywood%29\SI - Serial Interface</Filter>
    </ClInclude>
    <ClInclude Include="HW\SI\SI_DeviceDanceMat.h">
      <Filter>HW %28Flipper/Hollywood%29\SI - Serial Interface</Filter>
    </ClInclude>
    <ClInclude Include="HW\SI\SI_DeviceGBA.h">
      <Filter>HW %28Flipper/Hollywood%29\SI - Serial Interface</Filter>
    </ClInclude>
    <ClInclude Include="HW\SI\SI_DeviceGCAdapter.h">
      <Filter>HW %28Flipper/Hollywood%29\SI - Serial Interface</Filter>
    </ClInclude>
    <ClInclude Include="HW\SI\SI_DeviceGCController.h">
      <Filter>HW %28Flipper/Hollywood%29\SI - Serial Interface</Filter>
    </ClInclude>
    <ClInclude Include="HW\SI\SI_DeviceGCSteeringWheel.h">
      <Filter>HW %28Flipper/Hollywood%29\SI - Serial Interface</Filter>
    </ClInclude>
    <ClInclude Include="HW\SI\SI_DeviceKeyboard.h">
      <Filter>HW %28Flipper/Hollywood%29\SI - Serial Interface</Filter>
    </ClInclude>
    <ClInclude Include="HW\SI\SI_DeviceNull.h">
      <Filter>HW %28Flipper/Hollywood%29\SI - Serial Interface</Filter>
    </ClInclude>
    <ClInclude Include="HW\VideoInterface.h">
      <Filter>HW %28Flipper/Hollywood%29\VI - Video Interface</Filter>
    </ClInclude>
    <ClInclude Include="HW\WiimoteEmu\Encryption.h">
      <Filter>HW %28Flipper/Hollywood%29\Wiimote\Emu</Filter>
    </ClInclude>
    <ClInclude Include="HW\WiimoteEmu\WiimoteEmu.h">
      <Filter>HW %28Flipper/Hollywood%29\Wiimote\Emu</Filter>
    </ClInclude>
    <ClInclude Include="HW\WiimoteReal\WiimoteReal.h">
      <Filter>HW %28Flipper/Hollywood%29\Wiimote\Real</Filter>
    </ClInclude>
    <ClInclude Include="HW\WiimoteReal\WiimoteRealBase.h">
      <Filter>HW %28Flipper/Hollywood%29\Wiimote\Real</Filter>
    </ClInclude>
    <ClInclude Include="HW\WII_IPC.h">
      <Filter>HW %28Flipper/Hollywood%29\Wii IPC</Filter>
    </ClInclude>
    <ClInclude Include="HW\CPU.h">
      <Filter>HW %28Flipper/Hollywood%29</Filter>
    </ClInclude>
    <ClInclude Include="HW\HW.h">
      <Filter>HW %28Flipper/Hollywood%29</Filter>
    </ClInclude>
    <ClInclude Include="HW\Memmap.h">
      <Filter>HW %28Flipper/Hollywood%29</Filter>
    </ClInclude>
    <ClInclude Include="HW\MMIO.h">
      <Filter>HW %28Flipper/Hollywood%29</Filter>
    </ClInclude>
    <ClInclude Include="HW\MMIOHandlers.h">
      <Filter>HW %28Flipper/Hollywood%29</Filter>
    </ClInclude>
    <ClInclude Include="HW\SystemTimers.h">
      <Filter>HW %28Flipper/Hollywood%29</Filter>
    </ClInclude>
    <ClInclude Include="HW\WiiSave.h">
      <Filter>HW %28Flipper/Hollywood%29</Filter>
    </ClInclude>
    <ClInclude Include="HW\WiiSaveStructs.h">
      <Filter>HW %28Flipper/Hollywood%29</Filter>
    </ClInclude>
    <ClInclude Include="DSP\DSPAssembler.h">
      <Filter>DSPCore</Filter>
    </ClInclude>
    <ClInclude Include="DSP\DSPAccelerator.h">
      <Filter>DSPCore</Filter>
    </ClInclude>
    <ClInclude Include="DSP\DSPAnalyzer.h">
      <Filter>DSPCore</Filter>
    </ClInclude>
    <ClInclude Include="DSP\DSPBreakpoints.h">
      <Filter>DSPCore</Filter>
    </ClInclude>
    <ClInclude Include="DSP\DSPCaptureLogger.h">
      <Filter>DSPCore</Filter>
    </ClInclude>
    <ClInclude Include="DSP\DSPCodeUtil.h">
      <Filter>DSPCore</Filter>
    </ClInclude>
    <ClInclude Include="DSP\DSPCommon.h">
      <Filter>DSPCore</Filter>
    </ClInclude>
    <ClInclude Include="DSP\DSPCore.h">
      <Filter>DSPCore</Filter>
    </ClInclude>
    <ClInclude Include="DSP\DSPDisassembler.h">
      <Filter>DSPCore</Filter>
    </ClInclude>
    <ClInclude Include="DSPEmulator.h">
      <Filter>DSPCore</Filter>
    </ClInclude>
    <ClInclude Include="DSP\DSPHWInterface.h">
      <Filter>DSPCore</Filter>
    </ClInclude>
    <ClInclude Include="DSP\DSPMemoryMap.h">
      <Filter>DSPCore</Filter>
    </ClInclude>
    <ClInclude Include="DSP\DSPStacks.h">
      <Filter>DSPCore</Filter>
    </ClInclude>
    <ClInclude Include="DSP\DSPTables.h">
      <Filter>DSPCore</Filter>
    </ClInclude>
    <ClInclude Include="DSP\LabelMap.h">
      <Filter>DSPCore</Filter>
    </ClInclude>
    <ClInclude Include="HW\Wiimote.h">
      <Filter>HW %28Flipper/Hollywood%29\Wiimote</Filter>
    </ClInclude>
    <ClInclude Include="PowerPC\BreakPoints.h">
      <Filter>PowerPC</Filter>
    </ClInclude>
    <ClInclude Include="PowerPC\CPUCoreBase.h">
      <Filter>PowerPC</Filter>
    </ClInclude>
    <ClInclude Include="PowerPC\Gekko.h">
      <Filter>PowerPC</Filter>
    </ClInclude>
    <ClInclude Include="PowerPC\JitInterface.h">
      <Filter>PowerPC</Filter>
    </ClInclude>
    <ClInclude Include="PowerPC\MMU.h">
      <Filter>PowerPC</Filter>
    </ClInclude>
    <ClInclude Include="PowerPC\PowerPC.h">
      <Filter>PowerPC</Filter>
    </ClInclude>
    <ClInclude Include="PowerPC\PPCAnalyst.h">
      <Filter>PowerPC</Filter>
    </ClInclude>
    <ClInclude Include="PowerPC\PPCCache.h">
      <Filter>PowerPC</Filter>
    </ClInclude>
    <ClInclude Include="PowerPC\PPCSymbolDB.h">
      <Filter>PowerPC</Filter>
    </ClInclude>
    <ClInclude Include="PowerPC\PPCTables.h">
      <Filter>PowerPC</Filter>
    </ClInclude>
    <ClInclude Include="PowerPC\Profiler.h">
      <Filter>PowerPC</Filter>
    </ClInclude>
    <ClInclude Include="PowerPC\JitCommon\JitAsmCommon.h">
      <Filter>PowerPC\JitCommon</Filter>
    </ClInclude>
    <ClInclude Include="PowerPC\JitCommon\JitBase.h">
      <Filter>PowerPC\JitCommon</Filter>
    </ClInclude>
    <ClInclude Include="PowerPC\JitCommon\JitCache.h">
      <Filter>PowerPC\JitCommon</Filter>
    </ClInclude>
    <ClInclude Include="PowerPC\Jit64\FPURegCache.h">
      <Filter>PowerPC\Jit64</Filter>
    </ClInclude>
    <ClInclude Include="PowerPC\Jit64\GPRRegCache.h">
      <Filter>PowerPC\Jit64</Filter>
    </ClInclude>
    <ClInclude Include="PowerPC\Jit64\JitRegCache.h">
      <Filter>PowerPC\Jit64</Filter>
    </ClInclude>
    <ClInclude Include="PowerPC\Jit64\JitAsm.h">
      <Filter>PowerPC\Jit64</Filter>
    </ClInclude>
    <ClInclude Include="MachineContext.h" />
    <ClInclude Include="HW\GCKeyboardEmu.h">
      <Filter>HW %28Flipper/Hollywood%29\GCKeyboard</Filter>
    </ClInclude>
    <ClInclude Include="HW\GCKeyboard.h">
      <Filter>HW %28Flipper/Hollywood%29\GCKeyboard</Filter>
    </ClInclude>
    <ClInclude Include="PowerPC\Jit64Common\BlockCache.h">
      <Filter>PowerPC\Jit64Common</Filter>
    </ClInclude>
    <ClInclude Include="PowerPC\Jit64Common\EmuCodeBlock.h">
      <Filter>PowerPC\Jit64Common</Filter>
    </ClInclude>
    <ClInclude Include="PowerPC\Jit64Common\FarCodeCache.h">
      <Filter>PowerPC\Jit64Common</Filter>
    </ClInclude>
    <ClInclude Include="PowerPC\Jit64Common\Jit64AsmCommon.h">
      <Filter>PowerPC\Jit64Common</Filter>
    </ClInclude>
    <ClInclude Include="PowerPC\Jit64Common\Jit64Constants.h">
      <Filter>PowerPC\Jit64Common</Filter>
    </ClInclude>
    <ClInclude Include="PowerPC\Jit64Common\Jit64PowerPCState.h">
      <Filter>PowerPC\Jit64Common</Filter>
    </ClInclude>
    <ClInclude Include="PowerPC\Jit64Common\TrampolineCache.h">
      <Filter>PowerPC\Jit64Common</Filter>
    </ClInclude>
    <ClInclude Include="PowerPC\Jit64Common\TrampolineInfo.h">
      <Filter>PowerPC\Jit64Common</Filter>
    </ClInclude>
    <ClInclude Include="Analytics.h" />
    <ClInclude Include="PowerPC\SignatureDB\CSVSignatureDB.h">
      <Filter>PowerPC\SignatureDB</Filter>
    </ClInclude>
    <ClInclude Include="PowerPC\SignatureDB\DSYSignatureDB.h">
      <Filter>PowerPC\SignatureDB</Filter>
    </ClInclude>
    <ClInclude Include="PowerPC\SignatureDB\MEGASignatureDB.h">
      <Filter>PowerPC\SignatureDB</Filter>
    </ClInclude>
    <ClInclude Include="PowerPC\SignatureDB\SignatureDB.h">
      <Filter>PowerPC\SignatureDB</Filter>
    </ClInclude>
    <ClInclude Include="IOS\USB\Bluetooth\BTBase.h">
      <Filter>IOS\USB\Bluetooth</Filter>
    </ClInclude>
    <ClInclude Include="IOS\USB\Bluetooth\BTEmu.h">
      <Filter>IOS\USB\Bluetooth</Filter>
    </ClInclude>
    <ClInclude Include="IOS\USB\Bluetooth\BTReal.h">
      <Filter>IOS\USB\Bluetooth</Filter>
    </ClInclude>
    <ClInclude Include="IOS\USB\Bluetooth\BTStub.h">
      <Filter>IOS\USB\Bluetooth</Filter>
    </ClInclude>
    <ClInclude Include="IOS\DeviceStub.h">
      <Filter>IOS</Filter>
    </ClInclude>
    <ClInclude Include="IOS\DI\DI.h">
      <Filter>IOS\DI</Filter>
    </ClInclude>
    <ClInclude Include="IOS\ES\ES.h">
      <Filter>IOS\ES</Filter>
    </ClInclude>
    <ClInclude Include="IOS\FS\FileSystem.h">
      <Filter>IOS\FS</Filter>
    </ClInclude>
    <ClInclude Include="IOS\FS\FileSystemProxy.h">
      <Filter>IOS\FS</Filter>
    </ClInclude>
    <ClInclude Include="IOS\FS\HostBackend\File.h">
      <Filter>IOS\FS</Filter>
    </ClInclude>
    <ClInclude Include="IOS\FS\HostBackend\FS.h">
      <Filter>IOS\FS</Filter>
    </ClInclude>
    <ClInclude Include="IOS\ES\Formats.h">
      <Filter>IOS\ES</Filter>
    </ClInclude>
    <ClInclude Include="IOS\USB\Bluetooth\hci.h">
      <Filter>IOS\USB\Bluetooth</Filter>
    </ClInclude>
    <ClInclude Include="IOS\USB\Bluetooth\l2cap.h">
      <Filter>IOS\USB\Bluetooth</Filter>
    </ClInclude>
    <ClInclude Include="IOS\Network\ICMP.h">
      <Filter>IOS\Network</Filter>
    </ClInclude>
    <ClInclude Include="IOS\Network\ICMPLin.h">
      <Filter>IOS\Network</Filter>
    </ClInclude>
    <ClInclude Include="IOS\Network\MACUtils.h">
      <Filter>IOS\Network</Filter>
    </ClInclude>
    <ClInclude Include="IOS\Network\Socket.h">
      <Filter>IOS\Network</Filter>
    </ClInclude>
    <ClInclude Include="IOS\Network\SSL.h">
      <Filter>IOS\Network</Filter>
    </ClInclude>
    <ClInclude Include="IOS\Network\IP\Top.h">
      <Filter>IOS\Network\IP</Filter>
    </ClInclude>
    <ClInclude Include="IOS\Network\KD\NetKDRequest.h">
      <Filter>IOS\Network\KD</Filter>
    </ClInclude>
    <ClInclude Include="IOS\Network\KD\NetKDTime.h">
      <Filter>IOS\Network\KD</Filter>
    </ClInclude>
    <ClInclude Include="IOS\Network\KD\NWC24Config.h">
      <Filter>IOS\Network\KD</Filter>
    </ClInclude>
    <ClInclude Include="IOS\Network\NCD\Manage.h">
      <Filter>IOS\Network\NCD</Filter>
    </ClInclude>
    <ClInclude Include="IOS\Network\WD\Command.h">
      <Filter>IOS\Network\WD</Filter>
    </ClInclude>
    <ClInclude Include="IOS\SDIO\SDIOSlot0.h">
      <Filter>IOS\SDIO</Filter>
    </ClInclude>
    <ClInclude Include="IOS\STM\STM.h">
      <Filter>IOS\STM</Filter>
    </ClInclude>
    <ClInclude Include="IOS\USB\Common.h">
      <Filter>IOS\USB</Filter>
    </ClInclude>
    <ClInclude Include="IOS\USB\LibusbDevice.h">
      <Filter>IOS\USB</Filter>
    </ClInclude>
    <ClInclude Include="IOS\USB\Host.h">
      <Filter>IOS\USB</Filter>
    </ClInclude>
    <ClInclude Include="IOS\USB\OH0\OH0.h">
      <Filter>IOS\USB</Filter>
    </ClInclude>
    <ClInclude Include="IOS\USB\OH0\OH0Device.h">
      <Filter>IOS\USB</Filter>
    </ClInclude>
    <ClInclude Include="IOS\USB\USB_HID\HIDv4.h">
      <Filter>IOS\USB</Filter>
    </ClInclude>
    <ClInclude Include="IOS\USB\USB_HID\HIDv5.h">
      <Filter>IOS\USB</Filter>
    </ClInclude>
    <ClInclude Include="IOS\USB\USB_VEN\VEN.h">
      <Filter>IOS\USB</Filter>
    </ClInclude>
    <ClInclude Include="IOS\USB\USBV0.h">
      <Filter>IOS\USB</Filter>
    </ClInclude>
    <ClInclude Include="IOS\USB\USBV4.h">
      <Filter>IOS\USB</Filter>
    </ClInclude>
    <ClInclude Include="IOS\USB\USBV5.h">
      <Filter>IOS\USB</Filter>
    </ClInclude>
    <ClInclude Include="IOS\USB\USB_KBD.h">
      <Filter>IOS\USB</Filter>
    </ClInclude>
    <ClInclude Include="IOS\WFS\WFSI.h">
      <Filter>IOS\WFS</Filter>
    </ClInclude>
    <ClInclude Include="IOS\WFS\WFSSRV.h">
      <Filter>IOS\WFS</Filter>
    </ClInclude>
    <ClInclude Include="IOS\USB\Bluetooth\WiimoteDevice.h">
      <Filter>IOS\USB\Bluetooth</Filter>
    </ClInclude>
    <ClInclude Include="IOS\USB\Bluetooth\WiimoteHIDAttr.h">
      <Filter>IOS\USB\Bluetooth</Filter>
    </ClInclude>
    <ClInclude Include="IOS\Device.h">
      <Filter>IOS</Filter>
    </ClInclude>
    <ClInclude Include="IOS\IOS.h">
      <Filter>IOS</Filter>
    </ClInclude>
    <ClInclude Include="IOS\IOSC.h">
      <Filter>IOS</Filter>
    </ClInclude>
    <ClInclude Include="IOS\MIOS.h">
      <Filter>IOS</Filter>
    </ClInclude>
    <ClInclude Include="IOS\VersionInfo.h">
      <Filter>IOS</Filter>
    </ClInclude>
    <ClInclude Include="PowerPC\Jit64Common\ConstantPool.h">
      <Filter>PowerPC\Jit64Common</Filter>
    </ClInclude>
    <ClInclude Include="ConfigLoaders\BaseConfigLoader.h">
      <Filter>ConfigLoader</Filter>
    </ClInclude>
    <ClInclude Include="ConfigLoaders\GameConfigLoader.h">
      <Filter>ConfigLoader</Filter>
    </ClInclude>
    <ClInclude Include="ConfigLoaders\MovieConfigLoader.h">
      <Filter>ConfigLoader</Filter>
    </ClInclude>
    <ClInclude Include="ConfigLoaders\NetPlayConfigLoader.h">
      <Filter>ConfigLoader</Filter>
    </ClInclude>
    <ClInclude Include="ConfigLoaders\IsSettingSaveable.h">
      <Filter>ConfigLoader</Filter>
    </ClInclude>
    <ClInclude Include="Config\GraphicsSettings.h">
      <Filter>Config</Filter>
    </ClInclude>
    <ClInclude Include="Config\MainSettings.h">
      <Filter>Config</Filter>
    </ClInclude>
    <ClInclude Include="Config\NetplaySettings.h">
      <Filter>Config</Filter>
    </ClInclude>
    <ClInclude Include="Config\SYSCONFSettings.h">
      <Filter>Config</Filter>
    </ClInclude>
    <ClInclude Include="IOS\Network\NCD\WiiNetConfig.h">
      <Filter>IOS\Network\NCD</Filter>
    </ClInclude>
    <ClInclude Include="HW\WiimoteCommon\WiimoteConstants.h">
      <Filter>HW %28Flipper/Hollywood%29\Wiimote\Common</Filter>
    </ClInclude>
    <ClInclude Include="HW\WiimoteCommon\WiimoteHid.h">
      <Filter>HW %28Flipper/Hollywood%29\Wiimote\Common</Filter>
    </ClInclude>
    <ClInclude Include="HW\WiimoteCommon\WiimoteReport.h">
      <Filter>HW %28Flipper/Hollywood%29\Wiimote\Common</Filter>
    </ClInclude>
    <ClInclude Include="Config\UISettings.h">
      <Filter>Config</Filter>
    </ClInclude>
    <ClInclude Include="HW\WiimoteEmu\I2CBus.h">
      <Filter>HW %28Flipper/Hollywood%29\Wiimote\Emu</Filter>
    </ClInclude>
    <ClInclude Include="HW\WiimoteEmu\MotionPlus.h">
      <Filter>HW %28Flipper/Hollywood%29\Wiimote\Emu</Filter>
    </ClInclude>
    <ClInclude Include="HW\WiimoteEmu\Camera.h">
      <Filter>HW %28Flipper/Hollywood%29\Wiimote\Emu</Filter>
    </ClInclude>
    <ClInclude Include="HW\WiimoteEmu\Speaker.h">
      <Filter>HW %28Flipper/Hollywood%29\Wiimote\Emu</Filter>
    </ClInclude>
    <ClInclude Include="HW\WiimoteEmu\Dynamics.h">
      <Filter>HW %28Flipper/Hollywood%29\Wiimote\Emu</Filter>
    </ClInclude>
    <ClInclude Include="HW\WiimoteEmu\Extension\Classic.h">
      <Filter>HW %28Flipper/Hollywood%29\Wiimote\Emu\Extension</Filter>
    </ClInclude>
    <ClInclude Include="HW\WiimoteEmu\Extension\DrawsomeTablet.h">
      <Filter>HW %28Flipper/Hollywood%29\Wiimote\Emu\Extension</Filter>
    </ClInclude>
    <ClInclude Include="HW\WiimoteEmu\Extension\Drums.h">
      <Filter>HW %28Flipper/Hollywood%29\Wiimote\Emu\Extension</Filter>
    </ClInclude>
    <ClInclude Include="HW\WiimoteEmu\Extension\Guitar.h">
      <Filter>HW %28Flipper/Hollywood%29\Wiimote\Emu\Extension</Filter>
    </ClInclude>
    <ClInclude Include="HW\WiimoteEmu\Extension\Nunchuk.h">
      <Filter>HW %28Flipper/Hollywood%29\Wiimote\Emu\Extension</Filter>
    </ClInclude>
    <ClInclude Include="HW\WiimoteEmu\Extension\TaTaCon.h">
      <Filter>HW %28Flipper/Hollywood%29\Wiimote\Emu\Extension</Filter>
    </ClInclude>
    <ClInclude Include="HW\WiimoteEmu\Extension\Turntable.h">
      <Filter>HW %28Flipper/Hollywood%29\Wiimote\Emu\Extension</Filter>
    </ClInclude>
    <ClInclude Include="HW\WiimoteEmu\Extension\UDrawTablet.h">
      <Filter>HW %28Flipper/Hollywood%29\Wiimote\Emu\Extension</Filter>
    </ClInclude>
    <ClInclude Include="HW\WiimoteEmu\Extension\Extension.h">
      <Filter>HW %28Flipper/Hollywood%29\Wiimote\Emu\Extension</Filter>
    </ClInclude>
    <ClInclude Include="HW\WiimoteEmu\ExtensionPort.h">
      <Filter>HW %28Flipper/Hollywood%29\Wiimote\Emu</Filter>
    </ClInclude>
    <ClInclude Include="HW\WiimoteCommon\DataReport.h">
      <Filter>HW %28Flipper/Hollywood%29\Wiimote\Common</Filter>
    </ClInclude>
    <ClInclude Include="PowerPC\ConditionRegister.h" />
    <ClInclude Include="HW\AddressSpace.h">
      <Filter>HW %28Flipper/Hollywood%29</Filter>
    </ClInclude>
<<<<<<< HEAD
    <ClInclude Include="PrimeHack\AimMods.h">
      <Filter>PrimeHack</Filter>
    </ClInclude>
    <ClInclude Include="PrimeHack\HackConfig.h">
      <Filter>PrimeHack</Filter>
    </ClInclude>
    <ClInclude Include="PrimeHack\HackManager.h">
      <Filter>PrimeHack</Filter>
    </ClInclude>
    <ClInclude Include="PrimeHack\PrimeMod.h">
      <Filter>PrimeHack</Filter>
=======
    <ClInclude Include="HW\WiimoteEmu\Constants.h">
      <Filter>HW %28Flipper/Hollywood%29\Wiimote\Emu</Filter>
>>>>>>> c6841a02
    </ClInclude>
  </ItemGroup>
  <ItemGroup>
    <Text Include="CMakeLists.txt" />
  </ItemGroup>
</Project><|MERGE_RESOLUTION|>--- conflicted
+++ resolved
@@ -1674,8 +1674,10 @@
     <ClInclude Include="HW\AddressSpace.h">
       <Filter>HW %28Flipper/Hollywood%29</Filter>
     </ClInclude>
-<<<<<<< HEAD
-    <ClInclude Include="PrimeHack\AimMods.h">
+    <ClInclude Include="HW\WiimoteEmu\Constants.h">
+      <Filter>HW %28Flipper/Hollywood%29\Wiimote\Emu</Filter>
+    </ClInclude>
+	<ClInclude Include="PrimeHack\AimMods.h">
       <Filter>PrimeHack</Filter>
     </ClInclude>
     <ClInclude Include="PrimeHack\HackConfig.h">
@@ -1686,10 +1688,6 @@
     </ClInclude>
     <ClInclude Include="PrimeHack\PrimeMod.h">
       <Filter>PrimeHack</Filter>
-=======
-    <ClInclude Include="HW\WiimoteEmu\Constants.h">
-      <Filter>HW %28Flipper/Hollywood%29\Wiimote\Emu</Filter>
->>>>>>> c6841a02
     </ClInclude>
   </ItemGroup>
   <ItemGroup>
