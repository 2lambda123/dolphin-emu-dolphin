// Copyright 2008 Dolphin Emulator Project
// Licensed under GPLv2+
// Refer to the license.txt file included.

#include "Core/State.h"

#include <lzo/lzo1x.h>
#include <map>
#include <mutex>
#include <string>
#include <thread>
#include <utility>
#include <vector>

#include "Common/ChunkFile.h"
#include "Common/CommonTypes.h"
#include "Common/Event.h"
#include "Common/File.h"
#include "Common/FileUtil.h"
#include "Common/MsgHandler.h"
#include "Common/ScopeGuard.h"
#include "Common/StringUtil.h"
#include "Common/Thread.h"
#include "Common/Timer.h"
#include "Common/Version.h"

#include "Core/ConfigManager.h"
#include "Core/Core.h"
#include "Core/CoreTiming.h"
#include "Core/GeckoCode.h"
#include "Core/HW/HW.h"
#include "Core/HW/Wiimote.h"
#include "Core/Host.h"
#include "Core/Movie.h"
#include "Core/NetPlayClient.h"
#include "Core/PowerPC/PowerPC.h"

#include "VideoCommon/AVIDump.h"
#include "VideoCommon/OnScreenDisplay.h"
#include "VideoCommon/VideoBackendBase.h"

namespace State
{
#if defined(__LZO_STRICT_16BIT)
static const u32 IN_LEN = 8 * 1024u;
#elif defined(LZO_ARCH_I086) && !defined(LZO_HAVE_MM_HUGE_ARRAY)
static const u32 IN_LEN = 60 * 1024u;
#else
static const u32 IN_LEN = 128 * 1024u;
#endif

static const u32 OUT_LEN = IN_LEN + (IN_LEN / 16) + 64 + 3;

static unsigned char __LZO_MMODEL out[OUT_LEN];

#define HEAP_ALLOC(var, size)                                                                      \
  lzo_align_t __LZO_MMODEL var[((size) + (sizeof(lzo_align_t) - 1)) / sizeof(lzo_align_t)]

static HEAP_ALLOC(wrkmem, LZO1X_1_MEM_COMPRESS);

static std::string g_last_filename;

static AfterLoadCallbackFunc s_on_after_load_callback;

// Temporary undo state buffer
static std::vector<u8> g_undo_load_buffer;
static std::vector<u8> g_current_buffer;
static int g_loadDepth = 0;

static std::mutex g_cs_undo_load_buffer;
static std::mutex g_cs_current_buffer;
static Common::Event g_compressAndDumpStateSyncEvent;

static std::thread g_save_thread;

// Don't forget to increase this after doing changes on the savestate system
static const u32 STATE_VERSION = 90;  // Last changed in PR 6077

// Maps savestate versions to Dolphin versions.
// Versions after 42 don't need to be added to this list,
// because they save the exact Dolphin version to savestates.
static const std::map<u32, std::pair<std::string, std::string>> s_old_versions = {
    // The 16 -> 17 change modified the size of StateHeader,
    // so versions older than that can't even be decompressed anymore
    {17, {"3.5-1311", "3.5-1364"}}, {18, {"3.5-1366", "3.5-1371"}}, {19, {"3.5-1372", "3.5-1408"}},
    {20, {"3.5-1409", "4.0-704"}},  {21, {"4.0-705", "4.0-889"}},   {22, {"4.0-905", "4.0-1871"}},
    {23, {"4.0-1873", "4.0-1900"}}, {24, {"4.0-1902", "4.0-1919"}}, {25, {"4.0-1921", "4.0-1936"}},
    {26, {"4.0-1939", "4.0-1959"}}, {27, {"4.0-1961", "4.0-2018"}}, {28, {"4.0-2020", "4.0-2291"}},
    {29, {"4.0-2293", "4.0-2360"}}, {30, {"4.0-2362", "4.0-2628"}}, {31, {"4.0-2632", "4.0-3331"}},
    {32, {"4.0-3334", "4.0-3340"}}, {33, {"4.0-3342", "4.0-3373"}}, {34, {"4.0-3376", "4.0-3402"}},
    {35, {"4.0-3409", "4.0-3603"}}, {36, {"4.0-3610", "4.0-4480"}}, {37, {"4.0-4484", "4.0-4943"}},
    {38, {"4.0-4963", "4.0-5267"}}, {39, {"4.0-5279", "4.0-5525"}}, {40, {"4.0-5531", "4.0-5809"}},
    {41, {"4.0-5811", "4.0-5923"}}, {42, {"4.0-5925", "4.0-5946"}}};

enum
{
  STATE_NONE = 0,
  STATE_SAVE = 1,
  STATE_LOAD = 2,
};

static bool g_use_compression = true;

void EnableCompression(bool compression)
{
  g_use_compression = compression;
}

// Returns true if state version matches current Dolphin state version, false otherwise.
static bool DoStateVersion(PointerWrap& p, std::string* version_created_by)
{
  u32 version = STATE_VERSION;
  {
    static const u32 COOKIE_BASE = 0xBAADBABE;
    u32 cookie = version + COOKIE_BASE;
    p.Do(cookie);
    version = cookie - COOKIE_BASE;
  }

  *version_created_by = Common::scm_rev_str;
  if (version > 42)
    p.Do(*version_created_by);
  else
    version_created_by->clear();

  if (version != STATE_VERSION)
  {
    if (version_created_by->empty() && s_old_versions.count(version))
    {
      // The savestate is from an old version that doesn't
      // save the Dolphin version number to savestates, but
      // by looking up the savestate version number, it is possible
      // to know approximately which Dolphin version was used.

      std::pair<std::string, std::string> version_range = s_old_versions.find(version)->second;
      std::string oldest_version = version_range.first;
      std::string newest_version = version_range.second;

      *version_created_by = "Dolphin " + oldest_version + " - " + newest_version;
    }

    return false;
  }

  p.DoMarker("Version");
  return true;
}

static std::string DoState(PointerWrap& p)
{
  std::string version_created_by;
  if (!DoStateVersion(p, &version_created_by))
  {
    // because the version doesn't match, fail.
    // this will trigger an OSD message like "Can't load state from other revisions"
    // we could use the version numbers to maintain some level of backward compatibility, but
    // currently don't.
    p.SetMode(PointerWrap::MODE_MEASURE);
    return version_created_by;
  }

  bool is_wii = SConfig::GetInstance().bWii || SConfig::GetInstance().m_is_mios;
  const bool is_wii_currently = is_wii;
  p.Do(is_wii);
  if (is_wii != is_wii_currently)
  {
    OSD::AddMessage(StringFromFormat("Cannot load a savestate created under %s mode in %s mode",
                                     is_wii ? "Wii" : "GC", is_wii_currently ? "Wii" : "GC"),
                    OSD::Duration::NORMAL, OSD::Color::RED);
    p.SetMode(PointerWrap::MODE_MEASURE);
    return version_created_by;
  }

  // Begin with video backend, so that it gets a chance to clear its caches and writeback modified
  // things to RAM
  g_video_backend->DoState(p);
  p.DoMarker("video_backend");

  if (SConfig::GetInstance().bWii)
    Wiimote::DoState(p);
  p.DoMarker("Wiimote");

  PowerPC::DoState(p);
  p.DoMarker("PowerPC");
  // CoreTiming needs to be restored before restoring Hardware because
  // the controller code might need to schedule an event if the controller has changed.
  CoreTiming::DoState(p);
  p.DoMarker("CoreTiming");
  HW::DoState(p);
  p.DoMarker("HW");
  Movie::DoState(p);
  p.DoMarker("Movie");
  Gecko::DoState(p);
  p.DoMarker("Gecko");

#if defined(HAVE_FFMPEG)
  AVIDump::DoState();
#endif

  return version_created_by;
}

void LoadFromBuffer(std::vector<u8>& buffer)
{
  if (NetPlay::IsNetPlayRunning())
  {
    OSD::AddMessage("Loading savestates is disabled in Netplay to prevent desyncs");
    return;
  }

  Core::RunAsCPUThread([&] {
    u8* ptr = &buffer[0];
    PointerWrap p(&ptr, PointerWrap::MODE_READ);
    DoState(p);
  });
}

void SaveToBuffer(std::vector<u8>& buffer)
{
  Core::RunAsCPUThread([&] {
    u8* ptr = nullptr;
    PointerWrap p(&ptr, PointerWrap::MODE_MEASURE);

    DoState(p);
    const size_t buffer_size = reinterpret_cast<size_t>(ptr);
    buffer.resize(buffer_size);

    ptr = &buffer[0];
    p.SetMode(PointerWrap::MODE_WRITE);
    DoState(p);
  });
}

void VerifyBuffer(std::vector<u8>& buffer)
{
  Core::RunAsCPUThread([&] {
    u8* ptr = &buffer[0];
    PointerWrap p(&ptr, PointerWrap::MODE_VERIFY);
    DoState(p);
  });
}

// return state number not in map
static int GetEmptySlot(std::map<double, int> m)
{
  for (int i = 1; i <= (int)NUM_STATES; i++)
  {
    bool found = false;
    for (auto& p : m)
    {
      if (p.second == i)
      {
        found = true;
        break;
      }
    }
    if (!found)
      return i;
  }
  return -1;
}

static std::string MakeStateFilename(int number);

// read state timestamps
static std::map<double, int> GetSavedStates()
{
  StateHeader header;
  std::map<double, int> m;
  for (int i = 1; i <= (int)NUM_STATES; i++)
  {
    std::string filename = MakeStateFilename(i);
    if (File::Exists(filename))
    {
      if (ReadHeader(filename, header))
      {
        double d = Common::Timer::GetDoubleTime() - header.time;

        // increase time until unique value is obtained
        while (m.find(d) != m.end())
          d += .001;

        m.emplace(d, i);
      }
    }
  }
  return m;
}

struct CompressAndDumpState_args
{
  std::vector<u8>* buffer_vector;
  std::mutex* buffer_mutex;
  std::string filename;
  bool wait;
};

static void CompressAndDumpState(CompressAndDumpState_args save_args)
{
  std::lock_guard<std::mutex> lk(*save_args.buffer_mutex);

  // ScopeGuard is used here to ensure that g_compressAndDumpStateSyncEvent.Set()
  // will be called and that it will happen after the IOFile is closed.
  // Both ScopeGuard's and IOFile's finalization occur at respective object destruction time.
  // As Local (stack) objects are destructed in the reverse order of construction and "ScopeGuard
  // on_exit"
  // is created before the "IOFile f", it is guaranteed that the file will be finalized before
  // the ScopeGuard's finalization (i.e. "g_compressAndDumpStateSyncEvent.Set()" call).
  Common::ScopeGuard on_exit([]() { g_compressAndDumpStateSyncEvent.Set(); });
  // If it is not required to wait, we call finalizer early (and it won't be called again at
  // destruction).
  if (!save_args.wait)
    on_exit.Exit();

  const u8* const buffer_data = &(*(save_args.buffer_vector))[0];
  const size_t buffer_size = (save_args.buffer_vector)->size();
  std::string& filename = save_args.filename;

  // For easy debugging
  Common::SetCurrentThreadName("SaveState thread");

  // Moving to last overwritten save-state
  if (File::Exists(filename))
  {
    if (File::Exists(File::GetUserPath(D_STATESAVES_IDX) + "lastState.sav"))
      File::Delete((File::GetUserPath(D_STATESAVES_IDX) + "lastState.sav"));
    if (File::Exists(File::GetUserPath(D_STATESAVES_IDX) + "lastState.sav.dtm"))
      File::Delete((File::GetUserPath(D_STATESAVES_IDX) + "lastState.sav.dtm"));

    if (!File::Rename(filename, File::GetUserPath(D_STATESAVES_IDX) + "lastState.sav"))
      Core::DisplayMessage("Failed to move previous state to state undo backup", 1000);
    else
      File::Rename(filename + ".dtm", File::GetUserPath(D_STATESAVES_IDX) + "lastState.sav.dtm");
  }

  if ((Movie::IsMovieActive()) && !Movie::IsJustStartingRecordingInputFromSaveState())
    Movie::SaveRecording(filename + ".dtm");
  else if (!Movie::IsMovieActive())
    File::Delete(filename + ".dtm");

  File::IOFile f(filename, "wb");
  if (!f)
  {
    Core::DisplayMessage("Could not save state", 2000);
    return;
  }

  // Setting up the header
  StateHeader header;
  strncpy(header.gameID, SConfig::GetInstance().GetGameID().c_str(), 6);
  header.size = g_use_compression ? (u32)buffer_size : 0;
  header.time = Common::Timer::GetDoubleTime();

  f.WriteArray(&header, 1);

  if (header.size != 0)  // non-zero header size means the state is compressed
  {
    lzo_uint i = 0;
    while (true)
    {
      lzo_uint32 cur_len = 0;
      lzo_uint out_len = 0;

      if ((i + IN_LEN) >= buffer_size)
      {
        cur_len = (lzo_uint32)(buffer_size - i);
      }
      else
      {
        cur_len = IN_LEN;
      }

      if (lzo1x_1_compress(buffer_data + i, cur_len, out, &out_len, wrkmem) != LZO_E_OK)
        PanicAlertT("Internal LZO Error - compression failed");

      // The size of the data to write is 'out_len'
      f.WriteArray((lzo_uint32*)&out_len, 1);
      f.WriteBytes(out, out_len);

      if (cur_len != IN_LEN)
        break;

      i += cur_len;
    }
  }
  else  // uncompressed
  {
    f.WriteBytes(buffer_data, buffer_size);
  }

  Core::DisplayMessage(StringFromFormat("Saved State to %s", filename.c_str()), 2000);
  Host_UpdateMainFrame();
}

void SaveAs(const std::string& filename, bool wait)
{
  Core::RunAsCPUThread([&] {
    // Measure the size of the buffer.
    u8* ptr = nullptr;
    PointerWrap p(&ptr, PointerWrap::MODE_MEASURE);
    DoState(p);
    const size_t buffer_size = reinterpret_cast<size_t>(ptr);

    // Then actually do the write.
    {
      std::lock_guard<std::mutex> lk(g_cs_current_buffer);
      g_current_buffer.resize(buffer_size);
      ptr = &g_current_buffer[0];
      p.SetMode(PointerWrap::MODE_WRITE);
      DoState(p);
    }

    if (p.GetMode() == PointerWrap::MODE_WRITE)
    {
      Core::DisplayMessage("Saving State...", 1000);

      CompressAndDumpState_args save_args;
      save_args.buffer_vector = &g_current_buffer;
      save_args.buffer_mutex = &g_cs_current_buffer;
      save_args.filename = filename;
      save_args.wait = wait;

      Flush();
      g_save_thread = std::thread(CompressAndDumpState, save_args);
      g_compressAndDumpStateSyncEvent.Wait();

      g_last_filename = filename;
    }
    else
    {
      // someone aborted the save by changing the mode?
      Core::DisplayMessage("Unable to save: Internal DoState Error", 4000);
    }
  });
}

bool ReadHeader(const std::string& filename, StateHeader& header)
{
  Flush();
  File::IOFile f(filename, "rb");
  if (!f)
  {
    Core::DisplayMessage("State not found", 2000);
    return false;
  }

  f.ReadArray(&header, 1);
  return true;
}

std::string GetInfoStringOfSlot(int slot, bool translate)
{
  std::string filename = MakeStateFilename(slot);
  if (!File::Exists(filename))
    return translate ? GetStringT("Empty") : "Empty";

  State::StateHeader header;
  if (!ReadHeader(filename, header))
    return translate ? GetStringT("Unknown") : "Unknown";

  return Common::Timer::GetDateTimeFormatted(header.time);
}

static void LoadFileStateData(const std::string& filename, std::vector<u8>& ret_data)
{
  Flush();
  File::IOFile f(filename, "rb");
  if (!f)
  {
    Core::DisplayMessage("State not found", 2000);
    return;
  }

  StateHeader header;
  f.ReadArray(&header, 1);

  if (strncmp(SConfig::GetInstance().GetGameID().c_str(), header.gameID, 6))
  {
    Core::DisplayMessage(
        StringFromFormat("State belongs to a different game (ID %.*s)", 6, header.gameID), 2000);
    return;
  }

  std::vector<u8> buffer;

  if (header.size != 0)  // non-zero size means the state is compressed
  {
    Core::DisplayMessage("Decompressing State...", 500);

    buffer.resize(header.size);

    lzo_uint i = 0;
    while (true)
    {
      lzo_uint32 cur_len = 0;  // number of bytes to read
      lzo_uint new_len = 0;    // number of bytes to write

      if (!f.ReadArray(&cur_len, 1))
        break;

      f.ReadBytes(out, cur_len);
      const int res = lzo1x_decompress(out, cur_len, &buffer[i], &new_len, nullptr);
      if (res != LZO_E_OK)
      {
        // This doesn't seem to happen anymore.
        PanicAlertT("Internal LZO Error - decompression failed (%d) (%li, %li) \n"
                    "Try loading the state again",
                    res, i, new_len);
        return;
      }

      i += new_len;
    }
  }
  else  // uncompressed
  {
    const size_t size = (size_t)(f.GetSize() - sizeof(StateHeader));
    buffer.resize(size);

    if (!f.ReadBytes(&buffer[0], size))
    {
      PanicAlert("wtf? reading bytes: %zu", size);
      return;
    }
  }

  // all good
  ret_data.swap(buffer);
}

bool LoadAs(const std::string& filename)
{
  if (!Core::IsRunning())
  {
    return false;
  }
  else if (NetPlay::IsNetPlayRunning())
  {
    OSD::AddMessage("Loading savestates is disabled in Netplay to prevent desyncs");
    return false;
  }

  Core::RunAsCPUThread([&] {
    g_loadDepth++;

    // Save temp buffer for undo load state
    if (!Movie::IsJustStartingRecordingInputFromSaveState())
    {
      std::lock_guard<std::mutex> lk(g_cs_undo_load_buffer);
      SaveToBuffer(g_undo_load_buffer);
      if (Movie::IsMovieActive())
        Movie::SaveRecording(File::GetUserPath(D_STATESAVES_IDX) + "undo.dtm");
      else if (File::Exists(File::GetUserPath(D_STATESAVES_IDX) + "undo.dtm"))
        File::Delete(File::GetUserPath(D_STATESAVES_IDX) + "undo.dtm");
    }

    bool loaded = false;
    bool loadedSuccessfully = false;
    std::string version_created_by;

    // brackets here are so buffer gets freed ASAP
    {
      std::vector<u8> buffer;
      LoadFileStateData(filename, buffer);

      if (!buffer.empty())
      {
        u8* ptr = &buffer[0];
        PointerWrap p(&ptr, PointerWrap::MODE_READ);
        version_created_by = DoState(p);
        loaded = true;
        loadedSuccessfully = (p.GetMode() == PointerWrap::MODE_READ);
      }
    }

    if (loaded)
    {
      if (loadedSuccessfully)
      {
        Core::DisplayMessage(StringFromFormat("Loaded state from %s", filename.c_str()), 2000);
        if (File::Exists(filename + ".dtm"))
          Movie::LoadInput(filename + ".dtm");
        else if (!Movie::IsJustStartingRecordingInputFromSaveState() &&
                 !Movie::IsJustStartingPlayingInputFromSaveState())
          Movie::EndPlayInput(false);
      }
      else
      {
        // failed to load
        Core::DisplayMessage("Unable to load: Can't load state from other versions!", 4000);
        if (!version_created_by.empty())
          Core::DisplayMessage("The savestate was created using " + version_created_by, 4000);

        // since we could be in an inconsistent state now (and might crash or whatever), undo.
        if (g_loadDepth < 2)
          UndoLoadState();
      }
    }

    if (s_on_after_load_callback)
      s_on_after_load_callback();

<<<<<<< HEAD
  // resume dat core
  Core::PauseAndLock(false, wasUnpaused);

  return loadedSuccessfully;
=======
    g_loadDepth--;
  });
>>>>>>> 2dfbf866
}

void SetOnAfterLoadCallback(AfterLoadCallbackFunc callback)
{
  s_on_after_load_callback = std::move(callback);
}

void VerifyAt(const std::string& filename)
{
  Core::RunAsCPUThread([&] {
    std::vector<u8> buffer;
    LoadFileStateData(filename, buffer);

    if (!buffer.empty())
    {
      u8* ptr = &buffer[0];
      PointerWrap p(&ptr, PointerWrap::MODE_VERIFY);
      DoState(p);

      if (p.GetMode() == PointerWrap::MODE_VERIFY)
        Core::DisplayMessage(StringFromFormat("Verified state at %s", filename.c_str()), 2000);
      else
        Core::DisplayMessage("Unable to Verify : Can't verify state from other revisions !", 4000);
    }
  });
}

void Init()
{
  if (lzo_init() != LZO_E_OK)
    PanicAlertT("Internal LZO Error - lzo_init() failed");
}

void Shutdown()
{
  Flush();

  // swapping with an empty vector, rather than clear()ing
  // this gives a better guarantee to free the allocated memory right NOW (as opposed to, actually,
  // never)
  {
    std::lock_guard<std::mutex> lk(g_cs_current_buffer);
    std::vector<u8>().swap(g_current_buffer);
  }

  {
    std::lock_guard<std::mutex> lk(g_cs_undo_load_buffer);
    std::vector<u8>().swap(g_undo_load_buffer);
  }
}

static std::string MakeStateFilename(int number)
{
  return StringFromFormat("%s%s.s%02i", File::GetUserPath(D_STATESAVES_IDX).c_str(),
                          SConfig::GetInstance().GetGameID().c_str(), number);
}

void Save(int slot, bool wait)
{
  SaveAs(MakeStateFilename(slot), wait);
}

void Load(int slot)
{
  LoadAs(MakeStateFilename(slot));
}

void Verify(int slot)
{
  VerifyAt(MakeStateFilename(slot));
}

void LoadLastSaved(int i)
{
  std::map<double, int> savedStates = GetSavedStates();

  if (i > (int)savedStates.size())
    Core::DisplayMessage("State doesn't exist", 2000);
  else
  {
    std::map<double, int>::iterator it = savedStates.begin();
    std::advance(it, i - 1);
    Load(it->second);
  }
}

// must wait for state to be written because it must know if all slots are taken
void SaveFirstSaved()
{
  std::map<double, int> savedStates = GetSavedStates();

  // save to an empty slot
  if (savedStates.size() < NUM_STATES)
    Save(GetEmptySlot(savedStates), true);
  // overwrite the oldest state
  else
  {
    std::map<double, int>::iterator it = savedStates.begin();
    std::advance(it, savedStates.size() - 1);
    Save(it->second, true);
  }
}

void Flush()
{
  // If already saving state, wait for it to finish
  if (g_save_thread.joinable())
    g_save_thread.join();
}

// Load the last state before loading the state
void UndoLoadState()
{
  std::lock_guard<std::mutex> lk(g_cs_undo_load_buffer);
  if (!g_undo_load_buffer.empty())
  {
    if (File::Exists(File::GetUserPath(D_STATESAVES_IDX) + "undo.dtm") || (!Movie::IsMovieActive()))
    {
      LoadFromBuffer(g_undo_load_buffer);
      if (Movie::IsMovieActive())
        Movie::LoadInput(File::GetUserPath(D_STATESAVES_IDX) + "undo.dtm");
    }
    else
    {
      PanicAlertT("No undo.dtm found, aborting undo load state to prevent movie desyncs");
    }
  }
  else
  {
    PanicAlertT("There is nothing to undo!");
  }
}

// Load the state that the last save state overwritten on
void UndoSaveState()
{
  LoadAs(File::GetUserPath(D_STATESAVES_IDX) + "lastState.sav");
}

}  // namespace State<|MERGE_RESOLUTION|>--- conflicted
+++ resolved
@@ -600,15 +600,9 @@
     if (s_on_after_load_callback)
       s_on_after_load_callback();
 
-<<<<<<< HEAD
-  // resume dat core
-  Core::PauseAndLock(false, wasUnpaused);
-
-  return loadedSuccessfully;
-=======
     g_loadDepth--;
   });
->>>>>>> 2dfbf866
+  return true; // FIXME get result from Core::RunAsCPUThread call somehow
 }
 
 void SetOnAfterLoadCallback(AfterLoadCallbackFunc callback)
