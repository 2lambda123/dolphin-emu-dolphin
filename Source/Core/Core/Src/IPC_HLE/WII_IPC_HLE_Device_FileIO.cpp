// Copyright (C) 2003 Dolphin Project.

// This program is free software: you can redistribute it and/or modify
// it under the terms of the GNU General Public License as published by
// the Free Software Foundation, version 2.0.

// This program is distributed in the hope that it will be useful,
// but WITHOUT ANY WARRANTY; without even the implied warranty of
// MERCHANTABILITY or FITNESS FOR A PARTICULAR PURPOSE.  See the
// GNU General Public License 2.0 for more details.

// A copy of the GPL 2.0 should have been included with the program.
// If not, see http://www.gnu.org/licenses/

// Official SVN repository and contact information can be found at
// http://code.google.com/p/dolphin-emu/

#include "Common.h"
#include "FileUtil.h"
#include "StringUtil.h"
#include "ChunkFile.h"

#include "WII_IPC_HLE_Device_fs.h"
#include "WII_IPC_HLE_Device_FileIO.h"
#include "NandPaths.h"
#include <algorithm>


static Common::replace_v replacements;

// This is used by several of the FileIO and /dev/fs functions
std::string HLE_IPC_BuildFilename(std::string path_wii, int _size)
{
	std::string path_full = File::GetUserPath(D_WIIROOT_IDX);

	if ((path_wii.length() > 0) && (path_wii[1] == '0'))
		path_full += std::string("/title"); // this looks and feel like a hack...

	// Replaces chars that FAT32 can't support with strings defined in /sys/replace
	for (auto i = replacements.begin(); i != replacements.end(); ++i)
	{
		for (size_t j = 0; (j = path_wii.find(i->first, j)) != path_wii.npos; ++j)
			path_wii.replace(j, 1, i->second);
	}

	path_full += path_wii;

	return path_full;
}

void HLE_IPC_CreateVirtualFATFilesystem()
{
	const int cdbSize = 0x01400000;
	const std::string cdbPath = Common::GetTitleDataPath(TITLEID_SYSMENU) + "cdb.vff";
	if ((int)File::GetSize(cdbPath) < cdbSize)
	{
		// cdb.vff is a virtual Fat filesystem created on first launch of sysmenu
		// we create it here as it is faster ~3 minutes for me when sysmenu does it ~1 second created here
		const u8 cdbHDR[0x20] = {'V', 'F', 'F', 0x20, 0xfe, 0xff, 1, 0, 1, 0x40, 0, 0, 0, 0x20};
		const u8 cdbFAT[4] = {0xf0, 0xff, 0xff, 0xff};

		File::IOFile cdbFile(cdbPath, "wb");
		if (cdbFile)
		{
			cdbFile.WriteBytes(cdbHDR, 0x20);
			cdbFile.WriteBytes(cdbFAT, 0x4);
			cdbFile.Seek(0x14020, SEEK_SET);
			cdbFile.WriteBytes(cdbFAT, 0x4);
			// 20 MiB file
			cdbFile.Seek(cdbSize - 1, SEEK_SET);
			// write the final 0 to 0 file from the second FAT to 20 MiB
			cdbFile.WriteBytes(cdbHDR + 14, 1);
			if (!cdbFile.IsGood())
			{
				cdbFile.Close();
				File::Delete(cdbPath);
			}
			cdbFile.Flush();
			cdbFile.Close();
		}
	}
}

CWII_IPC_HLE_Device_FileIO::CWII_IPC_HLE_Device_FileIO(u32 _DeviceID, const std::string& _rDeviceName)
	: IWII_IPC_HLE_Device(_DeviceID, _rDeviceName, false)	// not a real hardware
	, m_Mode(0)
	, m_SeekPos(0)
{
	Common::ReadReplacements(replacements);
}

CWII_IPC_HLE_Device_FileIO::~CWII_IPC_HLE_Device_FileIO()
{
}

bool CWII_IPC_HLE_Device_FileIO::Close(u32 _CommandAddress, bool _bForce)
{
	INFO_LOG(WII_IPC_FILEIO, "FileIO: Close %s (DeviceID=%08x)", m_Name.c_str(), m_DeviceID);	
	m_Mode = 0;

	// Close always return 0 for success
	if (_CommandAddress && !_bForce)
		Memory::Write_U32(0, _CommandAddress + 4);
	m_Active = false;
	return true;
}

bool CWII_IPC_HLE_Device_FileIO::Open(u32 _CommandAddress, u32 _Mode)  
{
	m_Mode = _Mode;
	u32 ReturnValue = 0;
	
	static const char* const Modes[] =
	{
		"Unk Mode",
		"Read only",
		"Write only",
		"Read and Write"
	};
	
	m_filepath = HLE_IPC_BuildFilename(m_Name, 64);
	
	// The file must exist before we can open it
	// It should be created by ISFS_CreateFile, not here
	if (File::Exists(m_filepath))
	{
		INFO_LOG(WII_IPC_FILEIO, "FileIO: Open %s (%s == %08X)", m_Name.c_str(), Modes[_Mode], _Mode);
		ReturnValue = m_DeviceID;
	}
	else
	{
		WARN_LOG(WII_IPC_FILEIO, "FileIO: Open (%s) failed - File doesn't exist %s", Modes[_Mode], m_filepath.c_str());
		ReturnValue = FS_FILE_NOT_EXIST;
	}

	if (_CommandAddress)
		Memory::Write_U32(ReturnValue, _CommandAddress+4);
	m_Active = true;
	return true;
}

<<<<<<< HEAD

bool CWII_IPC_HLE_Device_FileIO::OpenFile()
=======
File::IOFile CWII_IPC_HLE_Device_FileIO::OpenFile()
>>>>>>> ba979582
{
	const char* open_mode = "";
	
	switch (m_Mode)
	{
	case ISFS_OPEN_READ:
		open_mode = "rb";
		break;
	
	case ISFS_OPEN_WRITE:
	case ISFS_OPEN_RW:
		open_mode = "r+b";
		break;
	
	default:
		PanicAlertT("FileIO: Unknown open mode : 0x%02x", m_Mode);
		break;
	}
	
	return File::IOFile(m_filepath, open_mode);
}

bool CWII_IPC_HLE_Device_FileIO::Seek(u32 _CommandAddress)
{
	u32 ReturnValue	= FS_RESULT_FATAL;
	const s32 SeekPosition = Memory::Read_U32(_CommandAddress + 0xC);
	const s32 Mode = Memory::Read_U32(_CommandAddress + 0x10);

	if (auto file = OpenFile())
	{
		ReturnValue = FS_RESULT_FATAL;

<<<<<<< HEAD
		const s64 fileSize = m_pFileHandle.GetSize();
		INFO_LOG(WII_IPC_FILEIO, "FileIO: Seek Pos: 0x%08x, Mode: %i (%s, Length=0x%08llx) (%08X)", SeekPosition, Mode, m_Name.c_str(), fileSize, m_DeviceID);
		switch (Mode){
=======
		const u64 fileSize = file.GetSize();
		INFO_LOG(WII_IPC_FILEIO, "FileIO: Seek Pos: 0x%08x, Mode: %i (%s, Length=0x%08llx)", SeekPosition, Mode, m_Name.c_str(), fileSize);
		switch (Mode)
		{
>>>>>>> ba979582
			case 0:
			{
				if ((SeekPosition >=0) && (SeekPosition <= fileSize))
				{
					m_SeekPos = SeekPosition;
					ReturnValue = m_SeekPos;
				}
				break;
			}
			case 1:
			{
				s32 wantedPos = SeekPosition+m_SeekPos;
				if (wantedPos >=0 && wantedPos <= fileSize)
				{
					m_SeekPos = wantedPos;
					ReturnValue = m_SeekPos;
				}
				break;
			}
			case 2:
			{
				s32 wantedPos = fileSize+m_SeekPos;
				if (wantedPos >=0 && wantedPos <= fileSize)
				{
					m_SeekPos = wantedPos;
					ReturnValue = m_SeekPos;
				}
				break;
			}
			default:
			{
				PanicAlert("CWII_IPC_HLE_Device_FileIO Unsupported seek mode %i", Mode);
				ReturnValue = FS_RESULT_FATAL;
				break;
			}
		}
	}
	else
	{
		ReturnValue = FS_FILE_NOT_EXIST;
	}
	Memory::Write_U32(ReturnValue, _CommandAddress + 0x4);

	return true;
}

bool CWII_IPC_HLE_Device_FileIO::Read(u32 _CommandAddress) 
{	
	u32 ReturnValue = FS_EACCESS;
	const u32 Address	= Memory::Read_U32(_CommandAddress + 0xC); // Read to this memory address
	const u32 Size	= Memory::Read_U32(_CommandAddress + 0x10);


	if (auto file = OpenFile())
	{
		if (m_Mode == ISFS_OPEN_WRITE)
		{
			WARN_LOG(WII_IPC_FILEIO, "FileIO: Attempted to read 0x%x bytes to 0x%08x on write-only file %s", Size, Address, m_Name.c_str());
		}
		else
		{
			INFO_LOG(WII_IPC_FILEIO, "FileIO: Read 0x%x bytes to 0x%08x from %s", Size, Address, m_Name.c_str());
			file.Seek(m_SeekPos, SEEK_SET);
			ReturnValue = (u32)fread(Memory::GetPointer(Address), 1, Size, file.GetHandle());
			if (ReturnValue != Size && ferror(file.GetHandle()))
			{
				ReturnValue = FS_EACCESS;
			}
			else
			{
				m_SeekPos += Size;
			}
			
		}
	}
	else
	{
		ERROR_LOG(WII_IPC_FILEIO, "FileIO: Failed to read from %s (Addr=0x%08x Size=0x%x) - file could not be opened or does not exist", m_Name.c_str(), Address, Size);	
		ReturnValue = FS_FILE_NOT_EXIST;
	}

	Memory::Write_U32(ReturnValue, _CommandAddress + 0x4);
	return true;
}

bool CWII_IPC_HLE_Device_FileIO::Write(u32 _CommandAddress) 
{		
	u32 ReturnValue = FS_EACCESS;
	const u32 Address	= Memory::Read_U32(_CommandAddress + 0xC); // Write data from this memory address
	const u32 Size	= Memory::Read_U32(_CommandAddress + 0x10);


	if (auto file = OpenFile())
	{
		if (m_Mode == ISFS_OPEN_READ)
		{
			WARN_LOG(WII_IPC_FILEIO, "FileIO: Attempted to write 0x%x bytes from 0x%08x to read-only file %s", Size, Address, m_Name.c_str());
		}
		else
		{
			INFO_LOG(WII_IPC_FILEIO, "FileIO: Write 0x%04x bytes from 0x%08x to %s", Size, Address, m_Name.c_str());
			file.Seek(m_SeekPos, SEEK_SET);
			if (file.WriteBytes(Memory::GetPointer(Address), Size))
			{
				ReturnValue = Size;
				m_SeekPos += Size;
			}
		}
	}
	else
	{
		ERROR_LOG(WII_IPC_FILEIO, "FileIO: Failed to read from %s (Addr=0x%08x Size=0x%x) - file could not be opened or does not exist", m_Name.c_str(), Address, Size);	
		ReturnValue = FS_FILE_NOT_EXIST;
	}

	Memory::Write_U32(ReturnValue, _CommandAddress + 0x4);
	return true;
}

bool CWII_IPC_HLE_Device_FileIO::IOCtl(u32 _CommandAddress) 
{
	INFO_LOG(WII_IPC_FILEIO, "FileIO: IOCtl (Device=%s)", m_Name.c_str());
#if defined(_DEBUG) || defined(DEBUGFAST)
	DumpCommands(_CommandAddress);
#endif
	const u32 Parameter =  Memory::Read_U32(_CommandAddress + 0xC);	
	u32 ReturnValue = 0;

	switch (Parameter)
	{
	case ISFS_IOCTL_GETFILESTATS:
		{
<<<<<<< HEAD
			INFO_LOG(WII_IPC_FILEIO, "FileIO: ISFS_IOCTL_GETFILESTATS");
			if (OpenFile())
=======
			if (auto file = OpenFile())
>>>>>>> ba979582
			{
				u32 m_FileLength = (u32)file.GetSize();

				const u32 BufferOut = Memory::Read_U32(_CommandAddress + 0x18);
				INFO_LOG(WII_IPC_FILEIO, "  File: %s, Length: %i, Pos: %i", m_Name.c_str(), m_FileLength, m_SeekPos);

				Memory::Write_U32(m_FileLength, BufferOut);
				Memory::Write_U32(m_SeekPos, BufferOut+4);
			}
			else
			{
				ReturnValue = FS_FILE_NOT_EXIST;
			}
		}
		break;

	default:
		{
			PanicAlert("CWII_IPC_HLE_Device_FileIO: Parameter %i", Parameter);
		}
		break;

	}

	Memory::Write_U32(ReturnValue, _CommandAddress + 0x4);

	return true;
}

void CWII_IPC_HLE_Device_FileIO::DoState(PointerWrap &p)
{
	DoStateShared(p);

	p.Do(m_Mode);
	p.Do(m_SeekPos);
	
	m_filepath = HLE_IPC_BuildFilename(m_Name, 64);
}<|MERGE_RESOLUTION|>--- conflicted
+++ resolved
@@ -139,12 +139,7 @@
 	return true;
 }
 
-<<<<<<< HEAD
-
-bool CWII_IPC_HLE_Device_FileIO::OpenFile()
-=======
 File::IOFile CWII_IPC_HLE_Device_FileIO::OpenFile()
->>>>>>> ba979582
 {
 	const char* open_mode = "";
 	
@@ -177,16 +172,10 @@
 	{
 		ReturnValue = FS_RESULT_FATAL;
 
-<<<<<<< HEAD
-		const s64 fileSize = m_pFileHandle.GetSize();
-		INFO_LOG(WII_IPC_FILEIO, "FileIO: Seek Pos: 0x%08x, Mode: %i (%s, Length=0x%08llx) (%08X)", SeekPosition, Mode, m_Name.c_str(), fileSize, m_DeviceID);
-		switch (Mode){
-=======
 		const u64 fileSize = file.GetSize();
 		INFO_LOG(WII_IPC_FILEIO, "FileIO: Seek Pos: 0x%08x, Mode: %i (%s, Length=0x%08llx)", SeekPosition, Mode, m_Name.c_str(), fileSize);
 		switch (Mode)
 		{
->>>>>>> ba979582
 			case 0:
 			{
 				if ((SeekPosition >=0) && (SeekPosition <= fileSize))
@@ -319,12 +308,7 @@
 	{
 	case ISFS_IOCTL_GETFILESTATS:
 		{
-<<<<<<< HEAD
-			INFO_LOG(WII_IPC_FILEIO, "FileIO: ISFS_IOCTL_GETFILESTATS");
-			if (OpenFile())
-=======
 			if (auto file = OpenFile())
->>>>>>> ba979582
 			{
 				u32 m_FileLength = (u32)file.GetSize();
 
