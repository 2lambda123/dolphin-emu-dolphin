// Copyright 2008 Dolphin Emulator Project
// Licensed under GPLv2+
// Refer to the license.txt file included.

#ifdef _WIN32
#include <direct.h>
#else
#include <sys/stat.h>
#endif

#include "Core/Boot/Boot.h"

#include <algorithm>
#include <optional>
#include <string>
#include <unordered_set>
#include <vector>

#include <zlib.h>

#include "Common/Align.h"
#include "Common/CDUtils.h"
#include "Common/CommonPaths.h"
#include "Common/CommonTypes.h"
#include "Common/FileUtil.h"
#include "Common/Logging/Log.h"
#include "Common/MsgHandler.h"
#include "Common/StringUtil.h"

<<<<<<< HEAD
#include "Core/ARBruteForcer.h"
#include "Core/Boot/Boot_DOL.h"
=======
#include "Core/Boot/DolReader.h"
#include "Core/Boot/ElfReader.h"
>>>>>>> bd489008
#include "Core/ConfigManager.h"
#include "Core/Core.h"
#include "Core/Debugger/Debugger_SymbolMap.h"
#include "Core/FifoPlayer/FifoPlayer.h"
#include "Core/HLE/HLE.h"
#include "Core/HW/DVD/DVDInterface.h"
#include "Core/HW/EXI/EXI_DeviceIPL.h"
#include "Core/HW/Memmap.h"
#include "Core/HW/VideoInterface.h"
#include "Core/HideObjectEngine.h"
#include "Core/Host.h"
#include "Core/IOS/IOS.h"
#include "Core/PatchEngine.h"
#include "Core/PowerPC/PPCAnalyst.h"
#include "Core/PowerPC/PPCSymbolDB.h"
#include "Core/PowerPC/PowerPC.h"
#include "Core/PowerPC/SignatureDB/SignatureDB.h"

#include "DiscIO/Enums.h"
#include "DiscIO/NANDContentLoader.h"
#include "DiscIO/Volume.h"

BootParameters::BootParameters(Parameters&& parameters_) : parameters(std::move(parameters_))
{
}

std::unique_ptr<BootParameters> BootParameters::GenerateFromFile(const std::string& path)
{
  const bool is_drive = cdio_is_cdrom(path);
  // Check if the file exist, we may have gotten it from a --elf command line
  // that gave an incorrect file name
  if (!is_drive && !File::Exists(path))
  {
    PanicAlertT("The specified file \"%s\" does not exist", path.c_str());
    return {};
  }

  std::string extension;
  SplitPath(path, nullptr, nullptr, &extension);
  std::transform(extension.begin(), extension.end(), extension.begin(), ::tolower);

  static const std::unordered_set<std::string> disc_image_extensions = {
      {".gcm", ".iso", ".tgc", ".wbfs", ".ciso", ".gcz"}};
  if (disc_image_extensions.find(extension) != disc_image_extensions.end() || is_drive)
  {
    auto volume = DiscIO::CreateVolumeFromFilename(path);
    if (!volume)
    {
      if (is_drive)
      {
        PanicAlertT("Could not read \"%s\". "
                    "There is no disc in the drive or it is not a GameCube/Wii backup. "
                    "Please note that Dolphin cannot play games directly from the original "
                    "GameCube and Wii discs.",
                    path.c_str());
      }
      else
      {
        PanicAlertT("\"%s\" is an invalid GCM/ISO file, or is not a GC/Wii ISO.", path.c_str());
      }
      return {};
    }
    return std::make_unique<BootParameters>(Disc{path, std::move(volume)});
  }

  if (extension == ".elf")
    return std::make_unique<BootParameters>(Executable{path, std::make_unique<ElfReader>(path)});

  if (extension == ".dol")
    return std::make_unique<BootParameters>(Executable{path, std::make_unique<DolReader>(path)});

  if (extension == ".dff")
    return std::make_unique<BootParameters>(DFF{path});

  if (DiscIO::NANDContentManager::Access().GetNANDLoader(path).IsValid())
    return std::make_unique<BootParameters>(NAND{path});

  PanicAlertT("Could not recognize file %s", path.c_str());
  return {};
}

BootParameters::IPL::IPL(DiscIO::Region region_) : region(region_)
{
  const std::string directory = SConfig::GetInstance().GetDirectoryForRegion(region);
  path = SConfig::GetInstance().GetBootROMPath(directory);
}

BootParameters::IPL::IPL(DiscIO::Region region_, Disc&& disc_) : IPL(region_)
{
  disc = std::move(disc_);
}

// Inserts a disc into the emulated disc drive and returns a pointer to it.
// The returned pointer must only be used while we are still booting,
// because DVDThread can do whatever it wants to the disc after that.
static const DiscIO::Volume* SetDisc(std::unique_ptr<DiscIO::Volume> volume)
{
  const DiscIO::Volume* pointer = volume.get();
  DVDInterface::SetDisc(std::move(volume));
  return pointer;
}

bool CBoot::DVDRead(const DiscIO::Volume& volume, u64 dvd_offset, u32 output_address, u32 length,
                    const DiscIO::Partition& partition)
{
  std::vector<u8> buffer(length);
  if (!volume.Read(dvd_offset, length, buffer.data(), partition))
    return false;
  Memory::CopyToEmu(output_address, buffer.data(), length);
  return true;
}

void CBoot::Load_FST(bool is_wii, const DiscIO::Volume* volume)
{
  if (!volume)
    return;

  const DiscIO::Partition partition = volume->GetGamePartition();

  // copy first 32 bytes of disc to start of Mem 1
  DVDRead(*volume, /*offset*/ 0, /*address*/ 0, /*length*/ 0x20, DiscIO::PARTITION_NONE);

  // copy of game id
  Memory::Write_U32(Memory::Read_U32(0x0000), 0x3180);

  u32 shift = 0;
  if (is_wii)
    shift = 2;

  const std::optional<u32> fst_offset = volume->ReadSwapped<u32>(0x0424, partition);
  const std::optional<u32> fst_size = volume->ReadSwapped<u32>(0x0428, partition);
  const std::optional<u32> max_fst_size = volume->ReadSwapped<u32>(0x042c, partition);
  if (!fst_offset || !fst_size || !max_fst_size)
    return;

  u32 arena_high = Common::AlignDown(0x817FFFFF - (*max_fst_size << shift), 0x20);
  Memory::Write_U32(arena_high, 0x00000034);

  // load FST
  DVDRead(*volume, *fst_offset << shift, arena_high, *fst_size << shift, partition);
  Memory::Write_U32(arena_high, 0x00000038);
  Memory::Write_U32(*max_fst_size << shift, 0x0000003c);

  if (is_wii)
  {
    // the apploader changes IOS MEM1_ARENA_END too
    Memory::Write_U32(arena_high, 0x00003110);
  }
}

void CBoot::UpdateDebugger_MapLoaded()
{
  Host_NotifyMapLoaded();
}

// Get map file paths for the active title.
bool CBoot::FindMapFile(std::string* existing_map_file, std::string* writable_map_file)
{
  const std::string& game_id = SConfig::GetInstance().m_debugger_game_id;

  if (writable_map_file)
    *writable_map_file = File::GetUserPath(D_MAPS_IDX) + game_id + ".map";

  bool found = false;
  static const std::string maps_directories[] = {File::GetUserPath(D_MAPS_IDX),
                                                 File::GetSysDirectory() + MAPS_DIR DIR_SEP};
  for (size_t i = 0; !found && i < ArraySize(maps_directories); ++i)
  {
    std::string path = maps_directories[i] + game_id + ".map";
    if (File::Exists(path))
    {
      found = true;
      if (existing_map_file)
        *existing_map_file = path;
    }
  }

  return found;
}

bool CBoot::LoadMapFromFilename()
{
  std::string strMapFilename;
  bool found = FindMapFile(&strMapFilename, nullptr);
  if (found && g_symbolDB.LoadMap(strMapFilename))
  {
    UpdateDebugger_MapLoaded();
    return true;
  }

  return false;
}

// If ipl.bin is not found, this function does *some* of what BS1 does:
// loading IPL(BS2) and jumping to it.
// It does not initialize the hardware or anything else like BS1 does.
bool CBoot::Load_BS2(const std::string& boot_rom_filename)
{
  // CRC32 hashes of the IPL file; including source where known
  // https://forums.dolphin-emu.org/Thread-unknown-hash-on-ipl-bin?pid=385344#pid385344
  constexpr u32 USA_v1_0 = 0x6D740AE7;
  // https://forums.dolphin-emu.org/Thread-unknown-hash-on-ipl-bin?pid=385334#pid385334
  constexpr u32 USA_v1_1 = 0xD5E6FEEA;
  // https://forums.dolphin-emu.org/Thread-unknown-hash-on-ipl-bin?pid=385399#pid385399
  constexpr u32 USA_v1_2 = 0x86573808;
  // GameCubes sold in Brazil have this IPL. Same as USA v1.2 but localized
  constexpr u32 BRA_v1_0 = 0x667D0B64;
  // Redump
  constexpr u32 JAP_v1_0 = 0x6DAC1F2A;
  // https://bugs.dolphin-emu.org/issues/8936
  constexpr u32 JAP_v1_1 = 0xD235E3F9;
  // Redump
  constexpr u32 PAL_v1_0 = 0x4F319F43;
  // https://forums.dolphin-emu.org/Thread-ipl-with-unknown-hash-dd8cab7c-problem-caused-by-my-pal-gamecube-bios?pid=435463#pid435463
  constexpr u32 PAL_v1_1 = 0xDD8CAB7C;
  // Redump
  constexpr u32 PAL_v1_2 = 0xAD1B7F16;

  // Load the whole ROM dump
  std::string data;
  if (!File::ReadFileToString(boot_rom_filename, data))
    return false;

  // Use zlibs crc32 implementation to compute the hash
  u32 ipl_hash = crc32(0L, Z_NULL, 0);
  ipl_hash = crc32(ipl_hash, (const Bytef*)data.data(), (u32)data.size());
  DiscIO::Region ipl_region;
  switch (ipl_hash)
  {
  case USA_v1_0:
  case USA_v1_1:
  case USA_v1_2:
  case BRA_v1_0:
    ipl_region = DiscIO::Region::NTSC_U;
    break;
  case JAP_v1_0:
  case JAP_v1_1:
    ipl_region = DiscIO::Region::NTSC_J;
    break;
  case PAL_v1_0:
  case PAL_v1_1:
  case PAL_v1_2:
    ipl_region = DiscIO::Region::PAL;
    break;
  default:
    PanicAlertT("IPL with unknown hash %x", ipl_hash);
    ipl_region = DiscIO::Region::UNKNOWN_REGION;
    break;
  }

  const DiscIO::Region boot_region = SConfig::GetInstance().m_region;
  if (ipl_region != DiscIO::Region::UNKNOWN_REGION && boot_region != ipl_region)
    PanicAlertT("%s IPL found in %s directory. The disc might not be recognized",
                SConfig::GetDirectoryForRegion(ipl_region),
                SConfig::GetDirectoryForRegion(boot_region));

  // Run the descrambler over the encrypted section containing BS1/BS2
  ExpansionInterface::CEXIIPL::Descrambler((u8*)data.data() + 0x100, 0x1AFE00);

  // TODO: Execution is supposed to start at 0xFFF00000, not 0x81200000;
  // copying the initial boot code to 0x81200000 is a hack.
  // For now, HLE the first few instructions and start at 0x81200150
  // to work around this.
  Memory::CopyToEmu(0x01200000, data.data() + 0x100, 0x700);
  Memory::CopyToEmu(0x01300000, data.data() + 0x820, 0x1AFE00);

  PowerPC::ppcState.gpr[3] = 0xfff0001f;
  PowerPC::ppcState.gpr[4] = 0x00002030;
  PowerPC::ppcState.gpr[5] = 0x0000009c;

  UReg_MSR& m_MSR = ((UReg_MSR&)PowerPC::ppcState.msr);
  m_MSR.FP = 1;
  m_MSR.DR = 1;
  m_MSR.IR = 1;

  PowerPC::ppcState.spr[SPR_HID0] = 0x0011c464;
  PowerPC::ppcState.spr[SPR_IBAT3U] = 0xfff0001f;
  PowerPC::ppcState.spr[SPR_IBAT3L] = 0xfff00001;
  PowerPC::ppcState.spr[SPR_DBAT3U] = 0xfff0001f;
  PowerPC::ppcState.spr[SPR_DBAT3L] = 0xfff00001;
  SetupBAT(/*is_wii*/ false);

  PC = 0x81200150;
  return true;
}

static const DiscIO::Volume* SetDefaultDisc()
{
  const SConfig& config = SConfig::GetInstance();
  // load default image or create virtual drive from directory
  if (!config.m_strDVDRoot.empty())
    return SetDisc(DiscIO::CreateVolumeFromDirectory(config.m_strDVDRoot, config.bWii));
  if (!config.m_strDefaultISO.empty())
    return SetDisc(DiscIO::CreateVolumeFromFilename(config.m_strDefaultISO));
  return nullptr;
}

// Third boot step after BootManager and Core. See Call schedule in BootManager.cpp
bool CBoot::BootUp(std::unique_ptr<BootParameters> boot)
{
  SConfig& config = SConfig::GetInstance();

  g_symbolDB.Clear();

  // PAL Wii uses NTSC framerate and linecount in 60Hz modes
  VideoInterface::Preset(DiscIO::IsNTSC(config.m_region) || (config.bWii && config.bPAL60));

  struct BootTitle
  {
    BootTitle() : config(SConfig::GetInstance()) {}
    bool operator()(BootParameters::Disc& disc) const
    {
      NOTICE_LOG(BOOT, "Booting from disc: %s", disc.path.c_str());
      const DiscIO::Volume* volume = SetDisc(std::move(disc.volume));

      if (!volume)
        return false;

<<<<<<< HEAD
    std::string game_id = volume->GetGameID();

    if (ARBruteForcer::ch_bruteforce)
      ARBruteForcer::ParseMapFile(game_id);

    //if (game_id.size() >= 4)
    //  VideoInterface::SetRegionReg(game_id.at(3));

    _StartupPara.bWii = volume->GetVolumeType() == DiscIO::Platform::WII_DISC;
=======
      if (!EmulatedBS2(config.bWii, volume))
        return false;
>>>>>>> bd489008

      // Try to load the symbol map if there is one, and then scan it for
      // and eventually replace code
      if (LoadMapFromFilename())
        HLE::PatchFunctions();

<<<<<<< HEAD
    PatchEngine::LoadPatches();
    HideObjectEngine::LoadHideObjects();
    HideObjectEngine::ApplyFrameHideObjects();

    // Scan for common HLE functions
    if (_StartupPara.bSkipIdle && _StartupPara.bHLE_BS2 && !_StartupPara.bEnableDebugging)
=======
      return true;
    }

    bool operator()(const BootParameters::Executable& executable) const
>>>>>>> bd489008
    {
      NOTICE_LOG(BOOT, "Booting from executable: %s", executable.path.c_str());

      if (!executable.reader->IsValid())
        return false;

      const DiscIO::Volume* volume = nullptr;
      // VolumeDirectory only works with DOLs.
      if (StringEndsWith(executable.path, ".dol"))
      {
        if (!config.m_strDVDRoot.empty())
        {
          NOTICE_LOG(BOOT, "Setting DVDRoot %s", config.m_strDVDRoot.c_str());
          volume = SetDisc(DiscIO::CreateVolumeFromDirectory(
              config.m_strDVDRoot, config.bWii, config.m_strApploader, executable.path));
        }
        else if (!config.m_strDefaultISO.empty())
        {
          NOTICE_LOG(BOOT, "Loading default ISO %s", config.m_strDefaultISO.c_str());
          volume = SetDisc(DiscIO::CreateVolumeFromFilename(config.m_strDefaultISO));
        }
      }
      else
      {
        volume = SetDefaultDisc();
      }

      if (!executable.reader->LoadIntoMemory())
      {
        PanicAlertT("Failed to load the executable to memory.");
        return false;
      }

      // Poor man's bootup
      if (config.bWii)
      {
        HID4.SBE = 1;
        SetupMSR();
        SetupBAT(config.bWii);
        // Because there is no TMD to get the requested system (IOS) version from,
        // we default to IOS58, which is the version used by the Homebrew Channel.
        SetupWiiMemory(volume, 0x000000010000003a);
      }
      else
      {
        EmulatedBS2_GC(volume, true);
      }

      Load_FST(config.bWii, volume);
      PC = executable.reader->GetEntryPoint();

      if (executable.reader->LoadSymbols() || LoadMapFromFilename())
      {
        UpdateDebugger_MapLoaded();
        HLE::PatchFunctions();
      }
      return true;
    }

    bool operator()(const BootParameters::NAND& nand) const
    {
      NOTICE_LOG(BOOT, "Booting from NAND: %s", nand.content_path.c_str());
      SetDefaultDisc();
      return Boot_WiiWAD(nand.content_path);
    }

    bool operator()(const BootParameters::IPL& ipl) const
    {
      NOTICE_LOG(BOOT, "Booting GC IPL: %s", ipl.path.c_str());
      if (!File::Exists(ipl.path))
      {
        if (ipl.disc)
          PanicAlertT("Cannot start the game, because the GC IPL could not be found.");
        else
          PanicAlertT("Cannot find the GC IPL.");
        return false;
      }

      if (!Load_BS2(ipl.path))
        return false;

      if (ipl.disc)
      {
        NOTICE_LOG(BOOT, "Inserting disc: %s", ipl.disc->path.c_str());
        SetDisc(DiscIO::CreateVolumeFromFilename(ipl.disc->path));
      }

      if (LoadMapFromFilename())
        HLE::PatchFunctions();

      return true;
    }

    bool operator()(const BootParameters::DFF& dff) const
    {
      NOTICE_LOG(BOOT, "Booting DFF: %s", dff.dff_path.c_str());
      return FifoPlayer::GetInstance().Open(dff.dff_path);
    }

  private:
    const SConfig& config;
  };

  if (!std::visit(BootTitle(), boot->parameters))
    return false;

  PatchEngine::LoadPatches();
  HLE::PatchFixedFunctions();
  return true;
}

BootExecutableReader::BootExecutableReader(const std::string& file_name)
{
  m_bytes.resize(File::GetSize(file_name));
  File::IOFile file{file_name, "rb"};
  file.ReadBytes(m_bytes.data(), m_bytes.size());
}

BootExecutableReader::BootExecutableReader(const std::vector<u8>& bytes) : m_bytes(bytes)
{
}

BootExecutableReader::~BootExecutableReader() = default;<|MERGE_RESOLUTION|>--- conflicted
+++ resolved
@@ -27,13 +27,9 @@
 #include "Common/MsgHandler.h"
 #include "Common/StringUtil.h"
 
-<<<<<<< HEAD
 #include "Core/ARBruteForcer.h"
-#include "Core/Boot/Boot_DOL.h"
-=======
 #include "Core/Boot/DolReader.h"
 #include "Core/Boot/ElfReader.h"
->>>>>>> bd489008
 #include "Core/ConfigManager.h"
 #include "Core/Core.h"
 #include "Core/Debugger/Debugger_SymbolMap.h"
@@ -352,39 +348,18 @@
       if (!volume)
         return false;
 
-<<<<<<< HEAD
-    std::string game_id = volume->GetGameID();
-
-    if (ARBruteForcer::ch_bruteforce)
-      ARBruteForcer::ParseMapFile(game_id);
-
-    //if (game_id.size() >= 4)
-    //  VideoInterface::SetRegionReg(game_id.at(3));
-
-    _StartupPara.bWii = volume->GetVolumeType() == DiscIO::Platform::WII_DISC;
-=======
       if (!EmulatedBS2(config.bWii, volume))
         return false;
->>>>>>> bd489008
 
       // Try to load the symbol map if there is one, and then scan it for
       // and eventually replace code
       if (LoadMapFromFilename())
         HLE::PatchFunctions();
 
-<<<<<<< HEAD
-    PatchEngine::LoadPatches();
-    HideObjectEngine::LoadHideObjects();
-    HideObjectEngine::ApplyFrameHideObjects();
-
-    // Scan for common HLE functions
-    if (_StartupPara.bSkipIdle && _StartupPara.bHLE_BS2 && !_StartupPara.bEnableDebugging)
-=======
       return true;
     }
 
     bool operator()(const BootParameters::Executable& executable) const
->>>>>>> bd489008
     {
       NOTICE_LOG(BOOT, "Booting from executable: %s", executable.path.c_str());
 
@@ -491,8 +466,17 @@
   if (!std::visit(BootTitle(), boot->parameters))
     return false;
 
+  std::string game_id = SConfig::GetInstance().m_debugger_game_id;
+
+  if (ARBruteForcer::ch_bruteforce)
+	  ARBruteForcer::ParseMapFile(game_id);
+
+  //if (game_id.size() >= 4)
+  //  VideoInterface::SetRegionReg(game_id.at(3));
   PatchEngine::LoadPatches();
   HLE::PatchFixedFunctions();
+  HideObjectEngine::LoadHideObjects();
+  HideObjectEngine::ApplyFrameHideObjects();
   return true;
 }
 
