--- conflicted
+++ resolved
@@ -45,12 +45,7 @@
 void Load(int slot);
 
 void SaveAs(const std::string& filename, bool wait = false);
-<<<<<<< HEAD
 bool LoadAs(const std::string& filename);
-void VerifyAt(const std::string& filename);
-=======
-void LoadAs(const std::string& filename);
->>>>>>> 3b16d226
 
 void SaveToBuffer(std::vector<u8>& buffer);
 void LoadFromBuffer(std::vector<u8>& buffer);
