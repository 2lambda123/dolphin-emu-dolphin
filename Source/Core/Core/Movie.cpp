// Copyright 2009 Dolphin Emulator Project
// SPDX-License-Identifier: GPL-2.0-or-later

#include "Core/Movie.h"

#include <algorithm>
#include <array>
#include <cctype>
#include <cstring>
#include <iomanip>
#include <iterator>
#include <mbedtls/config.h>
#include <mbedtls/md.h>
#include <mutex>
#include <sstream>
#include <thread>
#include <utility>
#include <variant>
#include <vector>

#include <fmt/format.h>

#include "Common/Assert.h"
#include "Common/ChunkFile.h"
#include "Common/CommonPaths.h"
#include "Common/Config/Config.h"
#include "Common/FileUtil.h"
#include "Common/Hash.h"
#include "Common/IOFile.h"
#include "Common/MsgHandler.h"
#include "Common/NandPaths.h"
#include "Common/StringUtil.h"
#include "Common/Timer.h"
#include "Common/Version.h"

#include "Core/Boot/Boot.h"
#include "Core/Config/AchievementSettings.h"
#include "Core/Config/MainSettings.h"
#include "Core/Config/SYSCONFSettings.h"
#include "Core/Config/WiimoteSettings.h"
#include "Core/ConfigLoaders/MovieConfigLoader.h"
#include "Core/ConfigManager.h"
#include "Core/Core.h"
#include "Core/CoreTiming.h"
#include "Core/DSP/DSPCore.h"
#include "Core/HW/CPU.h"
#include "Core/HW/DVD/DVDInterface.h"
#include "Core/HW/EXI/EXI.h"
#include "Core/HW/EXI/EXI_DeviceIPL.h"
#include "Core/HW/EXI/EXI_DeviceMemoryCard.h"
#include "Core/HW/ProcessorInterface.h"
#include "Core/HW/SI/SI.h"
#include "Core/HW/SI/SI_Device.h"
#include "Core/HW/Wiimote.h"
#include "Core/HW/WiimoteCommon/DataReport.h"
#include "Core/HW/WiimoteCommon/WiimoteReport.h"

#include "Core/HW/WiimoteEmu/Encryption.h"
#include "Core/HW/WiimoteEmu/Extension/Classic.h"
#include "Core/HW/WiimoteEmu/Extension/Nunchuk.h"
#include "Core/HW/WiimoteEmu/ExtensionPort.h"

#include "Core/IOS/USB/Bluetooth/BTEmu.h"
#include "Core/IOS/USB/Bluetooth/WiimoteDevice.h"
#include "Core/NetPlayProto.h"
#include "Core/State.h"
#include "Core/System.h"
#include "Core/WiiUtils.h"

#include "DiscIO/Enums.h"

#include "InputCommon/GCPadStatus.h"

#include "VideoCommon/VideoBackendBase.h"
#include "VideoCommon/VideoConfig.h"

// The chunk to allocate movie data in multiples of.
#define DTM_BASE_LENGTH (1024)

namespace Movie
{
using namespace WiimoteCommon;
using namespace WiimoteEmu;

<<<<<<< HEAD
enum class PlayMode
{
  None = 0,
  Recording,
  Playing,
};

static bool s_bReadOnly = true;
static u32 s_rerecords = 0;
static PlayMode s_playMode = PlayMode::None;

static std::array<ControllerType, 4> s_controllers{};
static std::array<bool, 4> s_wiimotes{};
static ControllerState s_padState;
static DTMHeader tmpHeader;
static std::vector<u8> s_temp_input;
static u64 s_currentByte = 0;
static u64 s_currentFrame = 0, s_totalFrames = 0;  // VI
static u64 s_currentLagCount = 0;
static u64 s_totalLagCount = 0;                               // just stats
static u64 s_currentInputCount = 0, s_totalInputCount = 0;    // just stats
static u64 s_totalTickCount = 0, s_tickCountAtLastInput = 0;  // just stats
static u64 s_recordingStartTime;  // seconds since 1970 that recording started
static bool s_bSaveConfig = false, s_bNetPlay = false;
static bool s_bClearSave = false;
static bool s_bDiscChange = false;
static bool s_bReset = false;
static std::string s_author;
static std::string s_discChange;
static std::array<u8, 16> s_MD5;
static u8 s_bongos, s_memcards;
static std::array<u8, 20> s_revision;
static u32 s_DSPiromHash = 0;
static u32 s_DSPcoefHash = 0;

static bool s_bRecordingFromSaveState = false;
static bool s_bStoreWiiExtensionInputsUnencrypted = true;
static bool s_bPolled = false;

// s_InputDisplay is used by both CPU and GPU (is mutable).
static std::mutex s_input_display_lock;
static std::string s_InputDisplay[8];

static std::string s_current_file_name;

static void GetSettings();
=======
>>>>>>> 6aacbc4c
static bool IsMovieHeader(const std::array<u8, 4>& magic)
{
  return magic[0] == 'D' && magic[1] == 'T' && magic[2] == 'M' && magic[3] == 0x1A;
}

static std::array<u8, 20> ConvertGitRevisionToBytes(const std::string& revision)
{
  std::array<u8, 20> revision_bytes{};

  if (revision.size() % 2 == 0 && std::all_of(revision.begin(), revision.end(), ::isxdigit))
  {
    // The revision string normally contains a git commit hash,
    // which is 40 hexadecimal digits long. In DTM files, each pair of
    // hexadecimal digits is stored as one byte, for a total of 20 bytes.
    size_t bytes_to_write = std::min(revision.size() / 2, revision_bytes.size());
    unsigned int temp;
    for (size_t i = 0; i < bytes_to_write; ++i)
    {
      sscanf(&revision[2 * i], "%02x", &temp);
      revision_bytes[i] = temp;
    }
  }
  else
  {
    // If the revision string for some reason doesn't only contain hexadecimal digit
    // pairs, we instead copy the string with no conversion. This probably doesn't match
    // the intended design of the DTM format, but it's the most sensible fallback.
    size_t bytes_to_write = std::min(revision.size(), revision_bytes.size());
    std::copy_n(std::begin(revision), bytes_to_write, std::begin(revision_bytes));
  }

  return revision_bytes;
}

MovieManager::MovieManager(Core::System& system) : m_system(system)
{
}

MovieManager::~MovieManager() = default;

// NOTE: GPU Thread
std::string MovieManager::GetInputDisplay()
{
  if (!IsMovieActive())
  {
    m_controllers = {};
    m_wiimotes = {};
    for (int i = 0; i < 4; ++i)
    {
      auto& si = Core::System::GetInstance().GetSerialInterface();
      if (si.GetDeviceType(i) == SerialInterface::SIDEVICE_GC_GBA_EMULATED)
        m_controllers[i] = ControllerType::GBA;
      else if (si.GetDeviceType(i) != SerialInterface::SIDEVICE_NONE)
        m_controllers[i] = ControllerType::GC;
      else
        m_controllers[i] = ControllerType::None;
      m_wiimotes[i] = Config::Get(Config::GetInfoForWiimoteSource(i)) != WiimoteSource::None;
    }
  }

  std::string input_display;
  {
    std::lock_guard guard(m_input_display_lock);
    for (int i = 0; i < 4; ++i)
    {
      if (IsUsingPad(i))
        input_display += m_input_display[i] + '\n';
    }
    for (int i = 0; i < 4; ++i)
    {
      if (IsUsingWiimote(i))
        input_display += m_input_display[i + 4] + '\n';
    }
  }
  return input_display;
}

// NOTE: GPU Thread
std::string MovieManager::GetRTCDisplay()
{
  using ExpansionInterface::CEXIIPL;

  const time_t current_time =
      CEXIIPL::GetEmulatedTime(Core::System::GetInstance(), CEXIIPL::UNIX_EPOCH);
  const tm* const gm_time = gmtime(&current_time);

  std::ostringstream format_time;
  format_time << std::put_time(gm_time, "Date/Time: %c\n");
  return format_time.str();
}

// NOTE: GPU Thread
std::string MovieManager::GetRerecords()
{
  if (IsMovieActive())
    return fmt::format("Rerecords: {}", m_rerecords);

  return "Rerecords: N/A";
}

void MovieManager::FrameUpdate()
{
  m_current_frame++;
  if (!m_polled)
    m_current_lag_count++;

  if (IsRecordingInput())
  {
    m_total_frames = m_current_frame;
    m_total_lag_count = m_current_lag_count;
  }

  m_polled = false;
}

// called when game is booting up, even if no movie is active,
// but potentially after BeginRecordingInput or PlayInput has been called.
// NOTE: EmuThread
void MovieManager::Init(const BootParameters& boot)
{
  if (std::holds_alternative<BootParameters::Disc>(boot.parameters))
    m_current_file_name = std::get<BootParameters::Disc>(boot.parameters).path;
  else
    m_current_file_name.clear();

  m_polled = false;
  m_save_config = false;
  if (IsPlayingInput())
  {
    ReadHeader();
    std::thread md5thread(&MovieManager::CheckMD5, this);
    md5thread.detach();
    if (strncmp(m_temp_header.gameID.data(), SConfig::GetInstance().GetGameID().c_str(), 6))
    {
      PanicAlertFmtT("The recorded game ({0}) is not the same as the selected game ({1})",
                     m_temp_header.GetGameID(), SConfig::GetInstance().GetGameID());
      EndPlayInput(false);
    }
  }

  if (IsRecordingInput())
  {
    GetSettings();
    std::thread md5thread(&MovieManager::GetMD5, this);
    md5thread.detach();
    m_tick_count_at_last_input = 0;
  }

  memset(&m_pad_state, 0, sizeof(m_pad_state));

  for (auto& disp : m_input_display)
    disp.clear();

  if (!IsMovieActive())
  {
<<<<<<< HEAD
    s_bRecordingFromSaveState = false;
    s_bStoreWiiExtensionInputsUnencrypted = true;
    s_rerecords = 0;
    s_currentByte = 0;
    s_currentFrame = 0;
    s_currentLagCount = 0;
    s_currentInputCount = 0;
=======
    m_recording_from_save_state = false;
    m_rerecords = 0;
    m_current_byte = 0;
    m_current_frame = 0;
    m_current_lag_count = 0;
    m_current_input_count = 0;
>>>>>>> 6aacbc4c
  }
}

// NOTE: CPU Thread
void MovieManager::InputUpdate()
{
  m_current_input_count++;
  if (IsRecordingInput())
  {
    auto& system = Core::System::GetInstance();
    auto& core_timing = system.GetCoreTiming();

    m_total_input_count = m_current_input_count;
    m_total_tick_count += core_timing.GetTicks() - m_tick_count_at_last_input;
    m_tick_count_at_last_input = core_timing.GetTicks();
  }
}

// NOTE: CPU Thread
void MovieManager::SetPolledDevice()
{
  m_polled = true;
}

// NOTE: Host Thread
void MovieManager::SetReadOnly(bool bEnabled)
{
  if (m_read_only != bEnabled)
    Core::DisplayMessage(bEnabled ? "Read-only mode." : "Read+Write mode.", 1000);

  m_read_only = bEnabled;
}

bool MovieManager::IsRecordingInput() const
{
  return (m_play_mode == PlayMode::Recording);
}

bool MovieManager::IsRecordingInputFromSaveState() const
{
  return m_recording_from_save_state;
}

bool MovieManager::IsJustStartingRecordingInputFromSaveState() const
{
  return IsRecordingInputFromSaveState() && m_current_frame == 0;
}

bool MovieManager::IsJustStartingPlayingInputFromSaveState() const
{
  return IsRecordingInputFromSaveState() && m_current_frame == 1 && IsPlayingInput();
}

bool MovieManager::IsPlayingInput() const
{
  return (m_play_mode == PlayMode::Playing);
}

bool MovieManager::IsMovieActive() const
{
  return m_play_mode != PlayMode::None;
}

bool MovieManager::IsReadOnly() const
{
  return m_read_only;
}

<<<<<<< HEAD
bool IsStoringWiiExtensionInputsUnencrypted()
{
  return s_bStoreWiiExtensionInputsUnencrypted;
}

u64 GetRecordingStartTime()
=======
u64 MovieManager::GetRecordingStartTime() const
>>>>>>> 6aacbc4c
{
  return m_recording_start_time;
}

u64 MovieManager::GetCurrentFrame() const
{
  return m_current_frame;
}

u64 MovieManager::GetTotalFrames() const
{
  return m_total_frames;
}

u64 MovieManager::GetCurrentInputCount() const
{
  return m_current_input_count;
}

u64 MovieManager::GetTotalInputCount() const
{
  return m_total_input_count;
}

u64 MovieManager::GetCurrentLagCount() const
{
  return m_current_lag_count;
}

u64 MovieManager::GetTotalLagCount() const
{
  return m_total_lag_count;
}

void MovieManager::SetClearSave(bool enabled)
{
  m_clear_save = enabled;
}

void MovieManager::SignalDiscChange(const std::string& new_path)
{
  if (IsRecordingInput())
  {
    size_t size_of_path_without_filename = new_path.find_last_of("/\\") + 1;
    std::string filename = new_path.substr(size_of_path_without_filename);
    constexpr size_t maximum_length = sizeof(DTMHeader::discChange);
    if (filename.length() > maximum_length)
    {
      PanicAlertFmtT("The disc change to \"{0}\" could not be saved in the .dtm file.\n"
                     "The filename of the disc image must not be longer than 40 characters.",
                     filename);
    }
    m_disc_change_filename = filename;
    m_has_disc_change = true;
  }
}

void MovieManager::SetReset(bool reset)
{
  m_reset = reset;
}

bool MovieManager::IsUsingPad(int controller) const
{
  return m_controllers[controller] != ControllerType::None;
}

bool MovieManager::IsUsingBongo(int controller) const
{
  return ((m_bongos & (1 << controller)) != 0);
}

bool MovieManager::IsUsingGBA(int controller) const
{
  return m_controllers[controller] == ControllerType::GBA;
}

bool MovieManager::IsUsingWiimote(int wiimote) const
{
  return m_wiimotes[wiimote];
}

bool MovieManager::IsConfigSaved() const
{
  return m_save_config;
}

bool MovieManager::IsStartingFromClearSave() const
{
  return m_clear_save;
}

bool MovieManager::IsUsingMemcard(ExpansionInterface::Slot slot) const
{
  switch (slot)
  {
  case ExpansionInterface::Slot::A:
    return (m_memcards & 1) != 0;
  case ExpansionInterface::Slot::B:
    return (m_memcards & 2) != 0;
  default:
    return false;
  }
}

bool MovieManager::IsNetPlayRecording() const
{
  return m_net_play;
}

// NOTE: Host Thread
void MovieManager::ChangePads()
{
  if (!Core::IsRunning())
    return;

  ControllerTypeArray controllers{};

  for (int i = 0; i < SerialInterface::MAX_SI_CHANNELS; ++i)
  {
    const SerialInterface::SIDevices si_device = Config::Get(Config::GetInfoForSIDevice(i));
    if (si_device == SerialInterface::SIDEVICE_GC_GBA_EMULATED)
      controllers[i] = ControllerType::GBA;
    else if (SerialInterface::SIDevice_IsGCController(si_device))
      controllers[i] = ControllerType::GC;
    else
      controllers[i] = ControllerType::None;
  }

  if (m_controllers == controllers)
    return;

  auto& si = Core::System::GetInstance().GetSerialInterface();
  for (int i = 0; i < SerialInterface::MAX_SI_CHANNELS; ++i)
  {
    SerialInterface::SIDevices device = SerialInterface::SIDEVICE_NONE;
    if (IsUsingGBA(i))
    {
      device = SerialInterface::SIDEVICE_GC_GBA_EMULATED;
    }
    else if (IsUsingPad(i))
    {
      const SerialInterface::SIDevices si_device = Config::Get(Config::GetInfoForSIDevice(i));
      if (SerialInterface::SIDevice_IsGCController(si_device))
      {
        device = si_device;
      }
      else
      {
        device = IsUsingBongo(i) ? SerialInterface::SIDEVICE_GC_TARUKONGA :
                                   SerialInterface::SIDEVICE_GC_CONTROLLER;
      }
    }

    si.ChangeDevice(device, i);
  }
}

// NOTE: Host / Emu Threads
void MovieManager::ChangeWiiPads(bool instantly)
{
  WiimoteEnabledArray wiimotes{};

  for (int i = 0; i < MAX_WIIMOTES; ++i)
  {
    wiimotes[i] = Config::Get(Config::GetInfoForWiimoteSource(i)) != WiimoteSource::None;
  }

  // This is important for Wiimotes, because they can desync easily if they get re-activated
  if (instantly && m_wiimotes == wiimotes)
    return;

  const auto bt = WiiUtils::GetBluetoothEmuDevice();
  for (int i = 0; i < MAX_WIIMOTES; ++i)
  {
    const bool is_using_wiimote = IsUsingWiimote(i);

    Config::SetCurrent(Config::GetInfoForWiimoteSource(i),
                       is_using_wiimote ? WiimoteSource::Emulated : WiimoteSource::None);
    if (bt != nullptr)
      bt->AccessWiimoteByIndex(i)->Activate(is_using_wiimote);
  }
}

// NOTE: Host Thread
bool MovieManager::BeginRecordingInput(const ControllerTypeArray& controllers,
                                       const WiimoteEnabledArray& wiimotes)
{
  if (m_play_mode != PlayMode::None ||
      (controllers == ControllerTypeArray{} && wiimotes == WiimoteEnabledArray{}))
    return false;

<<<<<<< HEAD
  const auto start_recording = [controllers, wiimotes] {
    s_controllers = controllers;
    s_wiimotes = wiimotes;
    s_currentFrame = s_totalFrames = 0;
    s_currentLagCount = s_totalLagCount = 0;
    s_currentInputCount = s_totalInputCount = 0;
    s_totalTickCount = s_tickCountAtLastInput = 0;
    s_bongos = 0;
    s_memcards = 0;
    s_bStoreWiiExtensionInputsUnencrypted = true;
=======
  const auto start_recording = [this, controllers, wiimotes] {
    m_controllers = controllers;
    m_wiimotes = wiimotes;
    m_current_frame = m_total_frames = 0;
    m_current_lag_count = m_total_lag_count = 0;
    m_current_input_count = m_total_input_count = 0;
    m_total_tick_count = m_tick_count_at_last_input = 0;
    m_bongos = 0;
    m_memcards = 0;
>>>>>>> 6aacbc4c
    if (NetPlay::IsNetPlayRunning())
    {
      m_net_play = true;
      m_recording_start_time = ExpansionInterface::CEXIIPL::NetPlay_GetEmulatedTime();
    }
    else if (Config::Get(Config::MAIN_CUSTOM_RTC_ENABLE))
    {
      m_recording_start_time = Config::Get(Config::MAIN_CUSTOM_RTC_VALUE);
    }
    else
    {
      m_recording_start_time = Common::Timer::GetLocalTimeSinceJan1970();
    }

    m_rerecords = 0;

    for (int i = 0; i < SerialInterface::MAX_SI_CHANNELS; ++i)
    {
      const SerialInterface::SIDevices si_device = Config::Get(Config::GetInfoForSIDevice(i));
      if (si_device == SerialInterface::SIDEVICE_GC_TARUKONGA)
        m_bongos |= (1 << i);
    }

    if (Core::IsRunningAndStarted())
    {
      const std::string save_path = File::GetUserPath(D_STATESAVES_IDX) + "dtm.sav";
      if (File::Exists(save_path))
        File::Delete(save_path);

      State::SaveAs(save_path);
      m_recording_from_save_state = true;

      std::thread md5thread(&MovieManager::GetMD5, this);
      md5thread.detach();
      GetSettings();
    }

    // Wiimotes cause desync issues if they're not reset before launching the game
    if (!Core::IsRunningAndStarted())
    {
      // This will also reset the Wiimotes for GameCube games, but that shouldn't do anything
      Wiimote::ResetAllWiimotes();
    }

    m_play_mode = PlayMode::Recording;
    m_author = Config::Get(Config::MAIN_MOVIE_MOVIE_AUTHOR);
    m_temp_input.clear();

    m_current_byte = 0;

    // This is a bit of a hack, SYSCONF movie code expects the movie layer active for both recording
    // and playback. That layer is really only designed for playback, not recording. Also, we can't
    // know if we're using a Wii at this point. So, we'll assume a Wii is used here. In practice,
    // this shouldn't affect anything for GC (as its only unique setting is language, which will be
    // taken from base settings as expected)
    static DTMHeader header = {.bWii = true, .bStoreWiiExtensionInputsUnencrypted = true};
    ConfigLoaders::SaveToDTM(&header);
    Config::AddLayer(ConfigLoaders::GenerateMovieConfigLoader(&header));

    if (Core::IsRunning())
      Core::UpdateWantDeterminism();
  };
  Core::RunOnCPUThread(start_recording, true);

  Core::DisplayMessage("Starting movie recording", 2000);
  return true;
}

static std::string Analog2DToString(u32 x, u32 y, const std::string& prefix, u32 range = 255)
{
  const u32 center = range / 2 + 1;

  if ((x <= 1 || x == center || x >= range) && (y <= 1 || y == center || y >= range))
  {
    if (x != center || y != center)
    {
      if (x != center && y != center)
      {
        return fmt::format("{}:{},{}", prefix, x < center ? "LEFT" : "RIGHT",
                           y < center ? "DOWN" : "UP");
      }

      if (x != center)
      {
        return fmt::format("{}:{}", prefix, x < center ? "LEFT" : "RIGHT");
      }

      return fmt::format("{}:{}", prefix, y < center ? "DOWN" : "UP");
    }

    return "";
  }

  return fmt::format("{}:{},{}", prefix, x, y);
}

static std::string Analog1DToString(u32 v, const std::string& prefix, u32 range = 255)
{
  if (v == 0)
    return "";

  if (v == range)
    return prefix;

  return fmt::format("{}:{}", prefix, v);
}

// NOTE: CPU Thread
static std::string GenerateInputDisplayString(ControllerState padState, int controllerID)
{
  std::string display_str = fmt::format("P{}:", controllerID + 1);

  if (padState.is_connected)
  {
    if (padState.A)
      display_str += " A";
    if (padState.B)
      display_str += " B";
    if (padState.X)
      display_str += " X";
    if (padState.Y)
      display_str += " Y";
    if (padState.Z)
      display_str += " Z";
    if (padState.Start)
      display_str += " START";

    if (padState.DPadUp)
      display_str += " UP";
    if (padState.DPadDown)
      display_str += " DOWN";
    if (padState.DPadLeft)
      display_str += " LEFT";
    if (padState.DPadRight)
      display_str += " RIGHT";
    if (padState.reset)
      display_str += " RESET";

    if (padState.TriggerL == 255 || padState.L)
      display_str += " L";
    else
      display_str += Analog1DToString(padState.TriggerL, " L");

    if (padState.TriggerR == 255 || padState.R)
      display_str += " R";
    else
      display_str += Analog1DToString(padState.TriggerR, " R");

    display_str += Analog2DToString(padState.AnalogStickX, padState.AnalogStickY, " ANA");
    display_str += Analog2DToString(padState.CStickX, padState.CStickY, " C");
  }
  else
  {
    display_str += " DISCONNECTED";
  }

  return display_str;
}

// NOTE: CPU Thread
static std::string GenerateWiiInputDisplayString(int remoteID, const DataReportBuilder& rpt,
                                                 ExtensionNumber ext, const EncryptionKey& key)
{
  std::string display_str = fmt::format("R{}:", remoteID + 1);

  if (rpt.HasCore())
  {
    ButtonData buttons;
    rpt.GetCoreData(&buttons);

    if (buttons.left)
      display_str += " LEFT";
    if (buttons.right)
      display_str += " RIGHT";
    if (buttons.down)
      display_str += " DOWN";
    if (buttons.up)
      display_str += " UP";
    if (buttons.a)
      display_str += " A";
    if (buttons.b)
      display_str += " B";
    if (buttons.plus)
      display_str += " +";
    if (buttons.minus)
      display_str += " -";
    if (buttons.one)
      display_str += " 1";
    if (buttons.two)
      display_str += " 2";
    if (buttons.home)
      display_str += " HOME";
  }

  if (rpt.HasAccel())
  {
    AccelData accel_data;
    rpt.GetAccelData(&accel_data);

    // FYI: This will only print partial data for interleaved reports.

    display_str +=
        fmt::format(" ACC:{},{},{}", accel_data.value.x, accel_data.value.y, accel_data.value.z);
  }

  if (rpt.HasIR())
  {
    const u8* const ir_data = rpt.GetIRDataPtr();

    // TODO: This does not handle the different IR formats.

    const u16 x = ir_data[0] | ((ir_data[2] >> 4 & 0x3) << 8);
    const u16 y = ir_data[1] | ((ir_data[2] >> 6 & 0x3) << 8);
    display_str += fmt::format(" IR:{},{}", x, y);
  }

  // Nunchuk
  if (rpt.HasExt() && ext == ExtensionNumber::NUNCHUK)
  {
    const u8* const extData = rpt.GetExtDataPtr();

    Nunchuk::DataFormat nunchuk;
    memcpy(&nunchuk, extData, sizeof(nunchuk));
    if (!s_bStoreWiiExtensionInputsUnencrypted)
      key.Decrypt((u8*)&nunchuk, 0, sizeof(nunchuk));
    nunchuk.bt.hex = nunchuk.bt.hex ^ 0x3;

    const std::string accel = fmt::format(" N-ACC:{},{},{}", nunchuk.GetAccelX(),
                                          nunchuk.GetAccelY(), nunchuk.GetAccelZ());

    if (nunchuk.bt.c)
      display_str += " C";
    if (nunchuk.bt.z)
      display_str += " Z";
    display_str += accel;
    display_str += Analog2DToString(nunchuk.jx, nunchuk.jy, " ANA");
  }

  // Classic controller
  if (rpt.HasExt() && ext == ExtensionNumber::CLASSIC)
  {
    const u8* const extData = rpt.GetExtDataPtr();

    Classic::DataFormat cc;
    memcpy(&cc, extData, sizeof(cc));
    if (!s_bStoreWiiExtensionInputsUnencrypted)
      key.Decrypt((u8*)&cc, 0, sizeof(cc));
    cc.bt.hex = cc.bt.hex ^ 0xFFFF;

    if (cc.bt.dpad_left)
      display_str += " LEFT";
    if (cc.bt.dpad_right)
      display_str += " RIGHT";
    if (cc.bt.dpad_down)
      display_str += " DOWN";
    if (cc.bt.dpad_up)
      display_str += " UP";
    if (cc.bt.a)
      display_str += " A";
    if (cc.bt.b)
      display_str += " B";
    if (cc.bt.x)
      display_str += " X";
    if (cc.bt.y)
      display_str += " Y";
    if (cc.bt.zl)
      display_str += " ZL";
    if (cc.bt.zr)
      display_str += " ZR";
    if (cc.bt.plus)
      display_str += " +";
    if (cc.bt.minus)
      display_str += " -";
    if (cc.bt.home)
      display_str += " HOME";

    display_str += Analog1DToString(cc.GetLeftTrigger().value, " L", 31);
    display_str += Analog1DToString(cc.GetRightTrigger().value, " R", 31);

    const auto left_stick = cc.GetLeftStick().value;
    display_str += Analog2DToString(left_stick.x, left_stick.y, " ANA", 63);

    const auto right_stick = cc.GetRightStick().value;
    display_str += Analog2DToString(right_stick.x, right_stick.y, " R-ANA", 31);
  }

  return display_str;
}

// NOTE: CPU Thread
void MovieManager::CheckPadStatus(const GCPadStatus* PadStatus, int controllerID)
{
  m_pad_state.A = ((PadStatus->button & PAD_BUTTON_A) != 0);
  m_pad_state.B = ((PadStatus->button & PAD_BUTTON_B) != 0);
  m_pad_state.X = ((PadStatus->button & PAD_BUTTON_X) != 0);
  m_pad_state.Y = ((PadStatus->button & PAD_BUTTON_Y) != 0);
  m_pad_state.Z = ((PadStatus->button & PAD_TRIGGER_Z) != 0);
  m_pad_state.Start = ((PadStatus->button & PAD_BUTTON_START) != 0);

  m_pad_state.DPadUp = ((PadStatus->button & PAD_BUTTON_UP) != 0);
  m_pad_state.DPadDown = ((PadStatus->button & PAD_BUTTON_DOWN) != 0);
  m_pad_state.DPadLeft = ((PadStatus->button & PAD_BUTTON_LEFT) != 0);
  m_pad_state.DPadRight = ((PadStatus->button & PAD_BUTTON_RIGHT) != 0);

  m_pad_state.L = ((PadStatus->button & PAD_TRIGGER_L) != 0);
  m_pad_state.R = ((PadStatus->button & PAD_TRIGGER_R) != 0);
  m_pad_state.TriggerL = PadStatus->triggerLeft;
  m_pad_state.TriggerR = PadStatus->triggerRight;

  m_pad_state.AnalogStickX = PadStatus->stickX;
  m_pad_state.AnalogStickY = PadStatus->stickY;

  m_pad_state.CStickX = PadStatus->substickX;
  m_pad_state.CStickY = PadStatus->substickY;

  m_pad_state.is_connected = PadStatus->isConnected;

  m_pad_state.get_origin = (PadStatus->button & PAD_GET_ORIGIN) != 0;

  m_pad_state.disc = m_has_disc_change;
  m_has_disc_change = false;
  m_pad_state.reset = m_reset;
  m_reset = false;

  {
    std::string display_str = GenerateInputDisplayString(m_pad_state, controllerID);

    std::lock_guard guard(m_input_display_lock);
    m_input_display[controllerID] = std::move(display_str);
  }
}

// NOTE: CPU Thread
void MovieManager::RecordInput(const GCPadStatus* PadStatus, int controllerID)
{
  if (!IsRecordingInput() || !IsUsingPad(controllerID))
    return;

  CheckPadStatus(PadStatus, controllerID);

  m_temp_input.resize(m_current_byte + sizeof(ControllerState));
  memcpy(&m_temp_input[m_current_byte], &m_pad_state, sizeof(ControllerState));
  m_current_byte += sizeof(ControllerState);
}

// NOTE: CPU Thread
<<<<<<< HEAD
// At the start of this function, if s_bStoreWiiExtensionInputsUnencrypted is true, then any
// extensions in rpt are currently unencrypted. Otherwise, any extensions in rpt are currently
// encrypted.
void CheckWiimoteStatus(int wiimote, const DataReportBuilder& rpt, ExtensionNumber ext,
                        const WiimoteEmu::EncryptionKey& key)
=======
void MovieManager::CheckWiimoteStatus(int wiimote, const DataReportBuilder& rpt,
                                      ExtensionNumber ext, const EncryptionKey& key)
>>>>>>> 6aacbc4c
{
  {
    std::string display_str = GenerateWiiInputDisplayString(wiimote, rpt, ext, key);

    std::lock_guard guard(m_input_display_lock);
    m_input_display[wiimote + 4] = std::move(display_str);
  }

  if (IsRecordingInput())
    RecordWiimote(wiimote, rpt.GetDataPtr(), rpt.GetDataSize());
}

void MovieManager::RecordWiimote(int wiimote, const u8* data, u8 size)
{
  if (!IsRecordingInput() || !IsUsingWiimote(wiimote))
    return;

  InputUpdate();
  m_temp_input.resize(m_current_byte + size + 1);
  m_temp_input[m_current_byte++] = size;
  memcpy(&m_temp_input[m_current_byte], data, size);
  m_current_byte += size;
}

// NOTE: EmuThread / Host Thread
void MovieManager::ReadHeader()
{
  for (int i = 0; i < 4; ++i)
  {
    if (m_temp_header.GBAControllers & (1 << i))
      m_controllers[i] = ControllerType::GBA;
    else if (m_temp_header.controllers & (1 << i))
      m_controllers[i] = ControllerType::GC;
    else
      m_controllers[i] = ControllerType::None;
    m_wiimotes[i] = (m_temp_header.controllers & (1 << (i + 4))) != 0;
  }
  m_recording_start_time = m_temp_header.recordingStartTime;
  if (m_rerecords < m_temp_header.numRerecords)
    m_rerecords = m_temp_header.numRerecords;

  if (m_temp_header.bSaveConfig)
  {
    m_save_config = true;
    Config::AddLayer(ConfigLoaders::GenerateMovieConfigLoader(&m_temp_header));
    m_clear_save = m_temp_header.bClearSave;
    m_memcards = m_temp_header.memcards;
    m_bongos = m_temp_header.bongos;
    m_net_play = m_temp_header.bNetPlay;
    m_revision = m_temp_header.revision;
  }
  else
  {
    GetSettings();
  }

  m_disc_change_filename = {m_temp_header.discChange.begin(), m_temp_header.discChange.end()};
  m_author = {m_temp_header.author.begin(), m_temp_header.author.end()};
  m_md5 = m_temp_header.md5;
  m_dsp_irom_hash = m_temp_header.DSPiromHash;
  m_dsp_coef_hash = m_temp_header.DSPcoefHash;
}

// NOTE: Host Thread
bool MovieManager::PlayInput(const std::string& movie_path,
                             std::optional<std::string>* savestate_path)
{
  if (m_play_mode != PlayMode::None)
    return false;

  File::IOFile recording_file(movie_path, "rb");
  if (!recording_file.ReadArray(&m_temp_header, 1))
    return false;

  if (!IsMovieHeader(m_temp_header.filetype))
  {
    PanicAlertFmtT("Invalid recording file");
    return false;
  }

  ReadHeader();

#ifdef USE_RETRO_ACHIEVEMENTS
  if (Config::Get(Config::RA_HARDCORE_ENABLED))
    return false;
#endif  // USE_RETRO_ACHIEVEMENTS

<<<<<<< HEAD
  s_totalFrames = tmpHeader.frameCount;
  s_totalLagCount = tmpHeader.lagCount;
  s_totalInputCount = tmpHeader.inputCount;
  s_totalTickCount = tmpHeader.tickCount;
  s_currentFrame = 0;
  s_currentLagCount = 0;
  s_currentInputCount = 0;
  s_bStoreWiiExtensionInputsUnencrypted = tmpHeader.bStoreWiiExtensionInputsUnencrypted;
  s_playMode = PlayMode::Playing;
=======
  m_total_frames = m_temp_header.frameCount;
  m_total_lag_count = m_temp_header.lagCount;
  m_total_input_count = m_temp_header.inputCount;
  m_total_tick_count = m_temp_header.tickCount;
  m_current_frame = 0;
  m_current_lag_count = 0;
  m_current_input_count = 0;

  m_play_mode = PlayMode::Playing;
>>>>>>> 6aacbc4c

  // Wiimotes cause desync issues if they're not reset before launching the game
  Wiimote::ResetAllWiimotes();

  Core::UpdateWantDeterminism();

  m_temp_input.resize(recording_file.GetSize() - 256);
  recording_file.ReadBytes(m_temp_input.data(), m_temp_input.size());
  m_current_byte = 0;
  recording_file.Close();

  // Load savestate (and skip to frame data)
  if (m_temp_header.bFromSaveState && savestate_path)
  {
    const std::string savestate_path_temp = movie_path + ".sav";
    if (File::Exists(savestate_path_temp))
    {
      *savestate_path = savestate_path_temp;
    }
    else
    {
      PanicAlertFmtT("Movie {0} indicates that it starts from a savestate, but {1} doesn't exist. "
                     "The movie will likely not sync!",
                     movie_path, savestate_path_temp);
    }

    m_recording_from_save_state = true;

#ifdef USE_RETRO_ACHIEVEMENTS
    // On the chance someone tries to re-enable before the TAS can start
    Config::SetBase(Config::RA_HARDCORE_ENABLED, false);
#endif  // USE_RETRO_ACHIEVEMENTS

    LoadInput(movie_path);
  }

  return true;
}

void MovieManager::DoState(PointerWrap& p)
{
  // many of these could be useful to save even when no movie is active,
  // and the data is tiny, so let's just save it regardless of movie state.
  p.Do(m_current_frame);
  p.Do(m_current_byte);
  p.Do(m_current_lag_count);
  p.Do(m_current_input_count);
  p.Do(m_polled);
  p.Do(m_tick_count_at_last_input);
  // other variables (such as s_totalBytes and m_total_frames) are set in LoadInput
}

// NOTE: Host Thread
void MovieManager::LoadInput(const std::string& movie_path)
{
  File::IOFile t_record;
  if (!t_record.Open(movie_path, "r+b"))
  {
    PanicAlertFmtT("Failed to read {0}", movie_path);
    EndPlayInput(false);
    return;
  }

  t_record.ReadArray(&m_temp_header, 1);

  if (!IsMovieHeader(m_temp_header.filetype))
  {
    PanicAlertFmtT("Savestate movie {0} is corrupted, movie recording stopping...", movie_path);
    EndPlayInput(false);
    return;
  }
  ReadHeader();
<<<<<<< HEAD
  s_bStoreWiiExtensionInputsUnencrypted = tmpHeader.bStoreWiiExtensionInputsUnencrypted;
  if (!s_bReadOnly)
=======
  if (!m_read_only)
>>>>>>> 6aacbc4c
  {
    m_rerecords++;
    m_temp_header.numRerecords = m_rerecords;
    t_record.Seek(0, File::SeekOrigin::Begin);
    t_record.WriteArray(&m_temp_header, 1);
  }

  ChangePads();
  if (SConfig::GetInstance().bWii)
    ChangeWiiPads(true);

  u64 totalSavedBytes = t_record.GetSize() - 256;

  bool afterEnd = false;
  // This can only happen if the user manually deletes data from the dtm.
  if (m_current_byte > totalSavedBytes)
  {
    PanicAlertFmtT(
        "Warning: You loaded a save whose movie ends before the current frame in the save "
        "(byte {0} < {1}) (frame {2} < {3}). You should load another save before continuing.",
        totalSavedBytes + 256, m_current_byte + 256, m_temp_header.frameCount, m_current_frame);
    afterEnd = true;
  }

  if (!m_read_only || m_temp_input.empty())
  {
    m_total_frames = m_temp_header.frameCount;
    m_total_lag_count = m_temp_header.lagCount;
    m_total_input_count = m_temp_header.inputCount;
    m_total_tick_count = m_tick_count_at_last_input = m_temp_header.tickCount;

    m_temp_input.resize(static_cast<size_t>(totalSavedBytes));
    t_record.ReadBytes(m_temp_input.data(), m_temp_input.size());
  }
  else if (m_current_byte > 0)
  {
    if (m_current_byte > totalSavedBytes)
    {
    }
    else if (m_current_byte > m_temp_input.size())
    {
      afterEnd = true;
      PanicAlertFmtT(
          "Warning: You loaded a save that's after the end of the current movie. (byte {0} "
          "> {1}) (input {2} > {3}). You should load another save before continuing, or load "
          "this state with read-only mode off.",
          m_current_byte + 256, m_temp_input.size() + 256, m_current_input_count,
          m_total_input_count);
    }
    else if (m_current_byte > 0 && !m_temp_input.empty())
    {
      // verify identical from movie start to the save's current frame
      std::vector<u8> movInput(m_current_byte);
      t_record.ReadArray(movInput.data(), movInput.size());

      const auto result = std::mismatch(movInput.begin(), movInput.end(), m_temp_input.begin());

      if (result.first != movInput.end())
      {
        const ptrdiff_t mismatch_index = std::distance(movInput.begin(), result.first);

        // this is a "you did something wrong" alert for the user's benefit.
        // we'll try to say what's going on in excruciating detail, otherwise the user might not
        // believe us.
        if (IsUsingWiimote(0))
        {
          const size_t byte_offset = static_cast<size_t>(mismatch_index) + sizeof(DTMHeader);

          // TODO: more detail
          PanicAlertFmtT("Warning: You loaded a save whose movie mismatches on byte {0} ({1:#x}). "
                         "You should load another save before continuing, or load this state with "
                         "read-only mode off. Otherwise you'll probably get a desync.",
                         byte_offset, byte_offset);

          std::copy(movInput.begin(), movInput.end(), m_temp_input.begin());
        }
        else
        {
          const ptrdiff_t frame = mismatch_index / sizeof(ControllerState);
          ControllerState curPadState;
          memcpy(&curPadState, &m_temp_input[frame * sizeof(ControllerState)],
                 sizeof(ControllerState));
          ControllerState movPadState;
          memcpy(&movPadState, &movInput[frame * sizeof(ControllerState)], sizeof(ControllerState));
          PanicAlertFmtT(
              "Warning: You loaded a save whose movie mismatches on frame {0}. You should load "
              "another save before continuing, or load this state with read-only mode off. "
              "Otherwise you'll probably get a desync.\n\n"
              "More information: The current movie is {1} frames long and the savestate's movie "
              "is {2} frames long.\n\n"
              "On frame {3}, the current movie presses:\n"
              "Start={4}, A={5}, B={6}, X={7}, Y={8}, Z={9}, DUp={10}, DDown={11}, DLeft={12}, "
              "DRight={13}, L={14}, R={15}, LT={16}, RT={17}, AnalogX={18}, AnalogY={19}, CX={20}, "
              "CY={21}, Connected={22}"
              "\n\n"
              "On frame {23}, the savestate's movie presses:\n"
              "Start={24}, A={25}, B={26}, X={27}, Y={28}, Z={29}, DUp={30}, DDown={31}, "
              "DLeft={32}, DRight={33}, L={34}, R={35}, LT={36}, RT={37}, AnalogX={38}, "
              "AnalogY={39}, CX={40}, CY={41}, Connected={42}",
              frame, m_total_frames, m_temp_header.frameCount, frame, curPadState.Start,
              curPadState.A, curPadState.B, curPadState.X, curPadState.Y, curPadState.Z,
              curPadState.DPadUp, curPadState.DPadDown, curPadState.DPadLeft, curPadState.DPadRight,
              curPadState.L, curPadState.R, curPadState.TriggerL, curPadState.TriggerR,
              curPadState.AnalogStickX, curPadState.AnalogStickY, curPadState.CStickX,
              curPadState.CStickY, curPadState.is_connected, frame, movPadState.Start,
              movPadState.A, movPadState.B, movPadState.X, movPadState.Y, movPadState.Z,
              movPadState.DPadUp, movPadState.DPadDown, movPadState.DPadLeft, movPadState.DPadRight,
              movPadState.L, movPadState.R, movPadState.TriggerL, movPadState.TriggerR,
              movPadState.AnalogStickX, movPadState.AnalogStickY, movPadState.CStickX,
              movPadState.CStickY, curPadState.is_connected);
        }
      }
    }
  }
  t_record.Close();

  m_save_config = m_temp_header.bSaveConfig;

  if (!afterEnd)
  {
    if (m_read_only)
    {
      if (m_play_mode != PlayMode::Playing)
      {
        m_play_mode = PlayMode::Playing;
        Core::UpdateWantDeterminism();
        Core::DisplayMessage("Switched to playback", 2000);
      }
    }
    else
    {
      if (m_play_mode != PlayMode::Recording)
      {
        m_play_mode = PlayMode::Recording;
        Core::UpdateWantDeterminism();
        Core::DisplayMessage("Switched to recording", 2000);
      }
    }
  }
  else
  {
    EndPlayInput(false);
  }
}

// NOTE: CPU Thread
void MovieManager::CheckInputEnd()
{
  if (m_current_byte >= m_temp_input.size() ||
      (Core::System::GetInstance().GetCoreTiming().GetTicks() > m_total_tick_count &&
       !IsRecordingInputFromSaveState()))
  {
    EndPlayInput(!m_read_only);
  }
}

// NOTE: CPU Thread
void MovieManager::PlayController(GCPadStatus* PadStatus, int controllerID)
{
  // Correct playback is entirely dependent on the emulator polling the controllers
  // in the same order done during recording
  if (!IsPlayingInput() || !IsUsingPad(controllerID) || m_temp_input.empty())
    return;

  if (m_current_byte + sizeof(ControllerState) > m_temp_input.size())
  {
    PanicAlertFmtT("Premature movie end in PlayController. {0} + {1} > {2}", m_current_byte,
                   sizeof(ControllerState), m_temp_input.size());
    EndPlayInput(!m_read_only);
    return;
  }

  memcpy(&m_pad_state, &m_temp_input[m_current_byte], sizeof(ControllerState));
  m_current_byte += sizeof(ControllerState);

  PadStatus->isConnected = m_pad_state.is_connected;

  PadStatus->triggerLeft = m_pad_state.TriggerL;
  PadStatus->triggerRight = m_pad_state.TriggerR;

  PadStatus->stickX = m_pad_state.AnalogStickX;
  PadStatus->stickY = m_pad_state.AnalogStickY;

  PadStatus->substickX = m_pad_state.CStickX;
  PadStatus->substickY = m_pad_state.CStickY;

  PadStatus->button = 0;
  PadStatus->button |= PAD_USE_ORIGIN;

  if (m_pad_state.A)
  {
    PadStatus->button |= PAD_BUTTON_A;
    PadStatus->analogA = 0xFF;
  }
  if (m_pad_state.B)
  {
    PadStatus->button |= PAD_BUTTON_B;
    PadStatus->analogB = 0xFF;
  }
  if (m_pad_state.X)
    PadStatus->button |= PAD_BUTTON_X;
  if (m_pad_state.Y)
    PadStatus->button |= PAD_BUTTON_Y;
  if (m_pad_state.Z)
    PadStatus->button |= PAD_TRIGGER_Z;
  if (m_pad_state.Start)
    PadStatus->button |= PAD_BUTTON_START;

  if (m_pad_state.DPadUp)
    PadStatus->button |= PAD_BUTTON_UP;
  if (m_pad_state.DPadDown)
    PadStatus->button |= PAD_BUTTON_DOWN;
  if (m_pad_state.DPadLeft)
    PadStatus->button |= PAD_BUTTON_LEFT;
  if (m_pad_state.DPadRight)
    PadStatus->button |= PAD_BUTTON_RIGHT;

  if (m_pad_state.L)
    PadStatus->button |= PAD_TRIGGER_L;
  if (m_pad_state.R)
    PadStatus->button |= PAD_TRIGGER_R;

  if (m_pad_state.get_origin)
    PadStatus->button |= PAD_GET_ORIGIN;

  if (m_pad_state.disc)
  {
    Core::RunAsCPUThread([this] {
      if (!m_system.GetDVDInterface().AutoChangeDisc())
      {
        m_system.GetCPU().Break();
        PanicAlertFmtT("Change the disc to {0}", m_disc_change_filename);
      }
    });
  }

  if (m_pad_state.reset)
  {
    auto& system = Core::System::GetInstance();
    system.GetProcessorInterface().ResetButton_Tap();
  }

  {
    std::string display_str = GenerateInputDisplayString(m_pad_state, controllerID);

    std::lock_guard guard(m_input_display_lock);
    m_input_display[controllerID] = std::move(display_str);
  }

  CheckInputEnd();
}

// NOTE: CPU Thread
<<<<<<< HEAD
bool PlayWiimote(int wiimote, WiimoteCommon::DataReportBuilder& rpt, ExtensionNumber ext)
=======
bool MovieManager::PlayWiimote(int wiimote, WiimoteCommon::DataReportBuilder& rpt,
                               ExtensionNumber ext, const EncryptionKey& key)
>>>>>>> 6aacbc4c
{
  if (!IsPlayingInput() || !IsUsingWiimote(wiimote) || m_temp_input.empty())
    return false;

  if (m_current_byte > m_temp_input.size())
  {
    PanicAlertFmtT("Premature movie end in PlayWiimote. {0} > {1}", m_current_byte,
                   m_temp_input.size());
    EndPlayInput(!m_read_only);
    return false;
  }

  const u8 size = rpt.GetDataSize();
  const u8 sizeInMovie = m_temp_input[m_current_byte];

  if (size != sizeInMovie)
  {
    PanicAlertFmtT(
        "Fatal desync. Aborting playback. (Error in PlayWiimote: {0} != {1}, byte {2}.){3}",
        sizeInMovie, size, m_current_byte,
        (m_controllers == ControllerTypeArray{}) ?
            " Try re-creating the recording with all GameCube controllers "
            "disabled (in Configure > GameCube > Device Settings)." :
            "");
    EndPlayInput(!m_read_only);
    return false;
  }

  m_current_byte++;

  if (m_current_byte + size > m_temp_input.size())
  {
    PanicAlertFmtT("Premature movie end in PlayWiimote. {0} + {1} > {2}", m_current_byte, size,
                   m_temp_input.size());
    EndPlayInput(!m_read_only);
    return false;
  }

  memcpy(rpt.GetDataPtr(), &m_temp_input[m_current_byte], size);
  m_current_byte += size;

  m_current_input_count++;

  CheckInputEnd();
  return true;
}

// NOTE: Host / EmuThread / CPU Thread
void MovieManager::EndPlayInput(bool cont)
{
  if (cont)
  {
    // If !IsMovieActive(), changing m_play_mode requires calling UpdateWantDeterminism
    ASSERT(IsMovieActive());

    m_play_mode = PlayMode::Recording;
    Core::DisplayMessage("Reached movie end. Resuming recording.", 2000);
  }
  else if (m_play_mode != PlayMode::None)
  {
    // We can be called by EmuThread during boot (CPU::State::PowerDown)
    auto& system = Core::System::GetInstance();
    auto& cpu = system.GetCPU();
    bool was_running = Core::IsRunningAndStarted() && !cpu.IsStepping();
    if (was_running && Config::Get(Config::MAIN_MOVIE_PAUSE_MOVIE))
      cpu.Break();
    m_rerecords = 0;
    m_current_byte = 0;
    m_play_mode = PlayMode::None;
    Core::DisplayMessage("Movie End.", 2000);
<<<<<<< HEAD
    s_bRecordingFromSaveState = false;
    s_bStoreWiiExtensionInputsUnencrypted = true;
=======
    m_recording_from_save_state = false;
>>>>>>> 6aacbc4c
    Config::RemoveLayer(Config::LayerType::Movie);
    // we don't clear these things because otherwise we can't resume playback if we load a movie
    // state later
    // m_total_frames = s_totalBytes = 0;
    // delete tmpInput;
    // tmpInput = nullptr;

    Core::QueueHostJob([=] { Core::UpdateWantDeterminism(); });
  }
}

// NOTE: Save State + Host Thread
void MovieManager::SaveRecording(const std::string& filename)
{
  File::IOFile save_record(filename, "wb");
  // Create the real header now and write it
  DTMHeader header;
  memset(&header, 0, sizeof(DTMHeader));

  header.filetype[0] = 'D';
  header.filetype[1] = 'T';
  header.filetype[2] = 'M';
  header.filetype[3] = 0x1A;
  strncpy(header.gameID.data(), SConfig::GetInstance().GetGameID().c_str(), 6);
  header.bWii = SConfig::GetInstance().bWii;
  header.controllers = 0;
  header.GBAControllers = 0;
  for (int i = 0; i < 4; ++i)
  {
    if (IsUsingGBA(i))
      header.GBAControllers |= 1 << i;
    if (IsUsingPad(i))
      header.controllers |= 1 << i;
    if (IsUsingWiimote(i) && SConfig::GetInstance().bWii)
      header.controllers |= 1 << (i + 4);
  }

<<<<<<< HEAD
  header.bFromSaveState = s_bRecordingFromSaveState;
  header.bStoreWiiExtensionInputsUnencrypted = s_bStoreWiiExtensionInputsUnencrypted;
  header.frameCount = s_totalFrames;
  header.lagCount = s_totalLagCount;
  header.inputCount = s_totalInputCount;
  header.numRerecords = s_rerecords;
  header.recordingStartTime = s_recordingStartTime;
=======
  header.bFromSaveState = m_recording_from_save_state;
  header.frameCount = m_total_frames;
  header.lagCount = m_total_lag_count;
  header.inputCount = m_total_input_count;
  header.numRerecords = m_rerecords;
  header.recordingStartTime = m_recording_start_time;
>>>>>>> 6aacbc4c

  header.bSaveConfig = true;
  ConfigLoaders::SaveToDTM(&header);
  header.memcards = m_memcards;
  header.bClearSave = m_clear_save;
  header.bNetPlay = m_net_play;
  strncpy(header.discChange.data(), m_disc_change_filename.c_str(), header.discChange.size());
  strncpy(header.author.data(), m_author.c_str(), header.author.size());
  header.md5 = m_md5;
  header.bongos = m_bongos;
  header.revision = m_revision;
  header.DSPiromHash = m_dsp_irom_hash;
  header.DSPcoefHash = m_dsp_coef_hash;
  header.tickCount = m_total_tick_count;

  // TODO
  header.uniqueID = 0;
  // header.audioEmulator;

  save_record.WriteArray(&header, 1);

  bool success = save_record.WriteBytes(m_temp_input.data(), m_temp_input.size());

  if (success && m_recording_from_save_state)
  {
    std::string stateFilename = filename + ".sav";
    success = File::CopyRegularFile(File::GetUserPath(D_STATESAVES_IDX) + "dtm.sav", stateFilename);
  }

  if (success)
    Core::DisplayMessage(fmt::format("DTM {} saved", filename), 2000);
  else
    Core::DisplayMessage(fmt::format("Failed to save {}", filename), 2000);
}

// NOTE: GPU Thread
void MovieManager::SetGraphicsConfig()
{
  g_Config.bEFBAccessEnable = m_temp_header.bEFBAccessEnable;
  g_Config.bSkipEFBCopyToRam = m_temp_header.bSkipEFBCopyToRam;
  g_Config.bEFBEmulateFormatChanges = m_temp_header.bEFBEmulateFormatChanges;
  g_Config.bImmediateXFB = m_temp_header.bImmediateXFB;
  g_Config.bSkipXFBCopyToRam = m_temp_header.bSkipXFBCopyToRam;
}

// NOTE: EmuThread / Host Thread
void MovieManager::GetSettings()
{
  using ExpansionInterface::EXIDeviceType;
  const EXIDeviceType slot_a_type = Config::Get(Config::MAIN_SLOT_A);
  const EXIDeviceType slot_b_type = Config::Get(Config::MAIN_SLOT_B);
  const bool slot_a_has_raw_memcard = slot_a_type == EXIDeviceType::MemoryCard;
  const bool slot_a_has_gci_folder = slot_a_type == EXIDeviceType::MemoryCardFolder;
  const bool slot_b_has_raw_memcard = slot_b_type == EXIDeviceType::MemoryCard;
  const bool slot_b_has_gci_folder = slot_b_type == EXIDeviceType::MemoryCardFolder;

  m_save_config = true;
  m_net_play = NetPlay::IsNetPlayRunning();
  if (SConfig::GetInstance().bWii)
  {
    u64 title_id = SConfig::GetInstance().GetTitleID();
    m_clear_save = !File::Exists(
        Common::GetTitleDataPath(title_id, Common::FromWhichRoot::Session) + "/banner.bin");
  }
  else
  {
    const auto raw_memcard_exists = [](ExpansionInterface::Slot card_slot) {
      return File::Exists(Config::GetMemcardPath(card_slot, SConfig::GetInstance().m_region));
    };
    const auto gci_folder_has_saves = [this](ExpansionInterface::Slot card_slot) {
      const auto [path, migrate] = ExpansionInterface::CEXIMemoryCard::GetGCIFolderPath(
          card_slot, ExpansionInterface::AllowMovieFolder::No, *this);
      const u64 number_of_saves = File::ScanDirectoryTree(path, false).size;
      return number_of_saves > 0;
    };

    m_clear_save = !(slot_a_has_raw_memcard && raw_memcard_exists(ExpansionInterface::Slot::A)) &&
                   !(slot_b_has_raw_memcard && raw_memcard_exists(ExpansionInterface::Slot::B)) &&
                   !(slot_a_has_gci_folder && gci_folder_has_saves(ExpansionInterface::Slot::A)) &&
                   !(slot_b_has_gci_folder && gci_folder_has_saves(ExpansionInterface::Slot::B));
  }
  m_memcards |= (slot_a_has_raw_memcard || slot_a_has_gci_folder) << 0;
  m_memcards |= (slot_b_has_raw_memcard || slot_b_has_gci_folder) << 1;

  m_revision = ConvertGitRevisionToBytes(Common::GetScmRevGitStr());

  if (!Config::Get(Config::MAIN_DSP_HLE))
  {
    std::string irom_file = File::GetUserPath(D_GCUSER_IDX) + DSP_IROM;
    std::string coef_file = File::GetUserPath(D_GCUSER_IDX) + DSP_COEF;

    if (!File::Exists(irom_file))
      irom_file = File::GetSysDirectory() + GC_SYS_DIR DIR_SEP DSP_IROM;
    if (!File::Exists(coef_file))
      coef_file = File::GetSysDirectory() + GC_SYS_DIR DIR_SEP DSP_COEF;
    std::vector<u16> irom(DSP::DSP_IROM_SIZE);
    File::IOFile file_irom(irom_file, "rb");

    file_irom.ReadArray(irom.data(), irom.size());
    file_irom.Close();
    for (u16& entry : irom)
      entry = Common::swap16(entry);

    std::vector<u16> coef(DSP::DSP_COEF_SIZE);
    File::IOFile file_coef(coef_file, "rb");

    file_coef.ReadArray(coef.data(), coef.size());
    file_coef.Close();
    for (u16& entry : coef)
      entry = Common::swap16(entry);
    m_dsp_irom_hash =
        Common::HashAdler32(reinterpret_cast<u8*>(irom.data()), DSP::DSP_IROM_BYTE_SIZE);
    m_dsp_coef_hash =
        Common::HashAdler32(reinterpret_cast<u8*>(coef.data()), DSP::DSP_COEF_BYTE_SIZE);
  }
  else
  {
    m_dsp_irom_hash = 0;
    m_dsp_coef_hash = 0;
  }
}

// NOTE: Entrypoint for own thread
void MovieManager::CheckMD5()
{
  if (m_current_file_name.empty())
    return;

  for (int i = 0, n = 0; i < 16; ++i)
  {
    if (m_temp_header.md5[i] != 0)
      continue;
    n++;
    if (n == 16)
      return;
  }
  Core::DisplayMessage("Verifying checksum...", 2000);

  std::array<u8, 16> game_md5;
  mbedtls_md_file(mbedtls_md_info_from_type(MBEDTLS_MD_MD5), m_current_file_name.c_str(),
                  game_md5.data());

  if (game_md5 == m_md5)
    Core::DisplayMessage("Checksum of current game matches the recorded game.", 2000);
  else
    Core::DisplayMessage("Checksum of current game does not match the recorded game!", 3000);
}

// NOTE: Entrypoint for own thread
void MovieManager::GetMD5()
{
  if (m_current_file_name.empty())
    return;

  Core::DisplayMessage("Calculating checksum of game file...", 2000);
  mbedtls_md_file(mbedtls_md_info_from_type(MBEDTLS_MD_MD5), m_current_file_name.c_str(),
                  m_md5.data());
  Core::DisplayMessage("Finished calculating checksum.", 2000);
}

// NOTE: EmuThread
void MovieManager::Shutdown()
{
<<<<<<< HEAD
  s_currentInputCount = s_totalInputCount = s_totalFrames = s_tickCountAtLastInput = 0;
  s_bStoreWiiExtensionInputsUnencrypted = true;
  s_temp_input.clear();
=======
  m_current_input_count = m_total_input_count = m_total_frames = m_tick_count_at_last_input = 0;
  m_temp_input.clear();
>>>>>>> 6aacbc4c
}
}  // namespace Movie<|MERGE_RESOLUTION|>--- conflicted
+++ resolved
@@ -52,13 +52,10 @@
 #include "Core/HW/SI/SI.h"
 #include "Core/HW/SI/SI_Device.h"
 #include "Core/HW/Wiimote.h"
-#include "Core/HW/WiimoteCommon/DataReport.h"
 #include "Core/HW/WiimoteCommon/WiimoteReport.h"
 
-#include "Core/HW/WiimoteEmu/Encryption.h"
 #include "Core/HW/WiimoteEmu/Extension/Classic.h"
 #include "Core/HW/WiimoteEmu/Extension/Nunchuk.h"
-#include "Core/HW/WiimoteEmu/ExtensionPort.h"
 
 #include "Core/IOS/USB/Bluetooth/BTEmu.h"
 #include "Core/IOS/USB/Bluetooth/WiimoteDevice.h"
@@ -82,55 +79,6 @@
 using namespace WiimoteCommon;
 using namespace WiimoteEmu;
 
-<<<<<<< HEAD
-enum class PlayMode
-{
-  None = 0,
-  Recording,
-  Playing,
-};
-
-static bool s_bReadOnly = true;
-static u32 s_rerecords = 0;
-static PlayMode s_playMode = PlayMode::None;
-
-static std::array<ControllerType, 4> s_controllers{};
-static std::array<bool, 4> s_wiimotes{};
-static ControllerState s_padState;
-static DTMHeader tmpHeader;
-static std::vector<u8> s_temp_input;
-static u64 s_currentByte = 0;
-static u64 s_currentFrame = 0, s_totalFrames = 0;  // VI
-static u64 s_currentLagCount = 0;
-static u64 s_totalLagCount = 0;                               // just stats
-static u64 s_currentInputCount = 0, s_totalInputCount = 0;    // just stats
-static u64 s_totalTickCount = 0, s_tickCountAtLastInput = 0;  // just stats
-static u64 s_recordingStartTime;  // seconds since 1970 that recording started
-static bool s_bSaveConfig = false, s_bNetPlay = false;
-static bool s_bClearSave = false;
-static bool s_bDiscChange = false;
-static bool s_bReset = false;
-static std::string s_author;
-static std::string s_discChange;
-static std::array<u8, 16> s_MD5;
-static u8 s_bongos, s_memcards;
-static std::array<u8, 20> s_revision;
-static u32 s_DSPiromHash = 0;
-static u32 s_DSPcoefHash = 0;
-
-static bool s_bRecordingFromSaveState = false;
-static bool s_bStoreWiiExtensionInputsUnencrypted = true;
-static bool s_bPolled = false;
-
-// s_InputDisplay is used by both CPU and GPU (is mutable).
-static std::mutex s_input_display_lock;
-static std::string s_InputDisplay[8];
-
-static std::string s_current_file_name;
-
-static void GetSettings();
-=======
->>>>>>> 6aacbc4c
 static bool IsMovieHeader(const std::array<u8, 4>& magic)
 {
   return magic[0] == 'D' && magic[1] == 'T' && magic[2] == 'M' && magic[3] == 0x1A;
@@ -286,22 +234,13 @@
 
   if (!IsMovieActive())
   {
-<<<<<<< HEAD
-    s_bRecordingFromSaveState = false;
-    s_bStoreWiiExtensionInputsUnencrypted = true;
-    s_rerecords = 0;
-    s_currentByte = 0;
-    s_currentFrame = 0;
-    s_currentLagCount = 0;
-    s_currentInputCount = 0;
-=======
     m_recording_from_save_state = false;
+    m_store_wii_extension_inputs_unencrypted = true;
     m_rerecords = 0;
     m_current_byte = 0;
     m_current_frame = 0;
     m_current_lag_count = 0;
     m_current_input_count = 0;
->>>>>>> 6aacbc4c
   }
 }
 
@@ -370,16 +309,12 @@
   return m_read_only;
 }
 
-<<<<<<< HEAD
-bool IsStoringWiiExtensionInputsUnencrypted()
-{
-  return s_bStoreWiiExtensionInputsUnencrypted;
-}
-
-u64 GetRecordingStartTime()
-=======
+bool MovieManager::IsStoringWiiExtensionInputsUnencrypted() const
+{
+  return m_store_wii_extension_inputs_unencrypted;
+}
+
 u64 MovieManager::GetRecordingStartTime() const
->>>>>>> 6aacbc4c
 {
   return m_recording_start_time;
 }
@@ -572,18 +507,6 @@
       (controllers == ControllerTypeArray{} && wiimotes == WiimoteEnabledArray{}))
     return false;
 
-<<<<<<< HEAD
-  const auto start_recording = [controllers, wiimotes] {
-    s_controllers = controllers;
-    s_wiimotes = wiimotes;
-    s_currentFrame = s_totalFrames = 0;
-    s_currentLagCount = s_totalLagCount = 0;
-    s_currentInputCount = s_totalInputCount = 0;
-    s_totalTickCount = s_tickCountAtLastInput = 0;
-    s_bongos = 0;
-    s_memcards = 0;
-    s_bStoreWiiExtensionInputsUnencrypted = true;
-=======
   const auto start_recording = [this, controllers, wiimotes] {
     m_controllers = controllers;
     m_wiimotes = wiimotes;
@@ -593,7 +516,7 @@
     m_total_tick_count = m_tick_count_at_last_input = 0;
     m_bongos = 0;
     m_memcards = 0;
->>>>>>> 6aacbc4c
+    m_store_wii_extension_inputs_unencrypted = true;
     if (NetPlay::IsNetPlayRunning())
     {
       m_net_play = true;
@@ -754,8 +677,9 @@
 }
 
 // NOTE: CPU Thread
-static std::string GenerateWiiInputDisplayString(int remoteID, const DataReportBuilder& rpt,
-                                                 ExtensionNumber ext, const EncryptionKey& key)
+std::string MovieManager::GenerateWiiInputDisplayString(int remoteID, const DataReportBuilder& rpt,
+                                                        ExtensionNumber ext,
+                                                        const EncryptionKey& key)
 {
   std::string display_str = fmt::format("R{}:", remoteID + 1);
 
@@ -817,7 +741,7 @@
 
     Nunchuk::DataFormat nunchuk;
     memcpy(&nunchuk, extData, sizeof(nunchuk));
-    if (!s_bStoreWiiExtensionInputsUnencrypted)
+    if (!m_store_wii_extension_inputs_unencrypted)
       key.Decrypt((u8*)&nunchuk, 0, sizeof(nunchuk));
     nunchuk.bt.hex = nunchuk.bt.hex ^ 0x3;
 
@@ -839,7 +763,7 @@
 
     Classic::DataFormat cc;
     memcpy(&cc, extData, sizeof(cc));
-    if (!s_bStoreWiiExtensionInputsUnencrypted)
+    if (!m_store_wii_extension_inputs_unencrypted)
       key.Decrypt((u8*)&cc, 0, sizeof(cc));
     cc.bt.hex = cc.bt.hex ^ 0xFFFF;
 
@@ -940,19 +864,15 @@
 }
 
 // NOTE: CPU Thread
-<<<<<<< HEAD
-// At the start of this function, if s_bStoreWiiExtensionInputsUnencrypted is true, then any
+
+// At the start of this function, if m_store_wii_extension_inputs_unencrypted is true, then any
 // extensions in rpt are currently unencrypted. Otherwise, any extensions in rpt are currently
 // encrypted.
-void CheckWiimoteStatus(int wiimote, const DataReportBuilder& rpt, ExtensionNumber ext,
-                        const WiimoteEmu::EncryptionKey& key)
-=======
 void MovieManager::CheckWiimoteStatus(int wiimote, const DataReportBuilder& rpt,
                                       ExtensionNumber ext, const EncryptionKey& key)
->>>>>>> 6aacbc4c
-{
-  {
-    std::string display_str = GenerateWiiInputDisplayString(wiimote, rpt, ext, key);
+{
+  {
+    std::string display_str = this->GenerateWiiInputDisplayString(wiimote, rpt, ext, key);
 
     std::lock_guard guard(m_input_display_lock);
     m_input_display[wiimote + 4] = std::move(display_str);
@@ -1037,17 +957,6 @@
     return false;
 #endif  // USE_RETRO_ACHIEVEMENTS
 
-<<<<<<< HEAD
-  s_totalFrames = tmpHeader.frameCount;
-  s_totalLagCount = tmpHeader.lagCount;
-  s_totalInputCount = tmpHeader.inputCount;
-  s_totalTickCount = tmpHeader.tickCount;
-  s_currentFrame = 0;
-  s_currentLagCount = 0;
-  s_currentInputCount = 0;
-  s_bStoreWiiExtensionInputsUnencrypted = tmpHeader.bStoreWiiExtensionInputsUnencrypted;
-  s_playMode = PlayMode::Playing;
-=======
   m_total_frames = m_temp_header.frameCount;
   m_total_lag_count = m_temp_header.lagCount;
   m_total_input_count = m_temp_header.inputCount;
@@ -1056,8 +965,8 @@
   m_current_lag_count = 0;
   m_current_input_count = 0;
 
+  m_store_wii_extension_inputs_unencrypted = m_temp_header.bStoreWiiExtensionInputsUnencrypted;
   m_play_mode = PlayMode::Playing;
->>>>>>> 6aacbc4c
 
   // Wiimotes cause desync issues if they're not reset before launching the game
   Wiimote::ResetAllWiimotes();
@@ -1130,12 +1039,8 @@
     return;
   }
   ReadHeader();
-<<<<<<< HEAD
-  s_bStoreWiiExtensionInputsUnencrypted = tmpHeader.bStoreWiiExtensionInputsUnencrypted;
-  if (!s_bReadOnly)
-=======
+  m_store_wii_extension_inputs_unencrypted = m_temp_header.bStoreWiiExtensionInputsUnencrypted;
   if (!m_read_only)
->>>>>>> 6aacbc4c
   {
     m_rerecords++;
     m_temp_header.numRerecords = m_rerecords;
@@ -1389,12 +1294,8 @@
 }
 
 // NOTE: CPU Thread
-<<<<<<< HEAD
-bool PlayWiimote(int wiimote, WiimoteCommon::DataReportBuilder& rpt, ExtensionNumber ext)
-=======
 bool MovieManager::PlayWiimote(int wiimote, WiimoteCommon::DataReportBuilder& rpt,
-                               ExtensionNumber ext, const EncryptionKey& key)
->>>>>>> 6aacbc4c
+                               ExtensionNumber ext)
 {
   if (!IsPlayingInput() || !IsUsingWiimote(wiimote) || m_temp_input.empty())
     return false;
@@ -1465,12 +1366,8 @@
     m_current_byte = 0;
     m_play_mode = PlayMode::None;
     Core::DisplayMessage("Movie End.", 2000);
-<<<<<<< HEAD
-    s_bRecordingFromSaveState = false;
-    s_bStoreWiiExtensionInputsUnencrypted = true;
-=======
     m_recording_from_save_state = false;
->>>>>>> 6aacbc4c
+    m_store_wii_extension_inputs_unencrypted = true;
     Config::RemoveLayer(Config::LayerType::Movie);
     // we don't clear these things because otherwise we can't resume playback if we load a movie
     // state later
@@ -1508,22 +1405,13 @@
       header.controllers |= 1 << (i + 4);
   }
 
-<<<<<<< HEAD
-  header.bFromSaveState = s_bRecordingFromSaveState;
-  header.bStoreWiiExtensionInputsUnencrypted = s_bStoreWiiExtensionInputsUnencrypted;
-  header.frameCount = s_totalFrames;
-  header.lagCount = s_totalLagCount;
-  header.inputCount = s_totalInputCount;
-  header.numRerecords = s_rerecords;
-  header.recordingStartTime = s_recordingStartTime;
-=======
   header.bFromSaveState = m_recording_from_save_state;
+  header.bStoreWiiExtensionInputsUnencrypted = m_store_wii_extension_inputs_unencrypted;
   header.frameCount = m_total_frames;
   header.lagCount = m_total_lag_count;
   header.inputCount = m_total_input_count;
   header.numRerecords = m_rerecords;
   header.recordingStartTime = m_recording_start_time;
->>>>>>> 6aacbc4c
 
   header.bSaveConfig = true;
   ConfigLoaders::SaveToDTM(&header);
@@ -1687,13 +1575,8 @@
 // NOTE: EmuThread
 void MovieManager::Shutdown()
 {
-<<<<<<< HEAD
-  s_currentInputCount = s_totalInputCount = s_totalFrames = s_tickCountAtLastInput = 0;
-  s_bStoreWiiExtensionInputsUnencrypted = true;
-  s_temp_input.clear();
-=======
   m_current_input_count = m_total_input_count = m_total_frames = m_tick_count_at_last_input = 0;
+  m_store_wii_extension_inputs_unencrypted = true;
   m_temp_input.clear();
->>>>>>> 6aacbc4c
 }
 }  // namespace Movie