// Copyright 2009 Dolphin Emulator Project
// Licensed under GPLv2+
// Refer to the license.txt file included.



// =======================================================
// File description
// -------------
/*  Here we handle /dev/es requests. We have cases for these functions, the exact
	DevKitPro/libogc name is in parenthesis:

	0x20 GetTitleID (ES_GetTitleID) (Input: none, Output: 8 bytes)
	0x1d GetDataDir (ES_GetDataDir) (Input: 8 bytes, Output: 30 bytes)

	0x1b DiGetTicketView (Input: none, Output: 216 bytes)
	0x16 GetConsumption (Input: 8 bytes, Output: 0 bytes, 4 bytes) // there are two output buffers

	0x12 GetNumTicketViews (ES_GetNumTicketViews) (Input: 8 bytes, Output: 4 bytes)
	0x14 GetTMDViewSize (ES_GetTMDViewSize) (Input: ?, Output: ?) // I don't get this anymore,
		it used to come after 0x12

	but only the first two are correctly supported. For the other four we ignore any potential
	input and only write zero to the out buffer. However, most games only use first two,
	but some Nintendo developed games use the other ones to:

	0x1b: Mario Galaxy, Mario Kart, SSBB
	0x16: Mario Galaxy, Mario Kart, SSBB
	0x12: Mario Kart
	0x14: Mario Kart: But only if we don't return a zeroed out buffer for the 0x12 question,
		and instead answer for example 1 will this question appear.

*/
// =============

// need to include this before polarssl/aes.h,
// otherwise we may not get __STDC_FORMAT_MACROS
#include <cinttypes>
#include <memory>
#include <polarssl/aes.h>

#include "Common/ChunkFile.h"
#include "Common/CommonPaths.h"
#include "Common/FileUtil.h"
#include "Common/NandPaths.h"
#include "Common/StringUtil.h"
#include "Core/ConfigManager.h"
#include "Core/ec_wii.h"
#include "Core/Movie.h"
#include "Core/Boot/Boot_DOL.h"
#include "Core/HW/DVDInterface.h"
#include "Core/IPC_HLE/WII_IPC_HLE_Device_es.h"
#include "Core/IPC_HLE/WII_IPC_HLE_Device_usb.h"
#include "Core/IPC_HLE/WII_IPC_HLE_WiiMote.h"
#include "Core/PowerPC/PowerPC.h"
#include "DiscIO/NANDContentLoader.h"

#ifdef _WIN32
#include <Windows.h>
#endif

std::string CWII_IPC_HLE_Device_es::m_ContentFile;

CWII_IPC_HLE_Device_es::CWII_IPC_HLE_Device_es(u32 _DeviceID, const std::string& _rDeviceName)
	: IWII_IPC_HLE_Device(_DeviceID, _rDeviceName)
	, m_pContentLoader(nullptr)
	, m_TitleID(-1)
	, m_AccessIdentID(0x6000000)
{
}

static u8 key_sd   [0x10] = {0xab, 0x01, 0xb9, 0xd8, 0xe1, 0x62, 0x2b, 0x08, 0xaf, 0xba, 0xd8, 0x4d, 0xbf, 0xc2, 0xa5, 0x5d};
static u8 key_ecc  [0x1e] = {0x00, 0x00, 0x00, 0x00, 0x00, 0x00, 0x00, 0x00, 0x00, 0x00, 0x00, 0x00, 0x00, 0x00, 0x00, 0x00, 0x00, 0x00, 0x00, 0x00, 0x00, 0x00, 0x00, 0x00, 0x00, 0x00, 0x00, 0x00, 0x00, 0x01};
static u8 key_empty[0x10] = {0x00, 0x00, 0x00, 0x00, 0x00, 0x00, 0x00, 0x00, 0x00, 0x00, 0x00, 0x00, 0x00, 0x00, 0x00, 0x00};

// default key table
u8* CWII_IPC_HLE_Device_es::keyTable[11] = {
	key_ecc,   // ECC Private Key
	key_empty, // Console ID
	key_empty, // NAND AES Key
	key_empty, // NAND HMAC
	key_empty, // Common Key
	key_empty, // PRNG seed
	key_sd,    // SD Key
	key_empty, // Unknown
	key_empty, // Unknown
	key_empty, // Unknown
	key_empty, // Unknown
};

CWII_IPC_HLE_Device_es::~CWII_IPC_HLE_Device_es()
{}

void CWII_IPC_HLE_Device_es::LoadWAD(const std::string& _rContentFile)
{
	m_ContentFile = _rContentFile;
}

void CWII_IPC_HLE_Device_es::OpenInternal()
{
	m_pContentLoader = &DiscIO::CNANDContentManager::Access().GetNANDLoader(m_ContentFile);

	// check for cd ...
	if (m_pContentLoader->IsValid())
	{
		m_TitleID = m_pContentLoader->GetTitleID();

		m_TitleIDs.clear();
		DiscIO::cUIDsys::AccessInstance().GetTitleIDs(m_TitleIDs);
		// uncomment if  ES_GetOwnedTitlesCount / ES_GetOwnedTitles is implemented
		// m_TitleIDsOwned.clear();
		// DiscIO::cUIDsys::AccessInstance().GetTitleIDs(m_TitleIDsOwned, true);
	}
	else if (DVDInterface::VolumeIsValid())
	{
		// blindly grab the titleID from the disc - it's unencrypted at:
		// offset 0x0F8001DC and 0x0F80044C
		DVDInterface::GetVolume().GetTitleID((u8*)&m_TitleID);
		m_TitleID = Common::swap64(m_TitleID);
	}
	else
	{
		m_TitleID = ((u64)0x00010000 << 32) | 0xF00DBEEF;
	}

	INFO_LOG(WII_IPC_ES, "Set default title to %08x/%08x", (u32)(m_TitleID>>32), (u32)m_TitleID);
}

void CWII_IPC_HLE_Device_es::DoState(PointerWrap& p)
{
	IWII_IPC_HLE_Device::DoState(p);
	p.Do(m_ContentFile);
	OpenInternal();
	p.Do(m_AccessIdentID);
	p.Do(m_TitleIDs);

	u32 Count = (u32)(m_ContentAccessMap.size());
	p.Do(Count);

	u32 CFD = 0;
	u32 Position = 0;
	u64 TitleID = 0;
	u16 Index = 0;
	if (p.GetMode() == PointerWrap::MODE_READ)
	{
		for (u32 i = 0; i < Count; i++)
		{
			p.Do(CFD);
			p.Do(Position);
			p.Do(TitleID);
			p.Do(Index);
			CFD = OpenTitleContent(CFD, TitleID, Index);
			if (CFD != 0xffffffff)
			{
				m_ContentAccessMap[CFD].m_Position = Position;
			}
		}
	}
	else
	{
		for (auto& pair : m_ContentAccessMap)
		{
			CFD = pair.first;
			SContentAccess& Access = pair.second;
			Position = Access.m_Position;
			TitleID = Access.m_TitleID;
			Index = Access.m_pContent->m_Index;
			p.Do(CFD);
			p.Do(Position);
			p.Do(TitleID);
			p.Do(Index);
		}
	}
}

IPCCommandResult CWII_IPC_HLE_Device_es::Open(u32 _CommandAddress, u32 _Mode)
{
	OpenInternal();

	Memory::Write_U32(GetDeviceID(), _CommandAddress+4);
	if (m_Active)
		INFO_LOG(WII_IPC_ES, "Device was re-opened.");
	m_Active = true;
	return IPC_DEFAULT_REPLY;
}

IPCCommandResult CWII_IPC_HLE_Device_es::Close(u32 _CommandAddress, bool _bForce)
{
	// Leave deletion of the INANDContentLoader objects to CNANDContentManager, don't do it here!
	m_NANDContent.clear();
	for (auto& pair : m_ContentAccessMap)
	{
		delete pair.second.m_pFile;
	}
	m_ContentAccessMap.clear();
	m_pContentLoader = nullptr;
	m_TitleIDs.clear();
	m_TitleID = -1;
	m_AccessIdentID = 0x6000000;

	INFO_LOG(WII_IPC_ES, "ES: Close");
	if (!_bForce)
		Memory::Write_U32(0, _CommandAddress + 4);
	m_Active = false;
	return IPC_DEFAULT_REPLY;
}

u32 CWII_IPC_HLE_Device_es::OpenTitleContent(u32 CFD, u64 TitleID, u16 Index)
{
	const DiscIO::INANDContentLoader& Loader = AccessContentDevice(TitleID);

	if (!Loader.IsValid())
	{
		WARN_LOG(WII_IPC_ES, "ES: loader not valid for %" PRIx64, TitleID);
		return 0xffffffff;
	}

	const DiscIO::SNANDContent* pContent = Loader.GetContentByIndex(Index);

	if (pContent == nullptr)
	{
		return 0xffffffff; //TODO: what is the correct error value here?
	}

	SContentAccess Access;
	Access.m_Position = 0;
	Access.m_pContent = pContent;
	Access.m_TitleID = TitleID;
	Access.m_pFile = nullptr;

	if (!pContent->m_pData)
	{
		std::string Filename = pContent->m_Filename;
		INFO_LOG(WII_IPC_ES, "ES: load %s", Filename.c_str());

		Access.m_pFile = new File::IOFile(Filename, "rb");
		if (!Access.m_pFile->IsGood())
		{
			WARN_LOG(WII_IPC_ES, "ES: couldn't load %s", Filename.c_str());
			return 0xffffffff;
		}
	}

	m_ContentAccessMap[CFD] = Access;
	return CFD;
}

IPCCommandResult CWII_IPC_HLE_Device_es::IOCtlV(u32 _CommandAddress)
{
	SIOCtlVBuffer Buffer(_CommandAddress);

	DEBUG_LOG(WII_IPC_ES, "%s (0x%x)", GetDeviceName().c_str(), Buffer.Parameter);

	// Prepare the out buffer(s) with zeroes as a safety precaution
	// to avoid returning bad values
	// XXX: is this still necessary?
	for (u32 i = 0; i < Buffer.NumberPayloadBuffer; i++)
	{
		u32 j;
		for (j = 0; j < Buffer.NumberInBuffer; j++)
		{
			if (Buffer.InBuffer[j].m_Address == Buffer.PayloadBuffer[i].m_Address)
			{
				// The out buffer is the same as one of the in buffers.  Don't zero it.
				break;
			}
		}
		if (j == Buffer.NumberInBuffer)
		{
			Memory::Memset(Buffer.PayloadBuffer[i].m_Address, 0,
				Buffer.PayloadBuffer[i].m_Size);
		}
	}

	switch (Buffer.Parameter)
	{
	case IOCTL_ES_GETDEVICEID:
		{
			_dbg_assert_msg_(WII_IPC_ES, Buffer.NumberPayloadBuffer == 1, "IOCTL_ES_GETDEVICEID no out buffer");

			EcWii &ec = EcWii::GetInstance();
			INFO_LOG(WII_IPC_ES, "IOCTL_ES_GETDEVICEID %08X", ec.getNgId());
			Memory::Write_U32(ec.getNgId(), Buffer.PayloadBuffer[0].m_Address);
			Memory::Write_U32(0, _CommandAddress + 0x4);
			return IPC_DEFAULT_REPLY;
		}
		break;

	case IOCTL_ES_GETTITLECONTENTSCNT:
		{
			_dbg_assert_(WII_IPC_ES, Buffer.NumberInBuffer == 1);
			_dbg_assert_(WII_IPC_ES, Buffer.NumberPayloadBuffer == 1);

			u64 TitleID = Memory::Read_U64(Buffer.InBuffer[0].m_Address);

			const DiscIO::INANDContentLoader& rNANDContent = AccessContentDevice(TitleID);
			u16 NumberOfPrivateContent = 0;
			if (rNANDContent.IsValid()) // Not sure if dolphin will ever fail this check
			{
				NumberOfPrivateContent = rNANDContent.GetNumEntries();

				if ((u32)(TitleID>>32) == 0x00010000)
					Memory::Write_U32(0, Buffer.PayloadBuffer[0].m_Address);
				else
					Memory::Write_U32(NumberOfPrivateContent, Buffer.PayloadBuffer[0].m_Address);

				Memory::Write_U32(0, _CommandAddress + 0x4);
			}
			else
				Memory::Write_U32((u32)rNANDContent.GetContentSize(), _CommandAddress + 0x4);

			INFO_LOG(WII_IPC_ES, "IOCTL_ES_GETTITLECONTENTSCNT: TitleID: %08x/%08x  content count %i",
				(u32)(TitleID>>32), (u32)TitleID, rNANDContent.IsValid() ? NumberOfPrivateContent : (u32)rNANDContent.GetContentSize());

			return IPC_DEFAULT_REPLY;
		}
		break;

	case IOCTL_ES_GETTITLECONTENTS:
		{
			_dbg_assert_msg_(WII_IPC_ES, Buffer.NumberInBuffer == 2, "IOCTL_ES_GETTITLECONTENTS bad in buffer");
			_dbg_assert_msg_(WII_IPC_ES, Buffer.NumberPayloadBuffer == 1, "IOCTL_ES_GETTITLECONTENTS bad out buffer");

			u64 TitleID = Memory::Read_U64(Buffer.InBuffer[0].m_Address);

			const DiscIO::INANDContentLoader& rNANDCOntent = AccessContentDevice(TitleID);
			if (rNANDCOntent.IsValid()) // Not sure if dolphin will ever fail this check
			{
				for (u16 i = 0; i < rNANDCOntent.GetNumEntries(); i++)
				{
					Memory::Write_U32(rNANDCOntent.GetContentByIndex(i)->m_ContentID, Buffer.PayloadBuffer[0].m_Address + i*4);
					INFO_LOG(WII_IPC_ES, "IOCTL_ES_GETTITLECONTENTS: Index %d: %08x", i, rNANDCOntent.GetContentByIndex(i)->m_ContentID);
				}
				Memory::Write_U32(0, _CommandAddress + 0x4);
			}
			else
			{
				Memory::Write_U32((u32)rNANDCOntent.GetContentSize(), _CommandAddress + 0x4);
				INFO_LOG(WII_IPC_ES, "IOCTL_ES_GETTITLECONTENTS: Unable to open content %zu",
					rNANDCOntent.GetContentSize());
			}

			return IPC_DEFAULT_REPLY;
		}
		break;


	case IOCTL_ES_OPENTITLECONTENT:
		{
			_dbg_assert_(WII_IPC_ES, Buffer.NumberInBuffer == 3);
			_dbg_assert_(WII_IPC_ES, Buffer.NumberPayloadBuffer == 0);

			u64 TitleID = Memory::Read_U64(Buffer.InBuffer[0].m_Address);
			u32 Index = Memory::Read_U32(Buffer.InBuffer[2].m_Address);

			u32 CFD = OpenTitleContent(m_AccessIdentID++, TitleID, Index);
			Memory::Write_U32(CFD, _CommandAddress + 0x4);

			INFO_LOG(WII_IPC_ES, "IOCTL_ES_OPENTITLECONTENT: TitleID: %08x/%08x  Index %i -> got CFD %x", (u32)(TitleID>>32), (u32)TitleID, Index, CFD);

			return IPC_DEFAULT_REPLY;
		}
		break;

	case IOCTL_ES_OPENCONTENT:
		{
			_dbg_assert_(WII_IPC_ES, Buffer.NumberInBuffer == 1);
			_dbg_assert_(WII_IPC_ES, Buffer.NumberPayloadBuffer == 0);
			u32 Index = Memory::Read_U32(Buffer.InBuffer[0].m_Address);

			u32 CFD = OpenTitleContent(m_AccessIdentID++, m_TitleID, Index);
			Memory::Write_U32(CFD, _CommandAddress + 0x4);
			INFO_LOG(WII_IPC_ES, "IOCTL_ES_OPENCONTENT: Index %i -> got CFD %x", Index, CFD);

			return IPC_DEFAULT_REPLY;
		}
		break;

	case IOCTL_ES_READCONTENT:
		{
			_dbg_assert_(WII_IPC_ES, Buffer.NumberInBuffer == 1);
			_dbg_assert_(WII_IPC_ES, Buffer.NumberPayloadBuffer == 1);

			u32 CFD = Memory::Read_U32(Buffer.InBuffer[0].m_Address);
			u32 Size = Buffer.PayloadBuffer[0].m_Size;
			u32 Addr = Buffer.PayloadBuffer[0].m_Address;

			auto itr = m_ContentAccessMap.find(CFD);
			if (itr == m_ContentAccessMap.end())
			{
				Memory::Write_U32(-1, _CommandAddress + 0x4);
				return IPC_DEFAULT_REPLY;
			}
			SContentAccess& rContent = itr->second;

			u8* pDest = Memory::GetPointer(Addr);

			if (rContent.m_Position + Size > rContent.m_pContent->m_Size)
			{
				Size = rContent.m_pContent->m_Size-rContent.m_Position;
			}

			if (Size > 0)
			{
				if (pDest)
				{
					if (rContent.m_pContent->m_pData)
					{
						u8* pSrc = &rContent.m_pContent->m_pData[rContent.m_Position];
						memcpy(pDest, pSrc, Size);
					}
					else
					{
						auto& pFile = rContent.m_pFile;
						if (!pFile->Seek(rContent.m_Position, SEEK_SET))
						{
							ERROR_LOG(WII_IPC_ES, "ES: couldn't seek!");
						}
						WARN_LOG(WII_IPC_ES, "2 %p", pFile->GetHandle());
						if (!pFile->ReadBytes(pDest, Size))
						{
							ERROR_LOG(WII_IPC_ES, "ES: short read; returning uninitialized data!");
						}
					}
					rContent.m_Position += Size;
				} else {
					PanicAlert("IOCTL_ES_READCONTENT - bad destination");
				}
			}

			INFO_LOG(WII_IPC_ES, "IOCTL_ES_READCONTENT: CFD %x, Address 0x%x, Size %i -> stream pos %i (Index %i)", CFD, Addr, Size, rContent.m_Position, rContent.m_pContent->m_Index);

			Memory::Write_U32(Size, _CommandAddress + 0x4);
			return IPC_DEFAULT_REPLY;
		}
		break;

	case IOCTL_ES_CLOSECONTENT:
		{
			_dbg_assert_(WII_IPC_ES, Buffer.NumberInBuffer == 1);
			_dbg_assert_(WII_IPC_ES, Buffer.NumberPayloadBuffer == 0);

			u32 CFD = Memory::Read_U32(Buffer.InBuffer[0].m_Address);

			INFO_LOG(WII_IPC_ES, "IOCTL_ES_CLOSECONTENT: CFD %x", CFD);

			auto itr = m_ContentAccessMap.find(CFD);
			if (itr == m_ContentAccessMap.end())
			{
				Memory::Write_U32(-1, _CommandAddress + 0x4);
				return IPC_DEFAULT_REPLY;
			}

			delete itr->second.m_pFile;
			m_ContentAccessMap.erase(itr);

			Memory::Write_U32(0, _CommandAddress + 0x4);
			return IPC_DEFAULT_REPLY;
		}
		break;

	case IOCTL_ES_SEEKCONTENT:
		{
			_dbg_assert_(WII_IPC_ES, Buffer.NumberInBuffer == 3);
			_dbg_assert_(WII_IPC_ES, Buffer.NumberPayloadBuffer == 0);

			u32 CFD = Memory::Read_U32(Buffer.InBuffer[0].m_Address);
			u32 Addr = Memory::Read_U32(Buffer.InBuffer[1].m_Address);
			u32 Mode = Memory::Read_U32(Buffer.InBuffer[2].m_Address);

			auto itr = m_ContentAccessMap.find(CFD);
			if (itr == m_ContentAccessMap.end())
			{
				Memory::Write_U32(-1, _CommandAddress + 0x4);
				return IPC_DEFAULT_REPLY;
			}
			SContentAccess& rContent = itr->second;

			switch (Mode)
			{
			case 0:  // SET
				rContent.m_Position = Addr;
				break;

			case 1:  // CUR
				rContent.m_Position += Addr;
				break;

			case 2:  // END
				rContent.m_Position = rContent.m_pContent->m_Size + Addr;
				break;
			}

			INFO_LOG(WII_IPC_ES, "IOCTL_ES_SEEKCONTENT: CFD %x, Address 0x%x, Mode %i -> Pos %i", CFD, Addr, Mode, rContent.m_Position);

			Memory::Write_U32(rContent.m_Position, _CommandAddress + 0x4);
			return IPC_DEFAULT_REPLY;
		}
		break;

	case IOCTL_ES_GETTITLEDIR:
		{
			_dbg_assert_(WII_IPC_ES, Buffer.NumberInBuffer == 1);
			_dbg_assert_(WII_IPC_ES, Buffer.NumberPayloadBuffer == 1);

			u64 TitleID = Memory::Read_U64(Buffer.InBuffer[0].m_Address);

			char* Path = (char*)Memory::GetPointer(Buffer.PayloadBuffer[0].m_Address);
			sprintf(Path, "/title/%08x/%08x/data", (u32)(TitleID >> 32), (u32)TitleID);

			INFO_LOG(WII_IPC_ES, "IOCTL_ES_GETTITLEDIR: %s", Path);
		}
		break;

	case IOCTL_ES_GETTITLEID:
		{
			_dbg_assert_(WII_IPC_ES, Buffer.NumberInBuffer == 0);
			_dbg_assert_msg_(WII_IPC_ES, Buffer.NumberPayloadBuffer == 1, "IOCTL_ES_GETTITLEID no out buffer");

			Memory::Write_U64(m_TitleID, Buffer.PayloadBuffer[0].m_Address);
			INFO_LOG(WII_IPC_ES, "IOCTL_ES_GETTITLEID: %08x/%08x", (u32)(m_TitleID>>32), (u32)m_TitleID);
		}
		break;

	case IOCTL_ES_SETUID:
		{
			_dbg_assert_msg_(WII_IPC_ES, Buffer.NumberInBuffer == 1, "IOCTL_ES_SETUID no in buffer");
			_dbg_assert_msg_(WII_IPC_ES, Buffer.NumberPayloadBuffer == 0, "IOCTL_ES_SETUID has a payload, it shouldn't");
			// TODO: fs permissions based on this
			u64 TitleID = Memory::Read_U64(Buffer.InBuffer[0].m_Address);
			INFO_LOG(WII_IPC_ES, "IOCTL_ES_SETUID titleID: %08x/%08x", (u32)(TitleID>>32), (u32)TitleID);
		}
		break;

	case IOCTL_ES_GETTITLECNT:
		{
			_dbg_assert_msg_(WII_IPC_ES, Buffer.NumberInBuffer == 0, "IOCTL_ES_GETTITLECNT has an in buffer");
			_dbg_assert_msg_(WII_IPC_ES, Buffer.NumberPayloadBuffer == 1, "IOCTL_ES_GETTITLECNT has no out buffer");
			_dbg_assert_msg_(WII_IPC_ES, Buffer.PayloadBuffer[0].m_Size == 4, "IOCTL_ES_GETTITLECNT payload[0].size != 4");

			Memory::Write_U32((u32)m_TitleIDs.size(), Buffer.PayloadBuffer[0].m_Address);

			INFO_LOG(WII_IPC_ES, "IOCTL_ES_GETTITLECNT: Number of Titles %zu", m_TitleIDs.size());

			Memory::Write_U32(0, _CommandAddress + 0x4);

			return IPC_DEFAULT_REPLY;
		}
		break;


	case IOCTL_ES_GETTITLES:
		{
			_dbg_assert_msg_(WII_IPC_ES, Buffer.NumberInBuffer == 1, "IOCTL_ES_GETTITLES has an in buffer");
			_dbg_assert_msg_(WII_IPC_ES, Buffer.NumberPayloadBuffer == 1, "IOCTL_ES_GETTITLES has no out buffer");

			u32 MaxCount = Memory::Read_U32(Buffer.InBuffer[0].m_Address);
			u32 Count = 0;
			for (int i = 0; i < (int)m_TitleIDs.size(); i++)
			{
				Memory::Write_U64(m_TitleIDs[i], Buffer.PayloadBuffer[0].m_Address + i*8);
				INFO_LOG(WII_IPC_ES, "IOCTL_ES_GETTITLES: %08x/%08x", (u32)(m_TitleIDs[i] >> 32), (u32)m_TitleIDs[i]);
				Count++;
				if (Count >= MaxCount)
					break;
			}

			INFO_LOG(WII_IPC_ES, "IOCTL_ES_GETTITLES: Number of titles returned %i", Count);
			Memory::Write_U32(0, _CommandAddress + 0x4);
			return IPC_DEFAULT_REPLY;
		}
		break;


	case IOCTL_ES_GETVIEWCNT:
		{
			_dbg_assert_msg_(WII_IPC_ES, Buffer.NumberInBuffer == 1, "IOCTL_ES_GETVIEWCNT no in buffer");
			_dbg_assert_msg_(WII_IPC_ES, Buffer.NumberPayloadBuffer == 1, "IOCTL_ES_GETVIEWCNT no out buffer");

			u64 TitleID = Memory::Read_U64(Buffer.InBuffer[0].m_Address);

			u32 retVal = 0;
			const DiscIO::INANDContentLoader& Loader = AccessContentDevice(TitleID);
			u32 ViewCount = Loader.GetTIKSize() / DiscIO::INANDContentLoader::TICKET_SIZE;

			if (!ViewCount)
			{
				std::string TicketFilename = Common::GetTicketFileName(TitleID);
				if (File::Exists(TicketFilename))
				{
					u32 FileSize = (u32)File::GetSize(TicketFilename);
					_dbg_assert_msg_(WII_IPC_ES, (FileSize % DiscIO::INANDContentLoader::TICKET_SIZE) == 0, "IOCTL_ES_GETVIEWCNT ticket file size seems to be wrong");

					ViewCount = FileSize / DiscIO::INANDContentLoader::TICKET_SIZE;
					_dbg_assert_msg_(WII_IPC_ES, (ViewCount>0) && (ViewCount<=4), "IOCTL_ES_GETVIEWCNT ticket count seems to be wrong");
				}
				else if (TitleID >> 32 == 0x00000001)
				{
					// Fake a ticket view to make IOS reload work.
					ViewCount = 1;
				}
				else
				{
					ViewCount = 0;
					if (TitleID == TITLEID_SYSMENU)
					{
						PanicAlertT("There must be a ticket for 00000001/00000002. Your NAND dump is probably incomplete.");
					}
					//retVal = ES_NO_TICKET_INSTALLED;
				}
			}

			INFO_LOG(WII_IPC_ES, "IOCTL_ES_GETVIEWCNT for titleID: %08x/%08x (View Count = %i)", (u32)(TitleID>>32), (u32)TitleID, ViewCount);

			Memory::Write_U32(ViewCount, Buffer.PayloadBuffer[0].m_Address);
			Memory::Write_U32(retVal, _CommandAddress + 0x4);
			return IPC_DEFAULT_REPLY;
		}
		break;

	case IOCTL_ES_GETVIEWS:
		{
			_dbg_assert_msg_(WII_IPC_ES, Buffer.NumberInBuffer == 2, "IOCTL_ES_GETVIEWS no in buffer");
			_dbg_assert_msg_(WII_IPC_ES, Buffer.NumberPayloadBuffer == 1, "IOCTL_ES_GETVIEWS no out buffer");

			u64 TitleID = Memory::Read_U64(Buffer.InBuffer[0].m_Address);
			u32 maxViews = Memory::Read_U32(Buffer.InBuffer[1].m_Address);
			u32 retVal = 0;

			const DiscIO::INANDContentLoader& Loader = AccessContentDevice(TitleID);

			const u8 *Ticket = Loader.GetTIK();
			if (Ticket)
			{
				u32 viewCnt = Loader.GetTIKSize() / DiscIO::INANDContentLoader::TICKET_SIZE;
				for (unsigned int View = 0; View != maxViews && View < viewCnt; ++View)
				{
					Memory::Write_U32(View, Buffer.PayloadBuffer[0].m_Address + View * 0xD8);
					Memory::CopyToEmu(Buffer.PayloadBuffer[0].m_Address + 4 + View * 0xD8,
						Ticket + 0x1D0 + (View * DiscIO::INANDContentLoader::TICKET_SIZE), 212);
				}
			}
			else
			{
				std::string TicketFilename = Common::GetTicketFileName(TitleID);
				if (File::Exists(TicketFilename))
				{
					File::IOFile pFile(TicketFilename, "rb");
					if (pFile)
					{
						u8 FileTicket[DiscIO::INANDContentLoader::TICKET_SIZE];
						for (unsigned int View = 0; View != maxViews && pFile.ReadBytes(FileTicket, DiscIO::INANDContentLoader::TICKET_SIZE); ++View)
						{
							Memory::Write_U32(View, Buffer.PayloadBuffer[0].m_Address + View * 0xD8);
							Memory::CopyToEmu(Buffer.PayloadBuffer[0].m_Address + 4 + View * 0xD8, FileTicket+0x1D0, 212);
						}
					}
				}
				else if (TitleID >> 32 == 0x00000001)
				{
					// For IOS titles, the ticket view isn't normally parsed by either the
					// SDK or libogc, just passed to LaunchTitle, so this
					// shouldn't matter at all.  Just fill out some fields just
					// to be on the safe side.
					u32 Address = Buffer.PayloadBuffer[0].m_Address;
					Memory::Memset(Address, 0, 0xD8);
					Memory::Write_U64(TitleID, Address + 4 + (0x1dc - 0x1d0)); // title ID
					Memory::Write_U16(0xffff, Address + 4 + (0x1e4 - 0x1d0)); // unnnown
					Memory::Write_U32(0xff00, Address + 4 + (0x1ec - 0x1d0)); // access mask
					Memory::Memset(Address + 4 + (0x222 - 0x1d0), 0xff, 0x20); // content permissions
				}
				else
				{
					//retVal = ES_NO_TICKET_INSTALLED;
					PanicAlertT("IOCTL_ES_GETVIEWS: Tried to get data from an unknown ticket: %08x/%08x", (u32)(TitleID >> 32), (u32)TitleID);
				}
			}
			INFO_LOG(WII_IPC_ES, "IOCTL_ES_GETVIEWS for titleID: %08x/%08x (MaxViews = %i)", (u32)(TitleID >> 32), (u32)TitleID, maxViews);

			Memory::Write_U32(retVal, _CommandAddress + 0x4);
			return IPC_DEFAULT_REPLY;
		}
		break;

	case IOCTL_ES_GETTMDVIEWCNT:
		{
			_dbg_assert_msg_(WII_IPC_ES, Buffer.NumberInBuffer == 1, "IOCTL_ES_GETTMDVIEWCNT no in buffer");
			_dbg_assert_msg_(WII_IPC_ES, Buffer.NumberPayloadBuffer == 1, "IOCTL_ES_GETTMDVIEWCNT no out buffer");

			u64 TitleID = Memory::Read_U64(Buffer.InBuffer[0].m_Address);

			const DiscIO::INANDContentLoader& Loader = AccessContentDevice(TitleID);

			u32 TMDViewCnt = 0;
			if (Loader.IsValid())
			{
				TMDViewCnt += DiscIO::INANDContentLoader::TMD_VIEW_SIZE;
				TMDViewCnt += 2; // title version
				TMDViewCnt += 2; // num entries
				TMDViewCnt += (u32)Loader.GetContentSize() * (4+2+2+8); // content id, index, type, size
			}
			Memory::Write_U32(TMDViewCnt, Buffer.PayloadBuffer[0].m_Address);

			Memory::Write_U32(0, _CommandAddress + 0x4);

			INFO_LOG(WII_IPC_ES, "IOCTL_ES_GETTMDVIEWCNT: title: %08x/%08x (view size %i)", (u32)(TitleID >> 32), (u32)TitleID, TMDViewCnt);
			return IPC_DEFAULT_REPLY;
		}
		break;

	case IOCTL_ES_GETTMDVIEWS:
		{
			_dbg_assert_msg_(WII_IPC_ES, Buffer.NumberInBuffer == 2, "IOCTL_ES_GETTMDVIEWCNT no in buffer");
			_dbg_assert_msg_(WII_IPC_ES, Buffer.NumberPayloadBuffer == 1, "IOCTL_ES_GETTMDVIEWCNT no out buffer");

			u64 TitleID = Memory::Read_U64(Buffer.InBuffer[0].m_Address);
			u32 MaxCount = Memory::Read_U32(Buffer.InBuffer[1].m_Address);

			const DiscIO::INANDContentLoader& Loader = AccessContentDevice(TitleID);

			INFO_LOG(WII_IPC_ES, "IOCTL_ES_GETTMDVIEWCNT: title: %08x/%08x   buffer size: %i", (u32)(TitleID >> 32), (u32)TitleID, MaxCount);

			if (Loader.IsValid())
			{
				u32 Address = Buffer.PayloadBuffer[0].m_Address;

				Memory::CopyToEmu(Address, Loader.GetTMDView(), DiscIO::INANDContentLoader::TMD_VIEW_SIZE);
				Address += DiscIO::INANDContentLoader::TMD_VIEW_SIZE;

				Memory::Write_U16(Loader.GetTitleVersion(), Address); Address += 2;
				Memory::Write_U16(Loader.GetNumEntries(), Address); Address += 2;

				const std::vector<DiscIO::SNANDContent>& rContent = Loader.GetContent();
				for (size_t i=0; i<Loader.GetContentSize(); i++)
				{
					Memory::Write_U32(rContent[i].m_ContentID,  Address); Address += 4;
					Memory::Write_U16(rContent[i].m_Index,      Address); Address += 2;
					Memory::Write_U16(rContent[i].m_Type,       Address); Address += 2;
					Memory::Write_U64(rContent[i].m_Size,       Address); Address += 8;
				}

				_dbg_assert_(WII_IPC_ES, (Address-Buffer.PayloadBuffer[0].m_Address) == Buffer.PayloadBuffer[0].m_Size);
			}
			Memory::Write_U32(0, _CommandAddress + 0x4);

			INFO_LOG(WII_IPC_ES, "IOCTL_ES_GETTMDVIEWS: title: %08x/%08x (buffer size: %i)", (u32)(TitleID >> 32), (u32)TitleID, MaxCount);
			return IPC_DEFAULT_REPLY;
		}
		break;

	case IOCTL_ES_GETCONSUMPTION: // This is at least what crediar's ES module does
		Memory::Write_U32(0, Buffer.PayloadBuffer[1].m_Address);
		Memory::Write_U32(0, _CommandAddress + 0x4);
		WARN_LOG(WII_IPC_ES, "IOCTL_ES_GETCONSUMPTION:%d", Memory::Read_U32(_CommandAddress+4));
		return IPC_DEFAULT_REPLY;

	case IOCTL_ES_DELETETICKET:
		{
			u64 TitleID = Memory::Read_U64(Buffer.InBuffer[0].m_Address);
			INFO_LOG(WII_IPC_ES, "IOCTL_ES_DELETETICKET: title: %08x/%08x", (u32)(TitleID >> 32), (u32)TitleID);
			if (File::Delete(Common::GetTicketFileName(TitleID)))
			{
				Memory::Write_U32(0, _CommandAddress + 0x4);
			}
			else
			{
				// Presumably return -1017 when delete fails
				Memory::Write_U32(ES_PARAMTER_SIZE_OR_ALIGNMENT, _CommandAddress + 0x4);
			}
		}
		break;
	case IOCTL_ES_DELETETITLECONTENT:
		{
			u64 TitleID = Memory::Read_U64(Buffer.InBuffer[0].m_Address);
			INFO_LOG(WII_IPC_ES, "IOCTL_ES_DELETETITLECONTENT: title: %08x/%08x", (u32)(TitleID >> 32), (u32)TitleID);
			if (DiscIO::CNANDContentManager::Access().RemoveTitle(TitleID))
			{
				Memory::Write_U32(0, _CommandAddress + 0x4);
			}
			else
			{
				// Presumably return -1017 when title not installed TODO verify
				Memory::Write_U32(ES_PARAMTER_SIZE_OR_ALIGNMENT, _CommandAddress + 0x4);
			}

		}
		break;
	case IOCTL_ES_GETSTOREDTMDSIZE:
		{
			_dbg_assert_msg_(WII_IPC_ES, Buffer.NumberInBuffer == 1, "IOCTL_ES_GETSTOREDTMDSIZE no in buffer");
			// _dbg_assert_msg_(WII_IPC_ES, Buffer.NumberPayloadBuffer == 1, "IOCTL_ES_ES_GETSTOREDTMDSIZE no out buffer");

			u64 TitleID = Memory::Read_U64(Buffer.InBuffer[0].m_Address);
			const DiscIO::INANDContentLoader& Loader = AccessContentDevice(TitleID);

			_dbg_assert_(WII_IPC_ES, Loader.IsValid());
			u32 TMDCnt = 0;
			if (Loader.IsValid())
			{
				TMDCnt += DiscIO::INANDContentLoader::TMD_HEADER_SIZE;
				TMDCnt += (u32)Loader.GetContentSize() * DiscIO::INANDContentLoader::CONTENT_HEADER_SIZE;
			}
			if (Buffer.NumberPayloadBuffer)
				Memory::Write_U32(TMDCnt, Buffer.PayloadBuffer[0].m_Address);

			Memory::Write_U32(0, _CommandAddress + 0x4);

			INFO_LOG(WII_IPC_ES, "IOCTL_ES_GETSTOREDTMDSIZE: title: %08x/%08x (view size %i)", (u32)(TitleID >> 32), (u32)TitleID, TMDCnt);
			return IPC_DEFAULT_REPLY;
		}
		break;
	case IOCTL_ES_GETSTOREDTMD:
		{
			_dbg_assert_msg_(WII_IPC_ES, Buffer.NumberInBuffer > 0, "IOCTL_ES_GETSTOREDTMD no in buffer");
			// requires 1 inbuffer and no outbuffer, presumably outbuffer required when second inbuffer is used for maxcount (allocated mem?)
			// called with 1 inbuffer after deleting a titleid
			//_dbg_assert_msg_(WII_IPC_ES, Buffer.NumberPayloadBuffer == 1, "IOCTL_ES_GETSTOREDTMD no out buffer");

			u64 TitleID = Memory::Read_U64(Buffer.InBuffer[0].m_Address);
			u32 MaxCount = 0;
			if (Buffer.NumberInBuffer > 1)
			{
				// TODO: actually use this param in when writing to the outbuffer :/
				MaxCount = Memory::Read_U32(Buffer.InBuffer[1].m_Address);
			}
			const DiscIO::INANDContentLoader& Loader = AccessContentDevice(TitleID);


			INFO_LOG(WII_IPC_ES, "IOCTL_ES_GETSTOREDTMD: title: %08x/%08x   buffer size: %i", (u32)(TitleID >> 32), (u32)TitleID, MaxCount);

			if (Loader.IsValid() && Buffer.NumberPayloadBuffer)
			{
				u32 Address = Buffer.PayloadBuffer[0].m_Address;

				Memory::CopyToEmu(Address, Loader.GetTMDHeader(), DiscIO::INANDContentLoader::TMD_HEADER_SIZE);
				Address += DiscIO::INANDContentLoader::TMD_HEADER_SIZE;

				const std::vector<DiscIO::SNANDContent>& rContent = Loader.GetContent();
				for (size_t i=0; i<Loader.GetContentSize(); i++)
				{
					Memory::CopyToEmu(Address, rContent[i].m_Header, DiscIO::INANDContentLoader::CONTENT_HEADER_SIZE);
					Address += DiscIO::INANDContentLoader::CONTENT_HEADER_SIZE;
				}

				_dbg_assert_(WII_IPC_ES, (Address-Buffer.PayloadBuffer[0].m_Address) == Buffer.PayloadBuffer[0].m_Size);
			}
			Memory::Write_U32(0, _CommandAddress + 0x4);

			INFO_LOG(WII_IPC_ES, "IOCTL_ES_GETSTOREDTMD: title: %08x/%08x (buffer size: %i)", (u32)(TitleID >> 32), (u32)TitleID, MaxCount);
			return IPC_DEFAULT_REPLY;
		}
		break;

	case IOCTL_ES_ENCRYPT:
		{
			u32 keyIndex    = Memory::Read_U32(Buffer.InBuffer[0].m_Address);
			u8* IV          = Memory::GetPointer(Buffer.InBuffer[1].m_Address);
			u8* source      = Memory::GetPointer(Buffer.InBuffer[2].m_Address);
			u32 size        = Buffer.InBuffer[2].m_Size;
			u8* newIV       = Memory::GetPointer(Buffer.PayloadBuffer[0].m_Address);
			u8* destination = Memory::GetPointer(Buffer.PayloadBuffer[1].m_Address);

			aes_context AES_ctx;
			aes_setkey_enc(&AES_ctx, keyTable[keyIndex], 128);
			memcpy(newIV, IV, 16);
			aes_crypt_cbc(&AES_ctx, AES_ENCRYPT, size, newIV, source, destination);

			_dbg_assert_msg_(WII_IPC_ES, keyIndex == 6, "IOCTL_ES_ENCRYPT: Key type is not SD, data will be crap");
		}
		break;

	case IOCTL_ES_DECRYPT:
		{
			u32 keyIndex    = Memory::Read_U32(Buffer.InBuffer[0].m_Address);
			u8* IV          = Memory::GetPointer(Buffer.InBuffer[1].m_Address);
			u8* source      = Memory::GetPointer(Buffer.InBuffer[2].m_Address);
			u32 size        = Buffer.InBuffer[2].m_Size;
			u8* newIV       = Memory::GetPointer(Buffer.PayloadBuffer[0].m_Address);
			u8* destination = Memory::GetPointer(Buffer.PayloadBuffer[1].m_Address);

			aes_context AES_ctx;
			aes_setkey_dec(&AES_ctx, keyTable[keyIndex], 128);
			memcpy(newIV, IV, 16);
			aes_crypt_cbc(&AES_ctx, AES_DECRYPT, size, newIV, source, destination);

			_dbg_assert_msg_(WII_IPC_ES, keyIndex == 6, "IOCTL_ES_DECRYPT: Key type is not SD, data will be crap");
		}
		break;


	case IOCTL_ES_LAUNCH:
		{
			_dbg_assert_(WII_IPC_ES, Buffer.NumberInBuffer == 2);
			bool bSuccess = false;
			u16 IOSv = 0xffff;

			u64 TitleID    = Memory::Read_U64(Buffer.InBuffer[0].m_Address);
			u32 view       = Memory::Read_U32(Buffer.InBuffer[1].m_Address);
			u64 ticketid   = Memory::Read_U64(Buffer.InBuffer[1].m_Address+4);
			u32 devicetype = Memory::Read_U32(Buffer.InBuffer[1].m_Address+12);
			u64 titleid    = Memory::Read_U64(Buffer.InBuffer[1].m_Address+16);
			u16 access     = Memory::Read_U16(Buffer.InBuffer[1].m_Address+24);

			std::string tContentFile;
			if ((u32)(TitleID>>32) != 0x00000001 || TitleID == TITLEID_SYSMENU)
			{
				const DiscIO::INANDContentLoader& ContentLoader = AccessContentDevice(TitleID);
				if (ContentLoader.IsValid())
				{
					u32 bootInd = ContentLoader.GetBootIndex();
					const DiscIO::SNANDContent* pContent = ContentLoader.GetContentByIndex(bootInd);
					if (pContent)
					{
						tContentFile = Common::GetTitleContentPath(TitleID);
						std::unique_ptr<CDolLoader> pDolLoader;
						if (pContent->m_pData)
						{
							pDolLoader = std::make_unique<CDolLoader>(pContent->m_pData, pContent->m_Size);
						}
						else
						{
							pDolLoader = std::make_unique<CDolLoader>(pContent->m_Filename);
						}

						if (pDolLoader->IsValid())
						{
							pDolLoader->Load(); // TODO: Check why sysmenu does not load the DOL correctly
							PC = pDolLoader->GetEntryPoint();
							bSuccess = true;
						}
						else
						{
							PanicAlertT("IOCTL_ES_LAUNCH: The DOL file is invalid!");
							bSuccess = false;
						}

						IOSv = ContentLoader.GetIosVersion();
					}
				}
			}
			else // IOS, MIOS, BC etc
			{
				//TODO: fixme
				// The following is obviously a hack
				// Lie to mem about loading a different IOS
				// someone with an affected game should test
				IOSv = TitleID & 0xffff;
				bSuccess = true;
			}
			if (!bSuccess)
			{
<<<<<<< HEAD
				if (TitleID == TITLEID_SYSMENU)
				{
					// Trying to return to Wii system menu, but we don't have one, so just stop emulating.
					SuccessAlertT("Game is trying to return to the Wii menu. Please click the Stop button.");
				}
				else
				{
					PanicAlertT("IOCTL_ES_LAUNCH: Game tried to reload a title that is not available in your NAND dump\n"
						"TitleID %016llx.\n Dolphin will likely hang now.", TitleID);
				}
=======
				PanicAlertT("IOCTL_ES_LAUNCH: Game tried to reload a title that is not available in your NAND dump\n"
					"TitleID %016" PRIx64".\n Dolphin will likely hang now.", TitleID);
>>>>>>> c07d672b
			}
			else
			{
				CWII_IPC_HLE_Device_usb_oh1_57e_305* s_Usb = GetUsbPointer();
				size_t size = s_Usb->m_WiiMotes.size();
				bool* wiiMoteConnected = new bool[size];
				for (unsigned int i = 0; i < size; i++)
					wiiMoteConnected[i] = s_Usb->m_WiiMotes[i].IsConnected();

				WII_IPC_HLE_Interface::Reset(true);
				WII_IPC_HLE_Interface::Init();
				s_Usb = GetUsbPointer();
				for (unsigned int i = 0; i < s_Usb->m_WiiMotes.size(); i++)
				{
					if (wiiMoteConnected[i])
					{
						s_Usb->m_WiiMotes[i].Activate(false);
						s_Usb->m_WiiMotes[i].Activate(true);
					}
					else
					{
						s_Usb->m_WiiMotes[i].Activate(false);
					}
				}

				delete[] wiiMoteConnected;
				WII_IPC_HLE_Interface::SetDefaultContentFile(tContentFile);
			}
			// Pass the "#002 check"
			// Apploader should write the IOS version and revision to 0x3140, and compare it
			// to 0x3188 to pass the check, but we don't do it, and i don't know where to read the IOS rev...
			// Currently we just write 0xFFFF for the revision, copy manually and it works fine :p
			// TODO : figure it correctly : where should we read the IOS rev that the wad "needs" ?
			Memory::Write_U16(IOSv, 0x00003140);
			Memory::Write_U16(0xFFFF, 0x00003142);
			Memory::Write_U32(Memory::Read_U32(0x00003140), 0x00003188);

			//TODO: provide correct return code when bSuccess= false
			Memory::Write_U32(0, _CommandAddress + 0x4);

			ERROR_LOG(WII_IPC_ES, "IOCTL_ES_LAUNCH %016" PRIx64 " %08x %016" PRIx64 " %08x %016" PRIx64 " %04x", TitleID,view,ticketid,devicetype,titleid,access);
			//                     IOCTL_ES_LAUNCH 0001000248414341 00000001 0001c0fef3df2cfa 00000000 0001000248414341 ffff

			// This is necessary because Reset(true) above deleted this object.  Ew.

			// The original hardware overwrites the command type with the async reply type.
			Memory::Write_U32(IPC_REP_ASYNC, _CommandAddress);
			// IOS also seems to write back the command that was responded to in the FD field.
			Memory::Write_U32(IPC_CMD_IOCTLV, _CommandAddress + 8);

			// Generate a "reply" to the IPC command.  ES_LAUNCH is unique because it
			// involves restarting IOS; IOS generates two acknowledgements in a row.
			WII_IPC_HLE_Interface::EnqueueCommandAcknowledgement(_CommandAddress, 0);
			return IPC_NO_REPLY;
		}
		break;

	case IOCTL_ES_CHECKKOREAREGION: //note by DacoTaco : name is unknown, i just tried to name it SOMETHING
		//IOS70 has this to let system menu 4.2 check if the console is region changed. it returns -1017
		//if the IOS didn't find the Korean keys and 0 if it does. 0 leads to a error 003
		WARN_LOG(WII_IPC_ES,"IOCTL_ES_CHECKKOREAREGION: Title checked for Korean keys.");
		Memory::Write_U32(ES_PARAMTER_SIZE_OR_ALIGNMENT , _CommandAddress + 0x4);
		return IPC_DEFAULT_REPLY;

	case IOCTL_ES_GETDEVICECERT: // (Input: none, Output: 384 bytes)
		{
			WARN_LOG(WII_IPC_ES, "IOCTL_ES_GETDEVICECERT");
			_dbg_assert_(WII_IPC_ES, Buffer.NumberPayloadBuffer == 1);
			u8* destination = Memory::GetPointer(Buffer.PayloadBuffer[0].m_Address);

			EcWii &ec = EcWii::GetInstance();
			get_ng_cert(destination, ec.getNgId(), ec.getNgKeyId(), ec.getNgPriv(), ec.getNgSig());
		}
		break;

	case IOCTL_ES_SIGN:
		{
			WARN_LOG(WII_IPC_ES, "IOCTL_ES_SIGN");
			u8 *ap_cert_out = Memory::GetPointer(Buffer.PayloadBuffer[1].m_Address);
			u8 *data = Memory::GetPointer(Buffer.InBuffer[0].m_Address);
			u32 data_size = Buffer.InBuffer[0].m_Size;
			u8 *sig_out =  Memory::GetPointer(Buffer.PayloadBuffer[0].m_Address);

			EcWii &ec = EcWii::GetInstance();
			get_ap_sig_and_cert(sig_out, ap_cert_out, m_TitleID, data, data_size, ec.getNgPriv(), ec.getNgId());
		}
		break;

	case IOCTL_ES_GETBOOT2VERSION:
		{
			WARN_LOG(WII_IPC_ES, "IOCTL_ES_GETBOOT2VERSION");

			Memory::Write_U32(4, Buffer.PayloadBuffer[0].m_Address); // as of 26/02/2012, this was latest bootmii version
		}
		break;

	// ===============================================================================================
	// unsupported functions
	// ===============================================================================================
	case IOCTL_ES_DIGETTICKETVIEW: // (Input: none, Output: 216 bytes) bug crediar :D
		WARN_LOG(WII_IPC_ES, "IOCTL_ES_DIGETTICKETVIEW: this looks really wrong...");
		break;

	case IOCTL_ES_GETOWNEDTITLECNT:
		WARN_LOG(WII_IPC_ES, "IOCTL_ES_GETOWNEDTITLECNT");
		Memory::Write_U32(0, Buffer.PayloadBuffer[0].m_Address);
		break;

	default:
		WARN_LOG(WII_IPC_ES, "CWII_IPC_HLE_Device_es: 0x%x", Buffer.Parameter);
		DumpCommands(_CommandAddress, 8, LogTypes::WII_IPC_ES);
		INFO_LOG(WII_IPC_ES, "command.Parameter: 0x%08x", Buffer.Parameter);
		break;
	}

	// Write return value (0 means OK)
	Memory::Write_U32(0, _CommandAddress + 0x4);

	return IPC_DEFAULT_REPLY;
}

const DiscIO::INANDContentLoader& CWII_IPC_HLE_Device_es::AccessContentDevice(u64 _TitleID)
{
	if (m_pContentLoader->IsValid() && m_pContentLoader->GetTitleID() == _TitleID)
		return *m_pContentLoader;

	CTitleToContentMap::iterator itr = m_NANDContent.find(_TitleID);
	if (itr != m_NANDContent.end())
		return *itr->second;

	m_NANDContent[_TitleID] = &DiscIO::CNANDContentManager::Access().GetNANDLoader(_TitleID);

	_dbg_assert_msg_(WII_IPC_ES, ((u32)(_TitleID >> 32) == 0x00010000) || m_NANDContent[_TitleID]->IsValid(), "NandContent not valid for TitleID %08x/%08x", (u32)(_TitleID >> 32), (u32)_TitleID);
	return *m_NANDContent[_TitleID];
}

bool CWII_IPC_HLE_Device_es::IsValid(u64 _TitleID) const
{
	if (m_pContentLoader->IsValid() && m_pContentLoader->GetTitleID() == _TitleID)
		return true;

	return false;
}


u32 CWII_IPC_HLE_Device_es::ES_DIVerify(u8* _pTMD, u32 _sz)
{
	u64 titleID = 0xDEADBEEFDEADBEEFull;
	u64 tmdTitleID = Common::swap64(*(u64*)(_pTMD+0x18c));
	DVDInterface::GetVolume().GetTitleID((u8*)&titleID);
	if (Common::swap64(titleID) != tmdTitleID)
	{
		return -1;
	}
	std::string tmdPath  = Common::GetTMDFileName(tmdTitleID);

	File::CreateFullPath(tmdPath);
	File::CreateFullPath(Common::GetTitleDataPath(tmdTitleID));

	Movie::g_titleID = tmdTitleID;
	std::string savePath = Common::GetTitleDataPath(tmdTitleID);
	if (Movie::IsRecordingInput())
	{
		// TODO: Check for the actual save data
		if (File::Exists(savePath + "banner.bin"))
			Movie::g_bClearSave = false;
		else
			Movie::g_bClearSave = true;
	}

	// TODO: Force the game to save to another location, instead of moving the user's save.
	if (Movie::IsPlayingInput() && Movie::IsConfigSaved() && Movie::IsStartingFromClearSave())
	{
		if (File::Exists(savePath + "banner.bin"))
		{
			if (File::Exists(savePath + "../backup/"))
			{
				// The last run of this game must have been to play back a movie, so their save is already backed up.
				File::DeleteDirRecursively(savePath);
			}
			else
			{
				#ifdef _WIN32
					MoveFile(UTF8ToTStr(savePath).c_str(), UTF8ToTStr(savePath + "../backup/").c_str());
				#else
					File::CopyDir(savePath, savePath + "../backup/");
					File::DeleteDirRecursively(savePath);
				#endif
			}
		}
	}
	else if (File::Exists(savePath + "../backup/"))
	{
		// Delete the save made by a previous movie, and copy back the user's save.
		if (File::Exists(savePath + "banner.bin"))
			File::DeleteDirRecursively(savePath);
		#ifdef _WIN32
			MoveFile(UTF8ToTStr(savePath + "../backup/").c_str(), UTF8ToTStr(savePath).c_str());
		#else
			File::CopyDir(savePath + "../backup/", savePath);
			File::DeleteDirRecursively(savePath + "../backup/");
		#endif
	}

	if (!File::Exists(tmdPath))
	{
		File::IOFile _pTMDFile(tmdPath, "wb");
		if (!_pTMDFile.WriteBytes(_pTMD, _sz))
			ERROR_LOG(WII_IPC_ES, "DIVerify failed to write disc TMD to NAND.");
	}
	DiscIO::cUIDsys::AccessInstance().AddTitle(tmdTitleID);
	return 0;
}<|MERGE_RESOLUTION|>--- conflicted
+++ resolved
@@ -949,7 +949,6 @@
 			}
 			if (!bSuccess)
 			{
-<<<<<<< HEAD
 				if (TitleID == TITLEID_SYSMENU)
 				{
 					// Trying to return to Wii system menu, but we don't have one, so just stop emulating.
@@ -958,12 +957,8 @@
 				else
 				{
 					PanicAlertT("IOCTL_ES_LAUNCH: Game tried to reload a title that is not available in your NAND dump\n"
-						"TitleID %016llx.\n Dolphin will likely hang now.", TitleID);
-				}
-=======
-				PanicAlertT("IOCTL_ES_LAUNCH: Game tried to reload a title that is not available in your NAND dump\n"
-					"TitleID %016" PRIx64".\n Dolphin will likely hang now.", TitleID);
->>>>>>> c07d672b
+						"TitleID %016" PRIx64".\n Dolphin will likely hang now.", TitleID);
+				}
 			}
 			else
 			{
