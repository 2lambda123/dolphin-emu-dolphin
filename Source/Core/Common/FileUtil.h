// Copyright 2008 Dolphin Emulator Project
// SPDX-License-Identifier: GPL-2.0-or-later

#pragma once

#include <cstddef>
#include <fstream>
#include <string>
#include <string_view>
#include <vector>

#include <sys/stat.h>

#include "Common/CommonTypes.h"

#ifdef _WIN32
#include "Common/StringUtil.h"
#endif

#ifdef ANDROID
#include "Common/StringUtil.h"
#include "jni/AndroidCommon/AndroidCommon.h"
#endif

// User directory indices for GetUserPath
enum
{
  D_USER_IDX,
  D_GCUSER_IDX,
  D_WIIROOT_IDX,          // always points to User/Wii or global user-configured directory
  D_SESSION_WIIROOT_IDX,  // may point to minimal temporary directory for determinism
  D_CONFIG_IDX,           // global settings
  D_GAMESETTINGS_IDX,     // user-specified settings which override both the global and the default
                          // settings (per game)
  D_STATFILES_IDX,
  D_MAPS_IDX,
  D_CACHE_IDX,
  D_COVERCACHE_IDX,
  D_REDUMPCACHE_IDX,
  D_SHADERCACHE_IDX,
  D_SHADERS_IDX,
  D_STATESAVES_IDX,
  D_SCREENSHOTS_IDX,
  D_HIRESTEXTURES_IDX,
  D_RIIVOLUTION_IDX,
  D_DUMP_IDX,
  D_DUMPFRAMES_IDX,
  D_DUMPOBJECTS_IDX,
  D_DUMPAUDIO_IDX,
  D_DUMPTEXTURES_IDX,
  D_DUMPDSP_IDX,
  D_DUMPSSL_IDX,
  D_LOAD_IDX,
  D_LOGS_IDX,
  D_MAILLOGS_IDX,
  D_THEMES_IDX,
  D_STYLES_IDX,
  D_PIPES_IDX,
  D_MEMORYWATCHER_IDX,
  D_WFSROOT_IDX,
  D_BACKUP_IDX,
  D_RESOURCEPACK_IDX,
  D_DYNAMICINPUT_IDX,
  D_GBAUSER_IDX,
  D_GBASAVES_IDX,
<<<<<<< HEAD
  F_DOLPHINCONFIG_IDX,
  F_LOCALPLAYERSCONFIG_IDX,
=======
  FIRST_FILE_USER_PATH_IDX,
  F_DOLPHINCONFIG_IDX = FIRST_FILE_USER_PATH_IDX,
>>>>>>> 63df67b7
  F_GCPADCONFIG_IDX,
  F_WIIPADCONFIG_IDX,
  F_GCKEYBOARDCONFIG_IDX,
  F_GFXCONFIG_IDX,
  F_DEBUGGERCONFIG_IDX,
  F_LOGGERCONFIG_IDX,
  F_MAINLOG_IDX,
  F_MEM1DUMP_IDX,
  F_MEM2DUMP_IDX,
  F_ARAMDUMP_IDX,
  F_FAKEVMEMDUMP_IDX,
  F_GCSRAM_IDX,
  F_MEMORYWATCHERLOCATIONS_IDX,
  F_MEMORYWATCHERSOCKET_IDX,
  F_WIISDCARD_IDX,
  F_DUALSHOCKUDPCLIENTCONFIG_IDX,
  F_FREELOOKCONFIG_IDX,
  F_GBABIOS_IDX,
  NUM_PATH_INDICES
};

namespace File
{
// FileSystem tree node
struct FSTEntry
{
  bool isDirectory = false;
  u64 size = 0;              // File length, or for directories, recursive count of children
  std::string physicalName;  // Name on disk
  std::string virtualName;   // Name in FST names table
  std::vector<FSTEntry> children;
};

// The functions in this class are functionally identical to the standalone functions
// below, but if you are going to be calling more than one of the functions using the
// same path, creating a single FileInfo object and calling its functions multiple
// times is faster than calling standalone functions multiple times.
class FileInfo final
{
public:
  explicit FileInfo(const std::string& path);
  explicit FileInfo(const char* path);
  explicit FileInfo(int fd);

  // Returns true if the path exists
  bool Exists() const;
  // Returns true if the path exists and is a directory
  bool IsDirectory() const;
  // Returns true if the path exists and is a file
  bool IsFile() const;
  // Returns the size of a file (or returns 0 if the path doesn't refer to a file)
  u64 GetSize() const;

private:
#ifdef ANDROID
  void AndroidContentInit(const std::string& path);
#endif

#ifdef _WIN32
  struct __stat64 m_stat;
#else
  struct stat m_stat;
#endif
  bool m_exists;
};

// Returns true if the path exists
bool Exists(const std::string& path);

// Returns true if the path exists and is a directory
bool IsDirectory(const std::string& path);

// Returns true if the path exists and is a file
bool IsFile(const std::string& path);

// Returns the size of a file (or returns 0 if the path isn't a file that exists)
u64 GetSize(const std::string& path);

// Overloaded GetSize, accepts file descriptor
u64 GetSize(const int fd);

// Overloaded GetSize, accepts FILE*
u64 GetSize(FILE* f);

// Returns true if successful, or path already exists.
bool CreateDir(const std::string& filename);

// Creates the full path of fullPath returns true on success
bool CreateFullPath(const std::string& fullPath);

enum class IfAbsentBehavior
{
  ConsoleWarning,
  NoConsoleWarning
};

// Deletes a given filename, return true on success
// Doesn't supports deleting a directory
bool Delete(const std::string& filename,
            IfAbsentBehavior behavior = IfAbsentBehavior::ConsoleWarning);

// Deletes a directory filename, returns true on success
bool DeleteDir(const std::string& filename,
               IfAbsentBehavior behavior = IfAbsentBehavior::ConsoleWarning);

// renames file srcFilename to destFilename, returns true on success
bool Rename(const std::string& srcFilename, const std::string& destFilename);

// ditto, but syncs the source file and, on Unix, syncs the directories after rename
bool RenameSync(const std::string& srcFilename, const std::string& destFilename);

// copies file srcFilename to destFilename, returns true on success
bool Copy(const std::string& srcFilename, const std::string& destFilename);

// creates an empty file filename, returns true on success
bool CreateEmptyFile(const std::string& filename);

// Recursive or non-recursive list of files and directories under directory.
FSTEntry ScanDirectoryTree(std::string directory, bool recursive);

// deletes the given directory and anything under it. Returns true on success.
bool DeleteDirRecursively(const std::string& directory);

// Returns the current directory
std::string GetCurrentDir();

// Create directory and copy contents (optionally overwrites existing files)
void CopyDir(const std::string& source_path, const std::string& dest_path,
             bool destructive = false);

// Set the current directory to given directory
bool SetCurrentDir(const std::string& directory);

// Creates and returns the path to a new temporary directory.
std::string CreateTempDir();

// Get a filename that can hopefully be atomically renamed to the given path.
std::string GetTempFilenameForAtomicWrite(std::string path);

// Gets a set user directory path
// Don't call prior to setting the base user directory
const std::string& GetUserPath(unsigned int dir_index);

// Sets a user directory path
// Rebuilds internal directory structure to compensate for the new directory
void SetUserPath(unsigned int dir_index, std::string path);

// probably doesn't belong here
std::string GetThemeDir(const std::string& theme_name);

// Returns the path to where the sys file are
std::string GetSysDirectory();

#ifdef ANDROID
void SetSysDirectory(const std::string& path);
#endif

#ifdef __APPLE__
std::string GetBundleDirectory();
#endif

std::string GetExePath();
std::string GetExeDirectory();

bool WriteStringToFile(const std::string& filename, std::string_view str);
bool ReadFileToString(const std::string& filename, std::string& str);

// To deal with Windows not fully supporting UTF-8 and Android not fully supporting paths.
template <typename T>
void OpenFStream(T& fstream, const std::string& filename, std::ios_base::openmode openmode)
{
#ifdef _WIN32
  fstream.open(UTF8ToTStr(filename).c_str(), openmode);
#else
#ifdef ANDROID
  // Unfortunately it seems like the non-standard __open is the only way to use a file descriptor
  if (IsPathAndroidContent(filename))
    fstream.__open(OpenAndroidContent(filename, OpenModeToAndroid(openmode)), openmode);
  else
#endif
    fstream.open(filename.c_str(), openmode);
#endif
}

}  // namespace File<|MERGE_RESOLUTION|>--- conflicted
+++ resolved
@@ -63,13 +63,9 @@
   D_DYNAMICINPUT_IDX,
   D_GBAUSER_IDX,
   D_GBASAVES_IDX,
-<<<<<<< HEAD
-  F_DOLPHINCONFIG_IDX,
   F_LOCALPLAYERSCONFIG_IDX,
-=======
   FIRST_FILE_USER_PATH_IDX,
   F_DOLPHINCONFIG_IDX = FIRST_FILE_USER_PATH_IDX,
->>>>>>> 63df67b7
   F_GCPADCONFIG_IDX,
   F_WIIPADCONFIG_IDX,
   F_GCKEYBOARDCONFIG_IDX,
