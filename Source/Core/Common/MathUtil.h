--- conflicted
+++ resolved
@@ -18,18 +18,20 @@
 
 namespace MathUtil
 {
-<<<<<<< HEAD
+
 #if defined(_MSC_VER) && _MSC_VER <= 1800
-template<class T>
-inline T Clamp(const T val, const T& min, const T& max)
-#else
-=======
-
-template <typename T>
-constexpr T SNANConstant()
-{
-	return std::numeric_limits<T>::signaling_NaN();
-}
+	template <typename T>
+	inline T SNANConstant()
+	{
+		return std::numeric_limits<T>::signaling_NaN();
+	}
+#else
+	template <typename T>
+	constexpr T SNANConstant()
+	{
+		return std::numeric_limits<T>::signaling_NaN();
+	}
+#endif
 
 #ifdef _MSC_VER
 
@@ -37,6 +39,18 @@
 // will use __builtin_nans, which is improperly handled by the compiler and generates
 // a bad constant. Here we go back to the version MSVC used before the builtin.
 // TODO: Remove this and use numeric_limits directly whenever this bug is fixed.
+#if _MSC_VER <= 1800
+template <>
+inline double SNANConstant()
+{
+	return (_CSTD _Snan._Double);
+}
+template <>
+inline float SNANConstant()
+{
+	return (_CSTD _Snan._Float);
+}
+#else	
 template <>
 constexpr double SNANConstant()
 {
@@ -47,10 +61,13 @@
 {
 	return (_CSTD _Snan._Float);
 }
-
-#endif
-
->>>>>>> 0283ce2a
+#endif
+#endif
+
+#if defined(_MSC_VER) && _MSC_VER <= 1800
+template<class T>
+inline T Clamp(const T val, const T& min, const T& max)
+#else
 template<class T>
 constexpr T Clamp(const T val, const T& min, const T& max)
 #endif
@@ -166,6 +183,15 @@
 	T right{};
 	T bottom{};
 
+#if defined(_MSC_VER) && _MSC_VER <= 1800
+	inline Rectangle() = default;
+
+	inline Rectangle(T theLeft, T theTop, T theRight, T theBottom)
+		: left(theLeft), top(theTop), right(theRight), bottom(theBottom)
+	{}
+
+	inline bool operator==(const Rectangle& r) const
+#else
 	constexpr Rectangle() = default;
 
 	constexpr Rectangle(T theLeft, T theTop, T theRight, T theBottom)
@@ -173,6 +199,7 @@
 	{}
 
 	constexpr bool operator==(const Rectangle& r) const
+#endif
 	{
 		return left == r.left && top == r.top && right == r.right && bottom == r.bottom;
 	}
@@ -250,23 +277,15 @@
 class Matrix33
 {
 public:
-<<<<<<< HEAD
-	static void LoadIdentity(Matrix33 &mtx);
+	static void LoadIdentity(Matrix33& mtx);
 	static void LoadQuaternion(Matrix33 &mtx, const Quaternion &quat);
-=======
-	static void LoadIdentity(Matrix33& mtx);
->>>>>>> 0283ce2a
 
 	// set mtx to be a rotation matrix around the x axis
 	static void RotateX(Matrix33& mtx, float rad);
 	// set mtx to be a rotation matrix around the y axis
-<<<<<<< HEAD
-	static void RotateY(Matrix33 &mtx, float rad);
+	static void RotateY(Matrix33& mtx, float rad);
 	// set mtx to be a rotation matrix around the z axis
 	static void RotateZ(Matrix33 &mtx, float rad);
-=======
-	static void RotateY(Matrix33& mtx, float rad);
->>>>>>> 0283ce2a
 
 	// set result = a x b
 	static void Multiply(const Matrix33& a, const Matrix33& b, Matrix33& result);
@@ -284,14 +303,9 @@
 	static void LoadMatrix33(Matrix44& mtx, const Matrix33& m33);
 	static void Set(Matrix44& mtx, const float mtxArray[16]);
 
-<<<<<<< HEAD
-	static void Translate(Matrix44 &mtx, const float vec[3]);
-	static void Shear(Matrix44 &mtx, const float a, const float b = 0);
-	static void Scale(Matrix44 &mtx, const float vec[3]);
-=======
 	static void Translate(Matrix44& mtx, const float vec[3]);
 	static void Shear(Matrix44& mtx, const float a, const float b = 0);
->>>>>>> 0283ce2a
+	static void Scale(Matrix44 &mtx, const float vec[3]);
 
 	static void Multiply(const Matrix44& a, const Matrix44& b, Matrix44& result);
 
