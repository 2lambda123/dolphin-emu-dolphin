// Copyright 2008 Dolphin Emulator Project
// Licensed under GPLv2+
// Refer to the license.txt file included.

#pragma once

#include <cstring>
#include <list>
#include <map>
#include <string>
#include <vector>

#include "Common/CommonFuncs.h"
#include "Common/CommonTypes.h"
#include "Common/StringUtil.h"

struct CaseInsensitiveStringCompare
{
	bool operator() (const std::string& a, const std::string& b) const
	{
		return strcasecmp(a.c_str(), b.c_str()) < 0;
	}
};

class IniFile
{
public:
	class Section
	{
		friend class IniFile;

	public:
		Section() {}
		Section(const std::string& _name) : name(_name) {}

		bool Exists(const std::string& key) const;
		bool Delete(const std::string& key);

		void Set(const std::string& key, const std::string& newValue);
		void Set(const std::string& key, const std::string& newValue, const std::string& defaultValue);

		void Set(const std::string& key, u32 newValue)
		{
			Set(key, StringFromFormat("0x%08x", newValue));
		}

		void Set(const std::string& key, float newValue)
		{
			Set(key, StringFromFormat("%#.9g", newValue));
		}

		void Set(const std::string& key, double newValue)
		{
			Set(key, StringFromFormat("%#.17g", newValue));
		}

		void Set(const std::string& key, int newValue)
		{
			Set(key, StringFromInt(newValue));
		}

		void Set(const std::string& key, bool newValue)
		{
			Set(key, StringFromBool(newValue));
		}

		template<typename T>
		void Set(const std::string& key, T newValue, const T defaultValue)
		{
			if (newValue != defaultValue)
				Set(key, newValue);
			else
				Delete(key);
		}

		void Set(const std::string& key, const std::vector<std::string>& newValues);

		bool Get(const std::string& key, std::string* value, const std::string& defaultValue = NULL_STRING) const;
		bool Get(const std::string& key, int* value, int defaultValue = 0) const;
		bool Get(const std::string& key, u32* value, u32 defaultValue = 0) const;
		bool Get(const std::string& key, bool* value, bool defaultValue = false) const;
		bool Get(const std::string& key, float* value, float defaultValue = 0.0f) const;
		bool Get(const std::string& key, double* value, double defaultValue = 0.0) const;
		bool Get(const std::string& key, std::vector<std::string>* values) const;

		bool operator < (const Section& other) const
		{
			return name < other.name;
		}

	protected:
		std::string name;

		std::vector<std::string> keys_order;
		std::map<std::string, std::string, CaseInsensitiveStringCompare> values;

		std::vector<std::string> lines;
	};

	/**
	 * Loads sections and keys.
	 * @param filename filename of the ini file which should be loaded
	 * @param keep_current_data If true, "extends" the currently loaded list of sections and keys with the loaded data (and replaces existing entries). If false, existing data will be erased.
	 * @warning Using any other operations than "Get*" and "Exists" is untested and will behave unexpectedly
	 * @todo This really is just a hack to support having two levels of gameinis (defaults and user-specified) and should eventually be replaced with a less stupid system.
	 */
	bool Load(const std::string& filename, bool keep_current_data = false);

	bool Save(const std::string& filename);

	// Returns true if key exists in section
	bool Exists(const std::string& sectionName, const std::string& key) const;

<<<<<<< HEAD

	template<typename T> bool GetIfExists(const std::string& sectionName, const std::string& key, T value)
=======
	template<typename T> bool GetIfExists(const std::string& sectionName, const std::string& key, T* value)
>>>>>>> 0283ce2a
	{
		if (Exists(sectionName, key))
			return GetOrCreateSection(sectionName)->Get(key, value);

		return false;
	}

	template<typename T> bool GetIfExists(const std::string& sectionName, const std::string& key, T* value, T defaultValue)
	{
		if (Exists(sectionName, key))
			return GetOrCreateSection(sectionName)->Get(key, value, defaultValue);
		else
			*value = defaultValue;

		return false;
	}

	bool GetKeys(const std::string& sectionName, std::vector<std::string>* keys) const;

	void SetLines(const std::string& sectionName, const std::vector<std::string>& lines);
	bool GetLines(const std::string& sectionName, std::vector<std::string>* lines, const bool remove_comments = true) const;

	bool DeleteKey(const std::string& sectionName, const std::string& key);
	bool DeleteSection(const std::string& sectionName);

	void SortSections();

	Section* GetOrCreateSection(const std::string& section);

	// This function is related to parsing data from lines of INI files
	// It's used outside of IniFile, which is why it is exposed publicly
	// In particular it is used in PostProcessing for its configuration
	static void ParseLine(const std::string& line, std::string* keyOut, std::string* valueOut);

private:
	std::list<Section> sections;

	const Section* GetSection(const std::string& section) const;
	Section* GetSection(const std::string& section);

	static const std::string& NULL_STRING;
};<|MERGE_RESOLUTION|>--- conflicted
+++ resolved
@@ -111,12 +111,7 @@
 	// Returns true if key exists in section
 	bool Exists(const std::string& sectionName, const std::string& key) const;
 
-<<<<<<< HEAD
-
-	template<typename T> bool GetIfExists(const std::string& sectionName, const std::string& key, T value)
-=======
 	template<typename T> bool GetIfExists(const std::string& sectionName, const std::string& key, T* value)
->>>>>>> 0283ce2a
 	{
 		if (Exists(sectionName, key))
 			return GetOrCreateSection(sectionName)->Get(key, value);
