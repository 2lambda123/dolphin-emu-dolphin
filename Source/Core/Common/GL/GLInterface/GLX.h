--- conflicted
+++ resolved
@@ -13,35 +13,24 @@
 class cInterfaceGLX : public cInterfaceBase
 {
 private:
-	cX11Window XWindow;
-	Display *dpy, *dpy_offscreen;
-	Window win;//, win_offscreen;
-	GLXContext ctx, ctx_offscreen;
-	GLXFBConfig fbconfig;
+  cX11Window XWindow;
+  Display *dpy, *dpy_offscreen;
+  Window win;//, win_offscreen;
+  GLXContext ctx, ctx_offscreen;
+  GLXFBConfig fbconfig;
 public:
-<<<<<<< HEAD
-	const Display* getDisplay() {return dpy;};
-	friend class cX11Window;
-	void SwapInterval(int Interval) override;
-	void Swap() override;
-	void* GetFuncAddress(const std::string& name) override;
-	bool Create(void *window_handle, bool core) override;
-	bool CreateOffscreen();
-	bool MakeCurrent() override;
-	bool MakeCurrentOffscreen();
-	bool ClearCurrent() override;
-	bool ClearCurrentOffscreen();
-
-	void Shutdown() override;
-	void ShutdownOffscreen();
-=======
+  const Display* getDisplay() {return dpy;};
   friend class cX11Window;
   void SwapInterval(int Interval) override;
   void Swap() override;
   void* GetFuncAddress(const std::string& name) override;
-  bool Create(void* window_handle, bool stereo, bool core) override;
+  bool Create(void *window_handle, bool stereo, bool core) override;
+  bool CreateOffscreen();
   bool MakeCurrent() override;
+  bool MakeCurrentOffscreen();
   bool ClearCurrent() override;
+  bool ClearCurrentOffscreen();
+
   void Shutdown() override;
->>>>>>> 29cc0097
+  void ShutdownOffscreen();
 };