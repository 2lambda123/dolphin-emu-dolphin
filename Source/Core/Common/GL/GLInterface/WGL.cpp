// Copyright 2012 Dolphin Emulator Project
// Licensed under GPLv2+
// Refer to the license.txt file included.

#include <windows.h>
#include <array>
#include <string>

#include "Common/GL/GLInterface/WGL.h"
#include "Common/Logging/Log.h"
#include "Common/MsgHandler.h"

// from wglext.h
#ifndef WGL_ARB_pbuffer
#define WGL_ARB_pbuffer 1
DECLARE_HANDLE(HPBUFFERARB);
#define WGL_DRAW_TO_PBUFFER_ARB 0x202D
#define WGL_MAX_PBUFFER_PIXELS_ARB 0x202E
#define WGL_MAX_PBUFFER_WIDTH_ARB 0x202F
#define WGL_MAX_PBUFFER_HEIGHT_ARB 0x2030
#define WGL_PBUFFER_LARGEST_ARB 0x2033
#define WGL_PBUFFER_WIDTH_ARB 0x2034
#define WGL_PBUFFER_HEIGHT_ARB 0x2035
#define WGL_PBUFFER_LOST_ARB 0x2036
typedef HPBUFFERARB(WINAPI* PFNWGLCREATEPBUFFERARBPROC)(HDC hDC, int iPixelFormat, int iWidth,
                                                        int iHeight, const int* piAttribList);
typedef HDC(WINAPI* PFNWGLGETPBUFFERDCARBPROC)(HPBUFFERARB hPbuffer);
typedef int(WINAPI* PFNWGLRELEASEPBUFFERDCARBPROC)(HPBUFFERARB hPbuffer, HDC hDC);
typedef BOOL(WINAPI* PFNWGLDESTROYPBUFFERARBPROC)(HPBUFFERARB hPbuffer);
typedef BOOL(WINAPI* PFNWGLQUERYPBUFFERARBPROC)(HPBUFFERARB hPbuffer, int iAttribute, int* piValue);
#endif /* WGL_ARB_pbuffer */

#ifndef WGL_ARB_pixel_format
#define WGL_ARB_pixel_format 1
#define WGL_NUMBER_PIXEL_FORMATS_ARB 0x2000
#define WGL_DRAW_TO_WINDOW_ARB 0x2001
#define WGL_DRAW_TO_BITMAP_ARB 0x2002
#define WGL_ACCELERATION_ARB 0x2003
#define WGL_NEED_PALETTE_ARB 0x2004
#define WGL_NEED_SYSTEM_PALETTE_ARB 0x2005
#define WGL_SWAP_LAYER_BUFFERS_ARB 0x2006
#define WGL_SWAP_METHOD_ARB 0x2007
#define WGL_NUMBER_OVERLAYS_ARB 0x2008
#define WGL_NUMBER_UNDERLAYS_ARB 0x2009
#define WGL_TRANSPARENT_ARB 0x200A
#define WGL_TRANSPARENT_RED_VALUE_ARB 0x2037
#define WGL_TRANSPARENT_GREEN_VALUE_ARB 0x2038
#define WGL_TRANSPARENT_BLUE_VALUE_ARB 0x2039
#define WGL_TRANSPARENT_ALPHA_VALUE_ARB 0x203A
#define WGL_TRANSPARENT_INDEX_VALUE_ARB 0x203B
#define WGL_SHARE_DEPTH_ARB 0x200C
#define WGL_SHARE_STENCIL_ARB 0x200D
#define WGL_SHARE_ACCUM_ARB 0x200E
#define WGL_SUPPORT_GDI_ARB 0x200F
#define WGL_SUPPORT_OPENGL_ARB 0x2010
#define WGL_DOUBLE_BUFFER_ARB 0x2011
#define WGL_STEREO_ARB 0x2012
#define WGL_PIXEL_TYPE_ARB 0x2013
#define WGL_COLOR_BITS_ARB 0x2014
#define WGL_RED_BITS_ARB 0x2015
#define WGL_RED_SHIFT_ARB 0x2016
#define WGL_GREEN_BITS_ARB 0x2017
#define WGL_GREEN_SHIFT_ARB 0x2018
#define WGL_BLUE_BITS_ARB 0x2019
#define WGL_BLUE_SHIFT_ARB 0x201A
#define WGL_ALPHA_BITS_ARB 0x201B
#define WGL_ALPHA_SHIFT_ARB 0x201C
#define WGL_ACCUM_BITS_ARB 0x201D
#define WGL_ACCUM_RED_BITS_ARB 0x201E
#define WGL_ACCUM_GREEN_BITS_ARB 0x201F
#define WGL_ACCUM_BLUE_BITS_ARB 0x2020
#define WGL_ACCUM_ALPHA_BITS_ARB 0x2021
#define WGL_DEPTH_BITS_ARB 0x2022
#define WGL_STENCIL_BITS_ARB 0x2023
#define WGL_AUX_BUFFERS_ARB 0x2024
#define WGL_NO_ACCELERATION_ARB 0x2025
#define WGL_GENERIC_ACCELERATION_ARB 0x2026
#define WGL_FULL_ACCELERATION_ARB 0x2027
#define WGL_SWAP_EXCHANGE_ARB 0x2028
#define WGL_SWAP_COPY_ARB 0x2029
#define WGL_SWAP_UNDEFINED_ARB 0x202A
#define WGL_TYPE_RGBA_ARB 0x202B
#define WGL_TYPE_COLORINDEX_ARB 0x202C
typedef BOOL(WINAPI* PFNWGLGETPIXELFORMATATTRIBIVARBPROC)(HDC hdc, int iPixelFormat,
                                                          int iLayerPlane, UINT nAttributes,
                                                          const int* piAttributes, int* piValues);
typedef BOOL(WINAPI* PFNWGLGETPIXELFORMATATTRIBFVARBPROC)(HDC hdc, int iPixelFormat,
                                                          int iLayerPlane, UINT nAttributes,
                                                          const int* piAttributes, FLOAT* pfValues);
typedef BOOL(WINAPI* PFNWGLCHOOSEPIXELFORMATARBPROC)(HDC hdc, const int* piAttribIList,
                                                     const FLOAT* pfAttribFList, UINT nMaxFormats,
                                                     int* piFormats, UINT* nNumFormats);
#endif /* WGL_ARB_pixel_format */

#ifndef WGL_ARB_create_context
#define WGL_ARB_create_context 1
#define WGL_CONTEXT_DEBUG_BIT_ARB 0x00000001
#define WGL_CONTEXT_FORWARD_COMPATIBLE_BIT_ARB 0x00000002
#define WGL_CONTEXT_MAJOR_VERSION_ARB 0x2091
#define WGL_CONTEXT_MINOR_VERSION_ARB 0x2092
#define WGL_CONTEXT_LAYER_PLANE_ARB 0x2093
#define WGL_CONTEXT_FLAGS_ARB 0x2094
#define ERROR_INVALID_VERSION_ARB 0x2095
typedef HGLRC(WINAPI* PFNWGLCREATECONTEXTATTRIBSARBPROC)(HDC hDC, HGLRC hShareContext,
                                                         const int* attribList);
#endif /* WGL_ARB_create_context */

#ifndef WGL_ARB_create_context_profile
#define WGL_ARB_create_context_profile 1
#define WGL_CONTEXT_PROFILE_MASK_ARB 0x9126
#define WGL_CONTEXT_CORE_PROFILE_BIT_ARB 0x00000001
#define WGL_CONTEXT_COMPATIBILITY_PROFILE_BIT_ARB 0x00000002
#define ERROR_INVALID_PROFILE_ARB 0x2096
#endif /* WGL_ARB_create_context_profile */

#ifndef WGL_EXT_swap_control
#define WGL_EXT_swap_control 1
typedef BOOL(WINAPI* PFNWGLSWAPINTERVALEXTPROC)(int interval);
typedef int(WINAPI* PFNWGLGETSWAPINTERVALEXTPROC)(void);
#endif /* WGL_EXT_swap_control */

// Persistent pointers
static PFNWGLSWAPINTERVALEXTPROC wglSwapIntervalEXT = nullptr;
static PFNWGLCREATECONTEXTATTRIBSARBPROC wglCreateContextAttribsARB = nullptr;
static PFNWGLCHOOSEPIXELFORMATARBPROC wglChoosePixelFormatARB = nullptr;
static PFNWGLCREATEPBUFFERARBPROC wglCreatePbufferARB = nullptr;
static PFNWGLGETPBUFFERDCARBPROC wglGetPbufferDCARB = nullptr;
static PFNWGLRELEASEPBUFFERDCARBPROC wglReleasePbufferDCARB = nullptr;
static PFNWGLDESTROYPBUFFERARBPROC wglDestroyPbufferARB = nullptr;

static void LoadWGLExtensions()
{
  wglSwapIntervalEXT =
      reinterpret_cast<PFNWGLSWAPINTERVALEXTPROC>(wglGetProcAddress("wglSwapIntervalEXT"));
  wglCreateContextAttribsARB = reinterpret_cast<PFNWGLCREATECONTEXTATTRIBSARBPROC>(
      wglGetProcAddress("wglCreateContextAttribsARB"));
  wglChoosePixelFormatARB = reinterpret_cast<PFNWGLCHOOSEPIXELFORMATARBPROC>(
      wglGetProcAddress("wglChoosePixelFormatARB"));
  wglCreatePbufferARB =
      reinterpret_cast<PFNWGLCREATEPBUFFERARBPROC>(wglGetProcAddress("wglCreatePbufferARB"));
  wglGetPbufferDCARB =
      reinterpret_cast<PFNWGLGETPBUFFERDCARBPROC>(wglGetProcAddress("wglGetPbufferDCARB"));
  wglReleasePbufferDCARB =
      reinterpret_cast<PFNWGLRELEASEPBUFFERDCARBPROC>(wglGetProcAddress("wglReleasePbufferDCARB"));
  wglDestroyPbufferARB =
      reinterpret_cast<PFNWGLDESTROYPBUFFERARBPROC>(wglGetProcAddress("wglGetPbufferDCARB"));
}

static void ClearWGLExtensionPointers()
{
  wglSwapIntervalEXT = nullptr;
  wglCreateContextAttribsARB = nullptr;
  wglChoosePixelFormatARB = nullptr;
  wglCreatePbufferARB = nullptr;
  wglGetPbufferDCARB = nullptr;
  wglReleasePbufferDCARB = nullptr;
  wglDestroyPbufferARB = nullptr;
}

GLContextWGL::~GLContextWGL()
{
  if (m_rc)
  {
    if (wglGetCurrentContext() == m_rc && !wglMakeCurrent(m_dc, nullptr))
      NOTICE_LOG(VIDEO, "Could not release drawing context.");

    if (!wglDeleteContext(m_rc))
      ERROR_LOG(VIDEO, "Attempt to release rendering context failed.");

    m_rc = nullptr;
  }

  if (m_dc)
  {
    if (m_pbuffer_handle)
    {
      wglReleasePbufferDCARB(static_cast<HPBUFFERARB>(m_pbuffer_handle), m_dc);
      m_dc = nullptr;

      wglDestroyPbufferARB(static_cast<HPBUFFERARB>(m_pbuffer_handle));
      m_pbuffer_handle = nullptr;
    }
    else
    {
      if (!ReleaseDC(m_window_handle, m_dc))
        ERROR_LOG(VIDEO, "Attempt to release device context failed.");

      m_dc = nullptr;
    }
  }
}

bool GLContextWGL::IsHeadless() const
{
  return !m_window_handle;
}

void GLContextWGL::SwapInterval(int interval)
{
  if (wglSwapIntervalEXT)
    wglSwapIntervalEXT(interval);
  else
    ERROR_LOG(VIDEO, "No support for SwapInterval (framerate clamped to monitor refresh rate).");
}
void GLContextWGL::Swap()
{
  SwapBuffers(m_dc);
}

void* GLContextWGL::GetFuncAddress(const std::string& name)
{
  FARPROC func = wglGetProcAddress(name.c_str());
  if (func == nullptr)
  {
    // Using GetModuleHandle here is okay, since we import functions from opengl32.dll, it's
    // guaranteed to be loaded.
    HMODULE opengl_module = GetModuleHandle(TEXT("opengl32.dll"));
    func = GetProcAddress(opengl_module, name.c_str());
  }

  return func;
}

// Create rendering window.
// Call browser: Core.cpp:EmuThread() > main.cpp:Video_Initialize()
<<<<<<< HEAD
bool cInterfaceWGL::Create(void* window_handle, bool core)
=======
bool GLContextWGL::Initialize(void* display_handle, void* window_handle, bool stereo, bool core)
>>>>>>> dc5a678f
{
  if (!window_handle)
    return false;

  RECT window_rect = {};
  m_window_handle = reinterpret_cast<HWND>(window_handle);
  if (!GetClientRect(m_window_handle, &window_rect))
    return false;

  // Clear extension function pointers before creating the first context.
  ClearWGLExtensionPointers();

  // Control window size and picture scaling
  int twidth = window_rect.right - window_rect.left;
  int theight = window_rect.bottom - window_rect.top;
  m_backbuffer_width = twidth;
  m_backbuffer_height = theight;

  // clang-format off
  static const PIXELFORMATDESCRIPTOR pfd = {
      sizeof(PIXELFORMATDESCRIPTOR),  // Size Of This Pixel Format Descriptor
      1,                              // Version Number
      PFD_DRAW_TO_WINDOW |            // Format Must Support Window
          PFD_SUPPORT_OPENGL |        // Format Must Support OpenGL
          PFD_DOUBLEBUFFER |          // Must Support Double Buffering
          0,                // Could Support Quad Buffering
      PFD_TYPE_RGBA,                  // Request An RGBA Format
      32,                             // Select Our Color Depth
      0,
      0, 0, 0, 0, 0,   // Color Bits Ignored
      0,               // 8bit Alpha Buffer
      0,               // Shift Bit Ignored
      0,               // No Accumulation Buffer
      0, 0, 0, 0,      // Accumulation Bits Ignored
      0,               // 0Bit Z-Buffer (Depth Buffer)
      0,               // 0bit Stencil Buffer
      0,               // No Auxiliary Buffer
      PFD_MAIN_PLANE,  // Main Drawing Layer
      0,               // Reserved
      0, 0, 0          // Layer Masks Ignored
  };
  // clang-format on

  m_dc = GetDC(m_window_handle);
  if (!m_dc)
  {
    PanicAlert("(1) Can't create an OpenGL Device context. Fail.");
    return false;
  }

  int pixel_format = ChoosePixelFormat(m_dc, &pfd);
  if (!pixel_format)
  {
    PanicAlert("(2) Can't find a suitable PixelFormat.");
    return false;
  }

  if (!SetPixelFormat(m_dc, pixel_format, &pfd))
  {
    PanicAlert("(3) Can't set the PixelFormat.");
    return false;
  }

  m_rc = wglCreateContext(m_dc);
  if (!m_rc)
  {
    PanicAlert("(4) Can't create an OpenGL rendering context.");
    return false;
  }

  // WGL only supports desktop GL, for now.
  m_opengl_mode = Mode::OpenGL;

  if (core)
  {
    // Make the fallback context current, temporarily.
    // This is because we need an active context to use wglCreateContextAttribsARB.
    if (!wglMakeCurrent(m_dc, m_rc))
    {
      PanicAlert("(5) Can't make dummy WGL context current.");
      return false;
    }

    // Load WGL extension function pointers.
    LoadWGLExtensions();

    // Attempt creating a core context.
    HGLRC core_context = CreateCoreContext(m_dc, nullptr);

    // Switch out the temporary context before continuing, regardless of whether we got a core
    // context. If we didn't get a core context, the caller expects that the context is not current.
    if (!wglMakeCurrent(m_dc, nullptr))
    {
      PanicAlert("(6) Failed to switch out temporary context");
      return false;
    }

    // If we got a core context, destroy and replace the temporary context.
    if (core_context)
    {
      wglDeleteContext(m_rc);
      m_rc = core_context;
    }
    else
    {
      WARN_LOG(VIDEO, "Failed to create a core OpenGL context. Using fallback context.");
    }
  }

  return MakeCurrent();
}

std::unique_ptr<GLContext> GLContextWGL::CreateSharedContext()
{
  // WGL does not support surfaceless contexts, so we use a 1x1 pbuffer instead.
  HANDLE pbuffer;
  HDC dc;
  if (!CreatePBuffer(m_dc, 1, 1, &pbuffer, &dc))
    return nullptr;

  HGLRC rc = CreateCoreContext(dc, m_rc);
  if (!rc)
  {
    wglReleasePbufferDCARB(static_cast<HPBUFFERARB>(pbuffer), dc);
    wglDestroyPbufferARB(static_cast<HPBUFFERARB>(pbuffer));
    return nullptr;
  }

  std::unique_ptr<GLContextWGL> context = std::make_unique<GLContextWGL>();
  context->m_pbuffer_handle = pbuffer;
  context->m_dc = dc;
  context->m_rc = rc;
  context->m_opengl_mode = m_opengl_mode;
  context->m_is_shared = true;
  return context;
}

HGLRC GLContextWGL::CreateCoreContext(HDC dc, HGLRC share_context)
{
  if (!wglCreateContextAttribsARB)
  {
    WARN_LOG(VIDEO, "Missing WGL_ARB_create_context extension");
    return nullptr;
  }

  for (const auto& version : s_desktop_opengl_versions)
  {
    // Construct list of attributes. Prefer a forward-compatible, core context.
    std::array<int, 5 * 2> attribs = {WGL_CONTEXT_PROFILE_MASK_ARB,
                                      WGL_CONTEXT_CORE_PROFILE_BIT_ARB,
#ifdef _DEBUG
                                      WGL_CONTEXT_FLAGS_ARB,
                                      WGL_CONTEXT_FORWARD_COMPATIBLE_BIT_ARB |
                                          WGL_CONTEXT_DEBUG_BIT_ARB,
#else
                                      WGL_CONTEXT_FLAGS_ARB,
                                      WGL_CONTEXT_FORWARD_COMPATIBLE_BIT_ARB,
#endif
                                      WGL_CONTEXT_MAJOR_VERSION_ARB,
                                      version.first,
                                      WGL_CONTEXT_MINOR_VERSION_ARB,
                                      version.second,
                                      0,
                                      0};

    // Attempt creating this context.
    HGLRC core_context = wglCreateContextAttribsARB(dc, nullptr, attribs.data());
    if (core_context)
    {
      // If we're creating a shared context, share the resources before the context is used.
      if (share_context)
      {
        if (!wglShareLists(share_context, core_context))
        {
          ERROR_LOG(VIDEO, "wglShareLists failed");
          wglDeleteContext(core_context);
          return nullptr;
        }
      }

      INFO_LOG(VIDEO, "WGL: Created a GL %d.%d core context", version.first, version.second);
      return core_context;
    }
  }

  WARN_LOG(VIDEO, "Unable to create a core OpenGL context of an acceptable version");
  return nullptr;
}

bool GLContextWGL::CreatePBuffer(HDC onscreen_dc, int width, int height, HANDLE* pbuffer_handle,
                                 HDC* pbuffer_dc)
{
  if (!wglChoosePixelFormatARB || !wglCreatePbufferARB || !wglGetPbufferDCARB ||
      !wglReleasePbufferDCARB || !wglDestroyPbufferARB)
  {
    ERROR_LOG(VIDEO, "Missing WGL_ARB_pbuffer extension");
    return false;
  }

  static constexpr std::array<int, 7 * 2> pf_iattribs = {
      WGL_DRAW_TO_PBUFFER_ARB,
      1,  // Pixel format compatible with pbuffer rendering
      WGL_RED_BITS_ARB,
      0,
      WGL_GREEN_BITS_ARB,
      0,
      WGL_BLUE_BITS_ARB,
      0,
      WGL_DEPTH_BITS_ARB,
      0,
      WGL_STENCIL_BITS_ARB,
      0,
      0,
      0};

  static constexpr std::array<float, 1 * 2> pf_fattribs = {};

  int pixel_format;
  UINT num_pixel_formats;
  if (!wglChoosePixelFormatARB(onscreen_dc, pf_iattribs.data(), pf_fattribs.data(), 1,
                               &pixel_format, &num_pixel_formats))
  {
    ERROR_LOG(VIDEO, "Failed to obtain a compatible pbuffer pixel format");
    return false;
  }

  static constexpr std::array<int, 1 * 2> pb_attribs = {};

  HPBUFFERARB pbuffer =
      wglCreatePbufferARB(onscreen_dc, pixel_format, width, height, pb_attribs.data());
  if (!pbuffer)
  {
    ERROR_LOG(VIDEO, "Failed to create pbuffer");
    return false;
  }

  HDC dc = wglGetPbufferDCARB(pbuffer);
  if (!dc)
  {
    ERROR_LOG(VIDEO, "Failed to get drawing context from pbuffer");
    wglDestroyPbufferARB(pbuffer);
    return false;
  }

  *pbuffer_handle = pbuffer;
  *pbuffer_dc = dc;
  return true;
}

bool GLContextWGL::MakeCurrent()
{
  return wglMakeCurrent(m_dc, m_rc) == TRUE;
}

bool GLContextWGL::ClearCurrent()
{
  return wglMakeCurrent(m_dc, nullptr) == TRUE;
}

// Update window width, size and etc. Called from Render.cpp
void GLContextWGL::Update()
{
  RECT rcWindow;
  GetClientRect(m_window_handle, &rcWindow);

  // Get the new window width and height
  m_backbuffer_width = rcWindow.right - rcWindow.left;
  m_backbuffer_height = rcWindow.bottom - rcWindow.top;
}<|MERGE_RESOLUTION|>--- conflicted
+++ resolved
@@ -223,11 +223,7 @@
 
 // Create rendering window.
 // Call browser: Core.cpp:EmuThread() > main.cpp:Video_Initialize()
-<<<<<<< HEAD
-bool cInterfaceWGL::Create(void* window_handle, bool core)
-=======
-bool GLContextWGL::Initialize(void* display_handle, void* window_handle, bool stereo, bool core)
->>>>>>> dc5a678f
+bool GLContextWGL::Initialize(void* display_handle, void* window_handle, bool core)
 {
   if (!window_handle)
     return false;
