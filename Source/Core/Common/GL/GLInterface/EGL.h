--- conflicted
+++ resolved
@@ -29,22 +29,12 @@
   void SwapInterval(int interval) override;
 
   void* GetFuncAddress(const std::string& name) override;
-<<<<<<< HEAD
-  bool Create(void* window_handle, bool core) override;
-  bool Create(cInterfaceBase* main_context) override;
-  bool MakeCurrent() override;
-  bool ClearCurrent() override;
-  void Shutdown() override;
-  void UpdateHandle(void* window_handle) override;
-  void UpdateSurface() override;
-  std::unique_ptr<cInterfaceBase> CreateSharedContext() override;
-=======
 
 protected:
   virtual EGLDisplay OpenEGLDisplay();
   virtual EGLNativeWindowType GetEGLNativeWindow(EGLConfig config);
 
-  bool Initialize(void* display_handle, void* window_handle, bool stereo, bool core) override;
+  bool Initialize(void* display_handle, void* window_handle, bool core) override;
 
   bool CreateWindowSurface();
   void DestroyWindowSurface();
@@ -61,5 +51,4 @@
   EGLSurface m_egl_surface = EGL_NO_SURFACE;
   EGLContext m_egl_context = EGL_NO_CONTEXT;
   EGLDisplay m_egl_display = EGL_NO_DISPLAY;
->>>>>>> dc5a678f
 };