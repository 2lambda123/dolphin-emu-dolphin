// Copyright 2008 Dolphin Emulator Project
// Licensed under GPLv2+
// Refer to the license.txt file included.

#pragma once

#include <string>
#include "VideoCommon/RenderState.h"
#include "Common/GL/GLExtensions/GLExtensions.h"

class GLContext;

namespace GLUtil
{
GLuint CompileProgram(const std::string& vertexShader, const std::string& fragmentShader);
<<<<<<< HEAD
void EnablePrimitiveRestart();
GLenum MapToGLPrimitive(PrimitiveType primitive_type);
}
=======
void EnablePrimitiveRestart(const GLContext* context);
}  // namespace GLUtil
>>>>>>> dc5a678f
<|MERGE_RESOLUTION|>--- conflicted
+++ resolved
@@ -13,11 +13,8 @@
 namespace GLUtil
 {
 GLuint CompileProgram(const std::string& vertexShader, const std::string& fragmentShader);
-<<<<<<< HEAD
-void EnablePrimitiveRestart();
+
 GLenum MapToGLPrimitive(PrimitiveType primitive_type);
-}
-=======
+
 void EnablePrimitiveRestart(const GLContext* context);
-}  // namespace GLUtil
->>>>>>> dc5a678f
+}  // namespace GLUtil