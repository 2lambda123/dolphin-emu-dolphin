--- conflicted
+++ resolved
@@ -273,7 +273,6 @@
 	mtx.data[8] = 1.0f;
 }
 
-<<<<<<< HEAD
 void Matrix33::LoadQuaternion(Matrix33 &mtx, const Quaternion &quat)
 {
 	const float qw = quat.data[0], qx = quat.data[1], qy = quat.data[2], qz = quat.data[3];
@@ -292,10 +291,7 @@
 	mtx.data[8] = ww - xx - yy + zz;
 }
 
-void Matrix33::RotateX(Matrix33 &mtx, float rad)
-=======
 void Matrix33::RotateX(Matrix33& mtx, float rad)
->>>>>>> 0283ce2a
 {
 	float s = sin(rad);
 	float c = cos(rad);
@@ -348,7 +344,6 @@
 	}
 }
 
-<<<<<<< HEAD
 // GlovePIE function for extracting yaw, pitch, and roll from a rotation matrix
 void Matrix33::GetPieYawPitchRollR(const Matrix33 &m, float &yaw, float &pitch, float &roll)
 {
@@ -366,10 +361,7 @@
 	roll = atan2(s, c);
 }
 
-void Matrix44::LoadIdentity(Matrix44 &mtx)
-=======
 void Matrix44::LoadIdentity(Matrix44& mtx)
->>>>>>> 0283ce2a
 {
 	memset(mtx.data, 0, sizeof(mtx.data));
 	mtx.data[0] = 1.0f;
