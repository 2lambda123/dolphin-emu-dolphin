--- conflicted
+++ resolved
@@ -32,7 +32,7 @@
 void SetEnableAlert(bool enable);
 }  // namespace Common
 
-#if defined(_WIN32) && (!defined(_MSVC_TRADITIONAL) || _MSVC_TRADITIONAL == 1)
+#if defined(_MSC_VER) && (!defined(_MSVC_TRADITIONAL) || _MSVC_TRADITIONAL == 1)
 #define SuccessAlert(format, ...)                                                                  \
   Common::MsgAlert(false, Common::MsgType::Information, format, __VA_ARGS__)
 
@@ -47,15 +47,6 @@
 #define CriticalAlert(format, ...)                                                                 \
   Common::MsgAlert(false, Common::MsgType::Critical, format, __VA_ARGS__)
 
-<<<<<<< HEAD
-#ifdef _MSC_VER
-#define SuccessAlert(format, ...) MsgAlert(false, MsgType::Information, format, __VA_ARGS__)
-#define PanicAlert(format, ...) MsgAlert(false, MsgType::Warning, format, __VA_ARGS__)
-#define PanicYesNo(format, ...) MsgAlert(true, MsgType::Warning, format, __VA_ARGS__)
-#define AskYesNo(format, ...) MsgAlert(true, MsgType::Question, format, __VA_ARGS__)
-#define CriticalAlert(format, ...) MsgAlert(false, MsgType::Critical, format, __VA_ARGS__)
-=======
->>>>>>> c36ae84b
 // Use these macros (that do the same thing) if the message should be translated.
 
 #define SuccessAlertT(format, ...)                                                                 \
