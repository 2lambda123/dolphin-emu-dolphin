--- conflicted
+++ resolved
@@ -2,11 +2,9 @@
 // Licensed under GPLv2+
 // Refer to the license.txt file included.
 
-<<<<<<< HEAD
 #define _GNU_SOURCE
-=======
+
 #include "Common/StringUtil.h"
->>>>>>> c36ae84b
 
 #include <algorithm>
 #include <codecvt>
@@ -425,11 +423,7 @@
 
 #ifdef _WIN32
 
-<<<<<<< HEAD
-static std::wstring CPToUTF16(u32 code_page, const std::string& input)
-=======
-std::wstring CPToUTF16(u32 code_page, std::string_view input)
->>>>>>> c36ae84b
+static std::wstring CPToUTF16(u32 code_page, std::string_view input)
 {
   auto const size =
       MultiByteToWideChar(code_page, 0, input.data(), static_cast<int>(input.size()), nullptr, 0);
@@ -447,27 +441,10 @@
   return output;
 }
 
-<<<<<<< HEAD
-static std::string UTF16ToCP(u32 code_page, const std::wstring& input)
-{
-  auto const size = WideCharToMultiByte(code_page, 0, input.data(), static_cast<int>(input.size()),
-                                        nullptr, 0, nullptr, nullptr);
-
-=======
-std::string UTF16ToCP(u32 code_page, std::wstring_view input)
-{
->>>>>>> c36ae84b
+static std::string UTF16ToCP(u32 code_page, std::wstring_view input)
+{
   std::string output;
 
-<<<<<<< HEAD
-  if (size == 0 ||
-      size != WideCharToMultiByte(code_page, 0, input.data(), static_cast<int>(input.size()),
-                                  &output[0], static_cast<int>(output.size()), nullptr, nullptr))
-  {
-    const DWORD error_code = GetLastError();
-    ERROR_LOG(COMMON, "WideCharToMultiByte Error in String '%ls': %lu", input.c_str(), error_code);
-    output.clear();
-=======
   if (0 != input.size())
   {
     // "If cchWideChar [input buffer size] is set to 0, the function fails." -MSDN
@@ -484,7 +461,6 @@
                 std::wstring(input).c_str(), error_code);
       output.clear();
     }
->>>>>>> c36ae84b
   }
 
   return output;
