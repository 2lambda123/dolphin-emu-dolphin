// Copyright 2016 Dolphin Emulator Project
// Licensed under GPLv2+
// Refer to the license.txt file included.

#pragma once

#include <functional>
#include <map>
#include <memory>
#include <string>

#include "Common/Config/Enums.h"
#include "Common/Config/Layer.h"
#include "Common/Config/Section.h"

namespace Config
{
struct ConfigLocation
{
  System system;
  std::string section;
  std::string key;

  bool operator==(const ConfigLocation& other) const;
  bool operator!=(const ConfigLocation& other) const;
  bool operator<(const ConfigLocation& other) const;
};

template <typename T>
struct ConfigInfo
{
  ConfigLocation location;
  T default_value;
};

using Layers = std::map<LayerType, std::unique_ptr<Layer>>;
using ConfigChangedCallback = std::function<void()>;

// Common function used for getting configuration
Section* GetOrCreateSection(System system, const std::string& section_name);

// Layer management
Layers* GetLayers();
void AddLayer(std::unique_ptr<Layer> layer);
void AddLayer(std::unique_ptr<ConfigLayerLoader> loader);
Layer* GetLayer(LayerType layer);
void RemoveLayer(LayerType layer);
bool LayerExists(LayerType layer);

void AddConfigChangedCallback(ConfigChangedCallback func);
void InvokeConfigChangedCallbacks();

// Explicit load and save of layers
void Load();
void Save();

void Init();
void Shutdown();
void ClearCurrentRunLayer();
void CreateVRGameLayer();
bool OverrideSectionWithSection(const std::string& sectionName, const std::string& sectionName2);

const std::string& GetSystemName(System system);
System GetSystemFromName(const std::string& system);
const std::string& GetLayerName(LayerType layer);
LayerType GetActiveLayerForConfig(const ConfigLocation&);

template <typename T>
T Get(LayerType layer, const ConfigInfo<T>& info)
{
<<<<<<< HEAD
  if (!LayerExists(layer))
    return info.default_value;
  else
    return GetLayer(layer)
        ->GetOrCreateSection(info.location.system, info.location.section)
        ->template Get<T>(info.location.key, info.default_value);
=======
  return GetLayer(layer)->Get(info);
>>>>>>> d8969889
}

template <typename T>
T Get(const ConfigInfo<T>& info)
{
  return Get(LayerType::Meta, info);
}

template <typename T>
T GetBase(const ConfigInfo<T>& info)
{
  return Get(LayerType::Base, info);
}

template <typename T>
LayerType GetActiveLayerForConfig(const ConfigInfo<T>& info)
{
  return GetActiveLayerForConfig(info.location);
}

template <typename T>
void Set(LayerType layer, const ConfigInfo<T>& info, const T& value)
{
  GetLayer(layer)->Set(info, value);
  InvokeConfigChangedCallbacks();
}

template <typename T>
void SetBase(const ConfigInfo<T>& info, const T& value)
{
  Set<T>(LayerType::Base, info, value);
}

template <typename T>
void SetCurrent(const ConfigInfo<T>& info, const T& value)
{
  Set<T>(LayerType::CurrentRun, info, value);
}

template <typename T>
void SetBaseOrCurrent(const ConfigInfo<T>& info, const T& value)
{
  if (GetActiveLayerForConfig(info) == LayerType::Base)
    Set<T>(LayerType::Base, info, value);
  else
    Set<T>(LayerType::CurrentRun, info, value);
  // Carl: TODO: pass in active layer's value as the default?
}

template <typename T>
void ResetToGameDefault(const ConfigInfo<T>& info)
{
  Config::Layer* base = GetLayer(Config::LayerType::Base);
  Config::Layer* run = GetLayer(Config::LayerType::CurrentRun);
  Config::Layer* local = GetLayer(Config::LayerType::LocalGame);
  if (base)
    base->DeleteKey(info.location.system, info.location.section, info.location.key);
  if (run)
    run->DeleteKey(info.location.system, info.location.section, info.location.key);
  if (local)
    local->DeleteKey(info.location.system, info.location.section, info.location.key);
}

template <typename T>
void SaveIfNotDefault(const ConfigInfo<T>& info)
{
  T default = Config::Get(Config::LayerType::GlobalGame, info);
  T value = Config::Get(info);
  if (value != default)
  {
    Config::Set(Config::LayerType::LocalGame, info, value);
    Config::Layer* layer = Config::GetLayer(Config::LayerType::Base);
    if (layer)
      layer->DeleteKey(info.location.system, info.location.section, info.location.key);
    layer = Config::GetLayer(Config::LayerType::CurrentRun);
    if (layer)
      layer->DeleteKey(info.location.system, info.location.section, info.location.key);
  }
  else
  {
    Config::Layer* layer = Config::GetLayer(Config::LayerType::LocalGame);
    if (layer)
      layer->DeleteKey(info.location.system, info.location.section, info.location.key);
  }
}

}<|MERGE_RESOLUTION|>--- conflicted
+++ resolved
@@ -68,16 +68,10 @@
 template <typename T>
 T Get(LayerType layer, const ConfigInfo<T>& info)
 {
-<<<<<<< HEAD
   if (!LayerExists(layer))
     return info.default_value;
   else
-    return GetLayer(layer)
-        ->GetOrCreateSection(info.location.system, info.location.section)
-        ->template Get<T>(info.location.key, info.default_value);
-=======
   return GetLayer(layer)->Get(info);
->>>>>>> d8969889
 }
 
 template <typename T>
