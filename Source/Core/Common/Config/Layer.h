--- conflicted
+++ resolved
@@ -12,6 +12,7 @@
 
 #include "Common/Config/ConfigInfo.h"
 #include "Common/Config/Enums.h"
+#include "Common/Logging/Log.h"
 #include "Common/StringUtil.h"
 
 namespace Config
@@ -94,16 +95,11 @@
   virtual ~Layer();
 
   // Convenience functions
-<<<<<<< HEAD
-  bool Exists(System system, const std::string& section_name, const std::string& key);
-  bool DeleteKey(System system, const std::string& section_name, const std::string& key);
-  bool DeleteSection(System system, const std::string& section_name);
-=======
   bool Exists(const ConfigLocation& location) const;
   bool DeleteKey(const ConfigLocation& location);
   void DeleteAllKeys();
 
->>>>>>> 84ca9a4a
+  bool DeleteSection(System system, const std::string& section_name);
   template <typename T>
   T Get(const ConfigInfo<T>& config_info)
   {
@@ -129,6 +125,9 @@
   void Set(const ConfigLocation& location, const T& value)
   {
     const std::string new_value = detail::ValueToString(value);
+    INFO_LOG(CORE, "%s %s.%s.%s=\"%s\"", GetLayerName(m_layer).c_str(),
+             GetSystemName(location.system).c_str(), location.section.c_str(), location.key.c_str(),
+             new_value.c_str());
     std::optional<std::string>& current_value = m_map[location];
     if (current_value == new_value)
       return;
@@ -143,10 +142,7 @@
   void Load();
   void Save();
 
-  void Clear()
-  {
-	  m_sections.clear();
-  }
+  void Clear() { m_map.clear(); }
 
   LayerType GetLayer() const;
   const LayerMap& GetLayerMap() const;
