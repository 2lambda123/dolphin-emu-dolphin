--- conflicted
+++ resolved
@@ -18,10 +18,6 @@
 
 #include <mbedtls/md5.h>
 #include <mbedtls/sha1.h>
-<<<<<<< HEAD
-#include <unzip.h>
-=======
->>>>>>> 9c12a843
 #include <pugixml.hpp>
 #include <unzip.h>
 #include <zlib.h>
