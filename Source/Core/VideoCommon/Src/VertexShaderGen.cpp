--- conflicted
+++ resolved
@@ -15,7 +15,6 @@
 
 static char text[16768];
 
-<<<<<<< HEAD
 template<class T>
 static void DefineVSOutputStructMember(T& object, API_TYPE api_type, const char* type, const char* name, int var_index, const char* semantic, int semantic_index = -1)
 {
@@ -31,69 +30,16 @@
 			object.Write(" : %s%d;\n", semantic, semantic_index);
 		else
 			object.Write(" : %s;\n", semantic);
-=======
-	uid->values[2] |= (g_ActiveConfig.bEnablePixelLighting && g_ActiveConfig.backend_info.bSupportsPixelLighting) << 31;
-	u32 *pcurvalue = &uid->values[3];
-	for (unsigned int i = 0; i < xfregs.numTexGen.numTexGens; ++i)
-	{
-		TexMtxInfo tinfo = xfregs.texMtxInfo[i];
-		if (tinfo.texgentype != XF_TEXGEN_EMBOSS_MAP)
-			tinfo.hex &= 0x7ff;
-		if (tinfo.texgentype != XF_TEXGEN_REGULAR)
-			tinfo.projection = 0;
-
-		u32 val = ((tinfo.hex >> 1) & 0x1ffff);
-		if (xfregs.dualTexTrans.enabled && tinfo.texgentype == XF_TEXGEN_REGULAR)
-		{
-			// rewrite normalization and post index
-			val |= ((u32)xfregs.postMtxInfo[i].index << 17) | ((u32)xfregs.postMtxInfo[i].normalize << 23);
-		}
-
-		switch (i & 3)
-		{
-			case 0: pcurvalue[0] |= val; break;
-			case 1: pcurvalue[0] |= val << 24; pcurvalue[1] = val >> 8; ++pcurvalue; break;
-			case 2: pcurvalue[0] |= val << 16; pcurvalue[1] = val >> 16; ++pcurvalue; break;
-			case 3: pcurvalue[0] |= val << 8; ++pcurvalue; break;
-		}
->>>>>>> d18b71cc
 	}
 }
 
 template<class T>
 static void GenerateVSOutputStruct(T& object, u32 components, API_TYPE api_type)
 {
-<<<<<<< HEAD
 	object.Write("struct VS_OUTPUT {\n");
 	DefineVSOutputStructMember(object, api_type, "float4", "pos", -1, "POSITION");
 	DefineVSOutputStructMember(object, api_type, "float4", "colors_", 0, "COLOR", 0);
 	DefineVSOutputStructMember(object, api_type, "float4", "colors_", 1, "COLOR", 1);
-=======
-	// Just store all used registers here without caring whether we need all bits or less.
-	memset(uid->values, 0, sizeof(uid->values));
-	u32* ptr = uid->values;
-	*ptr++ = components;
-	*ptr++ = xfregs.numTexGen.hex;
-	*ptr++ = xfregs.numChan.hex;
-	*ptr++ = xfregs.dualTexTrans.hex;
-
-	for (int i = 0; i < 2; ++i)
-	{
-		*ptr++ = xfregs.color[i].hex;
-		*ptr++ = xfregs.alpha[i].hex;
-	}
-
-	*ptr++ = g_ActiveConfig.bEnablePixelLighting && g_ActiveConfig.backend_info.bSupportsPixelLighting;
-
-	for (unsigned int i = 0; i < 8; ++i)
-	{
-		*ptr++ = xfregs.texMtxInfo[i].hex;
-		*ptr++ = xfregs.postMtxInfo[i].hex;
-	}
-	_assert_((ptr - uid->values) == uid->GetNumValues());
-}
-
->>>>>>> d18b71cc
 
 	if (xfregs.numTexGen.numTexGens < 7)
 	{
@@ -119,52 +65,10 @@
 template<class T>
 static void GenerateVertexShader(T& out, u32 components, API_TYPE api_type)
 {
-<<<<<<< HEAD
 	// Non-uid template parameters will write to the dummy data (=> gets optimized out)
 	vertex_shader_uid_data dummy_data;
 	vertex_shader_uid_data& uid_data = (&out.template GetUidData<vertex_shader_uid_data>() != NULL)
 											? out.template GetUidData<vertex_shader_uid_data>() : dummy_data;
-=======
-
-	// "centroid" attribute is only supported by D3D11
-	const char* optCentroid = (ApiType == API_D3D11 ? "centroid" : "");
-
-	// GLSL makes this ugly
-	// TODO: Make pretty
-	WRITE(p, "struct VS_OUTPUT {\n");
-	WRITE(p, "  %s float4 pos %s POSITION;\n", optCentroid, ApiType == API_OPENGL ? ";//" : ":");
-	WRITE(p, "  %s float4 colors_0 %s COLOR0;\n", optCentroid, ApiType == API_OPENGL ? ";//" : ":");
-	WRITE(p, "  %s float4 colors_1 %s COLOR1;\n", optCentroid, ApiType == API_OPENGL ? ";//" : ":");
-
-	if (xfregs.numTexGen.numTexGens < 7)
-	{
-		for (unsigned int i = 0; i < xfregs.numTexGen.numTexGens; ++i)
-			WRITE(p, "  %s float3 tex%d %s TEXCOORD%d;\n", optCentroid, i, ApiType == API_OPENGL ? ";//" : ":", i);
-
-		WRITE(p, "  %s float4 clipPos %s TEXCOORD%d;\n", optCentroid, ApiType == API_OPENGL ? ";//" : ":", xfregs.numTexGen.numTexGens);
-
-		if(g_ActiveConfig.bEnablePixelLighting && g_ActiveConfig.backend_info.bSupportsPixelLighting)
-			WRITE(p, "  %s float4 Normal %s TEXCOORD%d;\n", optCentroid, ApiType == API_OPENGL ? ";//" : ":", xfregs.numTexGen.numTexGens + 1);
-	}
-	else
-	{
-		// clip position is in w of first 4 texcoords
-		if(g_ActiveConfig.bEnablePixelLighting && g_ActiveConfig.backend_info.bSupportsPixelLighting)
-		{
-			for (int i = 0; i < 8; ++i)
-				WRITE(p, "  %s float4 tex%d %s TEXCOORD%d;\n", optCentroid, i, ApiType == API_OPENGL? ";//" : ":", i);
-		}
-		else
-		{
-			for (unsigned int i = 0; i < xfregs.numTexGen.numTexGens; ++i)
-				WRITE(p, "  %s float%d tex%d %s TEXCOORD%d;\n", optCentroid, i < 4 ? 4 : 3 , i, ApiType == API_OPENGL ? ";//" : ":", i);
-		}
-	}
-	WRITE(p, "};\n");
-
-	return p;
-}
->>>>>>> d18b71cc
 
 	out.SetBuffer(text);
 	if (out.GetBuffer() != NULL)
@@ -208,11 +112,7 @@
 	{
 		out.Write("ATTRIN float4 rawpos; // ATTR%d,\n", SHADER_POSITION_ATTRIB);
 		if (components & VB_HAS_POSMTXIDX)
-<<<<<<< HEAD
-			out.Write("ATTRIN int posmtx; // ATTR%d,\n", SHADER_POSMTX_ATTRIB);
-=======
-			WRITE(p, "ATTRIN float fposmtx; // ATTR%d,\n", SHADER_POSMTX_ATTRIB);
->>>>>>> d18b71cc
+			out.Write("ATTRIN float posmtx; // ATTR%d,\n", SHADER_POSMTX_ATTRIB);
 		if (components & VB_HAS_NRM0)
 			out.Write("ATTRIN float3 rawnorm0; // ATTR%d,\n", SHADER_NORM0_ATTRIB);
 		if (components & VB_HAS_NRM1)
@@ -266,14 +166,9 @@
 
 		// inputs
 		if (components & VB_HAS_NRM0)
-<<<<<<< HEAD
 			out.Write("  float3 rawnorm0 : NORMAL0,\n");
-		if (components & VB_HAS_NRM1) {
-=======
-			WRITE(p, "  float3 rawnorm0 : NORMAL0,\n");
 		if (components & VB_HAS_NRM1)
 		{
->>>>>>> d18b71cc
 			if (is_d3d)
 				out.Write("  float3 rawnorm1 : NORMAL1,\n");
 			else
@@ -287,22 +182,11 @@
 				out.Write("  float3 rawnorm2 : ATTR%d,\n", SHADER_NORM2_ATTRIB);
 		}
 		if (components & VB_HAS_COL0)
-<<<<<<< HEAD
 			out.Write("  float4 color0 : COLOR0,\n");
 		if (components & VB_HAS_COL1)
 			out.Write("  float4 color1 : COLOR1,\n");
-		for (int i = 0; i < 8; ++i) {
-=======
-		{
-			WRITE(p, "  float4 color0 : COLOR0,\n");
-		}
-		if (components & VB_HAS_COL1)
-		{
-			WRITE(p, "  float4 color1 : COLOR1,\n");
-		}
 		for (int i = 0; i < 8; ++i)
 		{
->>>>>>> d18b71cc
 			u32 hastexmtx = (components & (VB_HAS_TEXMTXIDX0<<i));
 			if ((components & (VB_HAS_UV0<<i)) || hastexmtx)
 				out.Write("  float%d tex%d : TEXCOORD%d,\n", hastexmtx ? 3 : 2, i, i);
@@ -316,7 +200,7 @@
 		}
 		out.Write("  float4 rawpos : POSITION) {\n");
 	}
-	out.Write("VS_OUTPUT o;\n");	
+	out.Write("VS_OUTPUT o;\n");
 
 	// transforms
 	if (components & VB_HAS_POSMTXIDX)
@@ -332,7 +216,7 @@
 		}
 		else
 		{
-			WRITE(p, "int posmtx = int(fposmtx);\n");
+			out.Write("int posmtx = int(fposmtx);\n");
 		}
 
 		out.Write("float4 pos = float4(dot(" I_TRANSFORMMATRICES"[posmtx], rawpos), dot(" I_TRANSFORMMATRICES"[posmtx+1], rawpos), dot(" I_TRANSFORMMATRICES"[posmtx+2], rawpos), 1);\n");		
@@ -399,27 +283,16 @@
 		*/
 
 	// transform texcoords
-<<<<<<< HEAD
 	out.Write("float4 coord = float4(0.0f, 0.0f, 1.0f, 1.0f);\n");
-	for (unsigned int i = 0; i < xfregs.numTexGen.numTexGens; ++i) {
+	for (unsigned int i = 0; i < xfregs.numTexGen.numTexGens; ++i)
+	{
 		TexMtxInfo& texinfo = xfregs.texMtxInfo[i];
 
 		out.Write("{\n");
 		out.Write("coord = float4(0.0f, 0.0f, 1.0f, 1.0f);\n");
 		uid_data.texMtxInfo[i].sourcerow = xfregs.texMtxInfo[i].sourcerow;
-		switch (texinfo.sourcerow) {
-=======
-	WRITE(p, "float4 coord = float4(0.0f, 0.0f, 1.0f, 1.0f);\n");
-	for (unsigned int i = 0; i < xfregs.numTexGen.numTexGens; ++i)
-	{
-		TexMtxInfo& texinfo = xfregs.texMtxInfo[i];
-
-		WRITE(p, "{\n");
-		WRITE(p, "coord = float4(0.0f, 0.0f, 1.0f, 1.0f);\n");
-
 		switch (texinfo.sourcerow)
 		{
->>>>>>> d18b71cc
 		case XF_SRCGEOM_INROW:
 			_assert_( texinfo.inputform == XF_TEXINPUT_ABC1 );
 			out.Write("coord = rawpos;\n"); // pos.w is 1
@@ -456,27 +329,18 @@
 		}
 
 		// first transformation
-<<<<<<< HEAD
 		uid_data.texMtxInfo[i].texgentype = xfregs.texMtxInfo[i].texgentype;
-		switch (texinfo.texgentype) {
-=======
 		switch (texinfo.texgentype)
 		{
->>>>>>> d18b71cc
 			case XF_TEXGEN_EMBOSS_MAP: // calculate tex coords into bump map
 
 				if (components & (VB_HAS_NRM1|VB_HAS_NRM2))
 				{
 					// transform the light dir into tangent space
-<<<<<<< HEAD
 					uid_data.texMtxInfo[i].embosslightshift = xfregs.texMtxInfo[i].embosslightshift;
 					uid_data.texMtxInfo[i].embosssourceshift = xfregs.texMtxInfo[i].embosssourceshift;
 					out.Write("ldir = normalize(%s.xyz - pos.xyz);\n", LightPos(I_LIGHTS, texinfo.embosslightshift));
 					out.Write("o.tex%d.xyz = o.tex%d.xyz + float3(dot(ldir, _norm1), dot(ldir, _norm2), 0.0f);\n", i, texinfo.embosssourceshift);
-=======
-					WRITE(p, "ldir = normalize(" I_LIGHTS"[5*%d + 3].xyz - pos.xyz);\n", texinfo.embosslightshift);
-					WRITE(p, "o.tex%d.xyz = o.tex%d.xyz + float3(dot(ldir, _norm1), dot(ldir, _norm2), 0.0f);\n", i, texinfo.embosssourceshift);
->>>>>>> d18b71cc
 				}
 				else
 				{
@@ -501,16 +365,9 @@
 				{
 					out.Write("int tmp = int(tex%d.z);\n", i);
 					if (texinfo.projection == XF_TEXPROJ_STQ)
-<<<<<<< HEAD
 						out.Write("o.tex%d.xyz = float3(dot(coord, " I_TRANSFORMMATRICES"[tmp]), dot(coord, " I_TRANSFORMMATRICES"[tmp+1]), dot(coord, " I_TRANSFORMMATRICES"[tmp+2]));\n", i);
-					else {
+					else
 						out.Write("o.tex%d.xyz = float3(dot(coord, " I_TRANSFORMMATRICES"[tmp]), dot(coord, " I_TRANSFORMMATRICES"[tmp+1]), 1);\n", i);
-					}
-=======
-						WRITE(p, "o.tex%d.xyz = float3(dot(coord, " I_TRANSFORMMATRICES"[tmp]), dot(coord, " I_TRANSFORMMATRICES"[tmp+1]), dot(coord, " I_TRANSFORMMATRICES"[tmp+2]));\n", i);
-					else
-						WRITE(p, "o.tex%d.xyz = float3(dot(coord, " I_TRANSFORMMATRICES"[tmp]), dot(coord, " I_TRANSFORMMATRICES"[tmp+1]), 1);\n", i);
->>>>>>> d18b71cc
 				}
 				else
 				{
@@ -522,14 +379,10 @@
 				break;
 		}
 
-<<<<<<< HEAD
 		uid_data.dualTexTrans.enabled = xfregs.dualTexTrans.enabled;
-		if (xfregs.dualTexTrans.enabled && texinfo.texgentype == XF_TEXGEN_REGULAR) { // only works for regular tex gen types?
-=======
 		// CHECKME: does this only work for regular tex gen types?
 		if (xfregs.dualTexTrans.enabled && texinfo.texgentype == XF_TEXGEN_REGULAR)
 		{
->>>>>>> d18b71cc
 			const PostMtxInfo& postInfo = xfregs.postMtxInfo[i];
 
 			uid_data.postMtxInfo[i].index = xfregs.postMtxInfo[i].index;
@@ -563,48 +416,29 @@
 	}
 
 	// clipPos/w needs to be done in pixel shader, not here
-<<<<<<< HEAD
-	if (xfregs.numTexGen.numTexGens < 7) {
+	if (xfregs.numTexGen.numTexGens < 7)
+	{
 		out.Write("o.clipPos = float4(pos.x,pos.y,o.pos.z,o.pos.w);\n");
-	} else {
+	}
+	else
+	{
 		out.Write("o.tex0.w = pos.x;\n");
 		out.Write("o.tex1.w = pos.y;\n");
 		out.Write("o.tex2.w = o.pos.z;\n");
 		out.Write("o.tex3.w = o.pos.w;\n");
-=======
-	if (xfregs.numTexGen.numTexGens < 7)
-	{
-		WRITE(p, "o.clipPos = float4(pos.x,pos.y,o.pos.z,o.pos.w);\n");
-	}
-	else
-	{
-		WRITE(p, "o.tex0.w = pos.x;\n");
-		WRITE(p, "o.tex1.w = pos.y;\n");
-		WRITE(p, "o.tex2.w = o.pos.z;\n");
-		WRITE(p, "o.tex3.w = o.pos.w;\n");
->>>>>>> d18b71cc
 	}
 
 	if(g_ActiveConfig.bEnablePixelLighting && g_ActiveConfig.backend_info.bSupportsPixelLighting)
 	{
-<<<<<<< HEAD
-		if (xfregs.numTexGen.numTexGens < 7) {
+		if (xfregs.numTexGen.numTexGens < 7)
+		{
 			out.Write("o.Normal = float4(_norm0.x,_norm0.y,_norm0.z,pos.z);\n");
-		} else {
+		}
+		else
+		{
 			out.Write("o.tex4.w = _norm0.x;\n");
 			out.Write("o.tex5.w = _norm0.y;\n");
 			out.Write("o.tex6.w = _norm0.z;\n");
-=======
-		if (xfregs.numTexGen.numTexGens < 7)
-		{
-			WRITE(p, "o.Normal = float4(_norm0.x,_norm0.y,_norm0.z,pos.z);\n");
-		}
-		else
-		{
-			WRITE(p, "o.tex4.w = _norm0.x;\n");
-			WRITE(p, "o.tex5.w = _norm0.y;\n");
-			WRITE(p, "o.tex6.w = _norm0.z;\n");
->>>>>>> d18b71cc
 			if (xfregs.numTexGen.numTexGens < 8)
 				out.Write("o.tex7 = pos.xyzz;\n");
 			else
@@ -669,24 +503,14 @@
 				if(i < xfregs.numTexGen.numTexGens)
 					out.Write(" uv%d_2.xyz =  o.tex%d;\n", i, i);
 				else
-<<<<<<< HEAD
 					out.Write(" uv%d_2.xyz =  float3(0.0f, 0.0f, 0.0f);\n", i);
+			}
 			out.Write("  clipPos_2 = o.clipPos;\n");
 			if(g_ActiveConfig.bEnablePixelLighting && g_ActiveConfig.backend_info.bSupportsPixelLighting)
 				out.Write("  Normal_2 = o.Normal;\n");
-		} else {
-=======
-					WRITE(p, " uv%d_2.xyz =  float3(0.0f, 0.0f, 0.0f);\n", i);
-			}
-
-			WRITE(p, "  clipPos_2 = o.clipPos;\n");
-
-			if(g_ActiveConfig.bEnablePixelLighting && g_ActiveConfig.backend_info.bSupportsPixelLighting)
-				WRITE(p, "  Normal_2 = o.Normal;\n");
-		}
-		else
-		{
->>>>>>> d18b71cc
+		}
+		else
+		{
 			// clip position is in w of first 4 texcoords
 			if (g_ActiveConfig.bEnablePixelLighting && g_ActiveConfig.backend_info.bSupportsPixelLighting)
 			{
@@ -705,13 +529,9 @@
 		out.Write("}\n");
 	}
 	else
-<<<<<<< HEAD
+	{
 		out.Write("return o;\n}\n");
-=======
-	{
-		WRITE(p, "return o;\n}\n");
-	}
->>>>>>> d18b71cc
+	}
 
 	if (text[sizeof(text) - 1] != 0x7C)
 		PanicAlert("VertexShader generator - buffer too small, canary has been eaten!");
