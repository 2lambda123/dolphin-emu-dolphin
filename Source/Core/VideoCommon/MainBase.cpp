#include "Common/Event.h"
#include "Core/ConfigManager.h"

#include "VideoCommon/AsyncRequests.h"
#include "VideoCommon/BoundingBox.h"
#include "VideoCommon/BPStructs.h"
#include "VideoCommon/CommandProcessor.h"
#include "VideoCommon/Fifo.h"
#include "VideoCommon/FramebufferManagerBase.h"
#include "VideoCommon/MainBase.h"
#include "VideoCommon/OnScreenDisplay.h"
#include "VideoCommon/PixelEngine.h"
#include "VideoCommon/RenderBase.h"
#include "VideoCommon/TextureCacheBase.h"
#include "VideoCommon/VertexLoaderManager.h"
#include "VideoCommon/VideoBackendBase.h"
#include "VideoCommon/VideoConfig.h"
#include "VideoCommon/VideoState.h"

bool s_BackendInitialized = false;

static Common::Flag s_FifoShuttingDown;

static volatile struct
{
	u32 xfbAddr;
	u32 fbWidth;
	u32 fbStride;
	u32 fbHeight;
} s_beginFieldArgs;

void VideoBackendHardware::EmuStateChange(EMUSTATE_CHANGE newState)
{
	EmulatorState((newState == EMUSTATE_CHANGE_PLAY) ? true : false);
}

// Enter and exit the video loop
void VideoBackendHardware::Video_EnterLoop()
{
	RunGpuLoop();
}

void VideoBackendHardware::Video_ExitLoop()
{
	ExitGpuLoop();
	s_FifoShuttingDown.Set();
}

void VideoBackendHardware::Video_AsyncTimewarpDraw()
{
	g_renderer->AsyncTimewarpDraw();
}

void VideoBackendHardware::Video_SetRendering(bool bEnabled)
{
	Fifo_SetRendering(bEnabled);
}

<<<<<<< HEAD
// Run from the graphics thread (from Fifo.cpp)
static void VideoFifo_CheckSwapRequest()
{
	if (g_ActiveConfig.bUseXFB && s_swapRequested.IsSet())
	{
		EFBRectangle rc;
		Renderer::Swap(s_beginFieldArgs.xfbAddr, s_beginFieldArgs.fbWidth, s_beginFieldArgs.fbStride, s_beginFieldArgs.fbHeight, rc);
		s_swapRequested.Clear();
	}
}

// Run from the graphics thread (from Fifo.cpp)
void VideoFifo_CheckSwapRequestAt(u32 xfbAddr, u32 fbWidth, u32 fbHeight)
{
	if (g_ActiveConfig.bUseXFB && s_swapRequested.IsSet())
	{
		u32 aLower = xfbAddr;
		u32 aUpper = xfbAddr + 2 * fbWidth * fbHeight;
		u32 bLower = s_beginFieldArgs.xfbAddr;
		u32 bUpper = s_beginFieldArgs.xfbAddr + 2 * s_beginFieldArgs.fbStride * s_beginFieldArgs.fbHeight;

		if (AddressRangesOverlap(aLower, aUpper, bLower, bUpper))
			VideoFifo_CheckSwapRequest();
	}
}

=======
>>>>>>> e96569ff
// Run from the CPU thread (from VideoInterface.cpp)
void VideoBackendHardware::Video_BeginField(u32 xfbAddr, u32 fbWidth, u32 fbStride, u32 fbHeight)
{
	if (s_BackendInitialized && g_ActiveConfig.bUseXFB)
	{
		s_beginFieldArgs.xfbAddr = xfbAddr;
		s_beginFieldArgs.fbWidth = fbWidth;
		s_beginFieldArgs.fbStride = fbStride;
		s_beginFieldArgs.fbHeight = fbHeight;
	}
}

// Run from the CPU thread (from VideoInterface.cpp)
void VideoBackendHardware::Video_EndField()
{
	if (s_BackendInitialized && g_ActiveConfig.bUseXFB && g_renderer)
	{
		SyncGPU(SYNC_GPU_SWAP);

		AsyncRequests::Event e;
		e.time = 0;
		e.type = AsyncRequests::Event::SWAP_EVENT;

		e.swap_event.xfbAddr = s_beginFieldArgs.xfbAddr;
		e.swap_event.fbWidth = s_beginFieldArgs.fbWidth;
		e.swap_event.fbStride = s_beginFieldArgs.fbStride;
		e.swap_event.fbHeight = s_beginFieldArgs.fbHeight;
		AsyncRequests::GetInstance()->PushEvent(e, false);
	}
}

void VideoBackendHardware::Video_AddMessage(const std::string& msg, u32 milliseconds)
{
	OSD::AddMessage(msg, milliseconds);
}

void VideoBackendHardware::Video_ClearMessages()
{
	OSD::ClearMessages();
}

// Screenshot
bool VideoBackendHardware::Video_Screenshot(const std::string& filename)
{
	Renderer::SetScreenshot(filename.c_str());
	return true;
}

u32 VideoBackendHardware::Video_AccessEFB(EFBAccessType type, u32 x, u32 y, u32 InputData)
{
	if (!g_ActiveConfig.bEFBAccessEnable)
	{
		return 0;
	}

	if (type == POKE_COLOR || type == POKE_Z)
	{
		AsyncRequests::Event e;
		e.type = type == POKE_COLOR ? AsyncRequests::Event::EFB_POKE_COLOR : AsyncRequests::Event::EFB_POKE_Z;
		e.time = 0;
		e.efb_poke.data = InputData;
		e.efb_poke.x = x;
		e.efb_poke.y = y;
		AsyncRequests::GetInstance()->PushEvent(e, false);
		return 0;
	}
	else
	{
		AsyncRequests::Event e;
		u32 result;
		e.type = type == PEEK_COLOR ? AsyncRequests::Event::EFB_PEEK_COLOR : AsyncRequests::Event::EFB_PEEK_Z;
		e.time = 0;
		e.efb_peek.x = x;
		e.efb_peek.y = y;
		e.efb_peek.data = &result;
		AsyncRequests::GetInstance()->PushEvent(e, true);
		return result;
	}
}

u32 VideoBackendHardware::Video_GetQueryResult(PerfQueryType type)
{
	if (!g_perf_query->ShouldEmulate())
	{
		return 0;
	}

	SyncGPU(SYNC_GPU_PERFQUERY);

	AsyncRequests::Event e;
	e.time = 0;
	e.type = AsyncRequests::Event::PERF_QUERY;

	if (!g_perf_query->IsFlushed())
		AsyncRequests::GetInstance()->PushEvent(e, true);

	return g_perf_query->GetQueryResult(type);
}

u16 VideoBackendHardware::Video_GetBoundingBox(int index)
{
	if (!g_ActiveConfig.backend_info.bSupportsBBox)
		return BoundingBox::coords[index];

	SyncGPU(SYNC_GPU_BBOX);

	AsyncRequests::Event e;
	u16 result;
	e.time = 0;
	e.type = AsyncRequests::Event::BBOX_READ;
	e.bbox.index = index;
	e.bbox.data = &result;
	AsyncRequests::GetInstance()->PushEvent(e, true);

	return result;
}

void VideoBackendHardware::InitializeShared()
{
	VideoCommon_Init();

	s_FifoShuttingDown.Clear();
	memset((void*)&s_beginFieldArgs, 0, sizeof(s_beginFieldArgs));
	m_invalid = false;
}

// Run from the CPU thread
void VideoBackendHardware::DoState(PointerWrap& p)
{
	bool software = false;
	p.Do(software);

	if (p.GetMode() == PointerWrap::MODE_READ && software == true)
	{
		// change mode to abort load of incompatible save state.
		p.SetMode(PointerWrap::MODE_VERIFY);
	}

	VideoCommon_DoState(p);
	p.DoMarker("VideoCommon");

	p.Do(s_beginFieldArgs);
	p.DoMarker("VideoBackendHardware");

	// Refresh state.
	if (p.GetMode() == PointerWrap::MODE_READ)
	{
		m_invalid = true;
		RecomputeCachedArraybases();

		// Clear all caches that touch RAM
		// (? these don't appear to touch any emulation state that gets saved. moved to on load only.)
		VertexLoaderManager::MarkAllDirty();
	}
}

void VideoBackendHardware::CheckInvalidState()
{
	if (m_invalid)
	{
		m_invalid = false;

		BPReload();
		TextureCache::Invalidate();
	}
}

void VideoBackendHardware::PauseAndLock(bool doLock, bool unpauseOnUnlock)
{
	Fifo_PauseAndLock(doLock, unpauseOnUnlock);
}

void VideoBackendHardware::RunLoop(bool enable)
{
	VideoCommon_RunLoop(enable);
}

void VideoBackendHardware::Video_GatherPipeBursted()
{
	CommandProcessor::GatherPipeBursted();
}

bool VideoBackendHardware::Video_IsPossibleWaitingSetDrawDone()
{
	return CommandProcessor::isPossibleWaitingSetDrawDone;
}

void VideoBackendHardware::RegisterCPMMIO(MMIO::Mapping* mmio, u32 base)
{
	CommandProcessor::RegisterMMIO(mmio, base);
}

void VideoBackendHardware::UpdateWantDeterminism(bool want)
{
	Fifo_UpdateWantDeterminism(want);
}
<|MERGE_RESOLUTION|>--- conflicted
+++ resolved
@@ -56,35 +56,7 @@
 	Fifo_SetRendering(bEnabled);
 }
 
-<<<<<<< HEAD
-// Run from the graphics thread (from Fifo.cpp)
-static void VideoFifo_CheckSwapRequest()
-{
-	if (g_ActiveConfig.bUseXFB && s_swapRequested.IsSet())
-	{
-		EFBRectangle rc;
-		Renderer::Swap(s_beginFieldArgs.xfbAddr, s_beginFieldArgs.fbWidth, s_beginFieldArgs.fbStride, s_beginFieldArgs.fbHeight, rc);
-		s_swapRequested.Clear();
-	}
-}
-
-// Run from the graphics thread (from Fifo.cpp)
-void VideoFifo_CheckSwapRequestAt(u32 xfbAddr, u32 fbWidth, u32 fbHeight)
-{
-	if (g_ActiveConfig.bUseXFB && s_swapRequested.IsSet())
-	{
-		u32 aLower = xfbAddr;
-		u32 aUpper = xfbAddr + 2 * fbWidth * fbHeight;
-		u32 bLower = s_beginFieldArgs.xfbAddr;
-		u32 bUpper = s_beginFieldArgs.xfbAddr + 2 * s_beginFieldArgs.fbStride * s_beginFieldArgs.fbHeight;
-
-		if (AddressRangesOverlap(aLower, aUpper, bLower, bUpper))
-			VideoFifo_CheckSwapRequest();
-	}
-}
-
-=======
->>>>>>> e96569ff
+
 // Run from the CPU thread (from VideoInterface.cpp)
 void VideoBackendHardware::Video_BeginField(u32 xfbAddr, u32 fbWidth, u32 fbStride, u32 fbHeight)
 {
