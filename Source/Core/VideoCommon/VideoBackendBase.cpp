// Copyright 2011 Dolphin Emulator Project
// Licensed under GPLv2+
// Refer to the license.txt file included.

#include "VideoCommon/VideoBackendBase.h"

#include <algorithm>
#include <cstring>
#include <memory>
#include <string>
#include <vector>

#include "fmt/format.h"

#include "Common/ChunkFile.h"
#include "Common/CommonTypes.h"
#include "Common/Config/Config.h"
#include "Common/Event.h"
#include "Common/Logging/Log.h"

#include "Core/Config/MainSettings.h"
#include "Core/ConfigManager.h"
#include "Core/Core.h"

// OpenGL is not available on Windows-on-ARM64
#if !defined(_WIN32) || !defined(_M_ARM64)
#define HAS_OPENGL 1
#endif

// TODO: ugly
#ifdef _WIN32
#include "VideoBackends/D3D/VideoBackend.h"
#include "VideoBackends/D3D12/VideoBackend.h"
#endif
#include "VideoBackends/Null/VideoBackend.h"
#ifdef HAS_OPENGL
#include "VideoBackends/OGL/VideoBackend.h"
#include "VideoBackends/Software/VideoBackend.h"
#endif
#include "VideoBackends/Vulkan/VideoBackend.h"

#include "Core/Core.h"
#include "VideoCommon/AsyncRequests.h"
#include "VideoCommon/BPStructs.h"
#include "VideoCommon/CPMemory.h"
#include "VideoCommon/CommandProcessor.h"
#include "VideoCommon/Fifo.h"
#include "VideoCommon/GeometryShaderManager.h"
#include "VideoCommon/IndexGenerator.h"
#include "VideoCommon/OpcodeDecoding.h"
#include "VideoCommon/PixelEngine.h"
#include "VideoCommon/PixelShaderManager.h"
#include "VideoCommon/RenderBase.h"
#include "VideoCommon/TextureCacheBase.h"
#include "VideoCommon/VertexLoaderManager.h"
#include "VideoCommon/VertexManagerBase.h"
#include "VideoCommon/VertexShaderManager.h"
#include "VideoCommon/VideoCommon.h"
#include "VideoCommon/VideoConfig.h"
#include "VideoCommon/VideoState.h"

std::vector<std::unique_ptr<VideoBackendBase>> g_available_video_backends;
VideoBackendBase* g_video_backend = nullptr;
static VideoBackendBase* s_default_backend = nullptr;

#ifdef _WIN32
#include <windows.h>

// Nvidia drivers >= v302 will check if the application exports a global
// variable named NvOptimusEnablement to know if it should run the app in high
// performance graphics mode or using the IGP.
extern "C" {
__declspec(dllexport) DWORD NvOptimusEnablement = 1;
}
#endif

std::string VideoBackendBase::BadShaderFilename(const char* shader_stage, int counter)
{
  return fmt::format("{}bad_{}_{}_{}.txt", File::GetUserPath(D_DUMP_IDX), shader_stage,
                     g_video_backend->GetName(), counter);
}

void VideoBackendBase::Video_ExitLoop()
{
  Fifo::ExitGpuLoop();
}

// Run from the CPU thread (from VideoInterface.cpp)
void VideoBackendBase::Video_BeginField(u32 xfb_addr, u32 fb_width, u32 fb_stride, u32 fb_height,
                                        u64 ticks)
{
  if (m_initialized && g_renderer && !g_ActiveConfig.bImmediateXFB)
  {
    Fifo::SyncGPU(Fifo::SyncGPUReason::Swap);

    AsyncRequests::Event e;
    e.time = ticks;
    e.type = AsyncRequests::Event::SWAP_EVENT;

    e.swap_event.xfbAddr = xfb_addr;
    e.swap_event.fbWidth = fb_width;
    e.swap_event.fbStride = fb_stride;
    e.swap_event.fbHeight = fb_height;
    AsyncRequests::GetInstance()->PushEvent(e, false);
  }
}

u32 VideoBackendBase::Video_AccessEFB(EFBAccessType type, u32 x, u32 y, u32 data)
{
  if (!g_ActiveConfig.bEFBAccessEnable || x >= EFB_WIDTH || y >= EFB_HEIGHT)
  {
    return 0;
  }

  if (type == EFBAccessType::PokeColor || type == EFBAccessType::PokeZ)
  {
    AsyncRequests::Event e;
    e.type = type == EFBAccessType::PokeColor ? AsyncRequests::Event::EFB_POKE_COLOR :
                                                AsyncRequests::Event::EFB_POKE_Z;
    e.time = 0;
    e.efb_poke.data = data;
    e.efb_poke.x = x;
    e.efb_poke.y = y;
    AsyncRequests::GetInstance()->PushEvent(e, false);
    return 0;
  }
  else
  {
    AsyncRequests::Event e;
    u32 result;
    e.type = type == EFBAccessType::PeekColor ? AsyncRequests::Event::EFB_PEEK_COLOR :
                                                AsyncRequests::Event::EFB_PEEK_Z;
    e.time = 0;
    e.efb_peek.x = x;
    e.efb_peek.y = y;
    e.efb_peek.data = &result;
    AsyncRequests::GetInstance()->PushEvent(e, true);
    return result;
  }
}

u32 VideoBackendBase::Video_GetQueryResult(PerfQueryType type)
{
  if (!g_perf_query->ShouldEmulate())
  {
    return 0;
  }

  Fifo::SyncGPU(Fifo::SyncGPUReason::PerfQuery);

  AsyncRequests::Event e;
  e.time = 0;
  e.type = AsyncRequests::Event::PERF_QUERY;

  if (!g_perf_query->IsFlushed())
    AsyncRequests::GetInstance()->PushEvent(e, true);

  return g_perf_query->GetQueryResult(type);
}

u16 VideoBackendBase::Video_GetBoundingBox(int index)
{
  if (!g_ActiveConfig.bBBoxEnable)
  {
    static bool warn_once = true;
    if (warn_once)
    {
      ERROR_LOG(VIDEO, "BBox shall be used but it is disabled. Please use a gameini to enable it "
                       "for this game.");
    }
    warn_once = false;
    return 0;
  }

  if (!g_ActiveConfig.backend_info.bSupportsBBox)
  {
    static bool warn_once = true;
    if (warn_once)
    {
      PanicAlertT("This game requires bounding box emulation to run properly but your graphics "
                  "card or its drivers do not support it. As a result you will experience bugs or "
                  "freezes while running this game.");
    }
    warn_once = false;
    return 0;
  }

  Fifo::SyncGPU(Fifo::SyncGPUReason::BBox);

  AsyncRequests::Event e;
  u16 result;
  e.time = 0;
  e.type = AsyncRequests::Event::BBOX_READ;
  e.bbox.index = index;
  e.bbox.data = &result;
  AsyncRequests::GetInstance()->PushEvent(e, true);

  return result;
}

void VideoBackendBase::PopulateList()
{
  // OGL > D3D11 > Vulkan > SW > Null
#ifdef HAS_OPENGL
  g_available_video_backends.push_back(std::make_unique<OGL::VideoBackend>());
#endif
#ifdef _WIN32
  g_available_video_backends.push_back(std::make_unique<DX11::VideoBackend>());
  g_available_video_backends.push_back(std::make_unique<DX12::VideoBackend>());
#endif
  g_available_video_backends.push_back(std::make_unique<Vulkan::VideoBackend>());
#ifdef HAS_OPENGL
  g_available_video_backends.push_back(std::make_unique<SW::VideoSoftware>());
#endif
  g_available_video_backends.push_back(std::make_unique<Null::VideoBackend>());

  const auto iter =
      std::find_if(g_available_video_backends.begin(), g_available_video_backends.end(),
                   [](const auto& backend) { return backend != nullptr; });

  if (iter == g_available_video_backends.end())
    return;

  s_default_backend = iter->get();
  g_video_backend = iter->get();
}

void VideoBackendBase::ClearList()
{
  g_available_video_backends.clear();
}

void VideoBackendBase::ActivateBackend(const std::string& name)
{
  // If empty, set it to the default backend (expected behavior)
  if (name.empty())
    g_video_backend = s_default_backend;

  const auto iter =
      std::find_if(g_available_video_backends.begin(), g_available_video_backends.end(),
                   [&name](const auto& backend) { return name == backend->GetName(); });

  if (iter == g_available_video_backends.end())
    return;

  g_video_backend = iter->get();
}

void VideoBackendBase::PopulateBackendInfo()
{
  // We refresh the config after initializing the backend info, as system-specific settings
  // such as anti-aliasing, or the selected adapter may be invalid, and should be checked.
  ActivateBackend(Config::Get(Config::MAIN_GFX_BACKEND));
  g_video_backend->InitBackendInfo();
  g_Config.Refresh();
}

void VideoBackendBase::PopulateBackendInfoFromUI()
{
  // If the core is running, the backend info will have been populated already.
  // If we did it here, the UI thread can race with the with the GPU thread.
  if (!Core::IsRunning())
    PopulateBackendInfo();
}

void VideoBackendBase::DoState(PointerWrap& p)
{
  if (!SConfig::GetInstance().bCPUThread)
  {
    VideoCommon_DoState(p);
    return;
  }

  AsyncRequests::Event ev = {};
  ev.do_save_state.p = &p;
  ev.type = AsyncRequests::Event::DO_SAVE_STATE;
  AsyncRequests::GetInstance()->PushEvent(ev, true);

  // Let the GPU thread sleep after loading the state, so we're not spinning if paused after loading
  // a state. The next GP burst will wake it up again.
  Fifo::GpuMaySleep();
}

void VideoBackendBase::InitializeShared()
{
  if (m_initialized)
  {
    VertexLoaderManager::Init();
    return;
  }

  memset(&g_main_cp_state, 0, sizeof(g_main_cp_state));
  memset(&g_preprocess_cp_state, 0, sizeof(g_preprocess_cp_state));
  memset(texMem, 0, TMEM_SIZE);

  // do not initialize again for the config window
  m_initialized = true;

  CommandProcessor::Init();
  Fifo::Init();
  OpcodeDecoder::Init();
  PixelEngine::Init();
  BPInit();
  VertexLoaderManager::Init();
  VertexShaderManager::Init();
  GeometryShaderManager::Init();
  PixelShaderManager::Init();

  g_Config.VerifyValidity();
  UpdateActiveConfig();
}

void VideoBackendBase::ShutdownShared()
{
<<<<<<< HEAD
  if(Core::IsRunning())
  {
    VertexLoaderManager::Clear();
    m_invalid = true;
    return;
  }

  // Do our OSD callbacks
  OSD::DoCallbacks(OSD::CallbackType::Shutdown);

=======
>>>>>>> c36ae84b
  m_initialized = false;

  VertexLoaderManager::Clear();
  Fifo::Shutdown();
}<|MERGE_RESOLUTION|>--- conflicted
+++ resolved
@@ -312,19 +312,12 @@
 
 void VideoBackendBase::ShutdownShared()
 {
-<<<<<<< HEAD
   if(Core::IsRunning())
   {
     VertexLoaderManager::Clear();
-    m_invalid = true;
-    return;
-  }
-
-  // Do our OSD callbacks
-  OSD::DoCallbacks(OSD::CallbackType::Shutdown);
-
-=======
->>>>>>> c36ae84b
+    return;
+  }
+
   m_initialized = false;
 
   VertexLoaderManager::Clear();
