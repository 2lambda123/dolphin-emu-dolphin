--- conflicted
+++ resolved
@@ -41,18 +41,6 @@
   g_available_video_backends.push_back(std::make_unique<OGL::VideoBackend>());
 #if defined(_WIN32)
   g_available_video_backends.push_back(std::make_unique<DX11::VideoBackend>());
-<<<<<<< HEAD
-#if !(defined(_MSC_VER) && _MSC_VER <= 1800)
-  // More robust way to check for D3D12 support than (unreliable) OS version checks.
-  HMODULE d3d12_module = LoadLibraryA("d3d12.dll");
-  if (d3d12_module != nullptr)
-  {
-    FreeLibrary(d3d12_module);
-    g_available_video_backends.push_back(std::make_unique<DX12::VideoBackend>());
-  }
-=======
->>>>>>> 1880a97b
-#endif
 #endif
 #ifndef __APPLE__
   g_available_video_backends.push_back(std::make_unique<Vulkan::VideoBackend>());
