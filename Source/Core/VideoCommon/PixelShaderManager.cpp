// Copyright 2013 Dolphin Emulator Project
// Licensed under GPLv2
// Refer to the license.txt file included.

#include <cmath>

#include "Common/CommonTypes.h"

#include "VideoCommon/PixelShaderManager.h"
#include "VideoCommon/RenderBase.h"
#include "VideoCommon/Statistics.h"
#include "VideoCommon/VideoCommon.h"
#include "VideoCommon/VideoConfig.h"

bool PixelShaderManager::s_bFogRangeAdjustChanged;
bool PixelShaderManager::s_bViewPortChanged;
bool PixelShaderManager::s_bEFBScaleChanged;

PixelShaderConstants PixelShaderManager::constants;
bool PixelShaderManager::dirty;

void PixelShaderManager::Init()
{
	memset(&constants, 0, sizeof(constants));

	// Init any intial constants which aren't zero when bpmem is zero.
	s_bFogRangeAdjustChanged = true;
	s_bViewPortChanged = false;

<<<<<<< HEAD
	for (unsigned index = 0; index < s_tev_color.size(); ++index)
	{
		for (int comp = 0; comp < 4; ++comp)
		{
			SetTevColor(index, comp, s_tev_color[index][comp]);
			SetTevKonstColor(index, comp, s_tev_konst_color[index][comp]);
		}
	}

	SetAlpha();
	SetDestAlpha();
	SetZTextureBias();
	SetViewportChanged();
	SetEfbScaleChanged();
	SetZSlope(0, 0, 1);
	SetIndTexScaleChanged(false);
	SetIndTexScaleChanged(true);
=======
	SetEfbScaleChanged();
>>>>>>> bf029323
	SetIndMatrixChanged(0);
	SetIndMatrixChanged(1);
	SetIndMatrixChanged(2);
	SetZTextureTypeChanged();
	SetTexCoordChanged(0);
	SetTexCoordChanged(1);
	SetTexCoordChanged(2);
	SetTexCoordChanged(3);
	SetTexCoordChanged(4);
	SetTexCoordChanged(5);
	SetTexCoordChanged(6);
	SetTexCoordChanged(7);

	dirty = true;
}

void PixelShaderManager::Dirty()
{
	// This function is called after a savestate is loaded.
	// Any constants that can changed based on settings should be re-calculated
	s_bFogRangeAdjustChanged = true;

	SetEfbScaleChanged();
	SetFogParamChanged();

	dirty = true;
}

void PixelShaderManager::Shutdown()
{

}

void PixelShaderManager::SetConstants()
{
	if (s_bFogRangeAdjustChanged)
	{
		// set by two components, so keep changed flag here
		// TODO: try to split both registers and move this logic to the shader
		if (!g_ActiveConfig.bDisableFog && bpmem.fogRange.Base.Enabled == 1)
		{
			//bpmem.fogRange.Base.Center : center of the viewport in x axis. observation: bpmem.fogRange.Base.Center = realcenter + 342;
			int center = ((u32)bpmem.fogRange.Base.Center) - 342;
			// normalize center to make calculations easy
			float ScreenSpaceCenter = center / (2.0f * xfmem.viewport.wd);
			ScreenSpaceCenter = (ScreenSpaceCenter * 2.0f) - 1.0f;
			//bpmem.fogRange.K seems to be  a table of precalculated coefficients for the adjust factor
			//observations: bpmem.fogRange.K[0].LO appears to be the lowest value and bpmem.fogRange.K[4].HI the largest
			// they always seems to be larger than 256 so my theory is :
			// they are the coefficients from the center to the border of the screen
			// so to simplify I use the hi coefficient as K in the shader taking 256 as the scale
			// TODO: Shouldn't this be EFBToScaledXf?
			constants.fogf[0][0] = ScreenSpaceCenter;
			constants.fogf[0][1] = (float)Renderer::EFBToScaledX((int)(2.0f * xfmem.viewport.wd));
			constants.fogf[0][2] = bpmem.fogRange.K[4].HI / 256.0f;
		}
		else
		{
			constants.fogf[0][0] = 0;
			constants.fogf[0][1] = 1;
			constants.fogf[0][2] = 1;
		}
		dirty = true;

		s_bFogRangeAdjustChanged = false;
	}

	if (s_bViewPortChanged)
	{
		constants.zbias[1][0] = static_cast<u32>(xfmem.viewport.farZ);
		constants.zbias[1][1] = static_cast<u32>(xfmem.viewport.zRange);
		dirty = true;
		s_bViewPortChanged = false;
	}

	if (s_bEFBScaleChanged) {
		constants.efbscale[0] = 1.0f / float(Renderer::EFBToScaledXf(1));
		constants.efbscale[1] = 1.0f / float(Renderer::EFBToScaledYf(1));
		dirty = true;
		s_bEFBScaleChanged = false;
	}
}

void PixelShaderManager::SetTevColor(int index, int component, s32 value)
{
	auto& c = constants.colors[index];
	c[component] = value;
	dirty = true;

	PRIM_LOG("tev color%d: %d %d %d %d\n", index, c[0], c[1], c[2], c[3]);
}

void PixelShaderManager::SetTevKonstColor(int index, int component, s32 value)
{
	auto& c = constants.kcolors[index];
	c[component] = value;
	dirty = true;

	PRIM_LOG("tev konst color%d: %d %d %d %d\n", index, c[0], c[1], c[2], c[3]);
}

void PixelShaderManager::SetAlpha()
{
	constants.alpha[0] = bpmem.alpha_test.ref0;
	constants.alpha[1] = bpmem.alpha_test.ref1;
	dirty = true;
}

void PixelShaderManager::SetDestAlpha()
{
	constants.alpha[3] = bpmem.dstalpha.alpha;
	dirty = true;
}

void PixelShaderManager::SetTexDims(int texmapid, u32 width, u32 height, u32 wraps, u32 wrapt)
{
	// TODO: move this check out to callee. There we could just call this function on texture changes
	// or better, use textureSize() in glsl
	if (constants.texdims[texmapid][0] != 1.0f/width || constants.texdims[texmapid][1] != 1.0f/height)
		dirty = true;

	constants.texdims[texmapid][0] = 1.0f/width;
	constants.texdims[texmapid][1] = 1.0f/height;
}

void PixelShaderManager::SetZTextureBias()
{
	constants.zbias[1][3] = bpmem.ztex1.bias;
	dirty = true;
}

void PixelShaderManager::SetViewportChanged()
{
	s_bViewPortChanged = true;
	s_bFogRangeAdjustChanged = true; // TODO: Shouldn't be necessary with an accurate fog range adjust implementation
}

void PixelShaderManager::SetEfbScaleChanged()
{
<<<<<<< HEAD
	s_bEFBScaleChanged = true;
	s_bViewPortChanged = true;
=======
	constants.efbscale[0] = 1.0f / float(Renderer::EFBToScaledXf(1));
	constants.efbscale[1] = 1.0f / float(Renderer::EFBToScaledYf(1));
	dirty = true;
>>>>>>> bf029323
}

void PixelShaderManager::SetZSlope(float dfdx, float dfdy, float f0)
{
	constants.zslope[0] = dfdx;
	constants.zslope[1] = dfdy;
	constants.zslope[2] = f0;
<<<<<<< HEAD
	constants.zslope[3] = 0;
=======
>>>>>>> bf029323
	dirty = true;
}

void PixelShaderManager::SetIndTexScaleChanged(bool high)
{
	constants.indtexscale[high][0] = bpmem.texscale[high].ss0;
	constants.indtexscale[high][1] = bpmem.texscale[high].ts0;
	constants.indtexscale[high][2] = bpmem.texscale[high].ss1;
	constants.indtexscale[high][3] = bpmem.texscale[high].ts1;
	dirty = true;
}

void PixelShaderManager::SetIndMatrixChanged(int matrixidx)
{
	int scale = ((u32)bpmem.indmtx[matrixidx].col0.s0 << 0) |
				((u32)bpmem.indmtx[matrixidx].col1.s1 << 2) |
				((u32)bpmem.indmtx[matrixidx].col2.s2 << 4);

	// xyz - static matrix
	// w - dynamic matrix scale / 128
	constants.indtexmtx[2*matrixidx  ][0] = bpmem.indmtx[matrixidx].col0.ma;
	constants.indtexmtx[2*matrixidx  ][1] = bpmem.indmtx[matrixidx].col1.mc;
	constants.indtexmtx[2*matrixidx  ][2] = bpmem.indmtx[matrixidx].col2.me;
	constants.indtexmtx[2*matrixidx  ][3] = 17 - scale;
	constants.indtexmtx[2*matrixidx+1][0] = bpmem.indmtx[matrixidx].col0.mb;
	constants.indtexmtx[2*matrixidx+1][1] = bpmem.indmtx[matrixidx].col1.md;
	constants.indtexmtx[2*matrixidx+1][2] = bpmem.indmtx[matrixidx].col2.mf;
	constants.indtexmtx[2*matrixidx+1][3] = 17 - scale;
	dirty = true;

	PRIM_LOG("indmtx%d: scale=%d, mat=(%d %d %d; %d %d %d)\n",
			matrixidx, scale,
			bpmem.indmtx[matrixidx].col0.ma, bpmem.indmtx[matrixidx].col1.mc, bpmem.indmtx[matrixidx].col2.me,
			bpmem.indmtx[matrixidx].col0.mb, bpmem.indmtx[matrixidx].col1.md, bpmem.indmtx[matrixidx].col2.mf);

}

void PixelShaderManager::SetZTextureTypeChanged()
{
	switch (bpmem.ztex2.type)
	{
		case TEV_ZTEX_TYPE_U8:
			constants.zbias[0][0] = 0;
			constants.zbias[0][1] = 0;
			constants.zbias[0][2] = 0;
			constants.zbias[0][3] = 1;
			break;
		case TEV_ZTEX_TYPE_U16:
			constants.zbias[0][0] = 1;
			constants.zbias[0][1] = 0;
			constants.zbias[0][2] = 0;
			constants.zbias[0][3] = 256;
			break;
		case TEV_ZTEX_TYPE_U24:
			constants.zbias[0][0] = 65536;
			constants.zbias[0][1] = 256;
			constants.zbias[0][2] = 1;
			constants.zbias[0][3] = 0;
			break;
		default:
			break;
	}
	dirty = true;
}

void PixelShaderManager::SetTexCoordChanged(u8 texmapid)
{
	TCoordInfo& tc = bpmem.texcoords[texmapid];
	constants.texdims[texmapid][2] = (float)(tc.s.scale_minus_1 + 1);
	constants.texdims[texmapid][3] = (float)(tc.t.scale_minus_1 + 1);
	dirty = true;
}

void PixelShaderManager::SetFogColorChanged()
{
	if (g_ActiveConfig.bDisableFog)
		return;

	constants.fogcolor[0] = bpmem.fog.color.r;
	constants.fogcolor[1] = bpmem.fog.color.g;
	constants.fogcolor[2] = bpmem.fog.color.b;
	dirty = true;
}

void PixelShaderManager::SetFogParamChanged()
{
	if (!g_ActiveConfig.bDisableFog)
	{
		constants.fogf[1][0] = bpmem.fog.a.GetA();
		constants.fogi[1] = bpmem.fog.b_magnitude;
		constants.fogf[1][2] = bpmem.fog.c_proj_fsel.GetC();
		constants.fogi[3] = bpmem.fog.b_shift;
	}
	else
	{
		constants.fogf[1][0] = 0.f;
		constants.fogi[1] = 1;
		constants.fogf[1][2] = 0.f;
		constants.fogi[3] = 1;
	}
	dirty = true;
}

void PixelShaderManager::SetFogRangeAdjustChanged()
{
	if (g_ActiveConfig.bDisableFog)
		return;

	s_bFogRangeAdjustChanged = true;
}

void PixelShaderManager::DoState(PointerWrap &p)
{
	p.Do(s_bFogRangeAdjustChanged);
	p.Do(s_bViewPortChanged);

	p.Do(constants);

	if (p.GetMode() == PointerWrap::MODE_READ)
	{
		// Fixup the current state from global GPU state
		// NOTE: This requires that all GPU memory has been loaded already.
		Dirty();
	}
}<|MERGE_RESOLUTION|>--- conflicted
+++ resolved
@@ -14,8 +14,6 @@
 
 bool PixelShaderManager::s_bFogRangeAdjustChanged;
 bool PixelShaderManager::s_bViewPortChanged;
-bool PixelShaderManager::s_bEFBScaleChanged;
-
 PixelShaderConstants PixelShaderManager::constants;
 bool PixelShaderManager::dirty;
 
@@ -27,27 +25,7 @@
 	s_bFogRangeAdjustChanged = true;
 	s_bViewPortChanged = false;
 
-<<<<<<< HEAD
-	for (unsigned index = 0; index < s_tev_color.size(); ++index)
-	{
-		for (int comp = 0; comp < 4; ++comp)
-		{
-			SetTevColor(index, comp, s_tev_color[index][comp]);
-			SetTevKonstColor(index, comp, s_tev_konst_color[index][comp]);
-		}
-	}
-
-	SetAlpha();
-	SetDestAlpha();
-	SetZTextureBias();
-	SetViewportChanged();
 	SetEfbScaleChanged();
-	SetZSlope(0, 0, 1);
-	SetIndTexScaleChanged(false);
-	SetIndTexScaleChanged(true);
-=======
-	SetEfbScaleChanged();
->>>>>>> bf029323
 	SetIndMatrixChanged(0);
 	SetIndMatrixChanged(1);
 	SetIndMatrixChanged(2);
@@ -122,13 +100,6 @@
 		dirty = true;
 		s_bViewPortChanged = false;
 	}
-
-	if (s_bEFBScaleChanged) {
-		constants.efbscale[0] = 1.0f / float(Renderer::EFBToScaledXf(1));
-		constants.efbscale[1] = 1.0f / float(Renderer::EFBToScaledYf(1));
-		dirty = true;
-		s_bEFBScaleChanged = false;
-	}
 }
 
 void PixelShaderManager::SetTevColor(int index, int component, s32 value)
@@ -187,14 +158,9 @@
 
 void PixelShaderManager::SetEfbScaleChanged()
 {
-<<<<<<< HEAD
-	s_bEFBScaleChanged = true;
-	s_bViewPortChanged = true;
-=======
 	constants.efbscale[0] = 1.0f / float(Renderer::EFBToScaledXf(1));
 	constants.efbscale[1] = 1.0f / float(Renderer::EFBToScaledYf(1));
 	dirty = true;
->>>>>>> bf029323
 }
 
 void PixelShaderManager::SetZSlope(float dfdx, float dfdy, float f0)
@@ -202,10 +168,6 @@
 	constants.zslope[0] = dfdx;
 	constants.zslope[1] = dfdy;
 	constants.zslope[2] = f0;
-<<<<<<< HEAD
-	constants.zslope[3] = 0;
-=======
->>>>>>> bf029323
 	dirty = true;
 }
 
