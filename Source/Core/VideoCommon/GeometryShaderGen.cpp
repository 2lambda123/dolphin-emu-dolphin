--- conflicted
+++ resolved
@@ -379,7 +379,26 @@
     out.Write("\toutput.RestartStrip();\n");
 }
 
-<<<<<<< HEAD
+void EnumerateGeometryShaderUids(const std::function<void(const GeometryShaderUid&)>& callback)
+{
+  GeometryShaderUid uid;
+  std::memset(&uid, 0, sizeof(uid));
+
+  static constexpr std::array<u32, 3> primitive_lut = {
+      {PRIMITIVE_TRIANGLES, PRIMITIVE_LINES, PRIMITIVE_POINTS}};
+  for (u32 primitive : primitive_lut)
+  {
+    auto* guid = uid.GetUidData<geometry_shader_uid_data>();
+    guid->primitive_type = primitive;
+
+    for (u32 texgens = 0; texgens <= 8; texgens++)
+    {
+      guid->numTexGens = texgens;
+      callback(uid);
+    }
+  }
+}
+
 template <class T>
 static T GenerateAvatarGeometryShader(u32 primitive_type, APIType ApiType, const ShaderHostConfig& host_config)
 {
@@ -387,6 +406,7 @@
 
   const bool wireframe = host_config.wireframe;
   const bool pixel_lighting = g_ActiveConfig.bEnablePixelLighting;
+  const bool stereo = host_config.stereo;
 
   // Non-uid template parameters will write to the dummy data (=> gets optimized out)
   geometry_shader_uid_data dummy_data;
@@ -460,7 +480,7 @@
     DefineOutputMember(out, ApiType, qualifier, "float4", "colors_", 0, "COLOR", 0);
     DefineOutputMember(out, ApiType, qualifier, "float3", "tex", 0, "TEXCOORD", 0);
 
-    if (host_config.stereo || host_config.more_layers)
+    if (stereo || host_config.more_layers)
       out.Write("\tflat int layer;\n");
 
     out.Write("} ps;\n");
@@ -472,7 +492,7 @@
     out.Write("struct VertexData {\n");
     out.Write("\tVS_OUTPUT o;\n");
 
-    if (host_config.stereo || host_config.more_layers)
+    if (stereo || host_config.more_layers)
       out.Write("\tuint layer : SV_RenderTargetArrayIndex;\n");
 
     out.Write("};\n");
@@ -557,7 +577,7 @@
               ".x, -" I_LINEPTPARAMS ".w / " I_LINEPTPARAMS ".y) * center.pos.w;\n");
   }
 
-  if (host_config.stereo || host_config.more_layers)
+  if (stereo || host_config.more_layers)
   {
     // If the GPU supports invocation we don't need a for loop and can simply use the
     // invocation identifier to determine which layer we're rendering.
@@ -598,7 +618,7 @@
     // f.clipPos.w;\n");
     out.Write("\tf.pos.x += " I_STEREOPARAMS "[eye] - " I_STEREOPARAMS "[eye+2] * f.pos.w;\n");
   }
-  else if (host_config.stereo || host_config.more_layers)
+  else if (stereo || host_config.more_layers)
   {
     // Select the output layer
     out.Write("\tps.layer = eye;\n");
@@ -678,7 +698,7 @@
 
   EndPrimitive(out, host_config, uid_data, ApiType, wireframe, pixel_lighting);
 
-  if ((host_config.stereo || host_config.more_layers) && !host_config.backend_gs_instancing)
+  if ((stereo || host_config.more_layers) && !host_config.backend_gs_instancing)
     out.Write("\t}\n");
 
   out.Write("}\n");
@@ -688,24 +708,4 @@
 ShaderCode GenerateAvatarGeometryShaderCode(u32 primitive_type, APIType ApiType, const ShaderHostConfig& host_config)
 {
   return GenerateAvatarGeometryShader<ShaderCode>(primitive_type, ApiType, host_config);
-=======
-void EnumerateGeometryShaderUids(const std::function<void(const GeometryShaderUid&)>& callback)
-{
-  GeometryShaderUid uid;
-  std::memset(&uid, 0, sizeof(uid));
-
-  static constexpr std::array<u32, 3> primitive_lut = {
-      {PRIMITIVE_TRIANGLES, PRIMITIVE_LINES, PRIMITIVE_POINTS}};
-  for (u32 primitive : primitive_lut)
-  {
-    auto* guid = uid.GetUidData<geometry_shader_uid_data>();
-    guid->primitive_type = primitive;
-
-    for (u32 texgens = 0; texgens <= 8; texgens++)
-    {
-      guid->numTexGens = texgens;
-      callback(uid);
-    }
-  }
->>>>>>> ba576052
 }