// Copyright 2014 Dolphin Emulator Project
// Licensed under GPLv2+
// Refer to the license.txt file included.

#include "VideoCommon/GeometryShaderGen.h"

#include <cmath>
#include <cstring>

#include "Common/CommonTypes.h"
#include "VideoCommon/DriverDetails.h"
#include "VideoCommon/LightingShaderGen.h"
#include "VideoCommon/VideoCommon.h"
#include "VideoCommon/VideoConfig.h"
#include "VideoCommon/XFMemory.h"

static const char* primitives_ogl[] = {"points", "lines", "triangles"};

static const char* primitives_d3d[] = {"point", "line", "triangle"};

bool geometry_shader_uid_data::IsPassthrough() const
{
  const bool stereo = g_ActiveConfig.iStereoMode > 0;
  const bool wireframe = g_ActiveConfig.bWireFrame;
  return primitive_type == PRIMITIVE_TRIANGLES && !stereo && !wireframe;
}

GeometryShaderUid GetGeometryShaderUid(u32 primitive_type)
{
  ShaderUid<geometry_shader_uid_data> out;
  geometry_shader_uid_data* uid_data = out.GetUidData<geometry_shader_uid_data>();
  memset(uid_data, 0, sizeof(geometry_shader_uid_data));

  uid_data->primitive_type = primitive_type;
<<<<<<< HEAD
  uid_data->wireframe = g_ActiveConfig.bWireFrame;
  uid_data->msaa = g_ActiveConfig.iMultisamples > 1;
  uid_data->ssaa = g_ActiveConfig.iMultisamples > 1 && g_ActiveConfig.bSSAA;
  uid_data->stereo = g_ActiveConfig.iStereoMode > 0;
  uid_data->vr = g_ActiveConfig.iStereoMode >= STEREO_OCULUS;
  uid_data->numTexGens = xfmem.numTexGen.numTexGens;
  uid_data->pixel_lighting = g_ActiveConfig.bEnablePixelLighting;
  uid_data->more_layers = 0;
=======
  uid_data->numTexGens = xfmem.numTexGen.numTexGens;
>>>>>>> a11bde7d

  return out;
}

static void EmitVertex(ShaderCode& out, const ShaderHostConfig& host_config,
                       const geometry_shader_uid_data* uid_data, const char* vertex,
                       APIType ApiType, bool wireframe, bool pixel_lighting,
                       bool first_vertex = false);
static void EndPrimitive(ShaderCode& out, const ShaderHostConfig& host_config,
                         const geometry_shader_uid_data* uid_data, APIType ApiType, bool wireframe,
                         bool pixel_lighting);

ShaderCode GenerateGeometryShaderCode(APIType ApiType, const ShaderHostConfig& host_config,
                                      const geometry_shader_uid_data* uid_data)
{
  ShaderCode out;
  // Non-uid template parameters will write to the dummy data (=> gets optimized out)

  const bool wireframe = host_config.wireframe;
  const bool pixel_lighting = g_ActiveConfig.bEnablePixelLighting;
  const bool msaa = host_config.msaa;
  const bool ssaa = host_config.ssaa;
  const bool stereo = host_config.stereo;
  const unsigned int vertex_in = uid_data->primitive_type + 1;
  unsigned int vertex_out = uid_data->primitive_type == PRIMITIVE_TRIANGLES ? 3 : 4;

<<<<<<< HEAD
  const unsigned int layers = uid_data->more_layers * 2 + uid_data->stereo + 1;

  if (uid_data->wireframe)
=======
  if (wireframe)
>>>>>>> a11bde7d
    vertex_out++;

  if (ApiType == APIType::OpenGL || ApiType == APIType::Vulkan)
  {
    // Insert layout parameters
    if (host_config.backend_gs_instancing)
    {
      out.Write("layout(%s, invocations = %d) in;\n", primitives_ogl[uid_data->primitive_type],
<<<<<<< HEAD
                layers);
      out.Write("layout(%s_strip, max_vertices = %d) out;\n",
                uid_data->wireframe ? "line" : "triangle", vertex_out);
=======
                stereo ? 2 : 1);
      out.Write("layout(%s_strip, max_vertices = %d) out;\n", wireframe ? "line" : "triangle",
                vertex_out);
>>>>>>> a11bde7d
    }
    else
    {
      out.Write("layout(%s) in;\n", primitives_ogl[uid_data->primitive_type]);
<<<<<<< HEAD
      out.Write("layout(%s_strip, max_vertices = %d) out;\n",
                uid_data->wireframe ? "line" : "triangle",
                vertex_out * layers);
=======
      out.Write("layout(%s_strip, max_vertices = %d) out;\n", wireframe ? "line" : "triangle",
                stereo ? vertex_out * 2 : vertex_out);
>>>>>>> a11bde7d
    }
  }

  out.Write("%s", s_lighting_struct);

  // uniforms
  if (ApiType == APIType::OpenGL || ApiType == APIType::Vulkan)
    out.Write("UBO_BINDING(std140, 3) uniform GSBlock {\n");
  else
    out.Write("cbuffer GSBlock {\n");

  out.Write("\tfloat4 " I_STEREOPARAMS ";\n"
            "\tfloat4 " I_LINEPTPARAMS ";\n"
            "\tint4 " I_TEXOFFSET ";\n"
            "};\n");

  out.Write("struct VS_OUTPUT {\n");
  GenerateVSOutputMembers<ShaderCode>(out, ApiType, uid_data->numTexGens, pixel_lighting, "");
  out.Write("};\n");

  if (ApiType == APIType::OpenGL || ApiType == APIType::Vulkan)
  {
    if (host_config.backend_gs_instancing)
      out.Write("#define InstanceID gl_InvocationID\n");

    out.Write("VARYING_LOCATION(0) in VertexData {\n");
    GenerateVSOutputMembers<ShaderCode>(out, ApiType, uid_data->numTexGens, pixel_lighting,
                                        GetInterpolationQualifier(msaa, ssaa, true, true));
    out.Write("} vs[%d];\n", vertex_in);

    out.Write("VARYING_LOCATION(0) out VertexData {\n");
    GenerateVSOutputMembers<ShaderCode>(out, ApiType, uid_data->numTexGens, pixel_lighting,
                                        GetInterpolationQualifier(msaa, ssaa, true, false));

<<<<<<< HEAD
    if (uid_data->stereo || uid_data->more_layers)
=======
    if (stereo)
>>>>>>> a11bde7d
      out.Write("\tflat int layer;\n");

    out.Write("} ps;\n");

    out.Write("void main()\n{\n");
  }
  else  // D3D
  {
    out.Write("struct VertexData {\n");
    out.Write("\tVS_OUTPUT o;\n");

<<<<<<< HEAD
    if (uid_data->stereo || uid_data->more_layers)
=======
    if (stereo)
>>>>>>> a11bde7d
      out.Write("\tuint layer : SV_RenderTargetArrayIndex;\n");

    out.Write("};\n");

    if (host_config.backend_gs_instancing)
    {
<<<<<<< HEAD
      out.Write("[maxvertexcount(%d)]\n[instance(%d)]\n", vertex_out, layers);
=======
      out.Write("[maxvertexcount(%d)]\n[instance(%d)]\n", vertex_out, stereo ? 2 : 1);
>>>>>>> a11bde7d
      out.Write("void main(%s VS_OUTPUT o[%d], inout %sStream<VertexData> output, in uint "
                "InstanceID : SV_GSInstanceID)\n{\n",
                primitives_d3d[uid_data->primitive_type], vertex_in,
                wireframe ? "Line" : "Triangle");
    }
    else
    {
<<<<<<< HEAD
      out.Write("[maxvertexcount(%d)]\n", vertex_out * layers);
=======
      out.Write("[maxvertexcount(%d)]\n", stereo ? vertex_out * 2 : vertex_out);
>>>>>>> a11bde7d
      out.Write("void main(%s VS_OUTPUT o[%d], inout %sStream<VertexData> output)\n{\n",
                primitives_d3d[uid_data->primitive_type], vertex_in,
                wireframe ? "Line" : "Triangle");
    }

    out.Write("\tVertexData ps;\n");
  }

  if (uid_data->primitive_type == PRIMITIVE_LINES)
  {
    if (ApiType == APIType::OpenGL || ApiType == APIType::Vulkan)
    {
      out.Write("\tVS_OUTPUT start, end;\n");
      AssignVSOutputMembers(out, "start", "vs[0]", uid_data->numTexGens, pixel_lighting);
      AssignVSOutputMembers(out, "end", "vs[1]", uid_data->numTexGens, pixel_lighting);
    }
    else
    {
      out.Write("\tVS_OUTPUT start = o[0];\n");
      out.Write("\tVS_OUTPUT end = o[1];\n");
    }

    // GameCube/Wii's line drawing algorithm is a little quirky. It does not
    // use the correct line caps. Instead, the line caps are vertical or
    // horizontal depending the slope of the line.
    out.Write("\tfloat2 offset;\n"
              "\tfloat2 to = abs(end.pos.xy / end.pos.w - start.pos.xy / start.pos.w);\n"
              // FIXME: What does real hardware do when line is at a 45-degree angle?
              // FIXME: Lines aren't drawn at the correct width. See Twilight Princess map.
              "\tif (" I_LINEPTPARAMS ".y * to.y > " I_LINEPTPARAMS ".x * to.x) {\n"
              // Line is more tall. Extend geometry left and right.
              // Lerp LineWidth/2 from [0..VpWidth] to [-1..1]
              "\t\toffset = float2(" I_LINEPTPARAMS ".z / " I_LINEPTPARAMS ".x, 0);\n"
              "\t} else {\n"
              // Line is more wide. Extend geometry up and down.
              // Lerp LineWidth/2 from [0..VpHeight] to [1..-1]
              "\t\toffset = float2(0, -" I_LINEPTPARAMS ".z / " I_LINEPTPARAMS ".y);\n"
              "\t}\n");
  }
  else if (uid_data->primitive_type == PRIMITIVE_POINTS)
  {
    if (ApiType == APIType::OpenGL || ApiType == APIType::Vulkan)
    {
      out.Write("\tVS_OUTPUT center;\n");
      AssignVSOutputMembers(out, "center", "vs[0]", uid_data->numTexGens, pixel_lighting);
    }
    else
    {
      out.Write("\tVS_OUTPUT center = o[0];\n");
    }

    // Offset from center to upper right vertex
    // Lerp PointSize/2 from [0,0..VpWidth,VpHeight] to [-1,1..1,-1]
    out.Write("\tfloat2 offset = float2(" I_LINEPTPARAMS ".w / " I_LINEPTPARAMS
              ".x, -" I_LINEPTPARAMS ".w / " I_LINEPTPARAMS ".y) * center.pos.w;\n");
  }

<<<<<<< HEAD
  if (uid_data->stereo || uid_data->more_layers)
=======
  if (stereo)
>>>>>>> a11bde7d
  {
    // If the GPU supports invocation we don't need a for loop and can simply use the
    // invocation identifier to determine which layer we're rendering.
    if (host_config.backend_gs_instancing)
      out.Write("\tint eye = InstanceID;\n");
    else
      out.Write("\tfor (int eye = 0; eye < %d; ++eye) {\n", layers);
  }

  if (wireframe)
    out.Write("\tVS_OUTPUT first;\n");

  out.Write("\tfor (int i = 0; i < %d; ++i) {\n", vertex_in);

  if (ApiType == APIType::OpenGL || ApiType == APIType::Vulkan)
  {
    out.Write("\tVS_OUTPUT f;\n");
    AssignVSOutputMembers(out, "f", "vs[i]", uid_data->numTexGens, pixel_lighting);

    if (host_config.backend_depth_clamp &&
        DriverDetails::HasBug(DriverDetails::BUG_BROKEN_CLIP_DISTANCE))
    {
      // On certain GPUs we have to consume the clip distance from the vertex shader
      // or else the other vertex shader outputs will get corrupted.
      out.Write("\tf.clipDist0 = gl_in[i].gl_ClipDistance[0];\n");
      out.Write("\tf.clipDist1 = gl_in[i].gl_ClipDistance[1];\n");
    }
  }
  else
  {
    out.Write("\tVS_OUTPUT f = o[i];\n");
  }

<<<<<<< HEAD
  if (uid_data->vr)
  {
    // Select the output layer
    out.Write("\tps.layer = eye;\n");
    if (ApiType == APIType::OpenGL)
      out.Write("\tgl_Layer = eye;\n");
    // StereoParams[eye] = camera shift in game units * projection[0][0]
    // StereoParams[eye+2] = offaxis shift from Oculus projection[0][2]
    out.Write("\tf.clipPos.x += " I_STEREOPARAMS "[eye] - " I_STEREOPARAMS
              "[eye+2] * f.clipPos.w;\n");
    out.Write("\tf.pos.x += " I_STEREOPARAMS "[eye] - " I_STEREOPARAMS "[eye+2] * f.pos.w;\n");
  }
  else if (uid_data->stereo || uid_data->more_layers)
=======
  if (stereo)
>>>>>>> a11bde7d
  {
    // Select the output layer
    out.Write("\tps.layer = eye;\n");
    if (ApiType == APIType::OpenGL || ApiType == APIType::Vulkan)
      out.Write("\tgl_Layer = eye;\n");

    // For stereoscopy add a small horizontal offset in Normalized Device Coordinates proportional
    // to the depth of the vertex. We retrieve the depth value from the w-component of the projected
    // vertex which contains the negated z-component of the original vertex.
    // For negative parallax (out-of-screen effects) we subtract a convergence value from
    // the depth value. This results in objects at a distance smaller than the convergence
    // distance to seemingly appear in front of the screen.
    // This formula is based on page 13 of the "Nvidia 3D Vision Automatic, Best Practices Guide"
    out.Write("\tfloat hoffset = (eye == 0) ? " I_STEREOPARAMS ".x : " I_STEREOPARAMS ".y;\n");
    out.Write("\tf.pos.x += hoffset * (f.pos.w - " I_STEREOPARAMS ".z);\n");
  }

  if (uid_data->primitive_type == PRIMITIVE_LINES)
  {
    out.Write("\tVS_OUTPUT l = f;\n"
              "\tVS_OUTPUT r = f;\n");

    out.Write("\tl.pos.xy -= offset * l.pos.w;\n"
              "\tr.pos.xy += offset * r.pos.w;\n");

    out.Write("\tif (" I_TEXOFFSET "[2] != 0) {\n");
    out.Write("\tfloat texOffset = 1.0 / float(" I_TEXOFFSET "[2]);\n");

    for (unsigned int i = 0; i < uid_data->numTexGens; ++i)
    {
      out.Write("\tif (((" I_TEXOFFSET "[0] >> %d) & 0x1) != 0)\n", i);
      out.Write("\t\tr.tex%d.x += texOffset;\n", i);
    }
    out.Write("\t}\n");

    EmitVertex(out, host_config, uid_data, "l", ApiType, wireframe, pixel_lighting, true);
    EmitVertex(out, host_config, uid_data, "r", ApiType, wireframe, pixel_lighting);
  }
  else if (uid_data->primitive_type == PRIMITIVE_POINTS)
  {
    out.Write("\tVS_OUTPUT ll = f;\n"
              "\tVS_OUTPUT lr = f;\n"
              "\tVS_OUTPUT ul = f;\n"
              "\tVS_OUTPUT ur = f;\n");

    out.Write("\tll.pos.xy += float2(-1,-1) * offset;\n"
              "\tlr.pos.xy += float2(1,-1) * offset;\n"
              "\tul.pos.xy += float2(-1,1) * offset;\n"
              "\tur.pos.xy += offset;\n");

    out.Write("\tif (" I_TEXOFFSET "[3] != 0) {\n");
    out.Write("\tfloat2 texOffset = float2(1.0 / float(" I_TEXOFFSET
              "[3]), 1.0 / float(" I_TEXOFFSET "[3]));\n");

    for (unsigned int i = 0; i < uid_data->numTexGens; ++i)
    {
      out.Write("\tif (((" I_TEXOFFSET "[1] >> %d) & 0x1) != 0) {\n", i);
      out.Write("\t\tul.tex%d.xy += float2(0,1) * texOffset;\n", i);
      out.Write("\t\tur.tex%d.xy += texOffset;\n", i);
      out.Write("\t\tlr.tex%d.xy += float2(1,0) * texOffset;\n", i);
      out.Write("\t}\n");
    }
    out.Write("\t}\n");

    EmitVertex(out, host_config, uid_data, "ll", ApiType, wireframe, pixel_lighting, true);
    EmitVertex(out, host_config, uid_data, "lr", ApiType, wireframe, pixel_lighting);
    EmitVertex(out, host_config, uid_data, "ul", ApiType, wireframe, pixel_lighting);
    EmitVertex(out, host_config, uid_data, "ur", ApiType, wireframe, pixel_lighting);
  }
  else
  {
    EmitVertex(out, host_config, uid_data, "f", ApiType, wireframe, pixel_lighting, true);
  }

  out.Write("\t}\n");

  EndPrimitive(out, host_config, uid_data, ApiType, wireframe, pixel_lighting);

<<<<<<< HEAD
  if ((uid_data->stereo || uid_data->more_layers) && !g_ActiveConfig.backend_info.bSupportsGSInstancing)
=======
  if (stereo && !host_config.backend_gs_instancing)
>>>>>>> a11bde7d
    out.Write("\t}\n");

  out.Write("}\n");

  return out;
}

static void EmitVertex(ShaderCode& out, const ShaderHostConfig& host_config,
                       const geometry_shader_uid_data* uid_data, const char* vertex,
                       APIType ApiType, bool wireframe, bool pixel_lighting, bool first_vertex)
{
  if (wireframe && first_vertex)
    out.Write("\tif (i == 0) first = %s;\n", vertex);

  if (ApiType == APIType::OpenGL)
  {
    out.Write("\tgl_Position = %s.pos;\n", vertex);
    if (host_config.backend_depth_clamp)
    {
      out.Write("\tgl_ClipDistance[0] = %s.clipDist0;\n", vertex);
      out.Write("\tgl_ClipDistance[1] = %s.clipDist1;\n", vertex);
    }
    AssignVSOutputMembers(out, "ps", vertex, uid_data->numTexGens, pixel_lighting);
  }
  else if (ApiType == APIType::Vulkan)
  {
    // Vulkan NDC space has Y pointing down (right-handed NDC space).
    out.Write("\tgl_Position = %s.pos;\n", vertex);
    out.Write("\tgl_Position.y = -gl_Position.y;\n");
    AssignVSOutputMembers(out, "ps", vertex, uid_data->numTexGens, pixel_lighting);
  }
  else
  {
    out.Write("\tps.o = %s;\n", vertex);
  }

  if (ApiType == APIType::OpenGL || ApiType == APIType::Vulkan)
    out.Write("\tEmitVertex();\n");
  else
    out.Write("\toutput.Append(ps);\n");
}

static void EndPrimitive(ShaderCode& out, const ShaderHostConfig& host_config,
                         const geometry_shader_uid_data* uid_data, APIType ApiType, bool wireframe,
                         bool pixel_lighting)
{
  if (wireframe)
    EmitVertex(out, host_config, uid_data, "first", ApiType, wireframe, pixel_lighting);

  if (ApiType == APIType::OpenGL || ApiType == APIType::Vulkan)
    out.Write("\tEndPrimitive();\n");
  else
    out.Write("\toutput.RestartStrip();\n");
}

template <class T>
static T GenerateAvatarGeometryShader(u32 primitive_type, APIType ApiType)
{
  T out;
  // Non-uid template parameters will write to the dummy data (=> gets optimized out)
  geometry_shader_uid_data dummy_data;
  geometry_shader_uid_data* uid_data = out.template GetUidData<geometry_shader_uid_data>();
  if (uid_data == nullptr)
    uid_data = &dummy_data;

  uid_data->primitive_type = primitive_type;
  const unsigned int vertex_in = primitive_type + 1;
  unsigned int vertex_out = primitive_type == PRIMITIVE_TRIANGLES ? 3 : 4;

  uid_data->vr = g_ActiveConfig.iStereoMode >= STEREO_OCULUS;
  uid_data->stereo = g_ActiveConfig.iStereoMode > 0;
  uid_data->more_layers = 0;

  const unsigned int layers = uid_data->more_layers * 2 + uid_data->stereo + 1;

  uid_data->wireframe = g_ActiveConfig.bWireFrame;
  if (uid_data->wireframe)
    vertex_out++;

  if (ApiType == APIType::OpenGL)
  {
    // Insert layout parameters
    if (g_ActiveConfig.backend_info.bSupportsGSInstancing)
    {
      out.Write("layout(%s, invocations = %d) in;\n", primitives_ogl[primitive_type],
                layers);
      out.Write("layout(%s_strip, max_vertices = %d) out;\n",
                uid_data->wireframe ? "line" : "triangle", vertex_out);
    }
    else
    {
      out.Write("layout(%s) in;\n", primitives_ogl[primitive_type]);
      out.Write("layout(%s_strip, max_vertices = %d) out;\n",
                uid_data->wireframe ? "line" : "triangle",
                vertex_out * layers);
    }
  }

  // uniforms
  if (ApiType == APIType::OpenGL)
    out.Write("layout(std140%s) uniform GSBlock {\n",
              g_ActiveConfig.backend_info.bSupportsBindingLayout ? ", binding = 3" : "");
  else
    out.Write("cbuffer GSBlock {\n");
  out.Write("\tfloat4 " I_STEREOPARAMS ";\n"
            "\tfloat4 " I_LINEPTPARAMS ";\n"
            "\tint4 " I_TEXOFFSET ";\n"
            "};\n");

  uid_data->numTexGens = 1;
  uid_data->pixel_lighting = false;
  const char* qualifier = "";

  out.Write("struct VS_OUTPUT {\n");
  DefineOutputMember(out, ApiType, qualifier, "float4", "pos", -1, "POSITION");
  DefineOutputMember(out, ApiType, qualifier, "float4", "colors_", 0, "COLOR", 0);
  DefineOutputMember(out, ApiType, qualifier, "float3", "tex", 0, "TEXCOORD", 0);
  out.Write("};\n");

  if (ApiType == APIType::OpenGL)
  {
    if (g_ActiveConfig.backend_info.bSupportsGSInstancing)
      out.Write("#define InstanceID gl_InvocationID\n");

    out.Write("in VertexData {\n");
    qualifier = g_ActiveConfig.backend_info.bSupportsBindingLayout ? "centroid" : "centroid in";
    DefineOutputMember(out, ApiType, qualifier, "float4", "pos", -1, "POSITION");
    DefineOutputMember(out, ApiType, qualifier, "float4", "colors_", 0, "COLOR", 0);
    DefineOutputMember(out, ApiType, qualifier, "float3", "tex", 0, "TEXCOORD", 0);
    out.Write("} vs[%d];\n", vertex_in);

    out.Write("out VertexData {\n");
    qualifier = g_ActiveConfig.backend_info.bSupportsBindingLayout ? "centroid" : "centroid out";
    DefineOutputMember(out, ApiType, qualifier, "float4", "pos", -1, "POSITION");
    DefineOutputMember(out, ApiType, qualifier, "float4", "colors_", 0, "COLOR", 0);
    DefineOutputMember(out, ApiType, qualifier, "float3", "tex", 0, "TEXCOORD", 0);

    if (uid_data->stereo || uid_data->more_layers)
      out.Write("\tflat int layer;\n");

    out.Write("} ps;\n");

    out.Write("void main()\n{\n");
  }
  else  // D3D
  {
    out.Write("struct VertexData {\n");
    out.Write("\tVS_OUTPUT o;\n");

    if (uid_data->stereo || uid_data->more_layers)
      out.Write("\tuint layer : SV_RenderTargetArrayIndex;\n");

    out.Write("};\n");

    if (g_ActiveConfig.backend_info.bSupportsGSInstancing)
    {
      out.Write("[maxvertexcount(%d)]\n[instance(%d)]\n", vertex_out, layers);
      out.Write("void main(%s VS_OUTPUT o[%d], inout %sStream<VertexData> output, in uint "
                "InstanceID : SV_GSInstanceID)\n{\n",
                primitives_d3d[primitive_type], vertex_in,
                uid_data->wireframe ? "Line" : "Triangle");
    }
    else
    {
      out.Write("[maxvertexcount(%d)]\n", vertex_out * layers);
      out.Write("void main(%s VS_OUTPUT o[%d], inout %sStream<VertexData> output)\n{\n",
                primitives_d3d[primitive_type], vertex_in,
                uid_data->wireframe ? "Line" : "Triangle");
    }

    out.Write("\tVertexData ps;\n");
  }

  if (primitive_type == PRIMITIVE_LINES)
  {
    if (ApiType == APIType::OpenGL)
    {
      out.Write("\tVS_OUTPUT start, end;\n");
      const char* a = "start";
      const char* b = "vs[0]";
      out.Write("\t%s.pos = %s.pos;\n", a, b);
      out.Write("\t%s.colors_0 = %s.colors_0;\n", a, b);
      out.Write("\t%s.tex%d = %s.tex%d;\n", a, 0, b, 0);
      a = "end";
      b = "vs[1]";
      out.Write("\t%s.pos = %s.pos;\n", a, b);
      out.Write("\t%s.colors_0 = %s.colors_0;\n", a, b);
      out.Write("\t%s.tex%d = %s.tex%d;\n", a, 0, b, 0);
    }
    else
    {
      out.Write("\tVS_OUTPUT start = o[0];\n");
      out.Write("\tVS_OUTPUT end = o[1];\n");
    }

    // GameCube/Wii's line drawing algorithm is a little quirky. It does not
    // use the correct line caps. Instead, the line caps are vertical or
    // horizontal depending the slope of the line.
    out.Write("\tfloat2 offset;\n"
              "\tfloat2 to = abs(end.pos.xy - start.pos.xy);\n"
              // FIXME: What does real hardware do when line is at a 45-degree angle?
              // FIXME: Lines aren't drawn at the correct width. See Twilight Princess map.
              "\tif (" I_LINEPTPARAMS ".y * to.y > " I_LINEPTPARAMS ".x * to.x) {\n"
              // Line is more tall. Extend geometry left and right.
              // Lerp LineWidth/2 from [0..VpWidth] to [-1..1]
              "\t\toffset = float2(" I_LINEPTPARAMS ".z / " I_LINEPTPARAMS ".x, 0);\n"
              "\t} else {\n"
              // Line is more wide. Extend geometry up and down.
              // Lerp LineWidth/2 from [0..VpHeight] to [1..-1]
              "\t\toffset = float2(0, -" I_LINEPTPARAMS ".z / " I_LINEPTPARAMS ".y);\n"
              "\t}\n");
  }
  else if (primitive_type == PRIMITIVE_POINTS)
  {
    if (ApiType == APIType::OpenGL)
    {
      const char* a = "center";
      const char* b = "vs[0]";
      out.Write("\tVS_OUTPUT center;\n");
      out.Write("\t%s.pos = %s.pos;\n", a, b);
      out.Write("\t%s.colors_0 = %s.colors_0;\n", a, b);
      out.Write("\t%s.tex%d = %s.tex%d;\n", a, 0, b, 0);
    }
    else
    {
      out.Write("\tVS_OUTPUT center = o[0];\n");
    }

    // Offset from center to upper right vertex
    // Lerp PointSize/2 from [0,0..VpWidth,VpHeight] to [-1,1..1,-1]
    out.Write("\tfloat2 offset = float2(" I_LINEPTPARAMS ".w / " I_LINEPTPARAMS
              ".x, -" I_LINEPTPARAMS ".w / " I_LINEPTPARAMS ".y) * center.pos.w;\n");
  }

  if (uid_data->stereo || uid_data->more_layers)
  {
    // If the GPU supports invocation we don't need a for loop and can simply use the
    // invocation identifier to determine which layer we're rendering.
    if (g_ActiveConfig.backend_info.bSupportsGSInstancing)
      out.Write("\tint eye = InstanceID;\n");
    else
      out.Write("\tfor (int eye = 0; eye < 2; ++eye) {\n");
  }

  if (uid_data->wireframe)
    out.Write("\tVS_OUTPUT first;\n");

  out.Write("\tfor (int i = 0; i < %d; ++i) {\n", vertex_in);

  if (ApiType == APIType::OpenGL)
  {
    out.Write("\tVS_OUTPUT f;\n");
    const char* a = "f";
    const char* b = "vs[i]";
    out.Write("\t%s.pos = %s.pos;\n", a, b);
    out.Write("\t%s.colors_0 = %s.colors_0;\n", a, b);
    out.Write("\t%s.tex%d = %s.tex%d;\n", a, 0, b, 0);
  }
  else
  {
    out.Write("\tVS_OUTPUT f = o[i];\n");
  }

  if (uid_data->vr)
  {
    // Select the output layer
    out.Write("\tps.layer = eye;\n");
    if (ApiType == APIType::OpenGL)
      out.Write("\tgl_Layer = eye;\n");
    // StereoParams[eye] = camera shift in game units * projection[0][0]
    // StereoParams[eye+2] = offaxis shift from Oculus projection[0][2]
    // out.Write("\tf.clipPos.x += " I_STEREOPARAMS"[eye] - " I_STEREOPARAMS"[eye+2] *
    // f.clipPos.w;\n");
    out.Write("\tf.pos.x += " I_STEREOPARAMS "[eye] - " I_STEREOPARAMS "[eye+2] * f.pos.w;\n");
  }
  else if (uid_data->stereo || uid_data->more_layers)
  {
    // Select the output layer
    out.Write("\tps.layer = eye;\n");
    if (ApiType == APIType::OpenGL)
      out.Write("\tgl_Layer = eye;\n");

    // For stereoscopy add a small horizontal offset in Normalized Device Coordinates proportional
    // to the depth of the vertex. We retrieve the depth value from the w-component of the projected
    // vertex which contains the negated z-component of the original vertex.
    // For negative parallax (out-of-screen effects) we subtract a convergence value from
    // the depth value. This results in objects at a distance smaller than the convergence
    // distance to seemingly appear in front of the screen.
    // This formula is based on page 13 of the "Nvidia 3D Vision Automatic, Best Practices Guide"
    // out.Write("\tf.clipPos.x += " I_STEREOPARAMS"[eye] * (f.clipPos.w - "
    // I_STEREOPARAMS"[2]);\n");
    out.Write("\tf.pos.x += " I_STEREOPARAMS "[eye] * (f.pos.w - " I_STEREOPARAMS "[2]);\n");
  }

  if (primitive_type == PRIMITIVE_LINES)
  {
    out.Write("\tVS_OUTPUT l = f;\n"
              "\tVS_OUTPUT r = f;\n");

    out.Write("\tl.pos.xy -= offset * l.pos.w;\n"
              "\tr.pos.xy += offset * r.pos.w;\n");

    out.Write("\tif (" I_TEXOFFSET "[2] != 0) {\n");
    out.Write("\tfloat texOffset = 1.0 / float(" I_TEXOFFSET "[2]);\n");

    for (unsigned int i = 0; i < uid_data->numTexGens; ++i)
    {
      out.Write("\tif (((" I_TEXOFFSET "[0] >> %d) & 0x1) != 0)\n", i);
      out.Write("\t\tr.tex%d.x += texOffset;\n", i);
    }
    out.Write("\t}\n");

    EmitVertex(out, uid_data, "l", ApiType, true);
    EmitVertex(out, uid_data, "r", ApiType);
  }
  else if (primitive_type == PRIMITIVE_POINTS)
  {
    out.Write("\tVS_OUTPUT ll = f;\n"
              "\tVS_OUTPUT lr = f;\n"
              "\tVS_OUTPUT ul = f;\n"
              "\tVS_OUTPUT ur = f;\n");

    out.Write("\tll.pos.xy += float2(-1,-1) * offset;\n"
              "\tlr.pos.xy += float2(1,-1) * offset;\n"
              "\tul.pos.xy += float2(-1,1) * offset;\n"
              "\tur.pos.xy += offset;\n");

    out.Write("\tif (" I_TEXOFFSET "[3] != 0) {\n");
    out.Write("\tfloat2 texOffset = float2(1.0 / float(" I_TEXOFFSET
              "[3]), 1.0 / float(" I_TEXOFFSET "[3]));\n");

    for (unsigned int i = 0; i < 1; ++i)
    {
      out.Write("\tif (((" I_TEXOFFSET "[1] >> %d) & 0x1) != 0) {\n", i);
      out.Write("\t\tll.tex%d.xy += float2(0,1) * texOffset;\n", i);
      out.Write("\t\tlr.tex%d.xy += texOffset;\n", i);
      out.Write("\t\tur.tex%d.xy += float2(1,0) * texOffset;\n", i);
      out.Write("\t}\n");
    }
    out.Write("\t}\n");

    EmitVertex(out, uid_data, "ll", ApiType, true);
    EmitVertex(out, uid_data, "lr", ApiType);
    EmitVertex(out, uid_data, "ul", ApiType);
    EmitVertex(out, uid_data, "ur", ApiType);
  }
  else
  {
    EmitVertex(out, uid_data, "f", ApiType, true);
  }

  out.Write("\t}\n");

  EndPrimitive(out, uid_data, ApiType);

  if ((uid_data->stereo || uid_data->more_layers) && !g_ActiveConfig.backend_info.bSupportsGSInstancing)
    out.Write("\t}\n");

  out.Write("}\n");
  return out;
}

ShaderCode GenerateAvatarGeometryShaderCode(u32 primitive_type, APIType ApiType)
{
  return GenerateAvatarGeometryShader<ShaderCode>(primitive_type, ApiType);
}<|MERGE_RESOLUTION|>--- conflicted
+++ resolved
@@ -32,18 +32,7 @@
   memset(uid_data, 0, sizeof(geometry_shader_uid_data));
 
   uid_data->primitive_type = primitive_type;
-<<<<<<< HEAD
-  uid_data->wireframe = g_ActiveConfig.bWireFrame;
-  uid_data->msaa = g_ActiveConfig.iMultisamples > 1;
-  uid_data->ssaa = g_ActiveConfig.iMultisamples > 1 && g_ActiveConfig.bSSAA;
-  uid_data->stereo = g_ActiveConfig.iStereoMode > 0;
-  uid_data->vr = g_ActiveConfig.iStereoMode >= STEREO_OCULUS;
   uid_data->numTexGens = xfmem.numTexGen.numTexGens;
-  uid_data->pixel_lighting = g_ActiveConfig.bEnablePixelLighting;
-  uid_data->more_layers = 0;
-=======
-  uid_data->numTexGens = xfmem.numTexGen.numTexGens;
->>>>>>> a11bde7d
 
   return out;
 }
@@ -70,13 +59,9 @@
   const unsigned int vertex_in = uid_data->primitive_type + 1;
   unsigned int vertex_out = uid_data->primitive_type == PRIMITIVE_TRIANGLES ? 3 : 4;
 
-<<<<<<< HEAD
-  const unsigned int layers = uid_data->more_layers * 2 + uid_data->stereo + 1;
-
-  if (uid_data->wireframe)
-=======
+  const unsigned int layers = host_config.more_layers * 2 + (int)(stereo) + 1;
+
   if (wireframe)
->>>>>>> a11bde7d
     vertex_out++;
 
   if (ApiType == APIType::OpenGL || ApiType == APIType::Vulkan)
@@ -85,27 +70,15 @@
     if (host_config.backend_gs_instancing)
     {
       out.Write("layout(%s, invocations = %d) in;\n", primitives_ogl[uid_data->primitive_type],
-<<<<<<< HEAD
                 layers);
-      out.Write("layout(%s_strip, max_vertices = %d) out;\n",
-                uid_data->wireframe ? "line" : "triangle", vertex_out);
-=======
-                stereo ? 2 : 1);
       out.Write("layout(%s_strip, max_vertices = %d) out;\n", wireframe ? "line" : "triangle",
                 vertex_out);
->>>>>>> a11bde7d
     }
     else
     {
       out.Write("layout(%s) in;\n", primitives_ogl[uid_data->primitive_type]);
-<<<<<<< HEAD
-      out.Write("layout(%s_strip, max_vertices = %d) out;\n",
-                uid_data->wireframe ? "line" : "triangle",
+      out.Write("layout(%s_strip, max_vertices = %d) out;\n", wireframe ? "line" : "triangle",
                 vertex_out * layers);
-=======
-      out.Write("layout(%s_strip, max_vertices = %d) out;\n", wireframe ? "line" : "triangle",
-                stereo ? vertex_out * 2 : vertex_out);
->>>>>>> a11bde7d
     }
   }
 
@@ -140,11 +113,7 @@
     GenerateVSOutputMembers<ShaderCode>(out, ApiType, uid_data->numTexGens, pixel_lighting,
                                         GetInterpolationQualifier(msaa, ssaa, true, false));
 
-<<<<<<< HEAD
-    if (uid_data->stereo || uid_data->more_layers)
-=======
-    if (stereo)
->>>>>>> a11bde7d
+    if (stereo || host_config.more_layers)
       out.Write("\tflat int layer;\n");
 
     out.Write("} ps;\n");
@@ -156,22 +125,14 @@
     out.Write("struct VertexData {\n");
     out.Write("\tVS_OUTPUT o;\n");
 
-<<<<<<< HEAD
-    if (uid_data->stereo || uid_data->more_layers)
-=======
-    if (stereo)
->>>>>>> a11bde7d
+    if (stereo || host_config.more_layers)
       out.Write("\tuint layer : SV_RenderTargetArrayIndex;\n");
 
     out.Write("};\n");
 
     if (host_config.backend_gs_instancing)
     {
-<<<<<<< HEAD
       out.Write("[maxvertexcount(%d)]\n[instance(%d)]\n", vertex_out, layers);
-=======
-      out.Write("[maxvertexcount(%d)]\n[instance(%d)]\n", vertex_out, stereo ? 2 : 1);
->>>>>>> a11bde7d
       out.Write("void main(%s VS_OUTPUT o[%d], inout %sStream<VertexData> output, in uint "
                 "InstanceID : SV_GSInstanceID)\n{\n",
                 primitives_d3d[uid_data->primitive_type], vertex_in,
@@ -179,11 +140,7 @@
     }
     else
     {
-<<<<<<< HEAD
       out.Write("[maxvertexcount(%d)]\n", vertex_out * layers);
-=======
-      out.Write("[maxvertexcount(%d)]\n", stereo ? vertex_out * 2 : vertex_out);
->>>>>>> a11bde7d
       out.Write("void main(%s VS_OUTPUT o[%d], inout %sStream<VertexData> output)\n{\n",
                 primitives_d3d[uid_data->primitive_type], vertex_in,
                 wireframe ? "Line" : "Triangle");
@@ -241,11 +198,7 @@
               ".x, -" I_LINEPTPARAMS ".w / " I_LINEPTPARAMS ".y) * center.pos.w;\n");
   }
 
-<<<<<<< HEAD
-  if (uid_data->stereo || uid_data->more_layers)
-=======
-  if (stereo)
->>>>>>> a11bde7d
+  if (stereo || host_config.more_layers)
   {
     // If the GPU supports invocation we don't need a for loop and can simply use the
     // invocation identifier to determine which layer we're rendering.
@@ -279,8 +232,7 @@
     out.Write("\tVS_OUTPUT f = o[i];\n");
   }
 
-<<<<<<< HEAD
-  if (uid_data->vr)
+  if (host_config.vr)
   {
     // Select the output layer
     out.Write("\tps.layer = eye;\n");
@@ -292,10 +244,7 @@
               "[eye+2] * f.clipPos.w;\n");
     out.Write("\tf.pos.x += " I_STEREOPARAMS "[eye] - " I_STEREOPARAMS "[eye+2] * f.pos.w;\n");
   }
-  else if (uid_data->stereo || uid_data->more_layers)
-=======
-  if (stereo)
->>>>>>> a11bde7d
+  else if (stereo || host_config.more_layers)
   {
     // Select the output layer
     out.Write("\tps.layer = eye;\n");
@@ -374,11 +323,7 @@
 
   EndPrimitive(out, host_config, uid_data, ApiType, wireframe, pixel_lighting);
 
-<<<<<<< HEAD
-  if ((uid_data->stereo || uid_data->more_layers) && !g_ActiveConfig.backend_info.bSupportsGSInstancing)
-=======
-  if (stereo && !host_config.backend_gs_instancing)
->>>>>>> a11bde7d
+  if ((stereo || host_config.more_layers) && !host_config.backend_gs_instancing)
     out.Write("\t}\n");
 
   out.Write("}\n");
@@ -435,9 +380,13 @@
 }
 
 template <class T>
-static T GenerateAvatarGeometryShader(u32 primitive_type, APIType ApiType)
+static T GenerateAvatarGeometryShader(u32 primitive_type, APIType ApiType, const ShaderHostConfig& host_config)
 {
   T out;
+
+  const bool wireframe = host_config.wireframe;
+  const bool pixel_lighting = g_ActiveConfig.bEnablePixelLighting;
+
   // Non-uid template parameters will write to the dummy data (=> gets optimized out)
   geometry_shader_uid_data dummy_data;
   geometry_shader_uid_data* uid_data = out.template GetUidData<geometry_shader_uid_data>();
@@ -448,31 +397,26 @@
   const unsigned int vertex_in = primitive_type + 1;
   unsigned int vertex_out = primitive_type == PRIMITIVE_TRIANGLES ? 3 : 4;
 
-  uid_data->vr = g_ActiveConfig.iStereoMode >= STEREO_OCULUS;
-  uid_data->stereo = g_ActiveConfig.iStereoMode > 0;
-  uid_data->more_layers = 0;
-
-  const unsigned int layers = uid_data->more_layers * 2 + uid_data->stereo + 1;
-
-  uid_data->wireframe = g_ActiveConfig.bWireFrame;
-  if (uid_data->wireframe)
+  const unsigned int layers = host_config.more_layers * 2 + host_config.stereo + 1;
+
+  if (wireframe)
     vertex_out++;
 
   if (ApiType == APIType::OpenGL)
   {
     // Insert layout parameters
-    if (g_ActiveConfig.backend_info.bSupportsGSInstancing)
+    if (host_config.backend_gs_instancing)
     {
       out.Write("layout(%s, invocations = %d) in;\n", primitives_ogl[primitive_type],
                 layers);
       out.Write("layout(%s_strip, max_vertices = %d) out;\n",
-                uid_data->wireframe ? "line" : "triangle", vertex_out);
+                wireframe ? "line" : "triangle", vertex_out);
     }
     else
     {
       out.Write("layout(%s) in;\n", primitives_ogl[primitive_type]);
       out.Write("layout(%s_strip, max_vertices = %d) out;\n",
-                uid_data->wireframe ? "line" : "triangle",
+                wireframe ? "line" : "triangle",
                 vertex_out * layers);
     }
   }
@@ -489,7 +433,6 @@
             "};\n");
 
   uid_data->numTexGens = 1;
-  uid_data->pixel_lighting = false;
   const char* qualifier = "";
 
   out.Write("struct VS_OUTPUT {\n");
@@ -500,7 +443,7 @@
 
   if (ApiType == APIType::OpenGL)
   {
-    if (g_ActiveConfig.backend_info.bSupportsGSInstancing)
+    if (host_config.backend_gs_instancing)
       out.Write("#define InstanceID gl_InvocationID\n");
 
     out.Write("in VertexData {\n");
@@ -516,7 +459,7 @@
     DefineOutputMember(out, ApiType, qualifier, "float4", "colors_", 0, "COLOR", 0);
     DefineOutputMember(out, ApiType, qualifier, "float3", "tex", 0, "TEXCOORD", 0);
 
-    if (uid_data->stereo || uid_data->more_layers)
+    if (host_config.stereo || host_config.more_layers)
       out.Write("\tflat int layer;\n");
 
     out.Write("} ps;\n");
@@ -528,25 +471,25 @@
     out.Write("struct VertexData {\n");
     out.Write("\tVS_OUTPUT o;\n");
 
-    if (uid_data->stereo || uid_data->more_layers)
+    if (host_config.stereo || host_config.more_layers)
       out.Write("\tuint layer : SV_RenderTargetArrayIndex;\n");
 
     out.Write("};\n");
 
-    if (g_ActiveConfig.backend_info.bSupportsGSInstancing)
+    if (host_config.backend_gs_instancing)
     {
       out.Write("[maxvertexcount(%d)]\n[instance(%d)]\n", vertex_out, layers);
       out.Write("void main(%s VS_OUTPUT o[%d], inout %sStream<VertexData> output, in uint "
                 "InstanceID : SV_GSInstanceID)\n{\n",
                 primitives_d3d[primitive_type], vertex_in,
-                uid_data->wireframe ? "Line" : "Triangle");
+                wireframe ? "Line" : "Triangle");
     }
     else
     {
       out.Write("[maxvertexcount(%d)]\n", vertex_out * layers);
       out.Write("void main(%s VS_OUTPUT o[%d], inout %sStream<VertexData> output)\n{\n",
                 primitives_d3d[primitive_type], vertex_in,
-                uid_data->wireframe ? "Line" : "Triangle");
+                wireframe ? "Line" : "Triangle");
     }
 
     out.Write("\tVertexData ps;\n");
@@ -613,17 +556,17 @@
               ".x, -" I_LINEPTPARAMS ".w / " I_LINEPTPARAMS ".y) * center.pos.w;\n");
   }
 
-  if (uid_data->stereo || uid_data->more_layers)
+  if (host_config.stereo || host_config.more_layers)
   {
     // If the GPU supports invocation we don't need a for loop and can simply use the
     // invocation identifier to determine which layer we're rendering.
-    if (g_ActiveConfig.backend_info.bSupportsGSInstancing)
+    if (host_config.backend_gs_instancing)
       out.Write("\tint eye = InstanceID;\n");
     else
       out.Write("\tfor (int eye = 0; eye < 2; ++eye) {\n");
   }
 
-  if (uid_data->wireframe)
+  if (wireframe)
     out.Write("\tVS_OUTPUT first;\n");
 
   out.Write("\tfor (int i = 0; i < %d; ++i) {\n", vertex_in);
@@ -642,7 +585,7 @@
     out.Write("\tVS_OUTPUT f = o[i];\n");
   }
 
-  if (uid_data->vr)
+  if (host_config.vr)
   {
     // Select the output layer
     out.Write("\tps.layer = eye;\n");
@@ -654,7 +597,7 @@
     // f.clipPos.w;\n");
     out.Write("\tf.pos.x += " I_STEREOPARAMS "[eye] - " I_STEREOPARAMS "[eye+2] * f.pos.w;\n");
   }
-  else if (uid_data->stereo || uid_data->more_layers)
+  else if (host_config.stereo || host_config.more_layers)
   {
     // Select the output layer
     out.Write("\tps.layer = eye;\n");
@@ -691,8 +634,8 @@
     }
     out.Write("\t}\n");
 
-    EmitVertex(out, uid_data, "l", ApiType, true);
-    EmitVertex(out, uid_data, "r", ApiType);
+    EmitVertex(out, host_config, uid_data, "l", ApiType, wireframe, pixel_lighting, true);
+    EmitVertex(out, host_config, uid_data, "r", ApiType, wireframe, pixel_lighting);
   }
   else if (primitive_type == PRIMITIVE_POINTS)
   {
@@ -720,28 +663,28 @@
     }
     out.Write("\t}\n");
 
-    EmitVertex(out, uid_data, "ll", ApiType, true);
-    EmitVertex(out, uid_data, "lr", ApiType);
-    EmitVertex(out, uid_data, "ul", ApiType);
-    EmitVertex(out, uid_data, "ur", ApiType);
-  }
-  else
-  {
-    EmitVertex(out, uid_data, "f", ApiType, true);
+    EmitVertex(out, host_config, uid_data, "ll", ApiType, wireframe, pixel_lighting, true);
+    EmitVertex(out, host_config, uid_data, "lr", ApiType, wireframe, pixel_lighting);
+    EmitVertex(out, host_config, uid_data, "ul", ApiType, wireframe, pixel_lighting);
+    EmitVertex(out, host_config, uid_data, "ur", ApiType, wireframe, pixel_lighting);
+  }
+  else
+  {
+    EmitVertex(out, host_config, uid_data, "f", ApiType, wireframe, pixel_lighting, true);
   }
 
   out.Write("\t}\n");
 
-  EndPrimitive(out, uid_data, ApiType);
-
-  if ((uid_data->stereo || uid_data->more_layers) && !g_ActiveConfig.backend_info.bSupportsGSInstancing)
+  EndPrimitive(out, host_config, uid_data, ApiType, wireframe, pixel_lighting);
+
+  if ((host_config.stereo || host_config.more_layers) && !host_config.backend_gs_instancing)
     out.Write("\t}\n");
 
   out.Write("}\n");
   return out;
 }
 
-ShaderCode GenerateAvatarGeometryShaderCode(u32 primitive_type, APIType ApiType)
+ShaderCode GenerateAvatarGeometryShaderCode(u32 primitive_type, APIType ApiType, const ShaderHostConfig& host_config)
 {
-  return GenerateAvatarGeometryShader<ShaderCode>(primitive_type, ApiType);
+  return GenerateAvatarGeometryShader<ShaderCode>(primitive_type, ApiType, host_config);
 }