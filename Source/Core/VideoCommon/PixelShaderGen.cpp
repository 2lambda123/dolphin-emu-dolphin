// Copyright 2008 Dolphin Emulator Project
// Licensed under GPLv2+
// Refer to the license.txt file included.

#include "VideoCommon/PixelShaderGen.h"

#include <cmath>
#include <cstdio>
#include <cstring>

#include "Common/Assert.h"
#include "Common/CommonTypes.h"
#include "Common/Logging/Log.h"
#include "VideoCommon/BPMemory.h"
#include "VideoCommon/BoundingBox.h"
#include "VideoCommon/DriverDetails.h"
#include "VideoCommon/LightingShaderGen.h"
#include "VideoCommon/NativeVertexFormat.h"
#include "VideoCommon/RenderState.h"
#include "VideoCommon/VertexLoaderManager.h"
#include "VideoCommon/VideoCommon.h"
#include "VideoCommon/VideoConfig.h"
#include "VideoCommon/XFMemory.h"  // for texture projection mode

// TODO: Get rid of these
enum : u32
{
  C_COLORMATRIX = 0,                //  0
  C_COLORS = 0,                     //  0
  C_KCOLORS = C_COLORS + 4,         //  4
  C_ALPHA = C_KCOLORS + 4,          //  8
  C_TEXDIMS = C_ALPHA + 1,          //  9
  C_ZBIAS = C_TEXDIMS + 8,          // 17
  C_INDTEXSCALE = C_ZBIAS + 2,      // 19
  C_INDTEXMTX = C_INDTEXSCALE + 2,  // 21
  C_FOGCOLOR = C_INDTEXMTX + 6,     // 27
  C_FOGI = C_FOGCOLOR + 1,          // 28
  C_FOGF = C_FOGI + 1,              // 29
  C_ZSLOPE = C_FOGF + 2,            // 31
  C_EFBSCALE = C_ZSLOPE + 1,        // 32
  C_PENVCONST_END = C_EFBSCALE + 1
};

static const char* tevKSelTableC[] = {
    "255,255,255",        // 1   = 0x00
    "223,223,223",        // 7_8 = 0x01
    "191,191,191",        // 3_4 = 0x02
    "159,159,159",        // 5_8 = 0x03
    "128,128,128",        // 1_2 = 0x04
    "96,96,96",           // 3_8 = 0x05
    "64,64,64",           // 1_4 = 0x06
    "32,32,32",           // 1_8 = 0x07
    "0,0,0",              // INVALID = 0x08
    "0,0,0",              // INVALID = 0x09
    "0,0,0",              // INVALID = 0x0a
    "0,0,0",              // INVALID = 0x0b
    I_KCOLORS "[0].rgb",  // K0 = 0x0C
    I_KCOLORS "[1].rgb",  // K1 = 0x0D
    I_KCOLORS "[2].rgb",  // K2 = 0x0E
    I_KCOLORS "[3].rgb",  // K3 = 0x0F
    I_KCOLORS "[0].rrr",  // K0_R = 0x10
    I_KCOLORS "[1].rrr",  // K1_R = 0x11
    I_KCOLORS "[2].rrr",  // K2_R = 0x12
    I_KCOLORS "[3].rrr",  // K3_R = 0x13
    I_KCOLORS "[0].ggg",  // K0_G = 0x14
    I_KCOLORS "[1].ggg",  // K1_G = 0x15
    I_KCOLORS "[2].ggg",  // K2_G = 0x16
    I_KCOLORS "[3].ggg",  // K3_G = 0x17
    I_KCOLORS "[0].bbb",  // K0_B = 0x18
    I_KCOLORS "[1].bbb",  // K1_B = 0x19
    I_KCOLORS "[2].bbb",  // K2_B = 0x1A
    I_KCOLORS "[3].bbb",  // K3_B = 0x1B
    I_KCOLORS "[0].aaa",  // K0_A = 0x1C
    I_KCOLORS "[1].aaa",  // K1_A = 0x1D
    I_KCOLORS "[2].aaa",  // K2_A = 0x1E
    I_KCOLORS "[3].aaa",  // K3_A = 0x1F
};

static const char* tevKSelTableA[] = {
    "255",              // 1   = 0x00
    "223",              // 7_8 = 0x01
    "191",              // 3_4 = 0x02
    "159",              // 5_8 = 0x03
    "128",              // 1_2 = 0x04
    "96",               // 3_8 = 0x05
    "64",               // 1_4 = 0x06
    "32",               // 1_8 = 0x07
    "0",                // INVALID = 0x08
    "0",                // INVALID = 0x09
    "0",                // INVALID = 0x0a
    "0",                // INVALID = 0x0b
    "0",                // INVALID = 0x0c
    "0",                // INVALID = 0x0d
    "0",                // INVALID = 0x0e
    "0",                // INVALID = 0x0f
    I_KCOLORS "[0].r",  // K0_R = 0x10
    I_KCOLORS "[1].r",  // K1_R = 0x11
    I_KCOLORS "[2].r",  // K2_R = 0x12
    I_KCOLORS "[3].r",  // K3_R = 0x13
    I_KCOLORS "[0].g",  // K0_G = 0x14
    I_KCOLORS "[1].g",  // K1_G = 0x15
    I_KCOLORS "[2].g",  // K2_G = 0x16
    I_KCOLORS "[3].g",  // K3_G = 0x17
    I_KCOLORS "[0].b",  // K0_B = 0x18
    I_KCOLORS "[1].b",  // K1_B = 0x19
    I_KCOLORS "[2].b",  // K2_B = 0x1A
    I_KCOLORS "[3].b",  // K3_B = 0x1B
    I_KCOLORS "[0].a",  // K0_A = 0x1C
    I_KCOLORS "[1].a",  // K1_A = 0x1D
    I_KCOLORS "[2].a",  // K2_A = 0x1E
    I_KCOLORS "[3].a",  // K3_A = 0x1F
};

static const char* tevCInputTable[] = {
    "prev.rgb",           // CPREV,
    "prev.aaa",           // APREV,
    "c0.rgb",             // C0,
    "c0.aaa",             // A0,
    "c1.rgb",             // C1,
    "c1.aaa",             // A1,
    "c2.rgb",             // C2,
    "c2.aaa",             // A2,
    "textemp.rgb",        // TEXC,
    "textemp.aaa",        // TEXA,
    "rastemp.rgb",        // RASC,
    "rastemp.aaa",        // RASA,
    "int3(255,255,255)",  // ONE
    "int3(128,128,128)",  // HALF
    "konsttemp.rgb",      // KONST
    "int3(0,0,0)",        // ZERO
};

static const char* tevAInputTable[] = {
    "prev.a",       // APREV,
    "c0.a",         // A0,
    "c1.a",         // A1,
    "c2.a",         // A2,
    "textemp.a",    // TEXA,
    "rastemp.a",    // RASA,
    "konsttemp.a",  // KONST,  (hw1 had quarter)
    "0",            // ZERO
};

static const char* tevRasTable[] = {
    "iround(col0 * 255.0)",
    "iround(col1 * 255.0)",
    "ERROR13",                                              // 2
    "ERROR14",                                              // 3
    "ERROR15",                                              // 4
    "(int4(1, 1, 1, 1) * alphabump)",                       // bump alpha (0..248)
    "(int4(1, 1, 1, 1) * (alphabump | (alphabump >> 5)))",  // normalized bump alpha (0..255)
    "int4(0, 0, 0, 0)",                                     // zero
};

static const char* tevOutputTable[] = {"prev", "c0", "c1", "c2"};
static const char* tevCOutputTable[] = {"prev.rgb", "c0.rgb", "c1.rgb", "c2.rgb"};
static const char* tevAOutputTable[] = {"prev.a", "c0.a", "c1.a", "c2.a"};

// FIXME: Some of the video card's capabilities (BBox support, EarlyZ support, dstAlpha support)
// leak
//        into this UID; This is really unhelpful if these UIDs ever move from one machine to
//        another.
PixelShaderUid GetPixelShaderUid()
{
  PixelShaderUid out;
  pixel_shader_uid_data* uid_data = out.GetUidData<pixel_shader_uid_data>();
  memset(uid_data, 0, sizeof(*uid_data));

  uid_data->genMode_numindstages = bpmem.genMode.numindstages;
  uid_data->genMode_numtevstages = bpmem.genMode.numtevstages;
  uid_data->genMode_numtexgens = bpmem.genMode.numtexgens;
  uid_data->bounding_box = g_ActiveConfig.BBoxUseFragmentShaderImplementation() &&
                           g_ActiveConfig.bBBoxEnable && BoundingBox::active;
  uid_data->rgba6_format =
      bpmem.zcontrol.pixel_format == PEControl::RGBA6_Z24 && !g_ActiveConfig.bForceTrueColor;
  uid_data->dither = bpmem.blendmode.dither && uid_data->rgba6_format;
  uid_data->uint_output = bpmem.blendmode.UseLogicOp();

  u32 numStages = uid_data->genMode_numtevstages + 1;

  if (g_ActiveConfig.bEnablePixelLighting)
  {
    // The lighting shader only needs the two color bits of the 23bit component bit array.
    uid_data->components =
        (VertexLoaderManager::g_current_components & (VB_HAS_COL0 | VB_HAS_COL1)) >> VB_COL_SHIFT;
    uid_data->numColorChans = xfmem.numChan.numColorChans;
    GetLightingShaderUid(uid_data->lighting);
  }

  if (uid_data->genMode_numtexgens > 0)
  {
    for (unsigned int i = 0; i < uid_data->genMode_numtexgens; ++i)
    {
      // optional perspective divides
      uid_data->texMtxInfo_n_projection |= xfmem.texMtxInfo[i].projection << i;
    }
  }

  // indirect texture map lookup
  int nIndirectStagesUsed = 0;
  if (uid_data->genMode_numindstages > 0)
  {
    for (unsigned int i = 0; i < numStages; ++i)
    {
      if (bpmem.tevind[i].IsActive() && bpmem.tevind[i].bt < uid_data->genMode_numindstages)
        nIndirectStagesUsed |= 1 << bpmem.tevind[i].bt;
    }
  }

  uid_data->nIndirectStagesUsed = nIndirectStagesUsed;
  for (u32 i = 0; i < uid_data->genMode_numindstages; ++i)
  {
    if (uid_data->nIndirectStagesUsed & (1 << i))
      uid_data->SetTevindrefValues(i, bpmem.tevindref.getTexCoord(i), bpmem.tevindref.getTexMap(i));
  }

  for (unsigned int n = 0; n < numStages; n++)
  {
    int texcoord = bpmem.tevorders[n / 2].getTexCoord(n & 1);
    bool bHasTexCoord = (u32)texcoord < bpmem.genMode.numtexgens;
    // HACK to handle cases where the tex gen is not enabled
    if (!bHasTexCoord)
      texcoord = bpmem.genMode.numtexgens;

    uid_data->stagehash[n].hasindstage = bpmem.tevind[n].bt < bpmem.genMode.numindstages;
    uid_data->stagehash[n].tevorders_texcoord = texcoord;
    if (uid_data->stagehash[n].hasindstage)
      uid_data->stagehash[n].tevind = bpmem.tevind[n].hex;

    TevStageCombiner::ColorCombiner& cc = bpmem.combiners[n].colorC;
    TevStageCombiner::AlphaCombiner& ac = bpmem.combiners[n].alphaC;
    uid_data->stagehash[n].cc = cc.hex & 0xFFFFFF;
    uid_data->stagehash[n].ac = ac.hex & 0xFFFFF0;  // Storing rswap and tswap later

    if (cc.a == TEVCOLORARG_RASA || cc.a == TEVCOLORARG_RASC || cc.b == TEVCOLORARG_RASA ||
        cc.b == TEVCOLORARG_RASC || cc.c == TEVCOLORARG_RASA || cc.c == TEVCOLORARG_RASC ||
        cc.d == TEVCOLORARG_RASA || cc.d == TEVCOLORARG_RASC || ac.a == TEVALPHAARG_RASA ||
        ac.b == TEVALPHAARG_RASA || ac.c == TEVALPHAARG_RASA || ac.d == TEVALPHAARG_RASA)
    {
      const int i = bpmem.combiners[n].alphaC.rswap;
      uid_data->stagehash[n].tevksel_swap1a = bpmem.tevksel[i * 2].swap1;
      uid_data->stagehash[n].tevksel_swap2a = bpmem.tevksel[i * 2].swap2;
      uid_data->stagehash[n].tevksel_swap1b = bpmem.tevksel[i * 2 + 1].swap1;
      uid_data->stagehash[n].tevksel_swap2b = bpmem.tevksel[i * 2 + 1].swap2;
      uid_data->stagehash[n].tevorders_colorchan = bpmem.tevorders[n / 2].getColorChan(n & 1);
    }

    uid_data->stagehash[n].tevorders_enable = bpmem.tevorders[n / 2].getEnable(n & 1);
    if (uid_data->stagehash[n].tevorders_enable)
    {
      const int i = bpmem.combiners[n].alphaC.tswap;
      uid_data->stagehash[n].tevksel_swap1c = bpmem.tevksel[i * 2].swap1;
      uid_data->stagehash[n].tevksel_swap2c = bpmem.tevksel[i * 2].swap2;
      uid_data->stagehash[n].tevksel_swap1d = bpmem.tevksel[i * 2 + 1].swap1;
      uid_data->stagehash[n].tevksel_swap2d = bpmem.tevksel[i * 2 + 1].swap2;
      uid_data->stagehash[n].tevorders_texmap = bpmem.tevorders[n / 2].getTexMap(n & 1);
    }

    if (cc.a == TEVCOLORARG_KONST || cc.b == TEVCOLORARG_KONST || cc.c == TEVCOLORARG_KONST ||
        cc.d == TEVCOLORARG_KONST || ac.a == TEVALPHAARG_KONST || ac.b == TEVALPHAARG_KONST ||
        ac.c == TEVALPHAARG_KONST || ac.d == TEVALPHAARG_KONST)
    {
      uid_data->stagehash[n].tevksel_kc = bpmem.tevksel[n / 2].getKC(n & 1);
      uid_data->stagehash[n].tevksel_ka = bpmem.tevksel[n / 2].getKA(n & 1);
    }
  }

#define MY_STRUCT_OFFSET(str, elem) ((u32)((u64) & (str).elem - (u64) & (str)))
  uid_data->num_values = (g_ActiveConfig.bEnablePixelLighting) ?
                             sizeof(*uid_data) :
                             MY_STRUCT_OFFSET(*uid_data, stagehash[numStages]);

  AlphaTest::TEST_RESULT Pretest = bpmem.alpha_test.TestResult();
  uid_data->Pretest = Pretest;

  uid_data->zfreeze = bpmem.genMode.zfreeze;
  uid_data->ztex_op = bpmem.ztex2.op;

  if(bpmem.zmode.testenable)
  {
    uid_data->early_ztest = bpmem.zcontrol.early_ztest;
    uid_data->late_ztest = !bpmem.zcontrol.early_ztest;

    // We can't allow early_ztest for zfreeze because depth is overridden per-pixel.
    // This means it's impossible for zcomploc to be emulated on a zfrozen polygon.
    const bool forced_early_z = uid_data->early_ztest &&
      (g_ActiveConfig.bFastDepthCalc || bpmem.alpha_test.TestResult() == AlphaTest::UNDETERMINED) &&
      !bpmem.genMode.zfreeze;
    const bool per_pixel_depth = (bpmem.ztex2.op != ZTEXTURE_DISABLE && uid_data->late_ztest) ||
      (!g_ActiveConfig.bFastDepthCalc && !forced_early_z) ||
      bpmem.genMode.zfreeze;

    uid_data->per_pixel_depth = per_pixel_depth;
    uid_data->forced_early_z = forced_early_z;
  }
<<<<<<< HEAD
  else
  {
    uid_data->forced_early_z = 1;
  }
=======
>>>>>>> 66a3329a

  // NOTE: Fragment may not be discarded if alpha test always fails and early depth test is enabled
  // (in this case we need to write a depth value if depth test passes regardless of the alpha
  // testing result)
  if (uid_data->Pretest == AlphaTest::UNDETERMINED ||
      (uid_data->Pretest == AlphaTest::FAIL && uid_data->late_ztest))
  {
    uid_data->alpha_test_comp0 = bpmem.alpha_test.comp0;
    uid_data->alpha_test_comp1 = bpmem.alpha_test.comp1;
    uid_data->alpha_test_logic = bpmem.alpha_test.logic;

    // ZCOMPLOC HACK:
    // The only way to emulate alpha test + early-z is to force early-z in the shader.
    // As this isn't available on all drivers and as we can't emulate this feature otherwise,
    // we are only able to choose which one we want to respect more.
    // Tests seem to have proven that writing depth even when the alpha test fails is more
    // important that a reliable alpha test, so we just force the alpha test to always succeed.
    // At least this seems to be less buggy.
    uid_data->alpha_test_use_zcomploc_hack =
      uid_data->early_ztest && bpmem.zmode.updateenable &&
        !g_ActiveConfig.backend_info.bSupportsEarlyZ && !bpmem.genMode.zfreeze;
  }

  uid_data->fog_fsel = bpmem.fog.c_proj_fsel.fsel;
  uid_data->fog_fsel = bpmem.fog.c_proj_fsel.fsel;
  uid_data->fog_proj = bpmem.fog.c_proj_fsel.proj;
  uid_data->fog_RangeBaseEnabled = bpmem.fogRange.Base.Enabled;

  BlendingState state = {};
  state.Generate(bpmem);

  uid_data->useDstAlpha = bpmem.dstalpha.enable && bpmem.blendmode.alphaupdate &&
	  bpmem.zcontrol.pixel_format == PEControl::RGBA6_Z24;

  if (state.IsDualSourceBlend())
  {
    if (g_ActiveConfig.backend_info.bSupportsDualSourceBlend)
    {
      // hardware blend
    }
    else if(g_ActiveConfig.backend_info.bSupportsFramebufferFetch)
    {
      // shader blend
      uid_data->useDstAlpha = state.alphaupdate;
      uid_data->blend_enable = state.blendenable;
      uid_data->blend_src_factor = state.srcfactor;
      uid_data->blend_src_factor_alpha = state.srcfactoralpha;
      uid_data->blend_dst_factor = state.dstfactor;
      uid_data->blend_dst_factor_alpha = state.dstfactoralpha;
      uid_data->blend_subtract = state.subtract;
      uid_data->blend_subtract_alpha = state.subtractAlpha;
    }
    else
    {
      // alpha pass
      uid_data->useDstAlpha = false;
    }
  }

  return out;
}

void ClearUnusedPixelShaderUidBits(APIType ApiType, const ShaderHostConfig& host_config,
                                   PixelShaderUid* uid)
{
  pixel_shader_uid_data* uid_data = uid->GetUidData<pixel_shader_uid_data>();

  // OpenGL and Vulkan convert implicitly normalized color outputs to their uint representation.
  // Therefore, it is not necessary to use a uint output on these backends. We also disable the
  // uint output when logic op is not supported (i.e. driver/device does not support D3D11.1).
  if (ApiType != APIType::D3D || !host_config.backend_logic_op)
    uid_data->uint_output = 0;
}

void WritePixelShaderCommonHeader(ShaderCode& out, APIType ApiType, u32 num_texgens,
                                  bool per_pixel_lighting, bool bounding_box)
{
  // dot product for integer vectors
  out.Write("int idot(int3 x, int3 y)\n"
            "{\n"
            "\tint3 tmp = x * y;\n"
            "\treturn tmp.x + tmp.y + tmp.z;\n"
            "}\n");

  out.Write("int idot(int4 x, int4 y)\n"
            "{\n"
            "\tint4 tmp = x * y;\n"
            "\treturn tmp.x + tmp.y + tmp.z + tmp.w;\n"
            "}\n\n");

  // rounding + casting to integer at once in a single function
  out.Write("int  iround(float  x) { return int (round(x)); }\n"
            "int2 iround(float2 x) { return int2(round(x)); }\n"
            "int3 iround(float3 x) { return int3(round(x)); }\n"
            "int4 iround(float4 x) { return int4(round(x)); }\n\n");

  if (ApiType == APIType::OpenGL || ApiType == APIType::Vulkan)
  {
    out.Write("SAMPLER_BINDING(0) uniform sampler2DArray samp[8];\n");
  }
  else  // D3D
  {
    // Declare samplers
    out.Write("SamplerState samp[8] : register(s0);\n");
    out.Write("\n");
    out.Write("Texture2DArray Tex[8] : register(t0);\n");
  }
  out.Write("\n");

  if (ApiType == APIType::OpenGL || ApiType == APIType::Vulkan)
    out.Write("UBO_BINDING(std140, 1) uniform PSBlock {\n");
  else
    out.Write("cbuffer PSBlock : register(b0) {\n");

  out.Write("\tint4 " I_COLORS "[4];\n"
            "\tint4 " I_KCOLORS "[4];\n"
            "\tint4 " I_ALPHA ";\n"
            "\tfloat4 " I_TEXDIMS "[8];\n"
            "\tint4 " I_ZBIAS "[2];\n"
            "\tint4 " I_INDTEXSCALE "[2];\n"
            "\tint4 " I_INDTEXMTX "[6];\n"
            "\tint4 " I_FOGCOLOR ";\n"
            "\tint4 " I_FOGI ";\n"
            "\tfloat4 " I_FOGF ";\n"
            "\tfloat4 " I_FOGRANGE "[3];\n"
            "\tfloat4 " I_ZSLOPE ";\n"
            "\tfloat2 " I_EFBSCALE ";\n"
            "};\n\n");

  if (per_pixel_lighting)
  {
    out.Write("%s", s_lighting_struct);

    if (ApiType == APIType::OpenGL || ApiType == APIType::Vulkan)
      out.Write("UBO_BINDING(std140, 2) uniform VSBlock {\n");
    else
      out.Write("cbuffer VSBlock : register(b1) {\n");

    out.Write(s_shader_uniforms);
    out.Write("};\n");
  }

  if (bounding_box)
  {
    if (ApiType == APIType::OpenGL || ApiType == APIType::Vulkan)
    {
      out.Write("SSBO_BINDING(0) buffer BBox {\n"
                "\tint4 bbox_data;\n"
                "};\n");
    }
    else
    {
      out.Write("globallycoherent RWBuffer<int> bbox_data : register(u2);\n");
    }
  }

  out.Write("struct VS_OUTPUT {\n");
  GenerateVSOutputMembers(out, ApiType, num_texgens, per_pixel_lighting, "");
  out.Write("};\n");
}

static void WriteStage(ShaderCode& out, const pixel_shader_uid_data* uid_data, int n,
                       APIType ApiType);
static void WriteTevRegular(ShaderCode& out, const char* components, int bias, int op, int clamp,
                            int shift, bool alpha);
static void SampleTexture(ShaderCode& out, const char* texcoords, const char* texswap, int texmap,
                          APIType ApiType);
static void WriteAlphaTest(ShaderCode& out, const pixel_shader_uid_data* uid_data, APIType ApiType,
                           bool per_pixel_depth, bool use_dual_source);
static void WriteFog(ShaderCode& out, const pixel_shader_uid_data* uid_data);
static void WriteColor(ShaderCode& out, APIType api_type, const pixel_shader_uid_data* uid_data,
                       bool use_dual_source);
static void WriteBlend(ShaderCode& out, const pixel_shader_uid_data* uid_data);

static void WriteZCoord(ShaderCode& out, APIType api_type,
                        const ShaderHostConfig& host_config,
                        const pixel_shader_uid_data* uid_data);

ShaderCode GeneratePixelShaderCode(APIType ApiType, const ShaderHostConfig& host_config,
                                   const pixel_shader_uid_data* uid_data)
{
  ShaderCode out;

  const bool per_pixel_lighting = g_ActiveConfig.bEnablePixelLighting;
  const bool msaa = host_config.msaa;
  const bool ssaa = host_config.ssaa;
  const u32 numStages = uid_data->genMode_numtevstages + 1;

  out.Write("//Pixel Shader for TEV stages\n");
  out.Write("//%i TEV stages, %i texgens, %i IND stages\n", numStages, uid_data->genMode_numtexgens,
            uid_data->genMode_numindstages);

  // Stuff that is shared between ubershaders and pixelgen.
  WritePixelShaderCommonHeader(out, ApiType, uid_data->genMode_numtexgens, per_pixel_lighting,
                               uid_data->bounding_box);

  if (uid_data->forced_early_z && g_ActiveConfig.backend_info.bSupportsEarlyZ)
  {
    // Zcomploc (aka early_ztest) is a way to control whether depth test is done before
    // or after texturing and alpha test. PC graphics APIs used to provide no way to emulate
    // this feature properly until 2012: Depth tests were always done after alpha testing.
    // Most importantly, it was not possible to write to the depth buffer without also writing
    // a color value (unless color writing was disabled altogether).

    // OpenGL 4.2 actually provides two extensions which can force an early z test:
    //  * ARB_image_load_store has 'layout(early_fragment_tests)' which forces the driver to do z
    //  and stencil tests early.
    //  * ARB_conservative_depth has 'layout(depth_unchanged) which signals to the driver that it
    //  can make optimisations
    //    which assume the pixel shader won't update the depth buffer.

    // early_fragment_tests is the best option, as it requires the driver to do early-z and defines
    // early-z exactly as
    // we expect, with discard causing the shader to exit with only the depth buffer updated.

    // Conservative depth's 'depth_unchanged' only hints to the driver that an early-z optimisation
    // can be made and
    // doesn't define what will happen if we discard the fragment. But the way modern graphics
    // hardware is implemented
    // means it is not unreasonable to expect the same behaviour as early_fragment_tests.
    // We can also assume that if a driver has gone out of its way to support conservative depth and
    // not image_load_store
    // as required by OpenGL 4.2 that it will be doing the optimisation.
    // If the driver doesn't actually do an early z optimisation, ZCompLoc will be broken and depth
    // will only be written
    // if the alpha test passes.

    // We support Conservative as a fallback, because many drivers based on Mesa haven't implemented
    // all of the
    // ARB_image_load_store extension yet.

    // D3D11 also has a way to force the driver to enable early-z, so we're fine here.
    if (ApiType == APIType::OpenGL || ApiType == APIType::Vulkan)
    {
      // This is a #define which signals whatever early-z method the driver supports.
      out.Write("FORCE_EARLY_Z; \n");
    }
    else
    {
      out.Write("[earlydepthstencil]\n");
    }
  }

  // Only use dual-source blending when required on drivers that don't support it very well.
  const bool use_dual_source = host_config.backend_dual_source_blend &&
    (!DriverDetails::HasBug(DriverDetails::BUG_BROKEN_DUAL_SOURCE_BLENDING) || uid_data->useDstAlpha);
  bool use_shader_blend = !use_dual_source && uid_data->useDstAlpha &&
    host_config.backend_shader_framebuffer_fetch;

  if (ApiType == APIType::OpenGL || ApiType == APIType::Vulkan)
  {
    if (use_dual_source)
    {
      out.Write("FRAGMENT_OUTPUT_LOCATION_INDEXED(0, 0) out vec4 ocol0;\n");
      out.Write("FRAGMENT_OUTPUT_LOCATION_INDEXED(0, 1) out vec4 ocol1;\n");
    }
    else if (use_shader_blend)
    {
      // QComm's Adreno driver doesn't seem to like using the framebuffer_fetch value as an
      // intermediate value with multiple reads & modifications, so pull out the "real" output value
      // and use a temporary for calculations, then set the output value once at the end of the
      // shader
      out.Write("FRAGMENT_OUTPUT_LOCATION_INDEXED(0, 0) FRAGMENT_INOUT vec4 real_ocol0;\n");
    }
    else
    {
      out.Write("FRAGMENT_OUTPUT_LOCATION(0) out vec4 ocol0;\n");
    }

    if (uid_data->per_pixel_depth)
      out.Write("#define depth gl_FragDepth\n");

    // We need to always use output blocks for Vulkan, but geometry shaders are also optional.
    if (host_config.backend_geometry_shaders || ApiType == APIType::Vulkan)
    {
      out.Write("VARYING_LOCATION(0) in VertexData {\n");
      GenerateVSOutputMembers(out, ApiType, uid_data->genMode_numtexgens, per_pixel_lighting,
                              GetInterpolationQualifier(msaa, ssaa, true, true));

      out.Write("};\n");
    }
    else
    {
      out.Write("%s in float4 colors_0;\n", GetInterpolationQualifier(msaa, ssaa));
      out.Write("%s in float4 colors_1;\n", GetInterpolationQualifier(msaa, ssaa));
      // compute window position if needed because binding semantic WPOS is not widely supported
      // Let's set up attributes
      for (unsigned int i = 0; i < uid_data->genMode_numtexgens; ++i)
      {
        out.Write("%s in float3 tex%d;\n", GetInterpolationQualifier(msaa, ssaa), i);
      }
      out.Write("%s in float4 clipPos;\n", GetInterpolationQualifier(msaa, ssaa));
      if (per_pixel_lighting)
      {
        out.Write("%s in float3 Normal;\n", GetInterpolationQualifier(msaa, ssaa));
        out.Write("%s in float3 WorldPos;\n", GetInterpolationQualifier(msaa, ssaa));
      }
    }

    out.Write("void main()\n{\n");
    out.Write("\tfloat4 rawpos = gl_FragCoord;\n");
    if (use_shader_blend)
    {
      // Store off a copy of the initial fb value for blending
      out.Write("\tfloat4 initial_ocol0 = FB_FETCH_VALUE;\n");
      out.Write("\tfloat4 ocol0;\n");
      out.Write("\tfloat4 ocol1;\n");
    }
  }
  else  // D3D
  {
    out.Write("void main(\n");
    if (uid_data->uint_output)
      out.Write("  out uint4 ocol0 : SV_Target,\n");
    else
      out.Write("  out float4 ocol0 : SV_Target0,\n"
                "  out float4 ocol1 : SV_Target1,\n");
    out.Write("%s"
              "  in float4 rawpos : SV_Position,\n",
              uid_data->per_pixel_depth ? "  out float depth : SV_Depth,\n" : "");

    out.Write("  in %s float4 colors_0 : COLOR0,\n", GetInterpolationQualifier(msaa, ssaa));
    out.Write("  in %s float4 colors_1 : COLOR1\n", GetInterpolationQualifier(msaa, ssaa));

    // compute window position if needed because binding semantic WPOS is not widely supported
    for (unsigned int i = 0; i < uid_data->genMode_numtexgens; ++i)
      out.Write(",\n  in %s float3 tex%d : TEXCOORD%d", GetInterpolationQualifier(msaa, ssaa), i,
                i);
    out.Write(",\n  in %s float4 clipPos : TEXCOORD%d", GetInterpolationQualifier(msaa, ssaa),
              uid_data->genMode_numtexgens);
    if (per_pixel_lighting)
    {
      out.Write(",\n  in %s float3 Normal : TEXCOORD%d", GetInterpolationQualifier(msaa, ssaa),
                uid_data->genMode_numtexgens + 1);
      out.Write(",\n  in %s float3 WorldPos : TEXCOORD%d", GetInterpolationQualifier(msaa, ssaa),
                uid_data->genMode_numtexgens + 2);
    }
    out.Write(",\n  in float clipDist0 : SV_ClipDistance0\n");
    out.Write(",\n  in float clipDist1 : SV_ClipDistance1\n");
    out.Write("        ) {\n");
  }

  out.Write("\tint4 c0 = " I_COLORS "[1], c1 = " I_COLORS "[2], c2 = " I_COLORS
            "[3], prev = " I_COLORS "[0];\n"
            "\tint4 rastemp, textemp, konsttemp;\n"
            "\tint3 comp16 = int3(1, 256, 0), comp24 = int3(1, 256, 256*256);\n"
            "\tint alphabump=0;\n"
            "\tint3 tevcoord=int3(0, 0, 0);\n"
            "\tint2 wrappedcoord, tempcoord;\n"
            "\tint4 tevin_a,tevin_b,tevin_c,tevin_d,tevin_temp;\n\n");  // tev combiner inputs

  // On GLSL, input variables must not be assigned to.
  // This is why we declare these variables locally instead.
  out.Write("\tfloat4 col0 = colors_0;\n");
  out.Write("\tfloat4 col1 = colors_1;\n");

  if (per_pixel_lighting)
  {
    out.Write("\tfloat3 _norm0 = normalize(Normal.xyz);\n\n");
    out.Write("\tfloat3 pos = WorldPos;\n");

    out.Write("\tint4 lacc;\n"
              "\tfloat3 ldir, h, cosAttn, distAttn;\n"
              "\tfloat dist, dist2, attn;\n");

    // TODO: Our current constant usage code isn't able to handle more than one buffer.
    //       So we can't mark the VS constant as used here. But keep them here as reference.
    // out.SetConstantsUsed(C_PLIGHT_COLORS, C_PLIGHT_COLORS+7); // TODO: Can be optimized further
    // out.SetConstantsUsed(C_PLIGHTS, C_PLIGHTS+31); // TODO: Can be optimized further
    // out.SetConstantsUsed(C_PMATERIALS, C_PMATERIALS+3);
    GenerateLightingShaderCode(out, uid_data->lighting, uid_data->components << VB_COL_SHIFT,
                               "colors_", "col");
  }

  // HACK to handle cases where the tex gen is not enabled
  if (uid_data->genMode_numtexgens == 0)
  {
    out.Write("\tint2 fixpoint_uv0 = int2(0, 0);\n\n");
  }
  else
  {
    out.SetConstantsUsed(C_TEXDIMS, C_TEXDIMS + uid_data->genMode_numtexgens - 1);
    for (unsigned int i = 0; i < uid_data->genMode_numtexgens; ++i)
    {
      out.Write("\tint2 fixpoint_uv%d = int2(", i);
      out.Write("(tex%d.z == 0.0 ? tex%d.xy : tex%d.xy / tex%d.z)", i, i, i, i);
      out.Write(" * " I_TEXDIMS "[%d].zw);\n", i);
      // TODO: S24 overflows here?
    }
  }

  for (u32 i = 0; i < uid_data->genMode_numindstages; ++i)
  {
    if (uid_data->nIndirectStagesUsed & (1 << i))
    {
      unsigned int texcoord = uid_data->GetTevindirefCoord(i);
      unsigned int texmap = uid_data->GetTevindirefMap(i);

      if (texcoord < uid_data->genMode_numtexgens)
      {
        out.SetConstantsUsed(C_INDTEXSCALE + i / 2, C_INDTEXSCALE + i / 2);
        out.Write("\ttempcoord = fixpoint_uv%d >> " I_INDTEXSCALE "[%d].%s;\n", texcoord, i / 2,
                  (i & 1) ? "zw" : "xy");
      }
      else
        out.Write("\ttempcoord = int2(0, 0);\n");

      out.Write("\tint3 iindtex%d = ", i);
      SampleTexture(out, "float2(tempcoord)", "abg", texmap, ApiType);
    }
  }

  for (unsigned int i = 0; i < numStages; i++)
    WriteStage(out, uid_data, i, ApiType);  // build the equation for this stage

  {
    // The results of the last texenv stage are put onto the screen,
    // regardless of the used destination register
    TevStageCombiner::ColorCombiner last_cc;
    TevStageCombiner::AlphaCombiner last_ac;
    last_cc.hex = uid_data->stagehash[uid_data->genMode_numtevstages].cc;
    last_ac.hex = uid_data->stagehash[uid_data->genMode_numtevstages].ac;
    if (last_cc.dest != 0)
    {
      out.Write("\tprev.rgb = %s;\n", tevCOutputTable[last_cc.dest]);
    }
    if (last_ac.dest != 0)
    {
      out.Write("\tprev.a = %s;\n", tevAOutputTable[last_ac.dest]);
    }
  }
  //out.Write("\tprev = prev & 255;\n");

  // NOTE: Fragment may not be discarded if alpha test always fails and early depth test is enabled
  // (in this case we need to write a depth value if depth test passes regardless of the alpha
  // testing result)
  if (uid_data->Pretest == AlphaTest::UNDETERMINED ||
      (uid_data->Pretest == AlphaTest::FAIL && uid_data->late_ztest))
    WriteAlphaTest(out, uid_data, ApiType, uid_data->per_pixel_depth,
                   use_dual_source || use_shader_blend);

  // write zcoord
  bool need_write_zcoord = true;

  // depth texture can safely be ignored if the result won't be written to the depth buffer
  // (early_ztest) and isn't used for fog either
  const bool skip_ztexture = !uid_data->per_pixel_depth && !uid_data->fog_fsel;

  // Note: z-textures are not written to depth buffer if early depth test is used
  if (uid_data->per_pixel_depth && uid_data->early_ztest)
  {
    if(need_write_zcoord)
    {
      WriteZCoord(out, ApiType, host_config, uid_data);
      need_write_zcoord = false;
    }

    if (!host_config.backend_reversed_depth_range)
      out.Write("\tdepth = 1.0 - float(zCoord) / 16777216.0;\n");
    else
      out.Write("\tdepth = float(zCoord) / 16777216.0;\n");
  }

  // Note: depth texture output is only written to depth buffer if late depth test is used
  // theoretical final depth value is used for fog calculation, though, so we have to emulate
  // ztextures anyway
  if (uid_data->ztex_op != ZTEXTURE_DISABLE && !skip_ztexture)
  {
    if(need_write_zcoord)
    {
      WriteZCoord(out, ApiType, host_config, uid_data);
      need_write_zcoord = false;
    }

    // use the texture input of the last texture stage (textemp), hopefully this has been read and
    // is in correct format...
    out.SetConstantsUsed(C_ZBIAS, C_ZBIAS + 1);
    out.Write("\tzCoord = idot(" I_ZBIAS "[0].xyzw, textemp.xyzw) + " I_ZBIAS "[1].w %s;\n",
              (uid_data->ztex_op == ZTEXTURE_ADD) ? "+ zCoord" : "");
    out.Write("\tzCoord = zCoord & 0xFFFFFF;\n");
  }

  if (uid_data->per_pixel_depth && uid_data->late_ztest)
  {
    if(need_write_zcoord)
    {
      WriteZCoord(out, ApiType, host_config, uid_data);
      need_write_zcoord = false;
    }

    if (!host_config.backend_reversed_depth_range)
      out.Write("\tdepth = 1.0 - float(zCoord) / 16777216.0;\n");
    else
      out.Write("\tdepth = float(zCoord) / 16777216.0;\n");
  }

  // No dithering for RGB8 mode
  if (uid_data->dither)
  {
    // Flipper uses a standard 2x2 Bayer Matrix for 6 bit dithering
    // Here the matrix is encoded into the two factor constants
    out.Write("\tint2 dither = int2(rawpos.xy) & 1;\n");
    out.Write("\tprev.rgb = (prev.rgb - (prev.rgb >> 6)) + abs(dither.y * 3 - dither.x * 2);\n");
  }

  if (uid_data->fog_fsel != 0)
  {
    if(need_write_zcoord)
    {
      WriteZCoord(out, ApiType, host_config, uid_data);
      need_write_zcoord = false;
    }

    WriteFog(out, uid_data);
  }

  // Write the color and alpha values to the framebuffer
  // If using shader blend, we still use the separate alpha
  WriteColor(out, ApiType, uid_data, use_dual_source || use_shader_blend);

  if (use_shader_blend)
    WriteBlend(out, uid_data);

  if (uid_data->bounding_box)
  {
    const char* atomic_op =
        (ApiType == APIType::OpenGL || ApiType == APIType::Vulkan) ? "atomic" : "Interlocked";
    out.Write("\tif(bbox_data[0] > int(rawpos.x)) %sMin(bbox_data[0], int(rawpos.x));\n"
              "\tif(bbox_data[1] < int(rawpos.x)) %sMax(bbox_data[1], int(rawpos.x));\n"
              "\tif(bbox_data[2] > int(rawpos.y)) %sMin(bbox_data[2], int(rawpos.y));\n"
              "\tif(bbox_data[3] < int(rawpos.y)) %sMax(bbox_data[3], int(rawpos.y));\n",
              atomic_op, atomic_op, atomic_op, atomic_op);
  }

  out.Write("}\n");

  return out;
}

static void WriteStage(ShaderCode& out, const pixel_shader_uid_data* uid_data, int n,
                       APIType ApiType)
{
  auto& stage = uid_data->stagehash[n];
  out.Write("\n\t// TEV stage %d\n", n);

  // HACK to handle cases where the tex gen is not enabled
  u32 texcoord = stage.tevorders_texcoord;
  bool bHasTexCoord = texcoord < uid_data->genMode_numtexgens;
  if (!bHasTexCoord)
    texcoord = 0;

  if (stage.hasindstage)
  {
    TevStageIndirect tevind;
    tevind.hex = stage.tevind;

    out.Write("\t// indirect op\n");
    // perform the indirect op on the incoming regular coordinates using iindtex%d as the offset
    // coords
    if (tevind.bs != ITBA_OFF)
    {
      const char* tevIndAlphaSel[] = {"", "x", "y", "z"};
      const char* tevIndAlphaMask[] = {"248", "224", "240",
                                       "248"};  // 0b11111000, 0b11100000, 0b11110000, 0b11111000
      out.Write("alphabump = iindtex%d.%s & %s;\n", tevind.bt.Value(), tevIndAlphaSel[tevind.bs],
                tevIndAlphaMask[tevind.fmt]);
    }
    else
    {
      // TODO: Should we reset alphabump to 0 here?
    }

    if (tevind.mid != 0)
    {
      // format
      const char* tevIndFmtMask[] = {"255", "31", "15", "7"};
      out.Write("\tint3 iindtevcrd%d = iindtex%d & %s;\n", n, tevind.bt.Value(),
                tevIndFmtMask[tevind.fmt]);

      // bias - TODO: Check if this needs to be this complicated..
      const char* tevIndBiasField[] = {"",  "x",  "y",  "xy",
                                       "z", "xz", "yz", "xyz"};  // indexed by bias
      const char* tevIndBiasAdd[] = {"-128", "1", "1", "1"};     // indexed by fmt
      if (tevind.bias == ITB_S || tevind.bias == ITB_T || tevind.bias == ITB_U)
        out.Write("\tiindtevcrd%d.%s += int(%s);\n", n, tevIndBiasField[tevind.bias],
                  tevIndBiasAdd[tevind.fmt]);
      else if (tevind.bias == ITB_ST || tevind.bias == ITB_SU || tevind.bias == ITB_TU)
        out.Write("\tiindtevcrd%d.%s += int2(%s, %s);\n", n, tevIndBiasField[tevind.bias],
                  tevIndBiasAdd[tevind.fmt], tevIndBiasAdd[tevind.fmt]);
      else if (tevind.bias == ITB_STU)
        out.Write("\tiindtevcrd%d.%s += int3(%s, %s, %s);\n", n, tevIndBiasField[tevind.bias],
                  tevIndBiasAdd[tevind.fmt], tevIndBiasAdd[tevind.fmt], tevIndBiasAdd[tevind.fmt]);

      // multiply by offset matrix and scale - calculations are likely to overflow badly,
      // yet it works out since we only care about the lower 23 bits (+1 sign bit) of the result
      if (tevind.mid <= 3)
      {
        int mtxidx = 2 * (tevind.mid - 1);
        out.SetConstantsUsed(C_INDTEXMTX + mtxidx, C_INDTEXMTX + mtxidx);

        out.Write("\tint2 indtevtrans%d = int2(idot(" I_INDTEXMTX
                  "[%d].xyz, iindtevcrd%d), idot(" I_INDTEXMTX "[%d].xyz, iindtevcrd%d)) >> 3;\n",
                  n, mtxidx, n, mtxidx + 1, n);

        // TODO: should use a shader uid branch for this for better performance
        if (DriverDetails::HasBug(DriverDetails::BUG_BROKEN_BITWISE_OP_NEGATION))
        {
          out.Write("\tint indtexmtx_w_inverse_%d = -" I_INDTEXMTX "[%d].w;\n", n, mtxidx);
          out.Write("\tif (" I_INDTEXMTX "[%d].w >= 0) indtevtrans%d >>= " I_INDTEXMTX "[%d].w;\n",
                    mtxidx, n, mtxidx);
          out.Write("\telse indtevtrans%d <<= indtexmtx_w_inverse_%d;\n", n, n);
        }
        else
        {
          out.Write("\tif (" I_INDTEXMTX "[%d].w >= 0) indtevtrans%d >>= " I_INDTEXMTX "[%d].w;\n",
                    mtxidx, n, mtxidx);
          out.Write("\telse indtevtrans%d <<= (-" I_INDTEXMTX "[%d].w);\n", n, mtxidx);
        }
      }
      else if (tevind.mid <= 7 && bHasTexCoord)
      {  // s matrix
        ASSERT(tevind.mid >= 5);
        int mtxidx = 2 * (tevind.mid - 5);
        out.SetConstantsUsed(C_INDTEXMTX + mtxidx, C_INDTEXMTX + mtxidx);

        out.Write("\tint2 indtevtrans%d = int2(fixpoint_uv%d * iindtevcrd%d.xx) >> 8;\n", n,
                  texcoord, n);
        if (DriverDetails::HasBug(DriverDetails::BUG_BROKEN_BITWISE_OP_NEGATION))
        {
          out.Write("\tint  indtexmtx_w_inverse_%d = -" I_INDTEXMTX "[%d].w;\n", n, mtxidx);
          out.Write("\tif (" I_INDTEXMTX "[%d].w >= 0) indtevtrans%d >>= " I_INDTEXMTX "[%d].w;\n",
                    mtxidx, n, mtxidx);
          out.Write("\telse indtevtrans%d <<= (indtexmtx_w_inverse_%d);\n", n, n);
        }
        else
        {
          out.Write("\tif (" I_INDTEXMTX "[%d].w >= 0) indtevtrans%d >>= " I_INDTEXMTX "[%d].w;\n",
                    mtxidx, n, mtxidx);
          out.Write("\telse indtevtrans%d <<= (-" I_INDTEXMTX "[%d].w);\n", n, mtxidx);
        }
      }
      else if (tevind.mid <= 11 && bHasTexCoord)
      {  // t matrix
        ASSERT(tevind.mid >= 9);
        int mtxidx = 2 * (tevind.mid - 9);
        out.SetConstantsUsed(C_INDTEXMTX + mtxidx, C_INDTEXMTX + mtxidx);

        out.Write("\tint2 indtevtrans%d = int2(fixpoint_uv%d * iindtevcrd%d.yy) >> 8;\n", n,
                  texcoord, n);

        if (DriverDetails::HasBug(DriverDetails::BUG_BROKEN_BITWISE_OP_NEGATION))
        {
          out.Write("\tint  indtexmtx_w_inverse_%d = -" I_INDTEXMTX "[%d].w;\n", n, mtxidx);
          out.Write("\tif (" I_INDTEXMTX "[%d].w >= 0) indtevtrans%d >>= " I_INDTEXMTX "[%d].w;\n",
                    mtxidx, n, mtxidx);
          out.Write("\telse indtevtrans%d <<= (indtexmtx_w_inverse_%d);\n", n, n);
        }
        else
        {
          out.Write("\tif (" I_INDTEXMTX "[%d].w >= 0) indtevtrans%d >>= " I_INDTEXMTX "[%d].w;\n",
                    mtxidx, n, mtxidx);
          out.Write("\telse indtevtrans%d <<= (-" I_INDTEXMTX "[%d].w);\n", n, mtxidx);
        }
      }
      else
      {
        out.Write("\tint2 indtevtrans%d = int2(0, 0);\n", n);
      }
    }
    else
    {
      out.Write("\tint2 indtevtrans%d = int2(0, 0);\n", n);
    }

    // ---------
    // Wrapping
    // ---------
    const char* tevIndWrapStart[] = {
        "0",       "(256<<7)", "(128<<7)", "(64<<7)",
        "(32<<7)", "(16<<7)",  "1"};  // TODO: Should the last one be 1 or (1<<7)?

    // wrap S
    if (tevind.sw == ITW_OFF)
      out.Write("\twrappedcoord.x = fixpoint_uv%d.x;\n", texcoord);
    else if (tevind.sw == ITW_0)
      out.Write("\twrappedcoord.x = 0;\n");
    else
      out.Write("\twrappedcoord.x = fixpoint_uv%d.x & (%s - 1);\n", texcoord,
                tevIndWrapStart[tevind.sw]);

    // wrap T
    if (tevind.tw == ITW_OFF)
      out.Write("\twrappedcoord.y = fixpoint_uv%d.y;\n", texcoord);
    else if (tevind.tw == ITW_0)
      out.Write("\twrappedcoord.y = 0;\n");
    else
      out.Write("\twrappedcoord.y = fixpoint_uv%d.y & (%s - 1);\n", texcoord,
                tevIndWrapStart[tevind.tw]);

    if (tevind.fb_addprev)  // add previous tevcoord
      out.Write("\ttevcoord.xy += wrappedcoord + indtevtrans%d;\n", n);
    else
      out.Write("\ttevcoord.xy = wrappedcoord + indtevtrans%d;\n", n);

    // Emulate s24 overflows
    out.Write("\ttevcoord.xy = (tevcoord.xy << 8) >> 8;\n");
  }

  TevStageCombiner::ColorCombiner cc;
  TevStageCombiner::AlphaCombiner ac;
  cc.hex = stage.cc;
  ac.hex = stage.ac;

  if (cc.a == TEVCOLORARG_RASA || cc.a == TEVCOLORARG_RASC || cc.b == TEVCOLORARG_RASA ||
      cc.b == TEVCOLORARG_RASC || cc.c == TEVCOLORARG_RASA || cc.c == TEVCOLORARG_RASC ||
      cc.d == TEVCOLORARG_RASA || cc.d == TEVCOLORARG_RASC || ac.a == TEVALPHAARG_RASA ||
      ac.b == TEVALPHAARG_RASA || ac.c == TEVALPHAARG_RASA || ac.d == TEVALPHAARG_RASA)
  {
    // Generate swizzle string to represent the Ras color channel swapping
    char rasswap[5] = {"rgba"[stage.tevksel_swap1a], "rgba"[stage.tevksel_swap2a],
                       "rgba"[stage.tevksel_swap1b], "rgba"[stage.tevksel_swap2b], '\0'};

    out.Write("\trastemp = %s.%s;\n", tevRasTable[stage.tevorders_colorchan], rasswap);
  }

  if (stage.tevorders_enable)
  {
    // Generate swizzle string to represent the texture color channel swapping
    char texswap[5] = {"rgba"[stage.tevksel_swap1c], "rgba"[stage.tevksel_swap2c],
                       "rgba"[stage.tevksel_swap1d], "rgba"[stage.tevksel_swap2d], '\0'};

    if (!stage.hasindstage)
    {
      // calc tevcord
      if (bHasTexCoord)
        out.Write("\ttevcoord.xy = fixpoint_uv%d;\n", texcoord);
      else
        out.Write("\ttevcoord.xy = int2(0, 0);\n");
    }
    out.Write("\ttextemp = ");
    SampleTexture(out, "float2(tevcoord.xy)", texswap, stage.tevorders_texmap, ApiType);
  }
  else
  {
    out.Write("\ttextemp = int4(255, 255, 255, 255);\n");
  }

  if (cc.a == TEVCOLORARG_KONST || cc.b == TEVCOLORARG_KONST || cc.c == TEVCOLORARG_KONST ||
      cc.d == TEVCOLORARG_KONST || ac.a == TEVALPHAARG_KONST || ac.b == TEVALPHAARG_KONST ||
      ac.c == TEVALPHAARG_KONST || ac.d == TEVALPHAARG_KONST)
  {
    out.Write("\tkonsttemp = int4(%s, %s);\n", tevKSelTableC[stage.tevksel_kc],
              tevKSelTableA[stage.tevksel_ka]);

    if (stage.tevksel_kc > 7)
      out.SetConstantsUsed(C_KCOLORS + ((stage.tevksel_kc - 0xc) % 4),
                           C_KCOLORS + ((stage.tevksel_kc - 0xc) % 4));
    if (stage.tevksel_ka > 7)
      out.SetConstantsUsed(C_KCOLORS + ((stage.tevksel_ka - 0xc) % 4),
                           C_KCOLORS + ((stage.tevksel_ka - 0xc) % 4));
  }

  if (cc.d == TEVCOLORARG_C0 || cc.d == TEVCOLORARG_A0 || ac.d == TEVALPHAARG_A0)
    out.SetConstantsUsed(C_COLORS + 1, C_COLORS + 1);

  if (cc.d == TEVCOLORARG_C1 || cc.d == TEVCOLORARG_A1 || ac.d == TEVALPHAARG_A1)
    out.SetConstantsUsed(C_COLORS + 2, C_COLORS + 2);

  if (cc.d == TEVCOLORARG_C2 || cc.d == TEVCOLORARG_A2 || ac.d == TEVALPHAARG_A2)
    out.SetConstantsUsed(C_COLORS + 3, C_COLORS + 3);

  if (cc.dest >= GX_TEVREG0)
    out.SetConstantsUsed(C_COLORS + cc.dest, C_COLORS + cc.dest);

  if (ac.dest >= GX_TEVREG0)
    out.SetConstantsUsed(C_COLORS + ac.dest, C_COLORS + ac.dest);

  out.Write("\ttevin_a = int4(%s, %s)&int4(255, 255, 255, 255);\n", tevCInputTable[cc.a],
            tevAInputTable[ac.a]);
  out.Write("\ttevin_b = int4(%s, %s)&int4(255, 255, 255, 255);\n", tevCInputTable[cc.b],
            tevAInputTable[ac.b]);
  out.Write("\ttevin_c = int4(%s, %s)&int4(255, 255, 255, 255);\n", tevCInputTable[cc.c],
            tevAInputTable[ac.c]);
  out.Write("\ttevin_d = int4(%s, %s);\n", tevCInputTable[cc.d], tevAInputTable[ac.d]);

  if (cc.bias != TEVBIAS_COMPARE || ac.bias != TEVBIAS_COMPARE)
  {
    out.Write("\ttevin_temp = (tevin_a<<8) + (tevin_b-tevin_a)*(tevin_c+(tevin_c>>7));\n");
  }

  out.Write("\t// color combine\n");
  out.Write("\t%s = ", tevCOutputTable[cc.dest]);
  if (cc.bias != TEVBIAS_COMPARE)
  {
    WriteTevRegular(out, "rgb", cc.bias, cc.op, cc.clamp, cc.shift, false);
  }
  else
  {
    const char* function_table[] = {
        "((tevin_a.r > tevin_b.r) ? tevin_c.rgb : int3(0,0,0))",   // TEVCMP_R8_GT
        "((tevin_a.r == tevin_b.r) ? tevin_c.rgb : int3(0,0,0))",  // TEVCMP_R8_EQ
        "((idot(tevin_a.rgb, comp16) >  idot(tevin_b.rgb, comp16)) ? tevin_c.rgb : "
        "int3(0,0,0))",  // TEVCMP_GR16_GT
        "((idot(tevin_a.rgb, comp16) == idot(tevin_b.rgb, comp16)) ? tevin_c.rgb : "
        "int3(0,0,0))",  // TEVCMP_GR16_EQ
        "((idot(tevin_a.rgb, comp24) >  idot(tevin_b.rgb, comp24)) ? tevin_c.rgb : "
        "int3(0,0,0))",  // TEVCMP_BGR24_GT
        "((idot(tevin_a.rgb, comp24) == idot(tevin_b.rgb, comp24)) ? tevin_c.rgb : "
        "int3(0,0,0))",                                                         // TEVCMP_BGR24_EQ
        "(max(sign(tevin_a.rgb - tevin_b.rgb), int3(0,0,0)) * tevin_c.rgb)",    // TEVCMP_RGB8_GT
        "((int3(1,1,1) - sign(abs(tevin_a.rgb - tevin_b.rgb))) * tevin_c.rgb)"  // TEVCMP_RGB8_EQ
    };

    int mode = (cc.shift << 1) | cc.op;
    out.Write("   tevin_d.rgb + ");
    out.Write("%s", function_table[mode]);
  }
  out.Write(";\n");

  out.Write("\t// alpha combine\n");
  out.Write("\t%s = ", tevAOutputTable[ac.dest]);
  if (ac.bias != TEVBIAS_COMPARE)
  {
    WriteTevRegular(out, "a", ac.bias, ac.op, ac.clamp, ac.shift, true);
  }
  else
  {
    const char* function_table[] = {
        "((tevin_a.r > tevin_b.r) ? tevin_c.a : 0)",   // TEVCMP_R8_GT
        "((tevin_a.r == tevin_b.r) ? tevin_c.a : 0)",  // TEVCMP_R8_EQ
        "((idot(tevin_a.rgb, comp16) >  idot(tevin_b.rgb, comp16)) ? tevin_c.a : 0)",  // TEVCMP_GR16_GT
        "((idot(tevin_a.rgb, comp16) == idot(tevin_b.rgb, comp16)) ? tevin_c.a : 0)",  // TEVCMP_GR16_EQ
        "((idot(tevin_a.rgb, comp24) >  idot(tevin_b.rgb, comp24)) ? tevin_c.a : 0)",  // TEVCMP_BGR24_GT
        "((idot(tevin_a.rgb, comp24) == idot(tevin_b.rgb, comp24)) ? tevin_c.a : 0)",  // TEVCMP_BGR24_EQ
        "((tevin_a.a >  tevin_b.a) ? tevin_c.a : 0)",  // TEVCMP_A8_GT
        "((tevin_a.a == tevin_b.a) ? tevin_c.a : 0)"   // TEVCMP_A8_EQ
    };

    int mode = (ac.shift << 1) | ac.op;
    out.Write("   tevin_d.a + ");
    out.Write("%s", function_table[mode]);
  }
  out.Write(";\n");

  // clamp
  if(cc.dest == ac.dest && cc.clamp == ac.clamp)
  {
    if (cc.clamp)
    {
      out.Write("\t%s = clamp(%s, int4(0,0,0,0), int4(255,255,255,255));\n",
                tevOutputTable[cc.dest], tevOutputTable[cc.dest]);
    }
    else
    {
      out.Write("\t%s = clamp(%s, int4(-1024,-1024,-1024,-1024), int4(1023,1023,1023,1023));\n",
                tevOutputTable[cc.dest], tevOutputTable[cc.dest]);
    }
  }
  else
  {
    if (cc.clamp)
    {
      out.Write("\t%s = clamp(%s, int3(0,0,0), int3(255,255,255));\n",
                tevCOutputTable[cc.dest], tevCOutputTable[cc.dest]);
    }
    else
    {
      out.Write("\t%s = clamp(%s, int3(-1024,-1024,-1024), int3(1023,1023,1023));\n",
                tevCOutputTable[cc.dest], tevCOutputTable[cc.dest]);
    }

    if (ac.clamp)
    {
      out.Write("\t%s = clamp(%s, 0, 255);\n", tevAOutputTable[ac.dest], tevAOutputTable[ac.dest]);
    }
    else
    {
      out.Write("\t%s = clamp(%s, -1024, 1023);\n", tevAOutputTable[ac.dest], tevAOutputTable[ac.dest]);
    }
  }
}

static void WriteTevRegular(ShaderCode& out, const char* components, int bias, int op, int clamp,
                            int shift, bool alpha)
{
  const char* tevScaleTableLeft[] = {
      "",       // SCALE_1
      " << 1",  // SCALE_2
      " << 2",  // SCALE_4
      "",       // DIVIDE_2
  };

  const char* tevScaleTableRight[] = {
      "",       // SCALE_1
      "",       // SCALE_2
      "",       // SCALE_4
      " >> 1",  // DIVIDE_2
  };

  const char* tevLerpBias[] = {
      " + 128",
      " + 127",
  };

  const char* tevBiasTable[] = {
      "",        // ZERO,
      " + 128",  // ADDHALF,
      " - 128",  // SUBHALF,
      "",
  };

  const char* tevOpTable[] = {
      "+",  // TEVOP_ADD = 0,
      "-",  // TEVOP_SUB = 1,
  };

  // Regular TEV stage: (d + bias + lerp(a,b,c)) * scale
  // The GameCube/Wii GPU uses a very sophisticated algorithm for scale-lerping:
  // - c is scaled from 0..255 to 0..256, which allows dividing the result by 256 instead of 255
  // - if scale is bigger than one, it is moved inside the lerp calculation for increased accuracy
  // - a rounding bias is added before dividing by 256
  out.Write("(((tevin_d.%s%s)%s)", components, tevBiasTable[bias], tevScaleTableLeft[shift]);
  out.Write(" %s ", tevOpTable[op]);
  out.Write("((((tevin_temp.%s)%s)%s)>>8)", components, tevScaleTableLeft[shift], (shift == 3) ? "" : tevLerpBias[op]);
  out.Write(")%s", tevScaleTableRight[shift]);
}

static void SampleTexture(ShaderCode& out, const char* texcoords, const char* texswap, int texmap,
                          APIType ApiType)
{
  out.SetConstantsUsed(C_TEXDIMS + texmap, C_TEXDIMS + texmap);

  if (ApiType == APIType::D3D)
  {
    out.Write("iround(255.0 * Tex[%d].Sample(samp[%d], float3(%s.xy * " I_TEXDIMS
              "[%d].xy, %s))).%s;\n",
              texmap, texmap, texcoords, texmap, "0.0", texswap);
  }
  else
  {
    out.Write("iround(255.0 * texture(samp[%d], float3(%s.xy * " I_TEXDIMS "[%d].xy, %s))).%s;\n",
              texmap, texcoords, texmap, "0.0", texswap);
  }
}

static const char* tevAlphaFuncsTable[] = {
    "(false)",         // NEVER
    "(prev.a <  %s)",  // LESS
    "(prev.a == %s)",  // EQUAL
    "(prev.a <= %s)",  // LEQUAL
    "(prev.a >  %s)",  // GREATER
    "(prev.a != %s)",  // NEQUAL
    "(prev.a >= %s)",  // GEQUAL
    "(true)"           // ALWAYS
};

static const char* tevAlphaFunclogicTable[] = {
    " && ",  // and
    " || ",  // or
    " != ",  // xor
    " == "   // xnor
};

static void WriteAlphaTest(ShaderCode& out, const pixel_shader_uid_data* uid_data, APIType ApiType,
                           bool per_pixel_depth, bool use_dual_source)
{
  static const char* alphaRef[2] = {I_ALPHA ".r", I_ALPHA ".g"};

  out.SetConstantsUsed(C_ALPHA, C_ALPHA);

  if (DriverDetails::HasBug(DriverDetails::BUG_BROKEN_NEGATED_BOOLEAN))
    out.Write("\tif(( ");
  else
    out.Write("\tif(!( ");

  // Lookup the first component from the alpha function table
  int compindex = uid_data->alpha_test_comp0;
  out.Write(tevAlphaFuncsTable[compindex], alphaRef[0]);

  out.Write("%s", tevAlphaFunclogicTable[uid_data->alpha_test_logic]);  // lookup the logic op

  // Lookup the second component from the alpha function table
  compindex = uid_data->alpha_test_comp1;
  out.Write(tevAlphaFuncsTable[compindex], alphaRef[1]);

  if (DriverDetails::HasBug(DriverDetails::BUG_BROKEN_NEGATED_BOOLEAN))
    out.Write(") == false) {\n");
  else
    out.Write(")) {\n");

  out.Write("\t\tocol0 = float4(0.0, 0.0, 0.0, 0.0);\n");
  if (use_dual_source && !(ApiType == APIType::D3D && uid_data->uint_output))
    out.Write("\t\tocol1 = float4(0.0, 0.0, 0.0, 0.0);\n");
  if (per_pixel_depth)
  {
    out.Write("\t\tdepth = %s;\n",
              !g_ActiveConfig.backend_info.bSupportsReversedDepthRange ? "0.0" : "1.0");
  }

  // ZCOMPLOC HACK:
  if (!uid_data->alpha_test_use_zcomploc_hack)
  {
    out.Write("\t\tdiscard;\n");
    if (ApiType != APIType::D3D)
      out.Write("\t\treturn;\n");
  }

  out.Write("\t}\n");
}

static const char* tevFogFuncsTable[] = {
    "",                                                       // No Fog
    "",                                                       // ?
    "",                                                       // Linear
    "",                                                       // ?
    "\tfog = 1.0 - exp2(-8.0 * fog);\n",                      // exp
    "\tfog = 1.0 - exp2(-8.0 * fog * fog);\n",                // exp2
    "\tfog = exp2(-8.0 * (1.0 - fog));\n",                    // backward exp
    "\tfog = 1.0 - fog;\n   fog = exp2(-8.0 * fog * fog);\n"  // backward exp2
};

static void WriteFog(ShaderCode& out, const pixel_shader_uid_data* uid_data)
{
  out.SetConstantsUsed(C_FOGCOLOR, C_FOGCOLOR);
  out.SetConstantsUsed(C_FOGI, C_FOGI);
  out.SetConstantsUsed(C_FOGF, C_FOGF + 1);
  if (uid_data->fog_proj == 0)
  {
    // perspective
    // ze = A/(B - (Zs >> B_SHF)
    // TODO: Verify that we want to drop lower bits here! (currently taken over from software
    // renderer)
    //       Maybe we want to use "ze = (A << B_SHF)/((B << B_SHF) - Zs)" instead?
    //       That's equivalent, but keeps the lower bits of Zs.
    out.Write("\tfloat ze = (" I_FOGF ".x * 16777216.0) / float(" I_FOGI ".y - (zCoord >> " I_FOGI
              ".w));\n");
  }
  else
  {
    // orthographic
    // ze = a*Zs    (here, no B_SHF)
    out.Write("\tfloat ze = " I_FOGF ".x * float(zCoord) / 16777216.0;\n");
  }

  // x_adjust = sqrt((x-center)^2 + k^2)/k
  // ze *= x_adjust
  if (uid_data->fog_RangeBaseEnabled)
  {
    out.SetConstantsUsed(C_FOGF, C_FOGF);
    out.Write("\tfloat offset = (2.0 * (rawpos.x / " I_FOGF ".w)) - 1.0 - " I_FOGF ".z;\n");
    out.Write("\tfloat floatindex = clamp(9.0 - abs(offset) * 9.0, 0.0, 9.0);\n");
    out.Write("\tuint indexlower = uint(floatindex);\n");
    out.Write("\tuint indexupper = indexlower + 1u;\n");
    out.Write("\tfloat klower = " I_FOGRANGE "[indexlower >> 2u][indexlower & 3u];\n");
    out.Write("\tfloat kupper = " I_FOGRANGE "[indexupper >> 2u][indexupper & 3u];\n");
    out.Write("\tfloat k = lerp(klower, kupper, frac(floatindex));\n");
    out.Write("\tfloat x_adjust = sqrt(offset * offset + k * k) / k;\n");
    out.Write("\tze *= x_adjust;\n");
  }

  out.Write("\tfloat fog = clamp(ze - " I_FOGF ".y, 0.0, 1.0);\n");

  if (uid_data->fog_fsel > 3)
  {
    out.Write("%s", tevFogFuncsTable[uid_data->fog_fsel]);
  }
  else
  {
    if (uid_data->fog_fsel != 2)
      WARN_LOG(VIDEO, "Unknown Fog Type! %08x", uid_data->fog_fsel);
  }

  out.Write("\tint ifog = iround(fog * 256.0);\n");
  out.Write("\tprev.rgb = (prev.rgb * (256 - ifog) + " I_FOGCOLOR ".rgb * ifog) >> 8;\n");
}

static void WriteColor(ShaderCode& out, APIType api_type, const pixel_shader_uid_data* uid_data,
                       bool use_dual_source)
{
  // D3D requires that the shader outputs be uint when writing to a uint render target for logic op.
  if (api_type == APIType::D3D && uid_data->uint_output)
  {
    if (uid_data->rgba6_format)
      out.Write("\tocol0 = uint4(prev & 0xFC);\n");
    else
      out.Write("\tocol0 = uint4(prev);\n");
    return;
  }

  // Use dual-source color blending to perform dst alpha in a single pass
  if (use_dual_source)
    out.Write("\tocol1 = float4(0.0, 0.0, 0.0, float(prev.a) / 255.0);\n");

  // Colors will be blended against the 8-bit alpha from ocol1 and
  // the 6-bit alpha from ocol0 will be written to the framebuffer
  if (uid_data->useDstAlpha || uid_data->doAlphaPass)
  {
    out.SetConstantsUsed(C_ALPHA, C_ALPHA);
    out.Write("\tprev.a = " I_ALPHA ".a;\n");
  }

  if(uid_data->rgba6_format)
    out.Write("\tocol0 = float4(prev >> 2) / 63.0;\n");
  else
    out.Write("\tocol0 = float4(prev) / 255.0;\n");
}

static void WriteBlend(ShaderCode& out, const pixel_shader_uid_data* uid_data)
{
  if (uid_data->blend_enable)
  {
    static const std::array<const char*, 8> blendSrcFactor{{
        "float3(0.0, 0.0, 0.0);",                      // ZERO
        "float3(1.0, 1.0, 1.0);",                      // ONE
        "initial_ocol0.rgb;",                  // DSTCLR
        "float3(1.0, 1.0 ,1.0) - initial_ocol0.rgb;",  // INVDSTCLR
        "ocol1.aaa;",                          // SRCALPHA
        "float3(1.0, 1.0, 1.0) - ocol1.aaa;",          // INVSRCALPHA
        "initial_ocol0.aaa;",                  // DSTALPHA
        "float3(1.0, 1.0 , 1.0) - initial_ocol0.aaa;",  // INVDSTALPHA
    }};
    static const std::array<const char*, 8> blendSrcFactorAlpha{{
        "0.0;",                    // ZERO
        "1.0;",                    // ONE
        "initial_ocol0.a;",        // DSTCLR
        "1.0 - initial_ocol0.a;",  // INVDSTCLR
        "ocol1.a;",                // SRCALPHA
        "1.0 - ocol1.a;",          // INVSRCALPHA
        "initial_ocol0.a;",        // DSTALPHA
        "1.0 - initial_ocol0.a;",  // INVDSTALPHA
    }};
    static const std::array<const char*, 8> blendDstFactor{{
        "float3(0.0, 0.0, 0.0);",                      // ZERO
        "float3(1.0, 1.0, 1.0);",                      // ONE
        "ocol0.rgb;",                          // SRCCLR
        "float3(1.0, 1.0, 1.0) - ocol0.rgb;",          // INVSRCCLR
        "ocol1.aaa;",                          // SRCALHA
        "float3(1.0, 1.0, 1.0) - ocol1.aaa;",          // INVSRCALPHA
        "initial_ocol0.aaa;",                  // DSTALPHA
        "float3(1.0, 1.0, 1.0) - initial_ocol0.aaa;",  // INVDSTALPHA
    }};
    static const std::array<const char*, 8> blendDstFactorAlpha{{
        "0.0;",                    // ZERO
        "1.0;",                    // ONE
        "ocol0.a;",                // SRCCLR
        "1.0 - ocol0.a;",          // INVSRCCLR
        "ocol1.a;",                // SRCALPHA
        "1.0 - ocol1.a;",          // INVSRCALPHA
        "initial_ocol0.a;",        // DSTALPHA
        "1.0 - initial_ocol0.a;",  // INVDSTALPHA
    }};
    out.Write("\tfloat4 blend_src;\n");
    out.Write("\tblend_src.rgb = %s\n", blendSrcFactor[uid_data->blend_src_factor]);
    out.Write("\tblend_src.a = %s\n", blendSrcFactorAlpha[uid_data->blend_src_factor_alpha]);
    out.Write("\tfloat4 blend_dst;\n");
    out.Write("\tblend_dst.rgb = %s\n", blendDstFactor[uid_data->blend_dst_factor]);
    out.Write("\tblend_dst.a = %s\n", blendDstFactorAlpha[uid_data->blend_dst_factor_alpha]);

    out.Write("\tfloat4 blend_result;\n");
    if (uid_data->blend_subtract)
    {
      out.Write(
          "\tblend_result.rgb = initial_ocol0.rgb * blend_dst.rgb - ocol0.rgb * blend_src.rgb;\n");
    }
    else
    {
      out.Write(
          "\tblend_result.rgb = initial_ocol0.rgb * blend_dst.rgb + ocol0.rgb * blend_src.rgb;\n");
    }

    if (uid_data->blend_subtract_alpha)
      out.Write("\tblend_result.a = initial_ocol0.a * blend_dst.a - ocol0.a * blend_src.a;\n");
    else
      out.Write("\tblend_result.a = initial_ocol0.a * blend_dst.a + ocol0.a * blend_src.a;\n");
  }
  else
  {
    out.Write("\tfloat4 blend_result = ocol0;\n");
  }

  out.Write("\treal_ocol0 = blend_result;\n");
}

static void WriteZCoord(ShaderCode& out, APIType api_type,
                        const ShaderHostConfig& host_config,
                        const pixel_shader_uid_data* uid_data)
{
  if (uid_data->zfreeze)
  {
    out.SetConstantsUsed(C_ZSLOPE, C_ZSLOPE);
    out.SetConstantsUsed(C_EFBSCALE, C_EFBSCALE);

    out.Write("\tfloat2 screenpos = rawpos.xy * " I_EFBSCALE ".xy;\n");

    // Opengl has reversed vertical screenspace coordinates
    if (api_type == APIType::OpenGL)
      out.Write("\tscreenpos.y = %i.0 - screenpos.y;\n", EFB_HEIGHT);

    out.Write("\tint zCoord = int(" I_ZSLOPE ".z + " I_ZSLOPE ".x * screenpos.x + " I_ZSLOPE
                ".y * screenpos.y);\n");
  }
  else if (!host_config.fast_depth_calc)
  {
    // FastDepth means to trust the depth generated in perspective division.
    // It should be correct, but it seems not to be as accurate as required. TODO: Find out why!
    // For disabled FastDepth we just calculate the depth value again.
    // The performance impact of this additional calculation doesn't matter, but it prevents
    // the host GPU driver from performing any early depth test optimizations.
    out.SetConstantsUsed(C_ZBIAS + 1, C_ZBIAS + 1);
    // the screen space depth value = far z + (clip z / clip w) * z range
    out.Write("\tint zCoord = " I_ZBIAS "[1].x + int((clipPos.z / clipPos.w) * float(" I_ZBIAS
                "[1].y));\n");
  }
  else
  {
    if (!host_config.backend_reversed_depth_range)
      out.Write("\tint zCoord = int((1.0 - rawpos.z) * 16777216.0);\n");
    else
      out.Write("\tint zCoord = int(rawpos.z * 16777216.0);\n");
  }
  out.Write("\tzCoord = clamp(zCoord, 0, 0xFFFFFF);\n");
}<|MERGE_RESOLUTION|>--- conflicted
+++ resolved
@@ -293,13 +293,6 @@
     uid_data->per_pixel_depth = per_pixel_depth;
     uid_data->forced_early_z = forced_early_z;
   }
-<<<<<<< HEAD
-  else
-  {
-    uid_data->forced_early_z = 1;
-  }
-=======
->>>>>>> 66a3329a
 
   // NOTE: Fragment may not be discarded if alpha test always fails and early depth test is enabled
   // (in this case we need to write a depth value if depth test passes regardless of the alpha
@@ -553,8 +546,16 @@
   {
     if (use_dual_source)
     {
-      out.Write("FRAGMENT_OUTPUT_LOCATION_INDEXED(0, 0) out vec4 ocol0;\n");
-      out.Write("FRAGMENT_OUTPUT_LOCATION_INDEXED(0, 1) out vec4 ocol1;\n");
+      if (DriverDetails::HasBug(DriverDetails::BUG_BROKEN_FRAGMENT_SHADER_INDEX_DECORATION))
+      {
+        out.Write("FRAGMENT_OUTPUT_LOCATION(0) out vec4 ocol0;\n");
+        out.Write("FRAGMENT_OUTPUT_LOCATION(1) out vec4 ocol1;\n");
+      }
+      else
+      {
+        out.Write("FRAGMENT_OUTPUT_LOCATION_INDEXED(0, 0) out vec4 ocol0;\n");
+        out.Write("FRAGMENT_OUTPUT_LOCATION_INDEXED(0, 1) out vec4 ocol1;\n");
+      }
     }
     else if (use_shader_blend)
     {
@@ -562,7 +563,14 @@
       // intermediate value with multiple reads & modifications, so pull out the "real" output value
       // and use a temporary for calculations, then set the output value once at the end of the
       // shader
-      out.Write("FRAGMENT_OUTPUT_LOCATION_INDEXED(0, 0) FRAGMENT_INOUT vec4 real_ocol0;\n");
+      if (DriverDetails::HasBug(DriverDetails::BUG_BROKEN_FRAGMENT_SHADER_INDEX_DECORATION))
+      {
+        out.Write("FRAGMENT_OUTPUT_LOCATION(0) FRAGMENT_INOUT vec4 real_ocol0;\n");
+      }
+      else
+      {
+        out.Write("FRAGMENT_OUTPUT_LOCATION_INDEXED(0, 0) FRAGMENT_INOUT vec4 real_ocol0;\n");
+      }
     }
     else
     {
@@ -731,7 +739,7 @@
       out.Write("\tprev.a = %s;\n", tevAOutputTable[last_ac.dest]);
     }
   }
-  //out.Write("\tprev = prev & 255;\n");
+  out.Write("\tprev = prev & 255;\n");
 
   // NOTE: Fragment may not be discarded if alpha test always fails and early depth test is enabled
   // (in this case we need to write a depth value if depth test passes regardless of the alpha
