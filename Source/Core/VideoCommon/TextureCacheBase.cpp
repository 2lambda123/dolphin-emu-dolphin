--- conflicted
+++ resolved
@@ -884,15 +884,8 @@
 // ourSrcRect is the EFB rectangle it must actually read from, which will be larger in Virtual
 // Reality because we force the game to use the whole EFB
 void TextureCacheBase::CopyRenderTargetToTexture(u32 dstAddr, unsigned int dstFormat, u32 dstStride,
-<<<<<<< HEAD
-                                                 PEControl::PixelFormat srcFormat,
-                                                 const EFBRectangle& gameSrcRect,
-                                                 const EFBRectangle& ourSrcRect, bool isIntensity,
-                                                 bool scaleByHalf)
-=======
-                                                 bool is_depth_copy, const EFBRectangle& srcRect,
+                                                 bool is_depth_copy, const EFBRectangle& gameSrcRect, const EFBRectangle& ourSrcRect,
                                                  bool isIntensity, bool scaleByHalf)
->>>>>>> d1ade5de
 {
   // Emulation methods:
   //
@@ -1275,13 +1268,8 @@
 
   if (copy_to_ram)
   {
-<<<<<<< HEAD
-    CopyEFB(dst, dstFormat, tex_w, bytes_per_row, num_blocks_y, dstStride, srcFormat, gameSrcRect,
-=======
-    CopyEFB(dst, dstFormat, tex_w, bytes_per_row, num_blocks_y, dstStride, is_depth_copy, srcRect,
->>>>>>> d1ade5de
+    CopyEFB(dst, dstFormat, tex_w, bytes_per_row, num_blocks_y, dstStride, is_depth_copy, gameSrcRect,
             isIntensity, scaleByHalf);
-    CopyEFB(dst, dstFormat, tex_w, bytes_per_row, num_blocks_y, dstStride, srcFormat, gameSrcRect, isIntensity, scaleByHalf);
   }
   else
   {
@@ -1364,11 +1352,7 @@
       entry->SetEfbCopy(dstStride);
       entry->is_custom_tex = false;
 
-<<<<<<< HEAD
-      entry->FromRenderTarget(dst, srcFormat, gameSrcRect, scaleByHalf, cbufid, colmat);
-=======
-      entry->FromRenderTarget(is_depth_copy, srcRect, scaleByHalf, cbufid, colmat);
->>>>>>> d1ade5de
+      entry->FromRenderTarget(is_depth_copy, gameSrcRect, scaleByHalf, cbufid, colmat);
 
       u64 hash = entry->CalculateHash();
       entry->SetHashes(hash, hash);
