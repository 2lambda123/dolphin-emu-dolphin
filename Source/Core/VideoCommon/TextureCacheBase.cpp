--- conflicted
+++ resolved
@@ -783,15 +783,6 @@
       }
       expandedWidth = level.width;
       expandedHeight = level.height;
-<<<<<<< HEAD
-      CheckTempSize(level.data_size);
-#if defined(_MSC_VER) && _MSC_VER <= 1800
-      memcpy(temp, level.data, level.data_size);
-#else
-      memcpy(temp, level.data.get(), level.data_size);
-#endif
-=======
->>>>>>> e9ad0ec6
     }
   }
 
@@ -881,18 +872,8 @@
     for (u32 level_index = 1; level_index != texLevels; ++level_index)
     {
       const auto& level = hires_tex->m_levels[level_index];
-<<<<<<< HEAD
-      CheckTempSize(level.data_size);
-#if defined(_MSC_VER) && _MSC_VER <= 1800
-      memcpy(temp, level.data, level.data_size);
-#else
-      memcpy(temp, level.data.get(), level.data_size);
-#endif
-      entry->Load(temp, level.width, level.height, level.width, level_index);
-=======
       entry->Load(level_index, level.width, level.height, level.row_length, level.data.get(),
                   level.data_size);
->>>>>>> e9ad0ec6
     }
   }
   else
@@ -1344,14 +1325,9 @@
 
   if (copy_to_ram)
   {
-<<<<<<< HEAD
-    CopyEFB(dst, dstFormat, tex_w, bytes_per_row, num_blocks_y, dstStride, is_depth_copy, gameSrcRect,
-            isIntensity, scaleByHalf);
-=======
     EFBCopyFormat format(srcFormat, static_cast<TextureFormat>(dstFormat));
-    CopyEFB(dst, format, tex_w, bytes_per_row, num_blocks_y, dstStride, is_depth_copy, srcRect,
+    CopyEFB(dst, format, tex_w, bytes_per_row, num_blocks_y, dstStride, is_depth_copy, gameSrcRect,
             scaleByHalf);
->>>>>>> e9ad0ec6
   }
   else
   {
