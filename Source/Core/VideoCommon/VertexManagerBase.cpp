#include "Common/CommonTypes.h"

#include "VideoCommon/BPStructs.h"
#include "VideoCommon/Debugger.h"
#include "VideoCommon/GeometryShaderManager.h"
#include "VideoCommon/IndexGenerator.h"
#include "VideoCommon/MainBase.h"
#include "VideoCommon/NativeVertexFormat.h"
#include "VideoCommon/OpcodeDecoding.h"
#include "VideoCommon/PerfQueryBase.h"
#include "VideoCommon/PixelShaderManager.h"
#include "VideoCommon/RenderBase.h"
#include "VideoCommon/Statistics.h"
#include "VideoCommon/TextureCacheBase.h"
#include "VideoCommon/VertexLoaderManager.h"
#include "VideoCommon/VertexManagerBase.h"
#include "VideoCommon/VertexShaderManager.h"
#include "VideoCommon/VideoConfig.h"
#include "VideoCommon/XFMemory.h"

VertexManager *g_vertex_manager;

u8 *VertexManager::s_pCurBufferPointer;
u8 *VertexManager::s_pBaseBufferPointer;
u8 *VertexManager::s_pEndBufferPointer;

PrimitiveType VertexManager::current_primitive_type;

Slope VertexManager::s_zslope;

bool VertexManager::s_is_flushed;
bool VertexManager::s_cull_all;

static const PrimitiveType primitive_from_gx[8] = {
	PRIMITIVE_TRIANGLES, // GX_DRAW_QUADS
	PRIMITIVE_TRIANGLES, // GX_DRAW_QUADS_2
	PRIMITIVE_TRIANGLES, // GX_DRAW_TRIANGLES
	PRIMITIVE_TRIANGLES, // GX_DRAW_TRIANGLE_STRIP
	PRIMITIVE_TRIANGLES, // GX_DRAW_TRIANGLE_FAN
	PRIMITIVE_LINES,     // GX_DRAW_LINES
	PRIMITIVE_LINES,     // GX_DRAW_LINE_STRIP
	PRIMITIVE_POINTS,    // GX_DRAW_POINTS
};

VertexManager::VertexManager()
{
	s_is_flushed = true;
	s_cull_all = false;
}

VertexManager::~VertexManager()
{
}

u32 VertexManager::GetRemainingSize()
{
	return (u32)(s_pEndBufferPointer - s_pCurBufferPointer);
}

DataReader VertexManager::PrepareForAdditionalData(int primitive, u32 count, u32 stride, bool cullall)
{
	// The SSE vertex loader can write up to 4 bytes past the end
	u32 const needed_vertex_bytes = count * stride + 4;

	// We can't merge different kinds of primitives, so we have to flush here
	if (current_primitive_type != primitive_from_gx[primitive])
		Flush();
	current_primitive_type = primitive_from_gx[primitive];

	// Check for size in buffer, if the buffer gets full, call Flush()
	if (!s_is_flushed && ( count > IndexGenerator::GetRemainingIndices() ||
	     count > GetRemainingIndices(primitive) || needed_vertex_bytes > GetRemainingSize()))
	{
		Flush();

		if (count > IndexGenerator::GetRemainingIndices())
			ERROR_LOG(VIDEO, "Too little remaining index values. Use 32-bit or reset them on flush.");
		if (count > GetRemainingIndices(primitive))
			ERROR_LOG(VIDEO, "VertexManager: Buffer not large enough for all indices! "
				"Increase MAXIBUFFERSIZE or we need primitive breaking after all.");
		if (needed_vertex_bytes > GetRemainingSize())
			ERROR_LOG(VIDEO, "VertexManager: Buffer not large enough for all vertices! "
				"Increase MAXVBUFFERSIZE or we need primitive breaking after all.");
	}

	s_cull_all = cullall;

	// need to alloc new buffer
	if (s_is_flushed)
	{
		g_vertex_manager->ResetBuffer(stride);
		s_is_flushed = false;
	}

	return DataReader(s_pCurBufferPointer, s_pEndBufferPointer);
}

void VertexManager::FlushData(u32 count, u32 stride)
{
	s_pCurBufferPointer += count * stride;
}

u32 VertexManager::GetRemainingIndices(int primitive)
{
	u32 index_len = MAXIBUFFERSIZE - IndexGenerator::GetIndexLen();

	if (g_Config.backend_info.bSupportsPrimitiveRestart)
	{
		switch (primitive)
		{
		case GX_DRAW_QUADS:
		case GX_DRAW_QUADS_2:
			return index_len / 5 * 4;
		case GX_DRAW_TRIANGLES:
			return index_len / 4 * 3;
		case GX_DRAW_TRIANGLE_STRIP:
			return index_len / 1 - 1;
		case GX_DRAW_TRIANGLE_FAN:
			return index_len / 6 * 4 + 1;

		case GX_DRAW_LINES:
			return index_len;
		case GX_DRAW_LINE_STRIP:
			return index_len / 2 + 1;

		case GX_DRAW_POINTS:
			return index_len;

		default:
			return 0;
		}
	}
	else
	{
		switch (primitive)
		{
		case GX_DRAW_QUADS:
		case GX_DRAW_QUADS_2:
			return index_len / 6 * 4;
		case GX_DRAW_TRIANGLES:
			return index_len;
		case GX_DRAW_TRIANGLE_STRIP:
			return index_len / 3 + 2;
		case GX_DRAW_TRIANGLE_FAN:
			return index_len / 3 + 2;

		case GX_DRAW_LINES:
			return index_len;
		case GX_DRAW_LINE_STRIP:
			return index_len / 2 + 1;

		case GX_DRAW_POINTS:
			return index_len;

		default:
			return 0;
		}
	}
}

void VertexManager::Flush()
{
	if (s_is_flushed)
		return;

	// loading a state will invalidate BP, so check for it
	g_video_backend->CheckInvalidState();

	VideoFifo_CheckEFBAccess();

#if defined(_DEBUG) || defined(DEBUGFAST)
	PRIM_LOG("frame%d:\n texgen=%d, numchan=%d, dualtex=%d, ztex=%d, cole=%d, alpe=%d, ze=%d", g_ActiveConfig.iSaveTargetId, xfmem.numTexGen.numTexGens,
		xfmem.numChan.numColorChans, xfmem.dualTexTrans.enabled, bpmem.ztex2.op,
		(int)bpmem.blendmode.colorupdate, (int)bpmem.blendmode.alphaupdate, (int)bpmem.zmode.updateenable);

	for (unsigned int i = 0; i < xfmem.numChan.numColorChans; ++i)
	{
		LitChannel* ch = &xfmem.color[i];
		PRIM_LOG("colchan%d: matsrc=%d, light=0x%x, ambsrc=%d, diffunc=%d, attfunc=%d", i, ch->matsource, ch->GetFullLightMask(), ch->ambsource, ch->diffusefunc, ch->attnfunc);
		ch = &xfmem.alpha[i];
		PRIM_LOG("alpchan%d: matsrc=%d, light=0x%x, ambsrc=%d, diffunc=%d, attfunc=%d", i, ch->matsource, ch->GetFullLightMask(), ch->ambsource, ch->diffusefunc, ch->attnfunc);
	}

	for (unsigned int i = 0; i < xfmem.numTexGen.numTexGens; ++i)
	{
		TexMtxInfo tinfo = xfmem.texMtxInfo[i];
		if (tinfo.texgentype != XF_TEXGEN_EMBOSS_MAP) tinfo.hex &= 0x7ff;
		if (tinfo.texgentype != XF_TEXGEN_REGULAR) tinfo.projection = 0;

		PRIM_LOG("txgen%d: proj=%d, input=%d, gentype=%d, srcrow=%d, embsrc=%d, emblght=%d, postmtx=%d, postnorm=%d",
			i, tinfo.projection, tinfo.inputform, tinfo.texgentype, tinfo.sourcerow, tinfo.embosssourceshift, tinfo.embosslightshift,
			xfmem.postMtxInfo[i].index, xfmem.postMtxInfo[i].normalize);
	}

	PRIM_LOG("pixel: tev=%d, ind=%d, texgen=%d, dstalpha=%d, alphatest=0x%x", (int)bpmem.genMode.numtevstages+1, (int)bpmem.genMode.numindstages,
		(int)bpmem.genMode.numtexgens, (u32)bpmem.dstalpha.enable, (bpmem.alpha_test.hex>>16)&0xff);
#endif

	// If the primitave is marked CullAll. All we need to do is update the vertex constants and calculate the zfreeze refrence slope
	if (!s_cull_all)
	{
		BitSet32 usedtextures;
		for (u32 i = 0; i < bpmem.genMode.numtevstages + 1u; ++i)
			if (bpmem.tevorders[i / 2].getEnable(i & 1))
				usedtextures[bpmem.tevorders[i/2].getTexMap(i & 1)] = true;

		if (bpmem.genMode.numindstages > 0)
			for (unsigned int i = 0; i < bpmem.genMode.numtevstages + 1u; ++i)
				if (bpmem.tevind[i].IsActive() && bpmem.tevind[i].bt < bpmem.genMode.numindstages)
					usedtextures[bpmem.tevindref.getTexMap(bpmem.tevind[i].bt)] = true;

		for (unsigned int i : usedtextures)
		{
			g_renderer->SetSamplerState(i & 3, i >> 2);
			const TextureCache::TCacheEntryBase* tentry = TextureCache::Load(i);

			if (tentry)
			{
				// 0s are probably for no manual wrapping needed.
				PixelShaderManager::SetTexDims(i, tentry->native_width, tentry->native_height, 0, 0);
			}
			else
			{
				ERROR_LOG(VIDEO, "error loading texture");
			}
		}
	}

	// set global vertex constants
	VertexShaderManager::SetConstants();

	// Calculate ZSlope for zfreeze
	if (!bpmem.genMode.zfreeze)
	{
		// Must be done after VertexShaderManager::SetConstants()
		CalculateZSlope(VertexLoaderManager::GetCurrentVertexFormat());
	}
	else if (s_zslope.dirty && !s_cull_all) // or apply any dirty ZSlopes
	{
		PixelShaderManager::SetZSlope(s_zslope.dfdx, s_zslope.dfdy, s_zslope.f0);
		s_zslope.dirty = false;
	}

	if (!s_cull_all)
	{
		// set the rest of the global constants
		GeometryShaderManager::SetConstants();
		PixelShaderManager::SetConstants();

		bool useDstAlpha = !g_ActiveConfig.bDstAlphaPass &&
						   bpmem.dstalpha.enable &&
						   bpmem.blendmode.alphaupdate &&
						   bpmem.zcontrol.pixel_format == PEControl::RGBA6_Z24;

		if (PerfQueryBase::ShouldEmulate())
			g_perf_query->EnableQuery(bpmem.zcontrol.early_ztest ? PQG_ZCOMP_ZCOMPLOC : PQG_ZCOMP);
		g_vertex_manager->vFlush(useDstAlpha);
		if (PerfQueryBase::ShouldEmulate())
			g_perf_query->DisableQuery(bpmem.zcontrol.early_ztest ? PQG_ZCOMP_ZCOMPLOC : PQG_ZCOMP);
	}

	GFX_DEBUGGER_PAUSE_AT(NEXT_FLUSH, true);

	if (xfmem.numTexGen.numTexGens != bpmem.genMode.numtexgens)
		ERROR_LOG(VIDEO, "xf.numtexgens (%d) does not match bp.numtexgens (%d). Error in command stream.", xfmem.numTexGen.numTexGens, bpmem.genMode.numtexgens.Value());

	s_is_flushed = true;
	s_cull_all = false;
}

void VertexManager::DoState(PointerWrap& p)
{
	p.Do(s_zslope);
	g_vertex_manager->vDoState(p);
}

<<<<<<< HEAD
void VertexManager::CalculateZSlope(u32 stride)
{
	float vtx[9];
	float out[12];

	// Lookup vertices of the last rendered triangle and software-transform them
	// This allows us to determine the depth slope, which will be used if zfreeze
	// is enabled in the following flush.
	for (unsigned int i = 0; i < 3; ++i)
	{
		u8* vtx_ptr = s_pCurBufferPointer - stride * (3 - i);
		vtx[0 + i * 3] = ((float*)vtx_ptr)[0];
		vtx[1 + i * 3] = ((float*)vtx_ptr)[1];
		vtx[2 + i * 3] = ((float*)vtx_ptr)[2];

		VertexShaderManager::TransformToClipSpace(&vtx[i * 3], &out[i * 4]);

		// Transform to Screenspace
		out[0 + i * 4] = out[0 + i * 4] / out[3 + i * 4] * xfmem.viewport.wd + (xfmem.viewport.xOrig - 342);
		out[1 + i * 4] = out[1 + i * 4] / out[3 + i * 4] * xfmem.viewport.ht + (xfmem.viewport.yOrig - 342);
		out[2 + i * 4] = out[2 + i * 4] / out[3 + i * 4] * xfmem.viewport.zRange + xfmem.viewport.farZ;
=======
void VertexManager::CalculateZSlope(NativeVertexFormat* format)
{
	float vtx[9];
	float out[12];
	float viewOffset[2] = { xfmem.viewport.xOrig - bpmem.scissorOffset.x * 2,
	                        xfmem.viewport.yOrig - bpmem.scissorOffset.y * 2};

	// Global matrix ID.
	u32 mtxIdx = g_main_cp_state.matrix_index_a.PosNormalMtxIdx;
	const PortableVertexDeclaration vert_decl = format->GetVertexDeclaration();
	size_t posOff = vert_decl.position.offset;
	size_t mtxOff = vert_decl.posmtx.offset;

	// Lookup vertices of the last rendered triangle and software-transform them
	// This allows us to determine the depth slope, which will be used if z--freeze
	// is enabled in the following flush.
	for (unsigned int i = 0; i < 3; ++i)
	{
		u8* vtx_ptr = s_pCurBufferPointer - vert_decl.stride * (3 - i);
		vtx[0 + i * 3] = ((float*)(vtx_ptr + posOff))[0];
		vtx[1 + i * 3] = ((float*)(vtx_ptr + posOff))[1];
		vtx[2 + i * 3] = ((float*)(vtx_ptr + posOff))[2];

		// If this vertex format has per-vertex position matrix IDs, look it up.
		if(vert_decl.posmtx.enable)
			mtxIdx = *((u32*)(vtx_ptr + mtxOff));

		VertexShaderManager::TransformToClipSpace(&vtx[i * 3], &out[i * 4], mtxIdx);

		// Transform to Screenspace
		float inv_w = 1.0f / out[3 + i * 4];

		out[0 + i * 4] = out[0 + i * 4] * inv_w * xfmem.viewport.wd + viewOffset[0];
		out[1 + i * 4] = out[1 + i * 4] * inv_w * xfmem.viewport.ht + viewOffset[1];
		out[2 + i * 4] = out[2 + i * 4] * inv_w * xfmem.viewport.zRange + xfmem.viewport.farZ;
>>>>>>> bf029323
	}

	float dx31 = out[8] - out[0];
	float dx12 = out[0] - out[4];
	float dy12 = out[1] - out[5];
	float dy31 = out[9] - out[1];

	float DF31 = out[10] - out[2];
	float DF21 = out[6] - out[2];
	float a = DF31 * -dy12 - DF21 * dy31;
	float b = dx31 * DF21 + dx12 * DF31;
	float c = -dx12 * dy31 - dx31 * -dy12;

<<<<<<< HEAD
	float slope_dfdx = -a / c;
	float slope_dfdy = -b / c;
	float slope_f0 = out[2] - (out[0] * slope_dfdx + out[1] * slope_dfdy);

	PixelShaderManager::SetZSlope(slope_dfdx, slope_dfdy, slope_f0);
=======
	// Sometimes we process de-generate triangles. Stop any divide by zeros
	if (c == 0)
		return;

	s_zslope.dfdx = -a / c;
	s_zslope.dfdy = -b / c;
	s_zslope.f0 = out[2] - (out[0] * s_zslope.dfdx + out[1] * s_zslope.dfdy);
	s_zslope.dirty = true;
>>>>>>> bf029323
}<|MERGE_RESOLUTION|>--- conflicted
+++ resolved
@@ -274,29 +274,6 @@
 	g_vertex_manager->vDoState(p);
 }
 
-<<<<<<< HEAD
-void VertexManager::CalculateZSlope(u32 stride)
-{
-	float vtx[9];
-	float out[12];
-
-	// Lookup vertices of the last rendered triangle and software-transform them
-	// This allows us to determine the depth slope, which will be used if zfreeze
-	// is enabled in the following flush.
-	for (unsigned int i = 0; i < 3; ++i)
-	{
-		u8* vtx_ptr = s_pCurBufferPointer - stride * (3 - i);
-		vtx[0 + i * 3] = ((float*)vtx_ptr)[0];
-		vtx[1 + i * 3] = ((float*)vtx_ptr)[1];
-		vtx[2 + i * 3] = ((float*)vtx_ptr)[2];
-
-		VertexShaderManager::TransformToClipSpace(&vtx[i * 3], &out[i * 4]);
-
-		// Transform to Screenspace
-		out[0 + i * 4] = out[0 + i * 4] / out[3 + i * 4] * xfmem.viewport.wd + (xfmem.viewport.xOrig - 342);
-		out[1 + i * 4] = out[1 + i * 4] / out[3 + i * 4] * xfmem.viewport.ht + (xfmem.viewport.yOrig - 342);
-		out[2 + i * 4] = out[2 + i * 4] / out[3 + i * 4] * xfmem.viewport.zRange + xfmem.viewport.farZ;
-=======
 void VertexManager::CalculateZSlope(NativeVertexFormat* format)
 {
 	float vtx[9];
@@ -332,7 +309,6 @@
 		out[0 + i * 4] = out[0 + i * 4] * inv_w * xfmem.viewport.wd + viewOffset[0];
 		out[1 + i * 4] = out[1 + i * 4] * inv_w * xfmem.viewport.ht + viewOffset[1];
 		out[2 + i * 4] = out[2 + i * 4] * inv_w * xfmem.viewport.zRange + xfmem.viewport.farZ;
->>>>>>> bf029323
 	}
 
 	float dx31 = out[8] - out[0];
@@ -346,13 +322,6 @@
 	float b = dx31 * DF21 + dx12 * DF31;
 	float c = -dx12 * dy31 - dx31 * -dy12;
 
-<<<<<<< HEAD
-	float slope_dfdx = -a / c;
-	float slope_dfdy = -b / c;
-	float slope_f0 = out[2] - (out[0] * slope_dfdx + out[1] * slope_dfdy);
-
-	PixelShaderManager::SetZSlope(slope_dfdx, slope_dfdy, slope_f0);
-=======
 	// Sometimes we process de-generate triangles. Stop any divide by zeros
 	if (c == 0)
 		return;
@@ -361,5 +330,4 @@
 	s_zslope.dfdy = -b / c;
 	s_zslope.f0 = out[2] - (out[0] * s_zslope.dfdx + out[1] * s_zslope.dfdy);
 	s_zslope.dirty = true;
->>>>>>> bf029323
 }