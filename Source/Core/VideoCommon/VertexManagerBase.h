// Copyright 2010 Dolphin Emulator Project
// Licensed under GPLv2+
// Refer to the license.txt file included.

#pragma once

#include <memory>
#include <vector>

#include "Common/CommonFuncs.h"
#include "Common/CommonTypes.h"

class DataReader;
class NativeVertexFormat;
class PointerWrap;
struct PortableVertexDeclaration;

enum PrimitiveType
{
  PRIMITIVE_POINTS,
  PRIMITIVE_LINES,
  PRIMITIVE_TRIANGLES,
};

struct Slope
{
  float dfdx;
  float dfdy;
  float f0;
  bool dirty;
};

class VertexManagerBase
{
private:
  // 3 pos
  static constexpr u32 SMALLEST_POSSIBLE_VERTEX = sizeof(float) * 3;
  // 3 pos, 3*3 normal, 2*u32 color, 8*4 tex, 1 posMat
  static constexpr u32 LARGEST_POSSIBLE_VERTEX = sizeof(float) * 45 + sizeof(u32) * 2;

  static constexpr u32 MAX_PRIMITIVES_PER_COMMAND = 65535;

public:
  static constexpr u32 MAXVBUFFERSIZE =
      ROUND_UP_POW2(MAX_PRIMITIVES_PER_COMMAND * LARGEST_POSSIBLE_VERTEX);

  // We may convert triangle-fans to triangle-lists, almost 3x as many indices.
  static constexpr u32 MAXIBUFFERSIZE = ROUND_UP_POW2(MAX_PRIMITIVES_PER_COMMAND * 3);

  VertexManagerBase();
  // needs to be virtual for DX11's dtor
  virtual ~VertexManagerBase();

  DataReader PrepareForAdditionalData(int primitive, u32 count, u32 stride, bool cullall);
  void FlushData(u32 count, u32 stride);

  void Flush();

  virtual NativeVertexFormat*
  CreateNativeVertexFormat(const PortableVertexDeclaration& vtx_decl) = 0;

  void DoState(PointerWrap& p);

  int GetNumberOfVertices();

protected:
  virtual void vDoState(PointerWrap& p) {}
  PrimitiveType m_current_primitive_type = PrimitiveType::PRIMITIVE_POINTS;

  virtual void ResetBuffer(u32 stride) = 0;

  u8* m_cur_buffer_pointer = nullptr;
  u8* m_base_buffer_pointer = nullptr;
  u8* m_end_buffer_pointer = nullptr;

<<<<<<< HEAD
  static u8* s_pCurReplayBufferPointer;
  static u8* s_pBaseReplayBufferPointer;

  static u16* s_pCurIReplayBufferPointer;
  static u16* s_pBaseIReplayBufferPointer;

  static u32 GetRemainingSize();
=======
  u32 GetRemainingSize() const;
>>>>>>> 6c16f1be
  static u32 GetRemainingIndices(int primitive);

  Slope m_zslope = {};
  void CalculateZSlope(NativeVertexFormat* format);

  bool m_cull_all = false;

private:
  bool m_is_flushed = true;

  virtual void vFlush(bool useDstAlpha) = 0;

  virtual void CreateDeviceObjects() {}
  virtual void DestroyDeviceObjects() {}
};

extern std::unique_ptr<VertexManagerBase> g_vertex_manager;<|MERGE_RESOLUTION|>--- conflicted
+++ resolved
@@ -33,6 +33,21 @@
 class VertexManagerBase
 {
 private:
+#if defined(_MSC_VER) && _MSC_VER <= 1800
+  // 3 pos
+  static const u32 SMALLEST_POSSIBLE_VERTEX = sizeof(float) * 3;
+  // 3 pos, 3*3 normal, 2*u32 color, 8*4 tex, 1 posMat
+  static const u32 LARGEST_POSSIBLE_VERTEX = sizeof(float) * 45 + sizeof(u32) * 2;
+
+  static const u32 MAX_PRIMITIVES_PER_COMMAND = 65535;
+
+public:
+  static const u32 MAXVBUFFERSIZE =
+      ROUND_UP_POW2(MAX_PRIMITIVES_PER_COMMAND * LARGEST_POSSIBLE_VERTEX);
+
+  // We may convert triangle-fans to triangle-lists, almost 3x as many indices.
+  static const u32 MAXIBUFFERSIZE = ROUND_UP_POW2(MAX_PRIMITIVES_PER_COMMAND * 3);
+#else
   // 3 pos
   static constexpr u32 SMALLEST_POSSIBLE_VERTEX = sizeof(float) * 3;
   // 3 pos, 3*3 normal, 2*u32 color, 8*4 tex, 1 posMat
@@ -46,6 +61,7 @@
 
   // We may convert triangle-fans to triangle-lists, almost 3x as many indices.
   static constexpr u32 MAXIBUFFERSIZE = ROUND_UP_POW2(MAX_PRIMITIVES_PER_COMMAND * 3);
+#endif
 
   VertexManagerBase();
   // needs to be virtual for DX11's dtor
@@ -73,17 +89,13 @@
   u8* m_base_buffer_pointer = nullptr;
   u8* m_end_buffer_pointer = nullptr;
 
-<<<<<<< HEAD
-  static u8* s_pCurReplayBufferPointer;
-  static u8* s_pBaseReplayBufferPointer;
+  u8* m_pCurReplayBufferPointer;
+  u8* m_pBaseReplayBufferPointer;
 
-  static u16* s_pCurIReplayBufferPointer;
-  static u16* s_pBaseIReplayBufferPointer;
+  u16* m_pCurIReplayBufferPointer;
+  u16* m_pBaseIReplayBufferPointer;
 
-  static u32 GetRemainingSize();
-=======
   u32 GetRemainingSize() const;
->>>>>>> 6c16f1be
   static u32 GetRemainingIndices(int primitive);
 
   Slope m_zslope = {};
