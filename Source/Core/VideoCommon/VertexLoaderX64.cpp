--- conflicted
+++ resolved
@@ -23,14 +23,11 @@
 
 static const u8* memory_base_ptr = (u8*)&g_main_cp_state.array_strides;
 
-<<<<<<< HEAD
-=======
 static OpArg MPIC(const void* ptr, X64Reg scale_reg, int scale = SCALE_1)
 {
 	return MComplex(base_reg, scale_reg, scale, (s32)((u8*)ptr - memory_base_ptr));
 }
 
->>>>>>> ad978122
 static OpArg MPIC(const void* ptr)
 {
 	return MDisp(base_reg, (s32)((u8*)ptr - memory_base_ptr));
@@ -192,8 +189,6 @@
 				MOV(32, dest, R(scratch3));
 				data.AddMemOffset(sizeof(float));
 				dest.AddMemOffset(sizeof(float));
-<<<<<<< HEAD
-=======
 
 				// zfreeze
 				if (native_format == &m_native_vtx_decl.position)
@@ -219,7 +214,6 @@
 				LEA(32, scratch3, MScaled(count_reg, SCALE_4, -4));
 				MOVUPS(MPIC(VertexLoaderManager::position_cache, scratch3, SCALE_4), coords);
 				SetJumpTarget(dont_store);
->>>>>>> ad978122
 			}
 			return load_bytes;
 		}
@@ -238,8 +232,6 @@
 	case 1: MOVSS(dest, coords); break;
 	case 2: MOVLPS(dest, coords); break;
 	case 3: MOVUPS(dest, coords); break;
-<<<<<<< HEAD
-=======
 	}
 
 	// zfreeze
@@ -250,7 +242,6 @@
 		LEA(32, scratch3, MScaled(count_reg, SCALE_4, -4));
 		MOVUPS(MPIC(VertexLoaderManager::position_cache, scratch3, SCALE_4), coords);
 		SetJumpTarget(dont_store);
->>>>>>> ad978122
 	}
 
 	return load_bytes;
