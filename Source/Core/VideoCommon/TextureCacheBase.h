// Copyright 2013 Dolphin Emulator Project
// Licensed under GPLv2
// Refer to the license.txt file included.

#pragma once

#include <functional>
#include <map>
#include <unordered_map>

#include "Common/CommonTypes.h"
#include "Common/Thread.h"

#include "VideoCommon/BPMemory.h"
#include "VideoCommon/TextureDecoder.h"
#include "VideoCommon/VideoCommon.h"

struct VideoConfig;

class TextureCache
{
public:
	struct TCacheEntryConfig
	{
		TCacheEntryConfig() : width(0), height(0), levels(1), layers(1), rendertarget(false) {}

		u32 width, height;
		u32 levels, layers;
		bool rendertarget;

		bool operator == (const TCacheEntryConfig& b) const
		{
			return width == b.width && height == b.height && levels == b.levels && layers == b.layers && rendertarget == b.rendertarget;
		}

		struct Hasher : std::hash<u64>
		{
			size_t operator()(const TextureCache::TCacheEntryConfig& c) const
			{
				u64 id = (u64)c.rendertarget << 63 | (u64)c.layers << 48 | (u64)c.levels << 32 | (u64)c.height << 16 | (u64)c.width;
				return std::hash<u64>::operator()(id);
			}
		};
	};
	struct TCacheEntryBase
	{
		const TCacheEntryConfig config;

		// common members
		u32 addr;
		u32 size_in_bytes;
		u64 hash;
		u32 format;
		bool is_efb_copy;
<<<<<<< HEAD
=======
		bool is_custom_tex;
>>>>>>> a1a7bbbd

		unsigned int native_width, native_height; // Texture dimensions from the GameCube's point of view
		unsigned int native_levels;

		// used to delete textures which haven't been used for TEXTURE_KILL_THRESHOLD frames
		int frameCount;


		void SetGeneralParameters(u32 _addr, u32 _size, u32 _format)
		{
			addr = _addr;
			size_in_bytes = _size;
			format = _format;
		}

		void SetDimensions(unsigned int _native_width, unsigned int _native_height, unsigned int _native_levels)
		{
			native_width = _native_width;
			native_height = _native_height;
			native_levels = _native_levels;
		}

		void SetHashes(u64 _hash)
		{
			hash = _hash;
		}

		TCacheEntryBase(const TCacheEntryConfig& c) : config(c) {}
		virtual ~TCacheEntryBase();

		virtual void Bind(unsigned int stage) = 0;
		virtual bool Save(const std::string& filename, unsigned int level) = 0;

		virtual void Load(unsigned int width, unsigned int height,
			unsigned int expanded_width, unsigned int level) = 0;
		virtual void FromRenderTarget(u32 dstAddr, unsigned int dstFormat,
			PEControl::PixelFormat srcFormat, const EFBRectangle& srcRect,
			bool isIntensity, bool scaleByHalf, unsigned int cbufid,
			const float *colmat) = 0;

		bool OverlapsMemoryRange(u32 range_address, u32 range_size) const;

		bool IsEfbCopy() { return is_efb_copy; }
	};

	virtual ~TextureCache(); // needs virtual for DX11 dtor

	static void OnConfigChanged(VideoConfig& config);

	// Removes textures which aren't used for more than TEXTURE_KILL_THRESHOLD frames,
	// frameCount is the current frame number.
	static void Cleanup(int frameCount);

	static void Invalidate();
	static void MakeRangeDynamic(u32 start_address, u32 size);

	virtual TCacheEntryBase* CreateTexture(const TCacheEntryConfig& config) = 0;

	virtual void CompileShaders() = 0; // currently only implemented by OGL
	virtual void DeleteShaders() = 0; // currently only implemented by OGL

	static TCacheEntryBase* Load(const u32 stage);
	static void UnbindTextures();
	static void BindTextures();
	static void CopyRenderTargetToTexture(u32 dstAddr, unsigned int dstFormat, PEControl::PixelFormat srcFormat,
		const EFBRectangle& srcRect, bool isIntensity, bool scaleByHalf);

	static void RequestInvalidateTextureCache();

	virtual void ConvertTexture(TCacheEntryBase* entry, TCacheEntryBase* unconverted, void* palette, TlutFormat format) = 0;

protected:
	TextureCache();

	static GC_ALIGNED16(u8 *temp);
	static size_t temp_size;

private:
	static void DumpTexture(TCacheEntryBase* entry, std::string basename, unsigned int level);
	static void CheckTempSize(size_t required_size);

	static TCacheEntryBase* AllocateTexture(const TCacheEntryConfig& config);
	static void FreeTexture(TCacheEntryBase* entry);

	static TCacheEntryBase* ReturnEntry(unsigned int stage, TCacheEntryBase* entry);

	typedef std::multimap<u32, TCacheEntryBase*> TexCache;
	typedef std::unordered_multimap<TCacheEntryConfig, TCacheEntryBase*, TCacheEntryConfig::Hasher> TexPool;

	static TexCache textures;
	static TexPool texture_pool;
	static TCacheEntryBase* bound_textures[8];

	// Backup configuration values
	static struct BackupConfig
	{
		int s_colorsamples;
		bool s_texfmt_overlay;
		bool s_texfmt_overlay_center;
		bool s_hires_textures;
		bool s_copy_cache_enable;
		bool s_stereo_3d;
		bool s_efb_mono_depth;
	} backup_config;
};

extern TextureCache *g_texture_cache;<|MERGE_RESOLUTION|>--- conflicted
+++ resolved
@@ -52,10 +52,7 @@
 		u64 hash;
 		u32 format;
 		bool is_efb_copy;
-<<<<<<< HEAD
-=======
 		bool is_custom_tex;
->>>>>>> a1a7bbbd
 
 		unsigned int native_width, native_height; // Texture dimensions from the GameCube's point of view
 		unsigned int native_levels;
