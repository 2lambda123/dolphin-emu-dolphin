--- conflicted
+++ resolved
@@ -21,8 +21,11 @@
 public:
 	struct TCacheEntryConfig
 	{
+#if defined(_MSC_VER) && _MSC_VER <= 1800
+		inline TCacheEntryConfig() = default;
+#else
 		constexpr TCacheEntryConfig() = default;
-
+#endif
 		bool operator==(const TCacheEntryConfig& o) const
 		{
 			return std::tie(width, height, levels, layers, rendertarget) ==
@@ -140,14 +143,10 @@
 
 	static TCacheEntryBase* Load(const u32 stage);
 	static void UnbindTextures();
-<<<<<<< HEAD
-	static void BindTextures();
+	virtual void BindTextures();
 
 	// gameSrcRect is the EFB rectangle the game is trying to read from, which matches the amount of RAM the game has allocated to hold it
 	// ourSrcRect is the EFB rectangle it must actually read from, which will be larger in Virtual Reality because we force the game to use the whole EFB 
-=======
-	virtual void BindTextures();
->>>>>>> 0283ce2a
 	static void CopyRenderTargetToTexture(u32 dstAddr, unsigned int dstFormat, u32 dstStride,
 		PEControl::PixelFormat srcFormat, const EFBRectangle& gameSrcRect, const EFBRectangle& ourSrcRect, bool isIntensity, bool scaleByHalf);
 
