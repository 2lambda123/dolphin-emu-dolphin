--- conflicted
+++ resolved
@@ -1400,7 +1400,6 @@
 
 
 
-<<<<<<< HEAD
 			}
 			// 2D layer, or 2D viewport (may be part of 2D screen or HUD)
 			else
@@ -1459,9 +1458,6 @@
 		float posRight[3] = { 0, 0, 0 };
 #ifdef HAVE_OCULUSSDK
 		if (g_has_rift && !bTelescopeHUD && !g_is_skybox)
-=======
-		if (g_ActiveConfig.bFreeLook && xfmem.projection.type == GX_PERSPECTIVE)
->>>>>>> d4125231
 		{
 #ifdef OCULUSSDK042
 			posLeft[0] = g_eye_render_desc[0].ViewAdjust.x * UnitsPerMetre;
@@ -1491,6 +1487,7 @@
 		Matrix44::Multiply(proj_left, view_matrix_left, final_matrix_left);
 		Matrix44::Multiply(proj_right, view_matrix_right, final_matrix_right);
 		if (flipped_x < 0)
+		if (g_ActiveConfig.bFreeLook && xfmem.projection.type == GX_PERSPECTIVE)
 		{
 			// flip all the x axis values, except x squared (data[0])
 			//Needed for Action Girlz Racing, Backyard Baseball
@@ -1536,7 +1533,7 @@
 		memcpy(constants_eye_projection[0], final_matrix_left.data, 4 * 16);
 		memcpy(constants_eye_projection[1], final_matrix_right.data, 4 * 16);
 	}
-	else if ((bFreeLookChanged || g_ActiveConfig.bAnaglyphStereo) && xfmem.projection.type == GX_PERSPECTIVE)
+	else if ((bFreeLookChanged) && xfmem.projection.type == GX_PERSPECTIVE)
 	{
 		Matrix44 mtxA;
 		Matrix44 mtxB;
@@ -1553,10 +1550,23 @@
 		if (bHide) {
 			memset(mtxB.data, 0, 16 * sizeof(mtxB.data[0]));
 		}
-<<<<<<< HEAD
 		memcpy(constants.projection, mtxB.data, 4 * 16);
 		memcpy(constants_eye_projection[0], mtxB.data, 4 * 16);
 		memcpy(constants_eye_projection[1], mtxB.data, 4 * 16);
+
+		if (g_ActiveConfig.iStereoMode > 0 && xfmem.projection.type == GX_PERSPECTIVE)
+		{
+			float offset = (g_ActiveConfig.iStereoSeparation / 1000.0f) * (g_ActiveConfig.iStereoSeparationPercent / 100.0f);
+			constants.stereoparams[0] = (g_ActiveConfig.bStereoSwapEyes) ? offset : -offset;
+			constants.stereoparams[1] = (g_ActiveConfig.bStereoSwapEyes) ? -offset : offset;
+			constants.stereoparams[2] = (g_ActiveConfig.iStereoConvergence / 10.0f) * (g_ActiveConfig.iStereoConvergencePercent / 100.0f);
+		}
+		else
+		{
+			constants.stereoparams[0] = constants.stereoparams[1] = 0;
+		}
+
+		dirty = true;
 	}
 	else
 	{
@@ -1572,22 +1582,6 @@
 		memcpy(constants.projection, correctedMtx.data, 4 * 16);
 		memcpy(constants_eye_projection[0], correctedMtx.data, 4 * 16);
 		memcpy(constants_eye_projection[1], correctedMtx.data, 4 * 16);
-=======
-
-		if (g_ActiveConfig.iStereoMode > 0 && xfmem.projection.type == GX_PERSPECTIVE)
-		{
-			float offset = (g_ActiveConfig.iStereoSeparation / 1000.0f) * (g_ActiveConfig.iStereoSeparationPercent / 100.0f);
-			constants.stereoparams[0] = (g_ActiveConfig.bStereoSwapEyes) ? offset : -offset;
-			constants.stereoparams[1] = (g_ActiveConfig.bStereoSwapEyes) ? -offset : offset;
-			constants.stereoparams[2] = (g_ActiveConfig.iStereoConvergence / 10.0f) * (g_ActiveConfig.iStereoConvergencePercent / 100.0f);
-		}
-		else
-		{
-			constants.stereoparams[0] = constants.stereoparams[1] = 0;
-		}
-
-		dirty = true;
->>>>>>> d4125231
 	}
 	dirty = true;
 }
