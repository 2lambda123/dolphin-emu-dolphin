﻿<?xml version="1.0" encoding="utf-8"?>
<Project ToolsVersion="4.0" xmlns="http://schemas.microsoft.com/developer/msbuild/2003">
  <ItemGroup>
    <Filter Include="Base">
      <UniqueIdentifier>{23908fac-d3fd-4fa5-a9b4-87b3bafc7bd9}</UniqueIdentifier>
    </Filter>
    <Filter Include="Decoding">
      <UniqueIdentifier>{2baa29c2-a528-4981-abcb-e0842c311f63}</UniqueIdentifier>
    </Filter>
    <Filter Include="Register Sections">
      <UniqueIdentifier>{6a88e4a0-754c-43df-98e6-405c99cd2ca7}</UniqueIdentifier>
    </Filter>
    <Filter Include="Shader Generators">
      <UniqueIdentifier>{7ce5076f-4e85-4f4d-b3f0-8c88267b8b2d}</UniqueIdentifier>
    </Filter>
    <Filter Include="Shader Managers">
      <UniqueIdentifier>{8c17624b-2ccb-4ee4-9ec0-593f8f3d1dd2}</UniqueIdentifier>
    </Filter>
    <Filter Include="Util">
      <UniqueIdentifier>{8edd4982-cce6-406e-9029-f7a6449311b1}</UniqueIdentifier>
    </Filter>
    <Filter Include="Vertex Loading">
      <UniqueIdentifier>{cefc166b-1f5e-4e96-863d-1448e14c0741}</UniqueIdentifier>
    </Filter>
  </ItemGroup>
  <ItemGroup>
    <ClCompile Include="CommandProcessor.cpp" />
    <ClCompile Include="DriverDetails.cpp" />
    <ClCompile Include="PixelEngine.cpp" />
    <ClCompile Include="VideoBackendBase.cpp" />
    <ClCompile Include="VideoConfig.cpp" />
    <ClCompile Include="Debugger.cpp">
      <Filter>Base</Filter>
    </ClCompile>
    <ClCompile Include="FramebufferManagerBase.cpp">
      <Filter>Base</Filter>
    </ClCompile>
    <ClCompile Include="MainBase.cpp">
      <Filter>Base</Filter>
    </ClCompile>
    <ClCompile Include="PerfQueryBase.cpp">
      <Filter>Base</Filter>
    </ClCompile>
    <ClCompile Include="RenderBase.cpp">
      <Filter>Base</Filter>
    </ClCompile>
    <ClCompile Include="TextureCacheBase.cpp">
      <Filter>Base</Filter>
    </ClCompile>
    <ClCompile Include="VertexManagerBase.cpp">
      <Filter>Base</Filter>
    </ClCompile>
    <ClCompile Include="Fifo.cpp">
      <Filter>Decoding</Filter>
    </ClCompile>
    <ClCompile Include="OpcodeDecoding.cpp">
      <Filter>Decoding</Filter>
    </ClCompile>
    <ClCompile Include="BPFunctions.cpp">
      <Filter>Register Sections</Filter>
    </ClCompile>
    <ClCompile Include="BPMemory.cpp">
      <Filter>Register Sections</Filter>
    </ClCompile>
    <ClCompile Include="BPStructs.cpp">
      <Filter>Register Sections</Filter>
    </ClCompile>
    <ClCompile Include="CPMemory.cpp">
      <Filter>Register Sections</Filter>
    </ClCompile>
    <ClCompile Include="XFMemory.cpp">
      <Filter>Register Sections</Filter>
    </ClCompile>
    <ClCompile Include="XFStructs.cpp">
      <Filter>Register Sections</Filter>
    </ClCompile>
    <ClCompile Include="PixelShaderGen.cpp">
      <Filter>Shader Generators</Filter>
    </ClCompile>
    <ClCompile Include="TextureConversionShader.cpp">
      <Filter>Shader Generators</Filter>
    </ClCompile>
    <ClCompile Include="VertexShaderGen.cpp">
      <Filter>Shader Generators</Filter>
    </ClCompile>
    <ClCompile Include="PixelShaderManager.cpp">
      <Filter>Shader Managers</Filter>
    </ClCompile>
    <ClCompile Include="VertexShaderManager.cpp">
      <Filter>Shader Managers</Filter>
    </ClCompile>
    <ClCompile Include="AVIDump.cpp">
      <Filter>Util</Filter>
    </ClCompile>
    <ClCompile Include="FPSCounter.cpp">
      <Filter>Util</Filter>
    </ClCompile>
    <ClCompile Include="HiresTextures.cpp">
      <Filter>Util</Filter>
    </ClCompile>
    <ClCompile Include="ImageWrite.cpp">
      <Filter>Util</Filter>
    </ClCompile>
    <ClCompile Include="IndexGenerator.cpp">
      <Filter>Util</Filter>
    </ClCompile>
    <ClCompile Include="OnScreenDisplay.cpp">
      <Filter>Util</Filter>
    </ClCompile>
    <ClCompile Include="PostProcessing.cpp">
      <Filter>Util</Filter>
    </ClCompile>
    <ClCompile Include="Statistics.cpp">
      <Filter>Util</Filter>
    </ClCompile>
    <ClCompile Include="VideoState.cpp">
      <Filter>Util</Filter>
    </ClCompile>
    <ClCompile Include="VertexLoader.cpp">
      <Filter>Vertex Loading</Filter>
    </ClCompile>
    <ClCompile Include="VertexLoader_Color.cpp">
      <Filter>Vertex Loading</Filter>
    </ClCompile>
    <ClCompile Include="VertexLoader_Normal.cpp">
      <Filter>Vertex Loading</Filter>
    </ClCompile>
    <ClCompile Include="VertexLoader_Position.cpp">
      <Filter>Vertex Loading</Filter>
    </ClCompile>
    <ClCompile Include="VertexLoader_TextCoord.cpp">
      <Filter>Vertex Loading</Filter>
    </ClCompile>
    <ClCompile Include="VertexLoaderManager.cpp">
      <Filter>Vertex Loading</Filter>
    </ClCompile>
    <ClCompile Include="TextureDecoder_Common.cpp">
      <Filter>Decoding</Filter>
    </ClCompile>
    <ClCompile Include="TextureDecoder_x64.cpp">
      <Filter>Decoding</Filter>
    </ClCompile>
    <ClCompile Include="BoundingBox.cpp">
      <Filter>Util</Filter>
    </ClCompile>
<<<<<<< HEAD
    <ClCompile Include="VR.cpp" />
    <ClCompile Include="VR920.cpp" />
    <ClCompile Include="MetroidVR.cpp" />
=======
    <ClCompile Include="GeometryShaderGen.cpp">
      <Filter>Shader Generators</Filter>
    </ClCompile>
>>>>>>> d4125231
  </ItemGroup>
  <ItemGroup>
    <ClInclude Include="CommandProcessor.h" />
    <ClInclude Include="DriverDetails.h" />
    <ClInclude Include="NativeVertexFormat.h" />
    <ClInclude Include="PixelEngine.h" />
    <ClInclude Include="VideoBackendBase.h" />
    <ClInclude Include="VideoCommon.h" />
    <ClInclude Include="VideoConfig.h" />
    <ClInclude Include="Debugger.h">
      <Filter>Base</Filter>
    </ClInclude>
    <ClInclude Include="FramebufferManagerBase.h">
      <Filter>Base</Filter>
    </ClInclude>
    <ClInclude Include="MainBase.h">
      <Filter>Base</Filter>
    </ClInclude>
    <ClInclude Include="PerfQueryBase.h">
      <Filter>Base</Filter>
    </ClInclude>
    <ClInclude Include="RenderBase.h">
      <Filter>Base</Filter>
    </ClInclude>
    <ClInclude Include="TextureCacheBase.h">
      <Filter>Base</Filter>
    </ClInclude>
    <ClInclude Include="VertexManagerBase.h">
      <Filter>Base</Filter>
    </ClInclude>
    <ClInclude Include="Fifo.h">
      <Filter>Decoding</Filter>
    </ClInclude>
    <ClInclude Include="OpcodeDecoding.h">
      <Filter>Decoding</Filter>
    </ClInclude>
    <ClInclude Include="TextureDecoder.h">
      <Filter>Decoding</Filter>
    </ClInclude>
    <ClInclude Include="BPFunctions.h">
      <Filter>Register Sections</Filter>
    </ClInclude>
    <ClInclude Include="BPMemory.h">
      <Filter>Register Sections</Filter>
    </ClInclude>
    <ClInclude Include="BPStructs.h">
      <Filter>Register Sections</Filter>
    </ClInclude>
    <ClInclude Include="CPMemory.h">
      <Filter>Register Sections</Filter>
    </ClInclude>
    <ClInclude Include="XFMemory.h">
      <Filter>Register Sections</Filter>
    </ClInclude>
    <ClInclude Include="XFStructs.h">
      <Filter>Register Sections</Filter>
    </ClInclude>
    <ClInclude Include="LightingShaderGen.h">
      <Filter>Shader Generators</Filter>
    </ClInclude>
    <ClInclude Include="PixelShaderGen.h">
      <Filter>Shader Generators</Filter>
    </ClInclude>
    <ClInclude Include="ShaderGenCommon.h">
      <Filter>Shader Generators</Filter>
    </ClInclude>
    <ClInclude Include="TextureConversionShader.h">
      <Filter>Shader Generators</Filter>
    </ClInclude>
    <ClInclude Include="VertexShaderGen.h">
      <Filter>Shader Generators</Filter>
    </ClInclude>
    <ClInclude Include="PixelShaderManager.h">
      <Filter>Shader Managers</Filter>
    </ClInclude>
    <ClInclude Include="VertexShaderManager.h">
      <Filter>Shader Managers</Filter>
    </ClInclude>
    <ClInclude Include="AVIDump.h">
      <Filter>Util</Filter>
    </ClInclude>
    <ClInclude Include="FPSCounter.h">
      <Filter>Util</Filter>
    </ClInclude>
    <ClInclude Include="HiresTextures.h">
      <Filter>Util</Filter>
    </ClInclude>
    <ClInclude Include="ImageWrite.h">
      <Filter>Util</Filter>
    </ClInclude>
    <ClInclude Include="IndexGenerator.h">
      <Filter>Util</Filter>
    </ClInclude>
    <ClInclude Include="LookUpTables.h">
      <Filter>Util</Filter>
    </ClInclude>
    <ClInclude Include="OnScreenDisplay.h">
      <Filter>Util</Filter>
    </ClInclude>
    <ClInclude Include="PostProcessing.h">
      <Filter>Util</Filter>
    </ClInclude>
    <ClInclude Include="Statistics.h">
      <Filter>Util</Filter>
    </ClInclude>
    <ClInclude Include="VideoState.h">
      <Filter>Util</Filter>
    </ClInclude>
    <ClInclude Include="DataReader.h">
      <Filter>Vertex Loading</Filter>
    </ClInclude>
    <ClInclude Include="VertexLoader.h">
      <Filter>Vertex Loading</Filter>
    </ClInclude>
    <ClInclude Include="VertexLoader_Color.h">
      <Filter>Vertex Loading</Filter>
    </ClInclude>
    <ClInclude Include="VertexLoader_Normal.h">
      <Filter>Vertex Loading</Filter>
    </ClInclude>
    <ClInclude Include="VertexLoader_Position.h">
      <Filter>Vertex Loading</Filter>
    </ClInclude>
    <ClInclude Include="VertexLoader_TextCoord.h">
      <Filter>Vertex Loading</Filter>
    </ClInclude>
    <ClInclude Include="VertexLoaderManager.h">
      <Filter>Vertex Loading</Filter>
    </ClInclude>
    <ClInclude Include="BoundingBox.h">
      <Filter>Util</Filter>
    </ClInclude>
<<<<<<< HEAD
    <ClInclude Include="VR.h" />
    <ClInclude Include="VR920.h" />
=======
    <ClInclude Include="GeometryShaderGen.h">
      <Filter>Shader Generators</Filter>
    </ClInclude>
>>>>>>> d4125231
  </ItemGroup>
  <ItemGroup>
    <Text Include="CMakeLists.txt" />
  </ItemGroup>
</Project><|MERGE_RESOLUTION|>--- conflicted
+++ resolved
@@ -143,15 +143,12 @@
     <ClCompile Include="BoundingBox.cpp">
       <Filter>Util</Filter>
     </ClCompile>
-<<<<<<< HEAD
+    <ClCompile Include="GeometryShaderGen.cpp">
+      <Filter>Shader Generators</Filter>
+    </ClCompile>
     <ClCompile Include="VR.cpp" />
     <ClCompile Include="VR920.cpp" />
     <ClCompile Include="MetroidVR.cpp" />
-=======
-    <ClCompile Include="GeometryShaderGen.cpp">
-      <Filter>Shader Generators</Filter>
-    </ClCompile>
->>>>>>> d4125231
   </ItemGroup>
   <ItemGroup>
     <ClInclude Include="CommandProcessor.h" />
@@ -284,14 +281,11 @@
     <ClInclude Include="BoundingBox.h">
       <Filter>Util</Filter>
     </ClInclude>
-<<<<<<< HEAD
+    <ClInclude Include="GeometryShaderGen.h">
+      <Filter>Shader Generators</Filter>
+    </ClInclude>
     <ClInclude Include="VR.h" />
     <ClInclude Include="VR920.h" />
-=======
-    <ClInclude Include="GeometryShaderGen.h">
-      <Filter>Shader Generators</Filter>
-    </ClInclude>
->>>>>>> d4125231
   </ItemGroup>
   <ItemGroup>
     <Text Include="CMakeLists.txt" />
