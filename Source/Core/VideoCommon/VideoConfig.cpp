--- conflicted
+++ resolved
@@ -486,25 +486,21 @@
 	if (iAdapter < 0 || iAdapter > ((int)backend_info.Adapters.size() - 1)) iAdapter = 0;
 	if (iMultisampleMode < 0 || iMultisampleMode >= (int)backend_info.AAModes.size()) iMultisampleMode = 0;
 
-<<<<<<< HEAD
 	if (g_has_rift)
 		iStereoMode = STEREO_OCULUS;
 	else if (g_has_vr920)
 		iStereoMode = STEREO_VR920;
 	else if (iStereoMode == STEREO_OCULUS || iStereoMode == STEREO_VR920)
 		iStereoMode = 0;
-	if (iStereoMode > 0 && !backend_info.bSupportsGeometryShaders)
-=======
 	if (iStereoMode > 0)
->>>>>>> 339383b8
 	{
 		if (!backend_info.bSupportsGeometryShaders)
 		{
-			OSD::AddMessage("Stereoscopic 3D isn't supported by your GPU, support for OpenGL 3.2 is required.", 10000);
+			PanicAlertT("Stereoscopic 3D isn't supported by your GPU, support for OpenGL 3.2 is required.", 10000);
 			iStereoMode = 0;
 		}
 
-		if (bUseRealXFB)
+		if (bUseRealXFB && !g_has_hmd)
 		{
 			OSD::AddMessage("Stereoscopic 3D isn't supported with Real XFB, turning off stereoscopy.", 10000);
 			iStereoMode = 0;
