// Copyright 2013 Dolphin Emulator Project
// Licensed under GPLv2
// Refer to the license.txt file included.

#include <cmath>

#include "Common/CommonTypes.h"
#include "Common/FileUtil.h"
#include "Common/IniFile.h"
#include "Common/StringUtil.h"
#include "Core/ConfigManager.h"
#include "Core/Core.h"
#include "Core/Movie.h"
#include "VideoCommon/OnScreenDisplay.h"
#include "VideoCommon/VideoCommon.h"
#include "VideoCommon/VideoConfig.h"
#include "VideoCommon/VR.h"

VideoConfig g_Config;
VideoConfig g_ActiveConfig;
// VR settings need to be saved manually, with a prompt if settings are changed. This detects when they have changed.
VideoConfig g_SavedConfig;

void UpdateActiveConfig()
{
	if (Movie::IsPlayingInput() && Movie::IsConfigSaved())
		Movie::SetGraphicsConfig();
<<<<<<< HEAD
	g_ActiveConfig = g_Config;
	if (g_has_hmd)
		g_ActiveConfig.bUseRealXFB = false;
=======

	if (!g_opcodereplay_frame || !g_opcode_replay_enabled)
	{
		g_ActiveConfig = g_Config;
		if (g_has_hmd)
			g_ActiveConfig.bUseRealXFB = false;
	}
>>>>>>> 491ec152
}

VideoConfig::VideoConfig()
{
	bRunning = false;

	// Exclusive fullscreen flags
	bFullscreen = false;
	bExclusiveMode = false;

	// Needed for the first frame, I think
	fAspectRatioHackW = 1;
	fAspectRatioHackH = 1;

	// disable all features by default
	backend_info.APIType = API_NONE;
	backend_info.bSupportsExclusiveFullscreen = false;

	// Game-specific stereoscopy settings
	bStereoEFBMonoDepth = false;
	iStereoDepthPercentage = 100;
	iStereoConvergenceMinimum = 0;

	// VR
	fScale = 1.0f;
	fLeanBackAngle = 0;
	bPullUp20fps = false;
	bPullUp30fps = false;
	bPullUp60fps = false;
	bOpcodeWarningDisable = false;
	bPullUp20fpsTimewarp = false;
	bPullUp30fpsTimewarp = false;
	bPullUp60fpsTimewarp = false;
	bEnableVR = true;
	bAsynchronousTimewarp = false;
	bLowPersistence = true;
	bDynamicPrediction = true;
	bNoMirrorToWindow = false;
	bOrientationTracking = true;
	bMagYawCorrection = true;
	bPositionTracking = true;
	bChromatic = true;
	bTimewarp = true;
	bVignette = false;
	bNoRestore = false;
	bFlipVertical = false;
	bSRGB = false;
	bOverdrive = true;
	bHqDistortion = false;
	bDisableNearClipping = true;
	bShowHands = false;
	bShowFeet = false;
	bShowController = false;
	bShowSensorBar = false;
	bShowGameCamera = false;
	bShowGameFrustum = false;
	bShowTrackingCamera = false;
	bShowTrackingVolume = false;
	bShowBaseStation = false;

	bMotionSicknessAlways = false;
	bMotionSicknessFreelook = false;
	bMotionSickness2D = false;
	bMotionSicknessLeftStick = false;
	bMotionSicknessRightStick = false;
	bMotionSicknessDPad = false;
	iMotionSicknessMethod = 0;
	iMotionSicknessSkybox = 0;
	fMotionSicknessFOV = 45.0f;

	iVRPlayer = 0;
	fTimeWarpTweak = DEFAULT_VR_TIMEWARP_TWEAK;
	iExtraFrames = DEFAULT_VR_EXTRA_FRAMES;
	iExtraVideoLoops = DEFAULT_VR_EXTRA_VIDEO_LOOPS;
	iExtraVideoLoopsDivider = DEFAULT_VR_EXTRA_VIDEO_LOOPS_DIVIDER;

	fUnitsPerMetre = DEFAULT_VR_UNITS_PER_METRE;
	// in metres
	fFreeLookSensitivity = DEFAULT_VR_FREE_LOOK_SENSITIVITY;
	fHudDistance = DEFAULT_VR_HUD_DISTANCE;
	fHudThickness = DEFAULT_VR_HUD_THICKNESS;
	fHud3DCloser = DEFAULT_VR_HUD_3D_CLOSER;
	fAimDistance = DEFAULT_VR_AIM_DISTANCE;
	fScreenDistance = DEFAULT_VR_SCREEN_DISTANCE;
	fScreenHeight = DEFAULT_VR_SCREEN_HEIGHT;
	iMetroidPrime = 0;
	iTelescopeEye = 0;
	fTelescopeMaxFOV = 0;
	fMinFOV = DEFAULT_VR_MIN_FOV;
}

void VideoConfig::Load(const std::string& ini_file)
{
	IniFile iniFile;
	iniFile.Load(ini_file);

	IniFile::Section* hardware = iniFile.GetOrCreateSection("Hardware");
	hardware->Get("VSync", &bVSync, 0);
	hardware->Get("Adapter", &iAdapter, 0);

	IniFile::Section* settings = iniFile.GetOrCreateSection("Settings");
	settings->Get("wideScreenHack", &bWidescreenHack, false);
	settings->Get("AspectRatio", &iAspectRatio, (int)ASPECT_AUTO);
	settings->Get("Crop", &bCrop, false);
	settings->Get("UseXFB", &bUseXFB, 0);
	settings->Get("UseRealXFB", &bUseRealXFB, 0);
	settings->Get("SafeTextureCacheColorSamples", &iSafeTextureCache_ColorSamples,128);
	settings->Get("ShowFPS", &bShowFPS, false);
	settings->Get("LogRenderTimeToFile", &bLogRenderTimeToFile, false);
	settings->Get("OverlayStats", &bOverlayStats, false);
	settings->Get("OverlayProjStats", &bOverlayProjStats, false);
	settings->Get("ShowEFBCopyRegions", &bShowEFBCopyRegions, false);
	settings->Get("DumpTextures", &bDumpTextures, 0);
	settings->Get("HiresTextures", &bHiresTextures, 0);
	settings->Get("ConvertHiresTextures", &bConvertHiresTextures, 0);
	settings->Get("DumpEFBTarget", &bDumpEFBTarget, 0);
	settings->Get("FreeLook", &bFreeLook, 0);
	settings->Get("UseFFV1", &bUseFFV1, 0);
	settings->Get("EnablePixelLighting", &bEnablePixelLighting, 0);
	settings->Get("FastDepthCalc", &bFastDepthCalc, true);
	settings->Get("MSAA", &iMultisampleMode, 0);
	settings->Get("EFBScale", &iEFBScale, (int) SCALE_1X); // native
	settings->Get("DstAlphaPass", &bDstAlphaPass, false);
	settings->Get("TexFmtOverlayEnable", &bTexFmtOverlayEnable, 0);
	settings->Get("TexFmtOverlayCenter", &bTexFmtOverlayCenter, 0);
	settings->Get("WireFrame", &bWireFrame, 0);
	settings->Get("DisableFog", &bDisableFog, 0);
	settings->Get("EnableShaderDebugging", &bEnableShaderDebugging, false);
	settings->Get("BorderlessFullscreen", &bBorderlessFullscreen, false);

	IniFile::Section* enhancements = iniFile.GetOrCreateSection("Enhancements");
	enhancements->Get("ForceFiltering", &bForceFiltering, 0);
	enhancements->Get("MaxAnisotropy", &iMaxAnisotropy, 0);  // NOTE - this is x in (1 << x)
	enhancements->Get("PostProcessingShader", &sPostProcessingShader, "");
	enhancements->Get("StereoMode", &iStereoMode, 0);
	enhancements->Get("StereoDepth", &iStereoDepth, 20);
	enhancements->Get("StereoConvergence", &iStereoConvergence, 20);
	enhancements->Get("StereoSwapEyes", &bStereoSwapEyes, false);
	if (g_has_rift && backend_info.bSupportsGeometryShaders)
		iStereoMode = STEREO_OCULUS;

	IniFile::Section* hacks = iniFile.GetOrCreateSection("Hacks");
	hacks->Get("EFBAccessEnable", &bEFBAccessEnable, true);
	hacks->Get("EFBCopyEnable", &bEFBCopyEnable, true);
	hacks->Get("EFBCopyClearDisable", &bEFBCopyClearDisable, false);
	hacks->Get("EFBToTextureEnable", &bCopyEFBToTexture, true);
	hacks->Get("EFBScaledCopy", &bCopyEFBScaled, true);
	hacks->Get("EFBEmulateFormatChanges", &bEFBEmulateFormatChanges, false);

	LoadVR(File::GetUserPath(D_CONFIG_IDX) + "Dolphin.ini");

	// Load common settings
	iniFile.Load(File::GetUserPath(F_DOLPHINCONFIG_IDX));
	IniFile::Section* interface = iniFile.GetOrCreateSection("Interface");
	bool bTmp;
	interface->Get("UsePanicHandlers", &bTmp, true);
	SetEnableAlert(bTmp);

	// Shader Debugging causes a huge slowdown and it's easy to forget about it
	// since it's not exposed in the settings dialog. It's only used by
	// developers, so displaying an obnoxious message avoids some confusion and
	// is not too annoying/confusing for users.
	//
	// XXX(delroth): This is kind of a bad place to put this, but the current
	// VideoCommon is a mess and we don't have a central initialization
	// function to do these kind of checks. Instead, the init code is
	// triplicated for each video backend.
	if (bEnableShaderDebugging)
		OSD::AddMessage("Warning: Shader Debugging is enabled, performance will suffer heavily", 15000);

	VerifyValidity();
}

void VideoConfig::LoadVR(const std::string& ini_file)
{
	IniFile iniFile;
	iniFile.Load(ini_file);

	IniFile::Section* vr = iniFile.GetOrCreateSection("VR");
	vr->Get("Scale", &fScale, 1.0f);
	vr->Get("FreeLookSensitivity", &fFreeLookSensitivity, DEFAULT_VR_FREE_LOOK_SENSITIVITY);
	vr->Get("LeanBackAngle", &fLeanBackAngle, 0);
	vr->Get("EnableVR", &bEnableVR, true);
	vr->Get("LowPersistence", &bLowPersistence, true);
	vr->Get("DynamicPrediction", &bDynamicPrediction, true);
	vr->Get("NoMirrorToWindow", &bNoMirrorToWindow, true);
	vr->Get("OrientationTracking", &bOrientationTracking, true);
	vr->Get("MagYawCorrection", &bMagYawCorrection, true);
	vr->Get("PositionTracking", &bPositionTracking, true);
	vr->Get("Chromatic", &bChromatic, true);
	vr->Get("Timewarp", &bTimewarp, true);
	vr->Get("Vignette", &bVignette, false);
	vr->Get("NoRestore", &bNoRestore, false);
	vr->Get("FlipVertical", &bFlipVertical, false);
	vr->Get("sRGB", &bSRGB, false);
	vr->Get("Overdrive", &bOverdrive, true);
	vr->Get("HQDistortion", &bHqDistortion, false);
	vr->Get("DisableNearClipping", &bDisableNearClipping, true);
	vr->Get("ShowHands", &bShowHands, false);
	vr->Get("ShowFeet", &bShowFeet, false);
	vr->Get("ShowController", &bShowController, false);
	vr->Get("ShowSensorBar", &bShowSensorBar, false);
	vr->Get("ShowGameCamera", &bShowGameCamera, false);
	vr->Get("ShowGameFrustum", &bShowGameFrustum, false);
	vr->Get("ShowTrackingCamera", &bShowTrackingCamera, false);
	vr->Get("ShowTrackingVolume", &bShowTrackingVolume, false);
	vr->Get("ShowBaseStation", &bShowBaseStation, false);
	vr->Get("MotionSicknessAlways", &bMotionSicknessAlways, false);
	vr->Get("MotionSicknessFreelook", &bMotionSicknessFreelook, false);
	vr->Get("MotionSickness2D", &bMotionSickness2D, false);
	vr->Get("MotionSicknessLeftStick", &bMotionSicknessLeftStick, false);
	vr->Get("MotionSicknessRightStick", &bMotionSicknessRightStick, false);
	vr->Get("MotionSicknessDPad", &bMotionSicknessDPad, false);
	vr->Get("MotionSicknessIR", &bMotionSicknessIR, false);
	vr->Get("MotionSicknessMethod", &iMotionSicknessMethod, 0);
	vr->Get("MotionSicknessSkybox", &iMotionSicknessSkybox, 0);
	vr->Get("MotionSicknessFOV", &fMotionSicknessFOV, DEFAULT_VR_MOTION_SICKNESS_FOV);
	vr->Get("Player", &iVRPlayer, 0);
	vr->Get("TimewarpTweak", &fTimeWarpTweak, DEFAULT_VR_TIMEWARP_TWEAK);
	vr->Get("NumExtraFrames", &iExtraFrames, DEFAULT_VR_EXTRA_FRAMES);
	vr->Get("NumExtraVideoLoops", &iExtraVideoLoops, DEFAULT_VR_EXTRA_VIDEO_LOOPS);
	vr->Get("NumExtraVideoLoopsDivider", &iExtraVideoLoopsDivider, DEFAULT_VR_EXTRA_VIDEO_LOOPS_DIVIDER);
	vr->Get("PullUp20fps", &bPullUp20fps, false);
	vr->Get("PullUp30fps", &bPullUp30fps, false);
	vr->Get("PullUp60fps", &bPullUp60fps, false);
	vr->Get("OpcodeWarningDisable", &bOpcodeWarningDisable, false);
	vr->Get("PullUp20fpsTimewarp", &bPullUp20fpsTimewarp, false);
	vr->Get("PullUp30fpsTimewarp", &bPullUp30fpsTimewarp, false);
	vr->Get("PullUp60fpsTimewarp", &bPullUp60fpsTimewarp, false);
}


void VideoConfig::GameIniLoad()
{
	bool gfx_override_exists = false;

	// XXX: Again, bad place to put OSD messages at (see delroth's comment above)
	// XXX: This will add an OSD message for each projection hack value... meh
#define CHECK_SETTING(section, key, var) do { \
		decltype(var) temp = var; \
		if (iniFile.GetIfExists(section, key, &var) && var != temp) { \
			std::string msg = StringFromFormat("Note: Option \"%s\" is overridden by game ini.", key); \
			OSD::AddMessage(msg, 7500); \
			gfx_override_exists = true; \
		} \
	} while (0)

	IniFile iniFile = SConfig::GetInstance().m_LocalCoreStartupParameter.LoadGameIni();

	CHECK_SETTING("Video_Hardware", "VSync", bVSync);

	CHECK_SETTING("Video_Settings", "wideScreenHack", bWidescreenHack);
	CHECK_SETTING("Video_Settings", "AspectRatio", iAspectRatio);
	CHECK_SETTING("Video_Settings", "Crop", bCrop);
	CHECK_SETTING("Video_Settings", "UseXFB", bUseXFB);
	CHECK_SETTING("Video_Settings", "UseRealXFB", bUseRealXFB);
	CHECK_SETTING("Video_Settings", "SafeTextureCacheColorSamples", iSafeTextureCache_ColorSamples);
	CHECK_SETTING("Video_Settings", "HiresTextures", bHiresTextures);
	CHECK_SETTING("Video_Settings", "ConvertHiresTextures", bConvertHiresTextures);
	CHECK_SETTING("Video_Settings", "EnablePixelLighting", bEnablePixelLighting);
	CHECK_SETTING("Video_Settings", "FastDepthCalc", bFastDepthCalc);
	CHECK_SETTING("Video_Settings", "MSAA", iMultisampleMode);
	int tmp = -9000;
	CHECK_SETTING("Video_Settings", "EFBScale", tmp); // integral
	if (tmp != -9000)
	{
		if (tmp != SCALE_FORCE_INTEGRAL)
		{
			iEFBScale = tmp;
		}
		else // Round down to multiple of native IR
		{
			switch (iEFBScale)
			{
			case SCALE_AUTO:
				iEFBScale = SCALE_AUTO_INTEGRAL;
				break;
			case SCALE_1_5X:
				iEFBScale = SCALE_1X;
				break;
			case SCALE_2_5X:
				iEFBScale = SCALE_2X;
				break;
			default:
				break;
			}
		}
	}

	CHECK_SETTING("Video_Settings", "DstAlphaPass", bDstAlphaPass);
	CHECK_SETTING("Video_Settings", "DisableFog", bDisableFog);

	if (g_has_hmd)
	{
		CHECK_SETTING("Video_Settings_VR", "UseXFB", bUseXFB);
		CHECK_SETTING("Video_Settings_VR", "UseRealXFB", bUseRealXFB);
		CHECK_SETTING("Video_Settings_VR", "SafeTextureCacheColorSamples", iSafeTextureCache_ColorSamples);
		CHECK_SETTING("Video_Settings_VR", "HiresTextures", bHiresTextures);
		CHECK_SETTING("Video_Settings_VR", "EnablePixelLighting", bEnablePixelLighting);
		CHECK_SETTING("Video_Settings_VR", "FastDepthCalc", bFastDepthCalc);
		CHECK_SETTING("Video_Settings_VR", "MSAA", iMultisampleMode);
		int tmp = -9000;
		CHECK_SETTING("Video_Settings_VR", "EFBScale", tmp); // integral
		if (tmp != -9000)
		{
			if (tmp != SCALE_FORCE_INTEGRAL)
			{
				iEFBScale = tmp;
			}
			else // Round down to multiple of native IR
			{
				switch (iEFBScale)
				{
				case SCALE_AUTO:
					iEFBScale = SCALE_AUTO_INTEGRAL;
					break;
				case SCALE_1_5X:
					iEFBScale = SCALE_1X;
					break;
				case SCALE_2_5X:
					iEFBScale = SCALE_2X;
					break;
				default:
					break;
				}
			}
		}

		CHECK_SETTING("Video_Settings_VR", "DstAlphaPass", bDstAlphaPass);
		CHECK_SETTING("Video_Settings_VR", "DisableFog", bDisableFog);
	}

	CHECK_SETTING("Video_Enhancements", "ForceFiltering", bForceFiltering);
	CHECK_SETTING("Video_Enhancements", "MaxAnisotropy", iMaxAnisotropy);  // NOTE - this is x in (1 << x)
	CHECK_SETTING("Video_Enhancements", "PostProcessingShader", sPostProcessingShader);
	CHECK_SETTING("Video_Enhancements", "StereoMode", iStereoMode);
	CHECK_SETTING("Video_Enhancements", "StereoDepth", iStereoDepth);
	CHECK_SETTING("Video_Enhancements", "StereoConvergence", iStereoConvergence);
	CHECK_SETTING("Video_Enhancements", "StereoSwapEyes", bStereoSwapEyes);

	CHECK_SETTING("Video_Stereoscopy", "StereoEFBMonoDepth", bStereoEFBMonoDepth);
	CHECK_SETTING("Video_Stereoscopy", "StereoDepthPercentage", iStereoDepthPercentage);
	CHECK_SETTING("Video_Stereoscopy", "StereoConvergenceMinimum", iStereoConvergenceMinimum);

	CHECK_SETTING("Video_Hacks", "EFBAccessEnable", bEFBAccessEnable);
	CHECK_SETTING("Video_Hacks", "EFBCopyEnable", bEFBCopyEnable);
	CHECK_SETTING("Video_Hacks", "EFBCopyClearDisable", bEFBCopyClearDisable);
	CHECK_SETTING("Video_Hacks", "EFBToTextureEnable", bCopyEFBToTexture);
	CHECK_SETTING("Video_Hacks", "EFBScaledCopy", bCopyEFBScaled);
	CHECK_SETTING("Video_Hacks", "EFBEmulateFormatChanges", bEFBEmulateFormatChanges);
	if (g_has_hmd)
	{
		CHECK_SETTING("Video_Hacks_VR", "EFBAccessEnable", bEFBAccessEnable);
		CHECK_SETTING("Video_Hacks_VR", "EFBCopyEnable", bEFBCopyEnable);
		CHECK_SETTING("Video_Hacks_VR", "EFBCopyClearDisable", bEFBCopyClearDisable);
		CHECK_SETTING("Video_Hacks_VR", "EFBToTextureEnable", bCopyEFBToTexture);
		CHECK_SETTING("Video_Hacks_VR", "EFBScaledCopy", bCopyEFBScaled);
		CHECK_SETTING("Video_Hacks_VR", "EFBEmulateFormatChanges", bEFBEmulateFormatChanges);
	}

	CHECK_SETTING("Video", "ProjectionHack", iPhackvalue[0]);
	CHECK_SETTING("Video", "PH_SZNear", iPhackvalue[1]);
	CHECK_SETTING("Video", "PH_SZFar", iPhackvalue[2]);
	CHECK_SETTING("Video", "PH_ZNear", sPhackvalue[0]);
	CHECK_SETTING("Video", "PH_ZFar", sPhackvalue[1]);
	CHECK_SETTING("Video", "PerfQueriesEnable", bPerfQueriesEnable);

	fUnitsPerMetre = DEFAULT_VR_UNITS_PER_METRE;
	fHudDistance = DEFAULT_VR_HUD_DISTANCE;
	fHudThickness = DEFAULT_VR_HUD_THICKNESS;
	fHud3DCloser = DEFAULT_VR_HUD_3D_CLOSER;
	fCameraForward = DEFAULT_VR_CAMERA_FORWARD;
	fCameraPitch = DEFAULT_VR_CAMERA_PITCH;
	fAimDistance = DEFAULT_VR_AIM_DISTANCE;
	fMinFOV = DEFAULT_VR_MIN_FOV;
	fScreenHeight = DEFAULT_VR_SCREEN_HEIGHT;
	fScreenDistance = DEFAULT_VR_SCREEN_DISTANCE;
	fScreenThickness = DEFAULT_VR_HUD_THICKNESS;
	fScreenRight = DEFAULT_VR_SCREEN_RIGHT;
	fScreenUp = DEFAULT_VR_SCREEN_UP;
	fScreenPitch = DEFAULT_VR_SCREEN_PITCH;
	bDisable3D = false;
	bHudFullscreen = false;
	bHudOnTop = false;
	bDontClearScreen = false;
	iSelectedLayer = -2;
	iFlashState = 0;


	CHECK_SETTING("VR", "Disable3D", bDisable3D);
	CHECK_SETTING("VR", "HudFullscreen", bHudFullscreen);
	CHECK_SETTING("VR", "HudOnTop", bHudOnTop);
	CHECK_SETTING("VR", "DontClearScreen", bDontClearScreen);
	CHECK_SETTING("VR", "UnitsPerMetre", fUnitsPerMetre);
	CHECK_SETTING("VR", "HudThickness", fHudThickness);
	CHECK_SETTING("VR", "HudDistance", fHudDistance);
	CHECK_SETTING("VR", "Hud3DCloser", fHud3DCloser);
	CHECK_SETTING("VR", "CameraForward", fCameraForward);
	CHECK_SETTING("VR", "CameraPitch", fCameraPitch);
	CHECK_SETTING("VR", "AimDistance", fAimDistance);
	CHECK_SETTING("VR", "MinFOV", fMinFOV);
	CHECK_SETTING("VR", "ScreenHeight", fScreenHeight);
	CHECK_SETTING("VR", "ScreenThickness", fScreenThickness);
	CHECK_SETTING("VR", "ScreenDistance", fScreenDistance);
	CHECK_SETTING("VR", "ScreenRight", fScreenRight);
	CHECK_SETTING("VR", "ScreenUp", fScreenUp);
	CHECK_SETTING("VR", "ScreenPitch", fScreenPitch);
	CHECK_SETTING("VR", "MetroidPrime", iMetroidPrime);
	CHECK_SETTING("VR", "TelescopeEye", iTelescopeEye);
	CHECK_SETTING("VR", "TelescopeFOV", fTelescopeMaxFOV);

	NOTICE_LOG(VR, "%f units per metre (each unit is %f cm), HUD is %fm away and %fm thick", fUnitsPerMetre, 100.0f / fUnitsPerMetre, fHudDistance, fHudThickness);

	g_SavedConfig = *this;
	if (gfx_override_exists)
		OSD::AddMessage("Warning: Opening the graphics configuration will reset settings and might cause issues!", 10000);
}

void VideoConfig::GameIniSave()
{
	// Load game ini
	std::string GameIniFileDefault = SConfig::GetInstance().m_LocalCoreStartupParameter.m_strGameIniDefault;
	std::string GameIniFileDefaultRevisionSpecific = SConfig::GetInstance().m_LocalCoreStartupParameter.m_strGameIniDefaultRevisionSpecific;
	std::string GameIniFileLocal = SConfig::GetInstance().m_LocalCoreStartupParameter.m_strGameIniLocal;

	IniFile GameIniDefault, GameIniLocal;
	GameIniDefault.Load(GameIniFileDefault);
	if (GameIniFileDefaultRevisionSpecific != "")
		GameIniDefault.Load(GameIniFileDefaultRevisionSpecific, true);
	GameIniLocal.Load(GameIniFileLocal);

	#define SAVE_IF_NOT_DEFAULT(section, key, val, def) do { \
		if (GameIniDefault.Exists((section), (key))) { \
			std::remove_reference<decltype((val))>::type tmp__; \
			GameIniDefault.GetOrCreateSection((section))->Get((key), &tmp__); \
			if ((val) != tmp__) \
				GameIniLocal.GetOrCreateSection((section))->Set((key), (val)); \
			else \
				GameIniLocal.DeleteKey((section), (key)); \
		} else if ((val) != (def)) \
			GameIniLocal.GetOrCreateSection((section))->Set((key), (val)); \
		else \
			GameIniLocal.DeleteKey((section), (key)); \
	} while (0)

	SAVE_IF_NOT_DEFAULT("VR", "Disable3D", bDisable3D, false);
	SAVE_IF_NOT_DEFAULT("VR", "UnitsPerMetre", (float)fUnitsPerMetre, DEFAULT_VR_UNITS_PER_METRE);
	SAVE_IF_NOT_DEFAULT("VR", "HudFullscreen", bHudFullscreen, false);
	SAVE_IF_NOT_DEFAULT("VR", "HudOnTop", bHudOnTop, false);
	SAVE_IF_NOT_DEFAULT("VR", "DontClearScreen", bDontClearScreen, false);
	SAVE_IF_NOT_DEFAULT("VR", "HudDistance", (float)fHudDistance, DEFAULT_VR_HUD_DISTANCE);
	SAVE_IF_NOT_DEFAULT("VR", "HudThickness", (float)fHudThickness, DEFAULT_VR_HUD_THICKNESS);
	SAVE_IF_NOT_DEFAULT("VR", "Hud3DCloser", (float)fHud3DCloser, DEFAULT_VR_HUD_3D_CLOSER);
	SAVE_IF_NOT_DEFAULT("VR", "CameraForward", (float)fCameraForward, DEFAULT_VR_CAMERA_FORWARD);
	SAVE_IF_NOT_DEFAULT("VR", "CameraPitch", (float)fCameraPitch, DEFAULT_VR_CAMERA_PITCH);
	SAVE_IF_NOT_DEFAULT("VR", "AimDistance", (float)fAimDistance, DEFAULT_VR_AIM_DISTANCE);
	SAVE_IF_NOT_DEFAULT("VR", "MinFOV", (float)fMinFOV, DEFAULT_VR_MIN_FOV);
	SAVE_IF_NOT_DEFAULT("VR", "ScreenHeight", (float)fScreenHeight, DEFAULT_VR_SCREEN_HEIGHT);
	SAVE_IF_NOT_DEFAULT("VR", "ScreenDistance", (float)fScreenDistance, DEFAULT_VR_SCREEN_DISTANCE);
	SAVE_IF_NOT_DEFAULT("VR", "ScreenThickness", (float)fScreenThickness, DEFAULT_VR_SCREEN_THICKNESS);
	SAVE_IF_NOT_DEFAULT("VR", "ScreenUp", (float)fScreenUp, DEFAULT_VR_SCREEN_UP);
	SAVE_IF_NOT_DEFAULT("VR", "ScreenRight", (float)fScreenRight, DEFAULT_VR_SCREEN_RIGHT);
	SAVE_IF_NOT_DEFAULT("VR", "ScreenPitch", (float)fScreenPitch, DEFAULT_VR_SCREEN_PITCH);
	GameIniLocal.Save(SConfig::GetInstance().m_LocalCoreStartupParameter.m_strGameIniLocal);
	g_SavedConfig = *this;
}

void VideoConfig::GameIniReset()
{
	// Load game ini
	std::string GameIniFileDefault = SConfig::GetInstance().m_LocalCoreStartupParameter.m_strGameIniDefault;
	std::string GameIniFileDefaultRevisionSpecific = SConfig::GetInstance().m_LocalCoreStartupParameter.m_strGameIniDefaultRevisionSpecific;

	IniFile GameIniDefault;
	GameIniDefault.Load(GameIniFileDefault);
	if (GameIniFileDefaultRevisionSpecific != "")
		GameIniDefault.Load(GameIniFileDefaultRevisionSpecific, true);

#define LOAD_DEFAULT(section, key, var, def) do { \
			decltype(var) temp = var; \
			if (GameIniDefault.GetIfExists(section, key, &var)) \
				var = temp; \
			else \
				var = def; \
	 	} while (0)

	LOAD_DEFAULT("VR", "Disable3D", bDisable3D, false);
	LOAD_DEFAULT("VR", "UnitsPerMetre", fUnitsPerMetre, DEFAULT_VR_UNITS_PER_METRE);
	LOAD_DEFAULT("VR", "HudFullscreen", bHudFullscreen, false);
	LOAD_DEFAULT("VR", "HudOnTop", bHudOnTop, false);
	LOAD_DEFAULT("VR", "DontClearScreen", bDontClearScreen, false);
	LOAD_DEFAULT("VR", "HudDistance", fHudDistance, DEFAULT_VR_HUD_DISTANCE);
	LOAD_DEFAULT("VR", "HudThickness", fHudThickness, DEFAULT_VR_HUD_THICKNESS);
	LOAD_DEFAULT("VR", "Hud3DCloser", fHud3DCloser, DEFAULT_VR_HUD_3D_CLOSER);
	LOAD_DEFAULT("VR", "CameraForward", fCameraForward, DEFAULT_VR_CAMERA_FORWARD);
	LOAD_DEFAULT("VR", "CameraPitch", fCameraPitch, DEFAULT_VR_CAMERA_PITCH);
	LOAD_DEFAULT("VR", "AimDistance", fAimDistance, DEFAULT_VR_AIM_DISTANCE);
	LOAD_DEFAULT("VR", "MinFOV", fMinFOV, DEFAULT_VR_MIN_FOV);
	LOAD_DEFAULT("VR", "ScreenHeight", fScreenHeight, DEFAULT_VR_SCREEN_HEIGHT);
	LOAD_DEFAULT("VR", "ScreenDistance", fScreenDistance, DEFAULT_VR_SCREEN_DISTANCE);
	LOAD_DEFAULT("VR", "ScreenThickness", fScreenThickness, DEFAULT_VR_SCREEN_THICKNESS);
	LOAD_DEFAULT("VR", "ScreenUp", fScreenUp, DEFAULT_VR_SCREEN_UP);
	LOAD_DEFAULT("VR", "ScreenRight", fScreenRight, DEFAULT_VR_SCREEN_RIGHT);
	LOAD_DEFAULT("VR", "ScreenPitch", fScreenPitch, DEFAULT_VR_SCREEN_PITCH);
}

void VideoConfig::VerifyValidity()
{
	// TODO: Check iMaxAnisotropy value
	if (iAdapter < 0 || iAdapter > ((int)backend_info.Adapters.size() - 1)) iAdapter = 0;
	if (iMultisampleMode < 0 || iMultisampleMode >= (int)backend_info.AAModes.size()) iMultisampleMode = 0;

	if (g_has_rift)
		iStereoMode = STEREO_OCULUS;
	else if (g_has_vr920)
		iStereoMode = STEREO_VR920;
	else if (iStereoMode == STEREO_OCULUS || iStereoMode == STEREO_VR920)
		iStereoMode = 0;
	if (iStereoMode > 0)
	{
		if (!backend_info.bSupportsGeometryShaders)
		{
			PanicAlertT("Stereoscopic 3D isn't supported by your GPU, support for OpenGL 3.2 is required.", 10000);
			iStereoMode = 0;
		}

		if (bUseXFB && bUseRealXFB && !g_has_hmd)
		{
			OSD::AddMessage("Stereoscopic 3D isn't supported with Real XFB, turning off stereoscopy.", 10000);
			iStereoMode = 0;
		}
	}
}

void VideoConfig::Save(const std::string& ini_file)
{
	IniFile iniFile;
	iniFile.Load(ini_file);

	IniFile::Section* hardware = iniFile.GetOrCreateSection("Hardware");
	hardware->Set("VSync", bVSync);
	hardware->Set("Adapter", iAdapter);

	IniFile::Section* settings = iniFile.GetOrCreateSection("Settings");
	settings->Set("AspectRatio", iAspectRatio);
	settings->Set("Crop", bCrop);
	settings->Set("wideScreenHack", bWidescreenHack);
	settings->Set("UseXFB", bUseXFB);
	settings->Set("UseRealXFB", bUseRealXFB);
	settings->Set("SafeTextureCacheColorSamples", iSafeTextureCache_ColorSamples);
	settings->Set("ShowFPS", bShowFPS);
	settings->Set("LogRenderTimeToFile", bLogRenderTimeToFile);
	settings->Set("OverlayStats", bOverlayStats);
	settings->Set("OverlayProjStats", bOverlayProjStats);
	settings->Set("DumpTextures", bDumpTextures);
	settings->Set("HiresTextures", bHiresTextures);
	settings->Set("ConvertHiresTextures", bConvertHiresTextures);
	settings->Set("DumpEFBTarget", bDumpEFBTarget);
	settings->Set("FreeLook", bFreeLook);
	settings->Set("UseFFV1", bUseFFV1);
	settings->Set("EnablePixelLighting", bEnablePixelLighting);
	settings->Set("FastDepthCalc", bFastDepthCalc);
	settings->Set("ShowEFBCopyRegions", bShowEFBCopyRegions);
	settings->Set("MSAA", iMultisampleMode);
	settings->Set("EFBScale", iEFBScale);
	settings->Set("TexFmtOverlayEnable", bTexFmtOverlayEnable);
	settings->Set("TexFmtOverlayCenter", bTexFmtOverlayCenter);
	settings->Set("Wireframe", bWireFrame);
	settings->Set("DstAlphaPass", bDstAlphaPass);
	settings->Set("DisableFog", bDisableFog);
	settings->Set("EnableShaderDebugging", bEnableShaderDebugging);
	settings->Set("BorderlessFullscreen", bBorderlessFullscreen);

	IniFile::Section* enhancements = iniFile.GetOrCreateSection("Enhancements");
	enhancements->Set("ForceFiltering", bForceFiltering);
	enhancements->Set("MaxAnisotropy", iMaxAnisotropy);
	enhancements->Set("PostProcessingShader", sPostProcessingShader);
	enhancements->Set("StereoMode", iStereoMode);
	enhancements->Set("StereoDepth", iStereoDepth);
	enhancements->Set("StereoConvergence", iStereoConvergence);
	enhancements->Set("StereoSwapEyes", bStereoSwapEyes);

	IniFile::Section* hacks = iniFile.GetOrCreateSection("Hacks");
	hacks->Set("EFBAccessEnable", bEFBAccessEnable);
	hacks->Set("EFBCopyEnable", bEFBCopyEnable);
	hacks->Set("EFBCopyClearDisable", bEFBCopyClearDisable);
	hacks->Set("EFBToTextureEnable", bCopyEFBToTexture);
	hacks->Set("EFBScaledCopy", bCopyEFBScaled);
	hacks->Set("EFBEmulateFormatChanges", bEFBEmulateFormatChanges);

	SaveVR(File::GetUserPath(D_CONFIG_IDX) + "Dolphin.ini");
	iniFile.Save(ini_file);
}

void VideoConfig::SaveVR(const std::string& ini_file)
{
	IniFile iniFile;
	iniFile.Load(ini_file);

	IniFile::Section* vr = iniFile.GetOrCreateSection("VR");
	vr->Set("Scale", fScale);
	vr->Set("FreeLookSensitivity", fFreeLookSensitivity);
	vr->Set("LeanBackAngle", fLeanBackAngle);
	vr->Set("EnableVR", bEnableVR);
	vr->Set("LowPersistence", bLowPersistence);
	vr->Set("DynamicPrediction", bDynamicPrediction);
	vr->Set("NoMirrorToWindow", bNoMirrorToWindow);
	vr->Set("OrientationTracking", bOrientationTracking);
	vr->Set("MagYawCorrection", bMagYawCorrection);
	vr->Set("PositionTracking", bPositionTracking);
	vr->Set("Chromatic", bChromatic);
	vr->Set("Timewarp", bTimewarp);
	vr->Set("Vignette", bVignette);
	vr->Set("NoRestore", bNoRestore);
	vr->Set("FlipVertical", bFlipVertical);
	vr->Set("sRGB", bSRGB);
	vr->Set("Overdrive", bOverdrive);
	vr->Set("HQDistortion", bHqDistortion);
	vr->Set("DisableNearClipping", bDisableNearClipping);
	vr->Set("ShowHands", bShowHands);
	vr->Set("ShowFeet", bShowFeet);
	vr->Set("ShowController", bShowController);
	vr->Set("ShowSensorBar", bShowSensorBar);
	vr->Set("ShowGameCamera", bShowGameCamera);
	vr->Set("ShowGameFrustum", bShowGameFrustum);
	vr->Set("ShowTrackingCamera", bShowTrackingCamera);
	vr->Set("ShowTrackingVolume", bShowTrackingVolume);
	vr->Set("ShowBaseStation", bShowBaseStation);
	vr->Set("MotionSicknessAlways", bMotionSicknessAlways);
	vr->Set("MotionSicknessFreelook", bMotionSicknessFreelook);
	vr->Set("MotionSickness2D", bMotionSickness2D);
	vr->Set("MotionSicknessLeftStick", bMotionSicknessLeftStick);
	vr->Set("MotionSicknessRightStick", bMotionSicknessRightStick);
	vr->Set("MotionSicknessDPad", bMotionSicknessDPad);
	vr->Set("MotionSicknessIR", bMotionSicknessIR);
	vr->Set("MotionSicknessMethod", iMotionSicknessMethod);
	vr->Set("MotionSicknessSkybox", iMotionSicknessSkybox);
	vr->Set("MotionSicknessFOV", fMotionSicknessFOV);
	vr->Set("Player", iVRPlayer);
	vr->Set("TimewarpTweak", fTimeWarpTweak);
	vr->Set("NumExtraFrames", iExtraFrames);
	vr->Set("NumExtraVideoLoops", iExtraVideoLoops);
	vr->Set("NumExtraVideoLoopsDivider", iExtraVideoLoopsDivider);
	vr->Set("PullUp20fps", bPullUp20fps);
	vr->Set("PullUp30fps", bPullUp30fps);
	vr->Set("PullUp60fps", bPullUp60fps);
	vr->Set("OpcodeWarningDisable", bOpcodeWarningDisable);
	vr->Set("PullUp20fpsTimewarp", bPullUp20fpsTimewarp);
	vr->Set("PullUp30fpsTimewarp", bPullUp30fpsTimewarp);
	vr->Set("PullUp60fpsTimewarp", bPullUp60fpsTimewarp);

	iniFile.Save(ini_file);
}

bool VideoConfig::IsVSync()
{
	return bVSync && !Core::GetIsFramelimiterTempDisabled();
}

bool VideoConfig::VRSettingsModified()
{
	return fUnitsPerMetre != g_SavedConfig.fUnitsPerMetre
		|| fHudThickness != g_SavedConfig.fHudThickness
		|| fHudDistance != g_SavedConfig.fHudDistance
		|| fHud3DCloser != g_SavedConfig.fHud3DCloser
		|| fCameraForward != g_SavedConfig.fCameraForward
		|| fCameraPitch != g_SavedConfig.fCameraPitch
		|| fAimDistance != g_SavedConfig.fAimDistance
		|| fMinFOV != g_SavedConfig.fMinFOV
		|| fScreenHeight != g_SavedConfig.fScreenHeight
		|| fScreenThickness != g_SavedConfig.fScreenThickness
		|| fScreenDistance != g_SavedConfig.fScreenDistance
		|| fScreenRight != g_SavedConfig.fScreenRight
		|| fScreenUp != g_SavedConfig.fScreenUp
		|| fScreenPitch != g_SavedConfig.fScreenPitch
		|| fTelescopeMaxFOV != g_SavedConfig.fTelescopeMaxFOV
		|| bDisable3D != g_SavedConfig.bDisable3D
		|| bHudFullscreen != g_SavedConfig.bHudFullscreen
		|| bHudOnTop != g_SavedConfig.bHudOnTop
		|| bDontClearScreen != g_SavedConfig.bDontClearScreen
		|| iTelescopeEye != g_SavedConfig.iTelescopeEye
		|| iMetroidPrime != g_SavedConfig.iMetroidPrime;
}<|MERGE_RESOLUTION|>--- conflicted
+++ resolved
@@ -25,11 +25,6 @@
 {
 	if (Movie::IsPlayingInput() && Movie::IsConfigSaved())
 		Movie::SetGraphicsConfig();
-<<<<<<< HEAD
-	g_ActiveConfig = g_Config;
-	if (g_has_hmd)
-		g_ActiveConfig.bUseRealXFB = false;
-=======
 
 	if (!g_opcodereplay_frame || !g_opcode_replay_enabled)
 	{
@@ -37,7 +32,6 @@
 		if (g_has_hmd)
 			g_ActiveConfig.bUseRealXFB = false;
 	}
->>>>>>> 491ec152
 }
 
 VideoConfig::VideoConfig()
