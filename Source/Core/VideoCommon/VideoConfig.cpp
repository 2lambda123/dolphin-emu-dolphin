--- conflicted
+++ resolved
@@ -10,6 +10,7 @@
 #include "Common/IniFile.h"
 #include "Common/MsgHandler.h"
 #include "Common/StringUtil.h"
+#include "Common/Logging/Log.h"
 #include "Core/ARBruteForcer.h"
 #include "Core/ConfigManager.h"
 #include "Core/Core.h"
@@ -46,7 +47,10 @@
   // disable all features by default
   backend_info.api_type = APIType::Nothing;
   backend_info.bSupportsExclusiveFullscreen = false;
-<<<<<<< HEAD
+  backend_info.bSupportsMultithreading = false;
+
+  bEnableValidationLayer = false;
+  bBackendMultithreading = true;
 
   // VR
   fScale = 1.0f;
@@ -134,12 +138,6 @@
   fTelescopeMaxFOV = 0;
   fMinFOV = DEFAULT_VR_MIN_FOV;
   fN64FOV = DEFAULT_VR_N64_FOV;
-=======
-  backend_info.bSupportsMultithreading = false;
-
-  bEnableValidationLayer = false;
-  bBackendMultithreading = true;
->>>>>>> 6c16f1be
 }
 
 void VideoConfig::Load(const std::string& ini_file)
@@ -209,12 +207,9 @@
   enhancements->Get("ForceFiltering", &bForceFiltering, 0);
   enhancements->Get("MaxAnisotropy", &iMaxAnisotropy, 0);  // NOTE - this is x in (1 << x)
   enhancements->Get("PostProcessingShader", &sPostProcessingShader, "");
-<<<<<<< HEAD
+  enhancements->Get("ForceTrueColor", &bForceTrueColor, true);
   if ((g_has_rift || g_has_openvr) && backend_info.bSupportsGeometryShaders)
     iStereoMode = STEREO_OCULUS;
-=======
-  enhancements->Get("ForceTrueColor", &bForceTrueColor, true);
->>>>>>> 6c16f1be
 
   IniFile::Section* stereoscopy = iniFile.GetOrCreateSection("Stereoscopy");
   stereoscopy->Get("StereoMode", &iStereoMode, 0);
@@ -552,7 +547,7 @@
   SAVE_IF_NOT_DEFAULT("VR", "ReadPitch", (float)fReadPitch, 0.0f);
   SAVE_IF_NOT_DEFAULT("VR", "CameraMinPoly", (int)iCameraMinPoly, 0);
 
-  GameIniLocal.Save(File::GetUserPath(D_GAMESETTINGS_IDX) + SConfig::GetInstance().GetUniqueID() +
+  GameIniLocal.Save(File::GetUserPath(D_GAMESETTINGS_IDX) + SConfig::GetInstance().GetGameID() +
                     ".ini");
   g_SavedConfig = *this;
 }
