--- conflicted
+++ resolved
@@ -447,61 +447,15 @@
       file.Open(filename_iter->second, "rb");
       std::vector<u8> buffer(file.GetSize());
       file.ReadBytes(buffer.data(), file.GetSize());
-<<<<<<< HEAD
-
-      int channels;
-#if defined(_MSC_VER) && _MSC_VER <= 1800
-      l.data = SOIL_load_image_from_memory(buffer.data(), (int)buffer.size(), (int*)&l.width,
-                                           (int*)&l.height, &channels, SOIL_LOAD_RGBA);
-#else
-      l.data =
-          SOILPointer(SOIL_load_image_from_memory(buffer.data(), (int)buffer.size(), (int*)&l.width,
-                                                  (int*)&l.height, &channels, SOIL_LOAD_RGBA),
-                      SOIL_free_image_data);
-#endif
-      l.data_size = (size_t)l.width * l.height * 4;
-
-      if (l.data == nullptr)
-=======
       if (!LoadTexture(level, buffer))
->>>>>>> e9ad0ec6
       {
         ERROR_LOG(VIDEO, "Custom texture %s failed to load", filename.c_str());
         break;
       }
     }
 
-<<<<<<< HEAD
-      if (!level)
-      {
-        if (l.width * height != l.height * width)
-          ERROR_LOG(VIDEO, "Invalid custom texture size %dx%d for texture %s. The aspect differs "
-                           "from the native size %dx%d.",
-                    l.width, l.height, filename.c_str(), width, height);
-        if (width && height && (l.width % width || l.height % height))
-          WARN_LOG(VIDEO, "Invalid custom texture size %dx%d for texture %s. Please use an integer "
-                          "upscaling factor based on the native size %dx%d.",
-                   l.width, l.height, filename.c_str(), width, height);
-        width = l.width;
-        height = l.height;
-      }
-      else if (width != l.width || height != l.height)
-      {
-        ERROR_LOG(
-            VIDEO,
-            "Invalid custom texture size %dx%d for texture %s. This mipmap layer _must_ be %dx%d.",
-            l.width, l.height, filename.c_str(), width, height);
-#if defined(_MSC_VER) && _MSC_VER <= 1800
-        SOIL_free_image_data(l.data);
-#else
-        l.data.reset();
-#endif
-        break;
-      }
-=======
     ret->m_levels.push_back(std::move(level));
   }
->>>>>>> e9ad0ec6
 
   // If we failed to load any mip levels, we can't use this texture at all.
   if (ret->m_levels.empty())
@@ -602,18 +556,15 @@
 
 HiresTexture::~HiresTexture()
 {
-<<<<<<< HEAD
 #if defined(_MSC_VER) && _MSC_VER <= 1800
   for (auto& l : m_levels)
   {
     SOIL_free_image_data(l.data);
   }
 #endif
-=======
 }
 
 HostTextureFormat HiresTexture::GetFormat() const
 {
   return m_levels.at(0).format;
->>>>>>> e9ad0ec6
 }