--- conflicted
+++ resolved
@@ -48,26 +48,7 @@
 
 void GeometryShaderManager::SetConstants()
 {
-<<<<<<< HEAD
 	s_projection_changed = false;
-=======
-	if (s_projection_changed && g_ActiveConfig.iStereoMode > 0)
-	{
-		s_projection_changed = false;
-
-		if (xfmem.projection.type == GX_PERSPECTIVE)
-		{
-			float offset = (g_ActiveConfig.iStereoDepth / 1000.0f) * (g_ActiveConfig.iStereoDepthPercentage / 100.0f);
-			constants.stereoparams[0] = g_ActiveConfig.bStereoSwapEyes ? offset : -offset;
-			constants.stereoparams[1] = g_ActiveConfig.bStereoSwapEyes ? -offset : offset;
-		}
-		else
-		{
-			constants.stereoparams[0] = constants.stereoparams[1] = 0;
-		}
-
-		constants.stereoparams[2] = (float)(g_ActiveConfig.iStereoConvergence * (g_ActiveConfig.iStereoConvergencePercentage / 100.0f));
->>>>>>> 0283ce2a
 
 
 	if (s_viewport_changed)
