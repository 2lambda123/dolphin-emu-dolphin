// Copyright 2013 Dolphin Emulator Project
// Licensed under GPLv2
// Refer to the license.txt file included.

#include <cfloat>
#include <cmath>

#include "VideoCommon/BPMemory.h"
#include "VideoCommon/GeometryShaderGen.h"
#include "VideoCommon/GeometryShaderManager.h"
#include "VideoCommon/VideoCommon.h"
#include "VideoCommon/VideoConfig.h"
#include "VideoCommon/XFMemory.h"

static const int LINE_PT_TEX_OFFSETS[8] = {
	0, 16, 8, 4, 2, 1, 1, 1
};

GeometryShaderConstants GeometryShaderManager::constants;
bool GeometryShaderManager::dirty;

static bool s_projection_changed;
static bool s_viewport_changed;

void GeometryShaderManager::Init()
{
	memset(&constants, 0, sizeof(constants));

	Dirty();
}

void GeometryShaderManager::Shutdown()
{
}

void GeometryShaderManager::Dirty()
{
	SetViewportChanged();
	SetProjectionChanged();
	SetLinePtWidthChanged();

	for (int i = 0; i < 8; i++)
		SetTexCoordChanged(i);

	dirty = true;
}

void GeometryShaderManager::SetConstants()
{
<<<<<<< HEAD
	s_projection_changed = false;
=======
	if (s_projection_changed && g_ActiveConfig.iStereoMode > 0)
	{
		s_projection_changed = false;

		if (xfmem.projection.type == GX_PERSPECTIVE)
		{
			float offset = (g_ActiveConfig.iStereoSeparation / 1000.0f) * (g_ActiveConfig.iStereoSeparationPercent / 100.0f);
			constants.stereoparams[0] = (g_ActiveConfig.bStereoSwapEyes) ? offset : -offset;
			constants.stereoparams[1] = (g_ActiveConfig.bStereoSwapEyes) ? -offset : offset;
			constants.stereoparams[2] = (g_ActiveConfig.iStereoConvergence / 10.0f) * (g_ActiveConfig.iStereoConvergencePercent / 100.0f);
		}
		else
		{
			constants.stereoparams[0] = constants.stereoparams[1] = 0;
		}

		dirty = true;
	}

	if (s_viewport_changed)
	{
		s_viewport_changed = false;

		constants.lineptparams[0] = 2.0f * xfmem.viewport.wd;
		constants.lineptparams[1] = -2.0f * xfmem.viewport.ht;

		dirty = true;
	}
>>>>>>> 1dbd8c0b
}

void GeometryShaderManager::SetViewportChanged()
{
	s_viewport_changed = true;
}

void GeometryShaderManager::SetProjectionChanged()
{
	s_projection_changed = true;
}

void GeometryShaderManager::SetLinePtWidthChanged()
{
	constants.lineptparams[2] = bpmem.lineptwidth.linesize / 6.f;
	constants.lineptparams[3] = bpmem.lineptwidth.pointsize / 6.f;
	constants.texoffset[2] = LINE_PT_TEX_OFFSETS[bpmem.lineptwidth.lineoff];
	constants.texoffset[3] = LINE_PT_TEX_OFFSETS[bpmem.lineptwidth.pointoff];
	dirty = true;
}

void GeometryShaderManager::SetTexCoordChanged(u8 texmapid)
{
	TCoordInfo& tc = bpmem.texcoords[texmapid];
	int bitmask = 1 << texmapid;
	constants.texoffset[0] &= ~bitmask;
	constants.texoffset[0] |= tc.s.line_offset << texmapid;
	constants.texoffset[1] &= ~bitmask;
	constants.texoffset[1] |= tc.s.point_offset << texmapid;
	dirty = true;
}

void GeometryShaderManager::DoState(PointerWrap &p)
{
	if (p.GetMode() == PointerWrap::MODE_READ)
	{
		// Reload current state from global GPU state
		// NOTE: This requires that all GPU memory has been loaded already.
		Dirty();
	}
}<|MERGE_RESOLUTION|>--- conflicted
+++ resolved
@@ -47,27 +47,7 @@
 
 void GeometryShaderManager::SetConstants()
 {
-<<<<<<< HEAD
 	s_projection_changed = false;
-=======
-	if (s_projection_changed && g_ActiveConfig.iStereoMode > 0)
-	{
-		s_projection_changed = false;
-
-		if (xfmem.projection.type == GX_PERSPECTIVE)
-		{
-			float offset = (g_ActiveConfig.iStereoSeparation / 1000.0f) * (g_ActiveConfig.iStereoSeparationPercent / 100.0f);
-			constants.stereoparams[0] = (g_ActiveConfig.bStereoSwapEyes) ? offset : -offset;
-			constants.stereoparams[1] = (g_ActiveConfig.bStereoSwapEyes) ? -offset : offset;
-			constants.stereoparams[2] = (g_ActiveConfig.iStereoConvergence / 10.0f) * (g_ActiveConfig.iStereoConvergencePercent / 100.0f);
-		}
-		else
-		{
-			constants.stereoparams[0] = constants.stereoparams[1] = 0;
-		}
-
-		dirty = true;
-	}
 
 	if (s_viewport_changed)
 	{
@@ -78,7 +58,6 @@
 
 		dirty = true;
 	}
->>>>>>> 1dbd8c0b
 }
 
 void GeometryShaderManager::SetViewportChanged()
