--- conflicted
+++ resolved
@@ -29,10 +29,6 @@
 
 ShaderCode GenerateGeometryShaderCode(APIType ApiType, const ShaderHostConfig& host_config,
                                       const geometry_shader_uid_data* uid_data);
-<<<<<<< HEAD
-ShaderCode GenerateAvatarGeometryShaderCode(u32 primitive_type, APIType ApiType, const ShaderHostConfig& host_config);
-GeometryShaderUid GetGeometryShaderUid(u32 primitive_type);
-=======
+ShaderCode GenerateAvatarGeometryShaderCode(PrimitiveType primitive_type, APIType ApiType, const ShaderHostConfig& host_config);
 GeometryShaderUid GetGeometryShaderUid(PrimitiveType primitive_type);
->>>>>>> 002e01d0
 void EnumerateGeometryShaderUids(const std::function<void(const GeometryShaderUid&)>& callback);