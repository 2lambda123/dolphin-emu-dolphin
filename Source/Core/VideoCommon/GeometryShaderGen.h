--- conflicted
+++ resolved
@@ -16,11 +16,8 @@
 	u32 stereo : 1;
 	u32 numTexGens : 4;
 	u32 pixel_lighting : 1;
-<<<<<<< HEAD
+	u32 primitive_type : 2;
 	u32 vr : 1;
-=======
-	u32 primitive_type : 2;
->>>>>>> 02f22152
 };
 
 #pragma pack()
