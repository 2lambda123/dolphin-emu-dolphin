--- conflicted
+++ resolved
@@ -28,9 +28,4 @@
 
 ShaderCode GenerateGeometryShaderCode(APIType ApiType, const ShaderHostConfig& host_config,
                                       const geometry_shader_uid_data* uid_data);
-<<<<<<< HEAD
-GeometryShaderUid GetGeometryShaderUid(PrimitiveType primitive_type);
-//void EnumerateGeometryShaderUids(const std::function<void(const GeometryShaderUid&)>& callback);
-=======
-GeometryShaderUid GetGeometryShaderUid(PrimitiveType primitive_type);
->>>>>>> 66a3329a
+GeometryShaderUid GetGeometryShaderUid(PrimitiveType primitive_type);