--- conflicted
+++ resolved
@@ -90,7 +90,6 @@
   XINPUT_CAPABILITIES caps;
   for (int i = 0; i != 4; ++i)
     if (ERROR_SUCCESS == PXInputGetCapabilities(i, 0, &caps))
-<<<<<<< HEAD
     {
       devices.push_back(new Device(caps, i));
     }
@@ -102,9 +101,6 @@
       FillMemory(&caps.Vibration, sizeof(caps.Vibration), 0xFF);
       devices.push_back(new Device(caps, i));
     }
-=======
-      devices.push_back(new Device(caps, i));
->>>>>>> dba9d86b
 }
 
 void DeInit()
@@ -275,15 +271,12 @@
 ControlState Device::Axis::GetState() const
 {
   return std::max(0.0, ControlState(m_axis) / m_range);
-<<<<<<< HEAD
 }
 
 void Device::Motor::SetGatedState(ControlState state)
 {
   if (g_has_hmd || InputGateOn())
     SetState(state);
-=======
->>>>>>> dba9d86b
 }
 
 void Device::Motor::SetState(ControlState state)
@@ -291,13 +284,9 @@
   m_motor = (WORD)(state * m_range);
   m_parent->UpdateMotors();
 }
-<<<<<<< HEAD
-
 u32 Device::Button::GetStates() const
 {
   return (u32)m_buttons;
 }
-=======
->>>>>>> dba9d86b
 }
 }