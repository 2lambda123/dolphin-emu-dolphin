// Copyright 2013 Dolphin Emulator Project
// Licensed under GPLv2
// Refer to the license.txt file included.

#include "Common/Thread.h"
#include "InputCommon/ControllerInterface/ControllerInterface.h"

#ifdef CIFACE_USE_XINPUT
	#include "InputCommon/ControllerInterface/XInput/XInput.h"
#endif
#ifdef CIFACE_USE_DINPUT
	#include "InputCommon/ControllerInterface/DInput/DInput.h"
#endif
#ifdef CIFACE_USE_XLIB
	#include "InputCommon/ControllerInterface/Xlib/Xlib.h"
	#ifdef CIFACE_USE_X11_XINPUT2
		#include "InputCommon/ControllerInterface/Xlib/XInput2.h"
	#endif
#endif
#ifdef CIFACE_USE_OSX
	#include "InputCommon/ControllerInterface/OSX/OSX.h"
#endif
#ifdef CIFACE_USE_SDL
	#include "InputCommon/ControllerInterface/SDL/SDL.h"
#endif
#ifdef CIFACE_USE_ANDROID
	#include "InputCommon/ControllerInterface/Android/Android.h"
#endif
#ifdef _WIN32
	#include "InputCommon/ControllerInterface/Sixense/SixenseHack.h"
#endif

using namespace ciface::ExpressionParser;

namespace
{
const ControlState INPUT_DETECT_THRESHOLD = 0.55;
}

ControllerInterface g_controller_interface;

//
// Init
//
// Detect devices and inputs outputs / will make refresh function later
//
void ControllerInterface::Initialize(void* const hwnd)
{
	if (m_is_init)
<<<<<<< HEAD
	{
#ifdef NEW_HOTKEYS
		DeInit();
#else
		return;
#endif
	}
=======
		return;
>>>>>>> 5da3375b

	m_hwnd = hwnd;

#ifdef CIFACE_USE_DINPUT
	ciface::DInput::Init(m_devices, (HWND)hwnd);
#endif
#ifdef CIFACE_USE_XINPUT
	ciface::XInput::Init(m_devices);
#endif
#ifdef CIFACE_USE_XLIB
	ciface::Xlib::Init(m_devices, hwnd);
	#ifdef CIFACE_USE_X11_XINPUT2
	ciface::XInput2::Init(m_devices, hwnd);
	#endif
#endif
#ifdef CIFACE_USE_OSX
	ciface::OSX::Init(m_devices, hwnd);
#endif
#ifdef CIFACE_USE_SDL
	ciface::SDL::Init(m_devices);
#endif
#ifdef CIFACE_USE_ANDROID
	ciface::Android::Init(m_devices);
#endif
#ifdef _WIN32
	// VR Sixense Razer Hydra or STEM
	InitSixenseLib();
#endif

	m_is_init = true;
}

void ControllerInterface::Reinitialize()
{
	if (!m_is_init)
		return;

	Shutdown();
	Initialize(m_hwnd);
}

//
// DeInit
//
// Remove all devices/ call library cleanup functions
//
void ControllerInterface::Shutdown()
{
	if (!m_is_init)
		return;

	for (ciface::Core::Device* d : m_devices)
	{
		// Set outputs to ZERO before destroying device
		for (ciface::Core::Device::Output* o : d->Outputs())
			o->SetState(0);

		// Delete device
		delete d;
	}

	m_devices.clear();

#ifdef CIFACE_USE_XINPUT
	ciface::XInput::DeInit();
#endif
#ifdef CIFACE_USE_DINPUT
	// nothing needed
#endif
#ifdef CIFACE_USE_XLIB
	// nothing needed
#endif
#ifdef CIFACE_USE_OSX
	ciface::OSX::DeInit();
#endif
#ifdef CIFACE_USE_SDL
	// TODO: there seems to be some sort of memory leak with SDL, quit isn't freeing everything up
	SDL_Quit();
#endif
#ifdef CIFACE_USE_ANDROID
	// nothing needed
#endif
#ifdef _WIN32
	// VR Razer Hydra or Sixense STEM
	if (g_sixense_initialized && Hydra_Exit)
	{
		NOTICE_LOG(WIIMOTE, "Sixense Razer Hydra driver shutting down.");
		g_sixense_initialized = false;
		Hydra_Exit();
	}
#endif

	m_is_init = false;
}

//
// UpdateInput
//
// Update input for all devices, return true if all devices returned successful
//
void ControllerInterface::UpdateInput()
{
	std::unique_lock<std::recursive_mutex> lk(update_lock, std::defer_lock);

	for (ciface::Core::Device* d : m_devices)
		d->UpdateInput();
}

//
// InputReference :: State
//
// Gets the state of an input reference
// override function for ControlReference::State ...
//
ControlState ControllerInterface::InputReference::State( const ControlState ignore )
{
	if (parsed_expression)
		return parsed_expression->GetValue() * range;
	else
		return 0.0;
}

//
// OutputReference :: State
//
// Set the state of all binded outputs
// overrides ControlReference::State .. combined them so I could make the GUI simple / inputs == same as outputs one list
// I was lazy and it works so watever
//
ControlState ControllerInterface::OutputReference::State(const ControlState state)
{
	if (parsed_expression)
		parsed_expression->SetValue(state);
	return 0.0;
}

//
// UpdateReference
//
// Updates a controlreference's binded devices/controls
// need to call this to re-parse a control reference's expression after changing it
//
void ControllerInterface::UpdateReference(ControllerInterface::ControlReference* ref
	, const ciface::Core::DeviceQualifier& default_device) const
{
	delete ref->parsed_expression;
	ref->parsed_expression = nullptr;

	ControlFinder finder(*this, default_device, ref->is_input);
	ref->parse_error = ParseExpression(ref->expression, finder, &ref->parsed_expression);
}

//
// InputReference :: Detect
//
// Wait for input on all binded devices
// supports not detecting inputs that were held down at the time of Detect start,
// which is useful for those crazy flightsticks that have certain buttons that are always held down
// or some crazy axes or something
// upon input, return pointer to detected Control
// else return nullptr
//
ciface::Core::Device::Control* ControllerInterface::InputReference::Detect(const unsigned int ms, ciface::Core::Device* const device)
{
	unsigned int time = 0;
	std::vector<bool> states(device->Inputs().size());

	if (device->Inputs().size() == 0)
		return nullptr;

	// get starting state of all inputs,
	// so we can ignore those that were activated at time of Detect start
	std::vector<ciface::Core::Device::Input*>::const_iterator
		i = device->Inputs().begin(),
		e = device->Inputs().end();
	for (std::vector<bool>::iterator state = states.begin(); i != e; ++i)
		*state++ = ((*i)->GetState() > (1 - INPUT_DETECT_THRESHOLD));

	while (time < ms)
	{
		device->UpdateInput();
		i = device->Inputs().begin();
		for (std::vector<bool>::iterator state = states.begin(); i != e; ++i,++state)
		{
			// detected an input
			if ((*i)->IsDetectable() && (*i)->GetState() > INPUT_DETECT_THRESHOLD)
			{
				// input was released at some point during Detect call
				// return the detected input
				if (false == *state)
					return *i;
			}
			else if ((*i)->GetState() < (1 - INPUT_DETECT_THRESHOLD))
			{
				*state = false;
			}
		}
		Common::SleepCurrentThread(10); time += 10;
	}

	// no input was detected
	return nullptr;
}

//
// OutputReference :: Detect
//
// Totally different from the inputReference detect / I have them combined so it was simpler to make the GUI.
// The GUI doesn't know the difference between an input and an output / it's odd but I was lazy and it was easy
//
// set all binded outputs to <range> power for x milliseconds return false
//
ciface::Core::Device::Control* ControllerInterface::OutputReference::Detect(const unsigned int ms, ciface::Core::Device* const device)
{
	// ignore device

	// don't hang if we don't even have any controls mapped
	if (BoundCount() > 0)
	{
		State(1);
		unsigned int slept = 0;

		// this loop is to make stuff like flashing keyboard LEDs work
		while (ms > (slept += 10))
			Common::SleepCurrentThread(10);

		State(0);
	}
	return nullptr;
}<|MERGE_RESOLUTION|>--- conflicted
+++ resolved
@@ -47,17 +47,7 @@
 void ControllerInterface::Initialize(void* const hwnd)
 {
 	if (m_is_init)
-<<<<<<< HEAD
-	{
-#ifdef NEW_HOTKEYS
-		DeInit();
-#else
 		return;
-#endif
-	}
-=======
-		return;
->>>>>>> 5da3375b
 
 	m_hwnd = hwnd;
 
