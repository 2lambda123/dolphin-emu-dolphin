--- conflicted
+++ resolved
@@ -2,15 +2,11 @@
 // Licensed under GPLv2+
 // Refer to the license.txt file included.
 
-<<<<<<< HEAD
+#include <mutex>
+
+#include "Common/Thread.h"
 #include "InputCommon/ControllerInterface/ControllerInterface.h"
 #include "Common/Logging/Log.h"
-=======
-#include <mutex>
-
->>>>>>> 2776bcbf
-#include "Common/Thread.h"
-#include "InputCommon/ControllerInterface/ControllerInterface.h"
 
 #ifdef CIFACE_USE_OSVR
 #include "InputCommon/ControllerInterface/OSVR/OSVR.h"
@@ -99,13 +95,13 @@
   ciface::Pipes::Init();
 #endif
 #ifdef _WIN32
-  ciface::OculusInput::Init(m_devices);
-  ciface::ViveInput::Init(m_devices);
+  ciface::OculusInput::Init();
+  ciface::ViveInput::Init();
   // VR Sixense Razer Hydra or STEM
   InitSixenseLib();
 #endif
 #ifdef CIFACE_USE_OSVR
-  ciface::OSVR::Init(m_devices);
+  ciface::OSVR::Init();
 #endif
 
   m_is_init = true;
