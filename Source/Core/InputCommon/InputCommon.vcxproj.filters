--- conflicted
+++ resolved
@@ -44,16 +44,14 @@
     <ClCompile Include="ControllerInterface\ForceFeedback\ForceFeedbackDevice.cpp">
       <Filter>ControllerInterface\ForceFeedback</Filter>
     </ClCompile>
-<<<<<<< HEAD
+    <ClCompile Include="ControllerInterface\DInput\XInputFilter.cpp">
+      <Filter>ControllerInterface\DInput</Filter>
+    </ClCompile>
     <ClCompile Include="ControllerInterface\Sixense\SixenseHack.cpp">
       <Filter>ControllerInterface\Sixense</Filter>
     </ClCompile>
     <ClCompile Include="ControllerInterface\Sixense\RazerHydra.cpp">
       <Filter>ControllerInterface\Sixense</Filter>
-=======
-    <ClCompile Include="ControllerInterface\DInput\XInputFilter.cpp">
-      <Filter>ControllerInterface\DInput</Filter>
->>>>>>> 46c1a0f0
     </ClCompile>
   </ItemGroup>
   <ItemGroup>
@@ -87,16 +85,14 @@
     <ClInclude Include="ControllerInterface\DInput\DInput8.h">
       <Filter>ControllerInterface\DInput</Filter>
     </ClInclude>
-<<<<<<< HEAD
+    <ClInclude Include="ControllerInterface\DInput\XInputFilter.h">
+      <Filter>ControllerInterface\DInput</Filter>
+    </ClInclude>
     <ClInclude Include="ControllerInterface\Sixense\SixenseHack.h">
       <Filter>ControllerInterface\Sixense</Filter>
     </ClInclude>
     <ClInclude Include="ControllerInterface\Sixense\RazerHydra.h">
       <Filter>ControllerInterface\Sixense</Filter>
-=======
-    <ClInclude Include="ControllerInterface\DInput\XInputFilter.h">
-      <Filter>ControllerInterface\DInput</Filter>
->>>>>>> 46c1a0f0
     </ClInclude>
   </ItemGroup>
   <ItemGroup>
