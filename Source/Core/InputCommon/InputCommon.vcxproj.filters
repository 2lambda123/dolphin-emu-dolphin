--- conflicted
+++ resolved
@@ -123,10 +123,6 @@
     <ClCompile Include="ControllerEmu\ControlGroup\Attachments.cpp">
       <Filter>ControllerEmu\ControlGroup</Filter>
     </ClCompile>
-<<<<<<< HEAD
-    <ClCompile Include="DInputMouseAbsolute.cpp" />
-    <ClCompile Include="GenericMouse.cpp" />
-=======
     <ClCompile Include="ControllerEmu\ControlGroup\IMUCursor.cpp">
       <Filter>ControllerEmu\ControlGroup</Filter>
     </ClCompile>
@@ -139,7 +135,8 @@
     <ClCompile Include="ControllerInterface\DualShockUDPClient\DualShockUDPClient.cpp">
       <Filter>ControllerInterface\DualShockUDPClient</Filter>
     </ClCompile>
->>>>>>> c6841a02
+	<ClCompile Include="DInputMouseAbsolute.cpp" />
+    <ClCompile Include="GenericMouse.cpp" />
   </ItemGroup>
   <ItemGroup>
     <ClInclude Include="GCAdapter.h" />
@@ -233,27 +230,6 @@
     <ClInclude Include="ControllerEmu\ControlGroup\Attachments.h">
       <Filter>ControllerEmu\ControlGroup</Filter>
     </ClInclude>
-<<<<<<< HEAD
-    <ClInclude Include="DInputMouseAbsolute.h" />
-    <ClInclude Include="GenericMouse.h" />
-=======
-    <ClInclude Include="ControllerEmu\ControlGroup\IMUCursor.h">
-      <Filter>ControllerEmu\ControlGroup</Filter>
-    </ClInclude>
-    <ClInclude Include="ControllerEmu\ControlGroup\IMUAccelerometer.h">
-      <Filter>ControllerEmu\ControlGroup</Filter>
-    </ClInclude>
-    <ClInclude Include="ControllerEmu\ControlGroup\IMUGyroscope.h">
-      <Filter>ControllerEmu\ControlGroup</Filter>
-    </ClInclude>
-    <ClInclude Include="ControlReference\FunctionExpression.h" />
-    <ClInclude Include="ControllerInterface\DualShockUDPClient\DualShockUDPClient.h">
-      <Filter>ControllerInterface\DualShockUDPClient</Filter>
-    </ClInclude>
-    <ClInclude Include="ControllerInterface\DualShockUDPClient\DualShockUDPProto.h">
-      <Filter>ControllerInterface\DualShockUDPClient</Filter>
-    </ClInclude>
->>>>>>> c6841a02
   </ItemGroup>
   <ItemGroup>
     <Text Include="CMakeLists.txt" />
