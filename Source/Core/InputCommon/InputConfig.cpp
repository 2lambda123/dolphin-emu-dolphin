--- conflicted
+++ resolved
@@ -139,11 +139,6 @@
       }
 #endif
       controller->LoadConfig(&config);
-<<<<<<< HEAD
-      
-      // Update refs
-=======
->>>>>>> acc7d371
       controller->UpdateReferences(g_controller_interface);
       controller_names.push_back(controller->GetName());
 
