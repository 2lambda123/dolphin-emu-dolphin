// Copyright 2013 Dolphin Emulator Project
// Licensed under GPLv2+
// Refer to the license.txt file included.

// Note that this file *and this file only* must include XAudio2.h from the old
// DXSDK instead of other possible places.

#include <XAudio2_7/XAudio2.h>

#include "AudioCommon/AudioCommon.h"
#include "AudioCommon/XAudio2_7Stream.h"
#include "Common/Event.h"
#include "Common/Logging/Log.h"
#include "Common/MsgHandler.h"

struct StreamingVoiceContext2_7 : public IXAudio2VoiceCallback
{
private:
  CMixer* const m_mixer;
  Common::Event& m_sound_sync_event;
  IXAudio2SourceVoice* m_source_voice;
  std::unique_ptr<BYTE[]> xaudio_buffer;

  void SubmitBuffer(PBYTE buf_data);

public:
  StreamingVoiceContext2_7(IXAudio2* pXAudio2, CMixer* pMixer, Common::Event& pSyncEvent);

  ~StreamingVoiceContext2_7();

  void StreamingVoiceContext2_7::Stop();
  void StreamingVoiceContext2_7::Play();

  STDMETHOD_(void, OnVoiceError)(THIS_ void* pBufferContext, HRESULT Error) {}
  STDMETHOD_(void, OnVoiceProcessingPassStart)(UINT32) {}
  STDMETHOD_(void, OnVoiceProcessingPassEnd)() {}
  STDMETHOD_(void, OnBufferStart)(void*) {}
  STDMETHOD_(void, OnLoopEnd)(void*) {}
  STDMETHOD_(void, OnStreamEnd)() {}
  STDMETHOD_(void, OnBufferEnd)(void* context);
};

const int NUM_BUFFERS = 3;
const int SAMPLES_PER_BUFFER = 96;

const int NUM_CHANNELS = 2;
const int BUFFER_SIZE = SAMPLES_PER_BUFFER * NUM_CHANNELS;
const int BUFFER_SIZE_BYTES = BUFFER_SIZE * sizeof(s16);

void StreamingVoiceContext2_7::SubmitBuffer(PBYTE buf_data)
{
  XAUDIO2_BUFFER buf = {};
  buf.AudioBytes = BUFFER_SIZE_BYTES;
  buf.pContext = buf_data;
  buf.pAudioData = buf_data;

  m_source_voice->SubmitSourceBuffer(&buf);
}

StreamingVoiceContext2_7::StreamingVoiceContext2_7(IXAudio2* pXAudio2, CMixer* pMixer,
                                                   Common::Event& pSyncEvent)
    : m_mixer(pMixer), m_sound_sync_event(pSyncEvent),
      xaudio_buffer(new BYTE[NUM_BUFFERS * BUFFER_SIZE_BYTES]())
{
  WAVEFORMATEXTENSIBLE wfx = {};

  wfx.Format.wFormatTag = WAVE_FORMAT_EXTENSIBLE;
  wfx.Format.nSamplesPerSec = m_mixer->GetSampleRate();
  wfx.Format.nChannels = 2;
  wfx.Format.wBitsPerSample = 16;
  wfx.Format.nBlockAlign = wfx.Format.nChannels * wfx.Format.wBitsPerSample / 8;
  wfx.Format.nAvgBytesPerSec = wfx.Format.nSamplesPerSec * wfx.Format.nBlockAlign;
  wfx.Format.cbSize = sizeof(WAVEFORMATEXTENSIBLE) - sizeof(WAVEFORMATEX);
  wfx.Samples.wValidBitsPerSample = 16;
  wfx.dwChannelMask = SPEAKER_FRONT_LEFT | SPEAKER_FRONT_RIGHT;
  wfx.SubFormat = KSDATAFORMAT_SUBTYPE_PCM;

  // create source voice
  HRESULT hr;
  if (FAILED(hr = pXAudio2->CreateSourceVoice(&m_source_voice, &wfx.Format, XAUDIO2_VOICE_NOSRC,
                                              1.0f, this)))
  {
    PanicAlert("XAudio2_7 CreateSourceVoice failed: %#X", hr);
    return;
  }

  m_source_voice->Start();

  // start buffers with silence
  for (int i = 0; i != NUM_BUFFERS; ++i)
    SubmitBuffer(xaudio_buffer.get() + (i * BUFFER_SIZE_BYTES));
}

StreamingVoiceContext2_7::~StreamingVoiceContext2_7()
{
  if (m_source_voice)
  {
    m_source_voice->Stop();
    m_source_voice->DestroyVoice();
  }
}

void StreamingVoiceContext2_7::Stop()
{
  if (m_source_voice)
    m_source_voice->Stop();
}

void StreamingVoiceContext2_7::Play()
{
  if (m_source_voice)
    m_source_voice->Start();
}

void StreamingVoiceContext2_7::OnBufferEnd(void* context)
{
  //  buffer end callback; gets SAMPLES_PER_BUFFER samples for a new buffer

  if (!m_source_voice || !context)
    return;

  // m_sound_sync_event->Wait(); // sync
  // m_sound_sync_event->Spin(); // or tight sync

  m_mixer->Mix(static_cast<short*>(context), SAMPLES_PER_BUFFER);
  SubmitBuffer(static_cast<BYTE*>(context));
}

HMODULE XAudio2_7::m_xaudio2_dll = nullptr;

void XAudio2_7::ReleaseIXAudio2(IXAudio2* ptr)
{
  ptr->Release();
}

bool XAudio2_7::InitLibrary()
{
  if (m_xaudio2_dll)
  {
    return true;
  }

  m_xaudio2_dll = ::LoadLibrary(TEXT("xaudio2_7.dll"));

  return m_xaudio2_dll != nullptr;
}

XAudio2_7::XAudio2_7()
    : m_mastering_voice(nullptr), m_volume(1.0f),
      m_cleanup_com(SUCCEEDED(CoInitializeEx(nullptr, COINIT_MULTITHREADED)))
{
}

XAudio2_7::~XAudio2_7()
{
  Stop();
  if (m_cleanup_com)
    CoUninitialize();
}

bool XAudio2_7::Start()
{
<<<<<<< HEAD
	HRESULT hr;

	// callback doesn't seem to run on a specific CPU anyways
	IXAudio2* xaudptr;
	if (FAILED(hr = XAudio2Create(&xaudptr, 0, XAUDIO2_DEFAULT_PROCESSOR)))
	{
		PanicAlert("XAudio2_7 init failed: %#X", hr);
		Stop();
		return false;
	}
	m_xaudio2 = std::unique_ptr<IXAudio2, Releaser>(xaudptr);

	AudioDevice audioDevice = AudioDevice::GetSelectedDevice();
	NOTICE_LOG(AUDIO, "Using Audio Device: %s", audioDevice.name.c_str());
	
	// XAudio2 master voice
	// XAUDIO2_DEFAULT_CHANNELS instead of 2 for expansion?
	if (FAILED(hr = m_xaudio2->CreateMasteringVoice(&m_mastering_voice, 2, m_mixer->GetSampleRate(), 0, audioDevice.index)))
	{
		PanicAlert("XAudio2_7 master voice creation failed: %#X", hr);
		Stop();
		return false;
	}

	// Volume
	m_mastering_voice->SetVolume(m_volume);

	m_voice_context = std::unique_ptr<StreamingVoiceContext2_7>
		(new StreamingVoiceContext2_7(m_xaudio2.get(), m_mixer.get(), m_sound_sync_event));

	return true;
=======
  HRESULT hr;

  // callback doesn't seem to run on a specific CPU anyways
  IXAudio2* xaudptr;
  if (FAILED(hr = XAudio2Create(&xaudptr, 0, XAUDIO2_DEFAULT_PROCESSOR)))
  {
    PanicAlert("XAudio2_7 init failed: %#X", hr);
    Stop();
    return false;
  }
  m_xaudio2 = std::unique_ptr<IXAudio2, Releaser>(xaudptr);

  // XAudio2 master voice
  // XAUDIO2_DEFAULT_CHANNELS instead of 2 for expansion?
  if (FAILED(hr = m_xaudio2->CreateMasteringVoice(&m_mastering_voice, 2, m_mixer->GetSampleRate())))
  {
    PanicAlert("XAudio2_7 master voice creation failed: %#X", hr);
    Stop();
    return false;
  }

  // Volume
  m_mastering_voice->SetVolume(m_volume);

  m_voice_context = std::unique_ptr<StreamingVoiceContext2_7>(
      new StreamingVoiceContext2_7(m_xaudio2.get(), m_mixer.get(), m_sound_sync_event));

  return true;
>>>>>>> 41335752
}

void XAudio2_7::SetVolume(int volume)
{
  // linear 1- .01
  m_volume = (float)volume / 100.f;

  if (m_mastering_voice)
    m_mastering_voice->SetVolume(m_volume);
}

void XAudio2_7::Clear(bool mute)
{
  m_muted = mute;

  if (m_voice_context)
  {
    if (m_muted)
      m_voice_context->Stop();
    else
      m_voice_context->Play();
  }
}

void XAudio2_7::Stop()
{
  // m_sound_sync_event.Set();

  m_voice_context.reset();

  if (m_mastering_voice)
  {
    m_mastering_voice->DestroyVoice();
    m_mastering_voice = nullptr;
  }

  m_xaudio2.reset();  // release interface

  if (m_xaudio2_dll)
  {
    ::FreeLibrary(m_xaudio2_dll);
    m_xaudio2_dll = nullptr;
  }
}<|MERGE_RESOLUTION|>--- conflicted
+++ resolved
@@ -160,39 +160,6 @@
 
 bool XAudio2_7::Start()
 {
-<<<<<<< HEAD
-	HRESULT hr;
-
-	// callback doesn't seem to run on a specific CPU anyways
-	IXAudio2* xaudptr;
-	if (FAILED(hr = XAudio2Create(&xaudptr, 0, XAUDIO2_DEFAULT_PROCESSOR)))
-	{
-		PanicAlert("XAudio2_7 init failed: %#X", hr);
-		Stop();
-		return false;
-	}
-	m_xaudio2 = std::unique_ptr<IXAudio2, Releaser>(xaudptr);
-
-	AudioDevice audioDevice = AudioDevice::GetSelectedDevice();
-	NOTICE_LOG(AUDIO, "Using Audio Device: %s", audioDevice.name.c_str());
-	
-	// XAudio2 master voice
-	// XAUDIO2_DEFAULT_CHANNELS instead of 2 for expansion?
-	if (FAILED(hr = m_xaudio2->CreateMasteringVoice(&m_mastering_voice, 2, m_mixer->GetSampleRate(), 0, audioDevice.index)))
-	{
-		PanicAlert("XAudio2_7 master voice creation failed: %#X", hr);
-		Stop();
-		return false;
-	}
-
-	// Volume
-	m_mastering_voice->SetVolume(m_volume);
-
-	m_voice_context = std::unique_ptr<StreamingVoiceContext2_7>
-		(new StreamingVoiceContext2_7(m_xaudio2.get(), m_mixer.get(), m_sound_sync_event));
-
-	return true;
-=======
   HRESULT hr;
 
   // callback doesn't seem to run on a specific CPU anyways
@@ -205,9 +172,12 @@
   }
   m_xaudio2 = std::unique_ptr<IXAudio2, Releaser>(xaudptr);
 
+  AudioDevice audioDevice = AudioDevice::GetSelectedDevice();
+  NOTICE_LOG(AUDIO, "Using Audio Device: %s", audioDevice.name.c_str());
+
   // XAudio2 master voice
   // XAUDIO2_DEFAULT_CHANNELS instead of 2 for expansion?
-  if (FAILED(hr = m_xaudio2->CreateMasteringVoice(&m_mastering_voice, 2, m_mixer->GetSampleRate())))
+  if (FAILED(hr = m_xaudio2->CreateMasteringVoice(&m_mastering_voice, 2, m_mixer->GetSampleRate(), 0, audioDevice.index)))
   {
     PanicAlert("XAudio2_7 master voice creation failed: %#X", hr);
     Stop();
@@ -221,7 +191,6 @@
       new StreamingVoiceContext2_7(m_xaudio2.get(), m_mixer.get(), m_sound_sync_event));
 
   return true;
->>>>>>> 41335752
 }
 
 void XAudio2_7::SetVolume(int volume)
