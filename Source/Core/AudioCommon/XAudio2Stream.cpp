// Copyright 2010 Dolphin Emulator Project
// Licensed under GPLv2+
// Refer to the license.txt file included.

#include "AudioCommon/XAudio2Stream.h"
#include <xaudio2.h>
#include "AudioCommon/AudioCommon.h"
#include "Common/Event.h"
#include "Common/Logging/Log.h"
<<<<<<< HEAD
#include "Common/StringUtil.h"

//#include <initguid.h> // For the pkey defines to be properly instantiated.
#include <Mmdeviceapi.h>
#include <Functiondiscoverykeys_devpkey.h>
//DEFINE_PROPERTYKEY(PKEY_AudioEndpoint_Path, 0x9c119480, 0xddc2, 0x4954, 0xa1, 0x50, 0x5b, 0xd2, 0x40, 0xd4, 0x54, 0xad, 1);
=======
#include "Common/MsgHandler.h"
>>>>>>> 41335752

#ifndef XAUDIO2_DLL
#error You are building this module against the wrong version of DirectX. You probably need to remove DXSDK_DIR from your include path.
#endif

struct StreamingVoiceContext : public IXAudio2VoiceCallback
{
private:
  CMixer* const m_mixer;
  Common::Event& m_sound_sync_event;
  IXAudio2SourceVoice* m_source_voice;
  std::unique_ptr<BYTE[]> xaudio_buffer;

  void SubmitBuffer(PBYTE buf_data);

public:
  StreamingVoiceContext(IXAudio2* pXAudio2, CMixer* pMixer, Common::Event& pSyncEvent);

  ~StreamingVoiceContext();

  void StreamingVoiceContext::Stop();
  void StreamingVoiceContext::Play();

  STDMETHOD_(void, OnVoiceError)(THIS_ void* pBufferContext, HRESULT Error) {}
  STDMETHOD_(void, OnVoiceProcessingPassStart)(UINT32) {}
  STDMETHOD_(void, OnVoiceProcessingPassEnd)() {}
  STDMETHOD_(void, OnBufferStart)(void*) {}
  STDMETHOD_(void, OnLoopEnd)(void*) {}
  STDMETHOD_(void, OnStreamEnd)() {}
  STDMETHOD_(void, OnBufferEnd)(void* context);
};

const int NUM_BUFFERS = 3;
const int SAMPLES_PER_BUFFER = 96;

const int NUM_CHANNELS = 2;
const int BUFFER_SIZE = SAMPLES_PER_BUFFER * NUM_CHANNELS;
const int BUFFER_SIZE_BYTES = BUFFER_SIZE * sizeof(s16);

void StreamingVoiceContext::SubmitBuffer(PBYTE buf_data)
{
  XAUDIO2_BUFFER buf = {};
  buf.AudioBytes = BUFFER_SIZE_BYTES;
  buf.pContext = buf_data;
  buf.pAudioData = buf_data;

  m_source_voice->SubmitSourceBuffer(&buf);
}

StreamingVoiceContext::StreamingVoiceContext(IXAudio2* pXAudio2, CMixer* pMixer,
                                             Common::Event& pSyncEvent)
    : m_mixer(pMixer), m_sound_sync_event(pSyncEvent),
      xaudio_buffer(new BYTE[NUM_BUFFERS * BUFFER_SIZE_BYTES]())
{
  WAVEFORMATEXTENSIBLE wfx = {};

  wfx.Format.wFormatTag = WAVE_FORMAT_EXTENSIBLE;
  wfx.Format.nSamplesPerSec = m_mixer->GetSampleRate();
  wfx.Format.nChannels = 2;
  wfx.Format.wBitsPerSample = 16;
  wfx.Format.nBlockAlign = wfx.Format.nChannels * wfx.Format.wBitsPerSample / 8;
  wfx.Format.nAvgBytesPerSec = wfx.Format.nSamplesPerSec * wfx.Format.nBlockAlign;
  wfx.Format.cbSize = sizeof(WAVEFORMATEXTENSIBLE) - sizeof(WAVEFORMATEX);
  wfx.Samples.wValidBitsPerSample = 16;
  wfx.dwChannelMask = SPEAKER_FRONT_LEFT | SPEAKER_FRONT_RIGHT;
  wfx.SubFormat = KSDATAFORMAT_SUBTYPE_PCM;

  // create source voice
  HRESULT hr;
  if (FAILED(hr = pXAudio2->CreateSourceVoice(&m_source_voice, &wfx.Format, XAUDIO2_VOICE_NOSRC,
                                              1.0f, this)))
  {
    PanicAlert("XAudio2 CreateSourceVoice failed: %#X", hr);
    return;
  }

  m_source_voice->Start();

  // start buffers with silence
  for (int i = 0; i != NUM_BUFFERS; ++i)
    SubmitBuffer(xaudio_buffer.get() + (i * BUFFER_SIZE_BYTES));
}

StreamingVoiceContext::~StreamingVoiceContext()
{
  if (m_source_voice)
  {
    m_source_voice->Stop();
    m_source_voice->DestroyVoice();
  }
}

void StreamingVoiceContext::Stop()
{
  if (m_source_voice)
    m_source_voice->Stop();
}

void StreamingVoiceContext::Play()
{
  if (m_source_voice)
    m_source_voice->Start();
}

void StreamingVoiceContext::OnBufferEnd(void* context)
{
  //  buffer end callback; gets SAMPLES_PER_BUFFER samples for a new buffer

  if (!m_source_voice || !context)
    return;

  // m_sound_sync_event->Wait(); // sync
  // m_sound_sync_event->Spin(); // or tight sync

  m_mixer->Mix(static_cast<short*>(context), SAMPLES_PER_BUFFER);
  SubmitBuffer(static_cast<BYTE*>(context));
}

HMODULE XAudio2::m_xaudio2_dll = nullptr;
typedef decltype(&XAudio2Create) XAudio2Create_t;
void* XAudio2::PXAudio2Create = nullptr;

bool XAudio2::InitLibrary()
{
  if (m_xaudio2_dll)
  {
    return true;
  }

  m_xaudio2_dll = ::LoadLibrary(XAUDIO2_DLL);
  if (!m_xaudio2_dll)
  {
    return false;
  }

  if (!PXAudio2Create)
  {
    PXAudio2Create = (XAudio2Create_t)::GetProcAddress(m_xaudio2_dll, "XAudio2Create");
    if (!PXAudio2Create)
    {
      ::FreeLibrary(m_xaudio2_dll);
      m_xaudio2_dll = nullptr;
      return false;
    }
  }

  return true;
}

XAudio2::XAudio2()
    : m_mastering_voice(nullptr), m_volume(1.0f),
      m_cleanup_com(SUCCEEDED(CoInitializeEx(nullptr, COINIT_MULTITHREADED)))
{
}

XAudio2::~XAudio2()
{
  Stop();
  if (m_cleanup_com)
    CoUninitialize();
}

bool XAudio2::Start()
{
<<<<<<< HEAD
	HRESULT hr;

	// callback doesn't seem to run on a specific CPU anyways
	IXAudio2* xaudptr;
	if (FAILED(hr = ((XAudio2Create_t)PXAudio2Create)(&xaudptr, 0, XAUDIO2_DEFAULT_PROCESSOR)))
	{
		PanicAlert("XAudio2 init failed: %#X", hr);
		Stop();
		return false;
	}
	m_xaudio2 = std::unique_ptr<IXAudio2, Releaser>(xaudptr);

	AudioDevice audioDevice = AudioDevice::GetSelectedDevice();
	NOTICE_LOG(AUDIO, "Using Audio Device: %s", audioDevice.name.c_str());
	LPCWSTR path = NULL;
	std::wstring device_path;
	if (audioDevice != AudioDevice::DEFAULT) {
		device_path = UTF8ToTStr(audioDevice.path);
		path = device_path.c_str();
	}

	// XAudio2 master voice
	// XAUDIO2_DEFAULT_CHANNELS instead of 2 for expansion?
	if (FAILED(hr = m_xaudio2->CreateMasteringVoice(&m_mastering_voice, 2, m_mixer->GetSampleRate(), 0, path)))
	{
		PanicAlert("XAudio2 master voice creation failed: %#X", hr);
		Stop();
		return false;
	}

	// Volume
	m_mastering_voice->SetVolume(m_volume);

	m_voice_context = std::unique_ptr<StreamingVoiceContext>
		(new StreamingVoiceContext(m_xaudio2.get(), m_mixer.get(), m_sound_sync_event));

	return true;
=======
  HRESULT hr;

  // callback doesn't seem to run on a specific CPU anyways
  IXAudio2* xaudptr;
  if (FAILED(hr = ((XAudio2Create_t)PXAudio2Create)(&xaudptr, 0, XAUDIO2_DEFAULT_PROCESSOR)))
  {
    PanicAlert("XAudio2 init failed: %#X", hr);
    Stop();
    return false;
  }
  m_xaudio2 = std::unique_ptr<IXAudio2, Releaser>(xaudptr);

  // XAudio2 master voice
  // XAUDIO2_DEFAULT_CHANNELS instead of 2 for expansion?
  if (FAILED(hr = m_xaudio2->CreateMasteringVoice(&m_mastering_voice, 2, m_mixer->GetSampleRate())))
  {
    PanicAlert("XAudio2 master voice creation failed: %#X", hr);
    Stop();
    return false;
  }

  // Volume
  m_mastering_voice->SetVolume(m_volume);

  m_voice_context = std::unique_ptr<StreamingVoiceContext>(
      new StreamingVoiceContext(m_xaudio2.get(), m_mixer.get(), m_sound_sync_event));

  return true;
>>>>>>> 41335752
}

void XAudio2::SetVolume(int volume)
{
  // linear 1- .01
  m_volume = (float)volume / 100.f;

  if (m_mastering_voice)
    m_mastering_voice->SetVolume(m_volume);
}

void XAudio2::Clear(bool mute)
{
  m_muted = mute;

  if (m_voice_context)
  {
    if (m_muted)
      m_voice_context->Stop();
    else
      m_voice_context->Play();
  }
}

void XAudio2::Stop()
{
  // m_sound_sync_event.Set();

  m_voice_context.reset();

  if (m_mastering_voice)
  {
    m_mastering_voice->DestroyVoice();
    m_mastering_voice = nullptr;
  }

  m_xaudio2.reset();  // release interface

  if (m_xaudio2_dll)
  {
    ::FreeLibrary(m_xaudio2_dll);
    m_xaudio2_dll = nullptr;
    PXAudio2Create = nullptr;
  }
}<|MERGE_RESOLUTION|>--- conflicted
+++ resolved
@@ -7,16 +7,13 @@
 #include "AudioCommon/AudioCommon.h"
 #include "Common/Event.h"
 #include "Common/Logging/Log.h"
-<<<<<<< HEAD
 #include "Common/StringUtil.h"
 
 //#include <initguid.h> // For the pkey defines to be properly instantiated.
 #include <Mmdeviceapi.h>
 #include <Functiondiscoverykeys_devpkey.h>
 //DEFINE_PROPERTYKEY(PKEY_AudioEndpoint_Path, 0x9c119480, 0xddc2, 0x4954, 0xa1, 0x50, 0x5b, 0xd2, 0x40, 0xd4, 0x54, 0xad, 1);
-=======
 #include "Common/MsgHandler.h"
->>>>>>> 41335752
 
 #ifndef XAUDIO2_DLL
 #error You are building this module against the wrong version of DirectX. You probably need to remove DXSDK_DIR from your include path.
@@ -181,45 +178,6 @@
 
 bool XAudio2::Start()
 {
-<<<<<<< HEAD
-	HRESULT hr;
-
-	// callback doesn't seem to run on a specific CPU anyways
-	IXAudio2* xaudptr;
-	if (FAILED(hr = ((XAudio2Create_t)PXAudio2Create)(&xaudptr, 0, XAUDIO2_DEFAULT_PROCESSOR)))
-	{
-		PanicAlert("XAudio2 init failed: %#X", hr);
-		Stop();
-		return false;
-	}
-	m_xaudio2 = std::unique_ptr<IXAudio2, Releaser>(xaudptr);
-
-	AudioDevice audioDevice = AudioDevice::GetSelectedDevice();
-	NOTICE_LOG(AUDIO, "Using Audio Device: %s", audioDevice.name.c_str());
-	LPCWSTR path = NULL;
-	std::wstring device_path;
-	if (audioDevice != AudioDevice::DEFAULT) {
-		device_path = UTF8ToTStr(audioDevice.path);
-		path = device_path.c_str();
-	}
-
-	// XAudio2 master voice
-	// XAUDIO2_DEFAULT_CHANNELS instead of 2 for expansion?
-	if (FAILED(hr = m_xaudio2->CreateMasteringVoice(&m_mastering_voice, 2, m_mixer->GetSampleRate(), 0, path)))
-	{
-		PanicAlert("XAudio2 master voice creation failed: %#X", hr);
-		Stop();
-		return false;
-	}
-
-	// Volume
-	m_mastering_voice->SetVolume(m_volume);
-
-	m_voice_context = std::unique_ptr<StreamingVoiceContext>
-		(new StreamingVoiceContext(m_xaudio2.get(), m_mixer.get(), m_sound_sync_event));
-
-	return true;
-=======
   HRESULT hr;
 
   // callback doesn't seem to run on a specific CPU anyways
@@ -232,9 +190,18 @@
   }
   m_xaudio2 = std::unique_ptr<IXAudio2, Releaser>(xaudptr);
 
+  AudioDevice audioDevice = AudioDevice::GetSelectedDevice();
+  NOTICE_LOG(AUDIO, "Using Audio Device: %s", audioDevice.name.c_str());
+  LPCWSTR path = NULL;
+  std::wstring device_path;
+  if (audioDevice != AudioDevice::DEFAULT) {
+    device_path = UTF8ToTStr(audioDevice.path);
+    path = device_path.c_str();
+  }
+    
   // XAudio2 master voice
   // XAUDIO2_DEFAULT_CHANNELS instead of 2 for expansion?
-  if (FAILED(hr = m_xaudio2->CreateMasteringVoice(&m_mastering_voice, 2, m_mixer->GetSampleRate())))
+  if (FAILED(hr = m_xaudio2->CreateMasteringVoice(&m_mastering_voice, 2, m_mixer->GetSampleRate(), 0, path)))
   {
     PanicAlert("XAudio2 master voice creation failed: %#X", hr);
     Stop();
@@ -248,7 +215,6 @@
       new StreamingVoiceContext(m_xaudio2.get(), m_mixer.get(), m_sound_sync_event));
 
   return true;
->>>>>>> 41335752
 }
 
 void XAudio2::SetVolume(int volume)
