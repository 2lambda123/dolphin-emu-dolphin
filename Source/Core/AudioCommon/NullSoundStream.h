--- conflicted
+++ resolved
@@ -16,16 +16,4 @@
   void Update() override;
 
   static bool isValid() { return true; }
-<<<<<<< HEAD
-private:
-#if defined(_MSC_VER) && _MSC_VER <= 1800
-#define BUFFER_SIZE (48000 * 4 / 32)
-#else
-  static constexpr size_t BUFFER_SIZE = 48000 * 4 / 32;
-#endif
-
-  // Playback position
-  std::array<short, BUFFER_SIZE / sizeof(short)> m_realtime_buffer;
-=======
->>>>>>> 5393575c
 };