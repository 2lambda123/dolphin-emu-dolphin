﻿<?xml version="1.0" encoding="utf-8"?>
<Project>
  <Import Project="..\VSProps\Base.Macros.props" />
  <Import Project="$(VSPropsDir)Base.Targets.props" />
  <PropertyGroup Label="Globals">
    <ProjectGuid>{d79392f7-06d6-4b4b-a39f-4d587c215d3a}</ProjectGuid>
  </PropertyGroup>
  <Import Project="$(VCTargetsPath)\Microsoft.Cpp.Default.props" />
  <Import Project="$(VSPropsDir)Configuration.StaticLibrary.props" />
  <Import Project="$(VCTargetsPath)\Microsoft.Cpp.props" />
  <ImportGroup Label="ExtensionSettings" />
  <ImportGroup Label="PropertySheets">
    <Import Project="$(UserRootDir)\Microsoft.Cpp.$(Platform).user.props" Condition="exists('$(UserRootDir)\Microsoft.Cpp.$(Platform).user.props')" Label="LocalAppDataPlatform" />
    <Import Project="$(VSPropsDir)Base.props" />
    <Import Project="$(VSPropsDir)Base.Dolphin.props" />
    <Import Project="$(VSPropsDir)PCHUse.props" />
  </ImportGroup>
  <PropertyGroup Label="UserMacros" />
  <Import Project="DolphinLib.props" />
  <ImportGroup Condition="'$(Platform)'=='x64'">
    <Import Project="DolphinLib.x64.props" />
  </ImportGroup>
  <ImportGroup Condition="'$(Platform)'=='ARM64'">
    <Import Project="DolphinLib.ARM64.props" />
  </ImportGroup>
  <ItemGroup>
    <ProjectReference Include="$(CoreDir)Common\SCMRevGen.vcxproj">
      <Project>{41279555-f94f-4ebc-99de-af863c10c5c4}</Project>
    </ProjectReference>
  </ItemGroup>
<<<<<<< HEAD
  <ItemGroup>
    <ClCompile Include="Core\HW\EXI\BBA\Netplay_BBA.cpp" />
  </ItemGroup>
=======
  <Import Project="$(ExternalsDir)Bochs_disasm\exports.props" />
  <Import Project="$(ExternalsDir)bzip2\exports.props" />
  <Import Project="$(ExternalsDir)cpp-optparse\exports.props" />
  <Import Project="$(ExternalsDir)cubeb\exports.props" />
  <Import Project="$(ExternalsDir)curl\exports.props" />
  <Import Project="$(ExternalsDir)discord-rpc\exports.props" />
  <Import Project="$(ExternalsDir)ed25519\exports.props" />
  <Import Project="$(ExternalsDir)enet\exports.props" />
  <Import Project="$(ExternalsDir)FatFs\exports.props" />
  <Import Project="$(ExternalsDir)fmt\exports.props" />
  <Import Project="$(ExternalsDir)FreeSurround\exports.props" />
  <Import Project="$(ExternalsDir)glslang\exports.props" />
  <Import Project="$(ExternalsDir)imgui\exports.props" />
  <Import Project="$(ExternalsDir)liblzma\exports.props" />
  <Import Project="$(ExternalsDir)libspng\exports.props" />
  <Import Project="$(ExternalsDir)libusb\exports.props" />
  <Import Project="$(ExternalsDir)LZO\exports.props" />
  <Import Project="$(ExternalsDir)mbedtls\exports.props" />
  <Import Project="$(ExternalsDir)mGBA\exports.props" />
  <Import Project="$(ExternalsDir)miniupnpc\exports.props" />
  <Import Project="$(ExternalsDir)minizip\exports.props" />
  <Import Project="$(ExternalsDir)picojson\exports.props" />
  <Import Project="$(ExternalsDir)pugixml\exports.props" />
  <Import Project="$(ExternalsDir)SDL\exports.props" />
  <Import Project="$(ExternalsDir)SFML\exports.props" />
  <Import Project="$(ExternalsDir)soundtouch\exports.props" />
  <Import Project="$(ExternalsDir)spirv_cross\exports.props" />
  <Import Project="$(ExternalsDir)xxhash\exports.props" />
  <Import Project="$(ExternalsDir)zlib-ng\exports.props" />
  <Import Project="$(ExternalsDir)zstd\exports.props" />
>>>>>>> b6ac63dc
  <Import Project="$(VCTargetsPath)\Microsoft.Cpp.targets" />
  <ImportGroup Label="ExtensionTargets" />
</Project><|MERGE_RESOLUTION|>--- conflicted
+++ resolved
@@ -28,11 +28,9 @@
       <Project>{41279555-f94f-4ebc-99de-af863c10c5c4}</Project>
     </ProjectReference>
   </ItemGroup>
-<<<<<<< HEAD
   <ItemGroup>
     <ClCompile Include="Core\HW\EXI\BBA\Netplay_BBA.cpp" />
   </ItemGroup>
-=======
   <Import Project="$(ExternalsDir)Bochs_disasm\exports.props" />
   <Import Project="$(ExternalsDir)bzip2\exports.props" />
   <Import Project="$(ExternalsDir)cpp-optparse\exports.props" />
@@ -63,7 +61,6 @@
   <Import Project="$(ExternalsDir)xxhash\exports.props" />
   <Import Project="$(ExternalsDir)zlib-ng\exports.props" />
   <Import Project="$(ExternalsDir)zstd\exports.props" />
->>>>>>> b6ac63dc
   <Import Project="$(VCTargetsPath)\Microsoft.Cpp.targets" />
   <ImportGroup Label="ExtensionTargets" />
 </Project>