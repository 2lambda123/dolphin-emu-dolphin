--- conflicted
+++ resolved
@@ -192,12 +192,8 @@
   handlers.ready = HandleDiscordReady;
   handlers.joinRequest = HandleDiscordJoinRequest;
   handlers.joinGame = HandleDiscordJoin;
-<<<<<<< HEAD
   // The number is the client ID for Dolphin, it's used for images and the application name
   Discord_Initialize("863127630534148136", &handlers, 1, nullptr);
-=======
-  Discord_Initialize(DEFAULT_CLIENT_ID.c_str(), &handlers, 1, nullptr);
->>>>>>> 450b77a0
   UpdateDiscordPresence();
 #endif
 }
@@ -276,17 +272,12 @@
   if (!Config::Get(Config::MAIN_USE_DISCORD_PRESENCE))
     return;
 
-<<<<<<< HEAD
-  const std::string& title = "v" + Common::GetScmRevStr() + " (Dolphin Emulator Fork)";
-=======
   // reset the client ID if running homebrew has changed it
   if (s_using_custom_client)
     UpdateClientID(DEFAULT_CLIENT_ID);
 
-  const std::string& title =
-      current_game.empty() ? SConfig::GetInstance().GetTitleDescription() : current_game;
+  const std::string& title = "v" + Common::GetScmRevStr() + " (Dolphin Emulator Fork)";
   std::string game_artwork = ArtworkForGameId(SConfig::GetInstance().GetGameID());
->>>>>>> 450b77a0
 
   DiscordRichPresence discord_presence = {};
   discord_presence.largeImageKey = "primehack_logo";
