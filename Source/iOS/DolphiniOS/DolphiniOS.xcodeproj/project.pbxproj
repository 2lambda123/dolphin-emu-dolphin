// !$*UTF8*$!
{
	archiveVersion = 1;
	classes = {
	};
	objectVersion = 50;
	objects = {

/* Begin PBXBuildFile section */
		4EF97B4E23B6B8F300F13FCF /* DefaultPreferences.plist in Resources */ = {isa = PBXBuildFile; fileRef = 4EF97B4D23B6B8F300F13FCF /* DefaultPreferences.plist */; };
		B5E6E0156064FBDB272325D7 /* libPods-DolphiniOS.a in Frameworks */ = {isa = PBXBuildFile; fileRef = 9320BE8B0931BC7AAE9E780B /* libPods-DolphiniOS.a */; };
		B91BF36E236B3FCE00199BA7 /* SoftwareTableViewCell.m in Sources */ = {isa = PBXBuildFile; fileRef = B91BF36D236B3FCE00199BA7 /* SoftwareTableViewCell.m */; };
		B91BF374236B400200199BA7 /* SettingsTableViewController.m in Sources */ = {isa = PBXBuildFile; fileRef = B91BF373236B400200199BA7 /* SettingsTableViewController.m */; };
		B91BF37C236BEEF700199BA7 /* Metal.framework in Frameworks */ = {isa = PBXBuildFile; fileRef = B91BF37B236BEEF700199BA7 /* Metal.framework */; };
		B91BF388236BFAF700199BA7 /* libMoltenVK.dylib in Frameworks */ = {isa = PBXBuildFile; fileRef = B91BF387236BFAF600199BA7 /* libMoltenVK.dylib */; };
		B91BF389236BFB0C00199BA7 /* libMoltenVK.dylib in CopyFiles */ = {isa = PBXBuildFile; fileRef = B91BF387236BFAF600199BA7 /* libMoltenVK.dylib */; settings = {ATTRIBUTES = (CodeSignOnCopy, ); }; };
		B92431C32400DFC600D5FF0A /* GraphicsSettings.storyboard in Resources */ = {isa = PBXBuildFile; fileRef = B92431C52400DFC600D5FF0A /* GraphicsSettings.storyboard */; };
		B924321B2401F61300D5FF0A /* InGameSettings.storyboard in Resources */ = {isa = PBXBuildFile; fileRef = B924321D2401F61300D5FF0A /* InGameSettings.storyboard */; };
		B924DCA223DA873000831A1A /* Settings.storyboard in Resources */ = {isa = PBXBuildFile; fileRef = B924DCA423DA873000831A1A /* Settings.storyboard */; };
		B928112423C095F000B53145 /* UINavigationControllerExtensions.swift in Sources */ = {isa = PBXBuildFile; fileRef = B928112323C095F000B53145 /* UINavigationControllerExtensions.swift */; };
		B928112623C0A24700B53145 /* TCClassicWiiPad.xib in Resources */ = {isa = PBXBuildFile; fileRef = B928112523C0A24700B53145 /* TCClassicWiiPad.xib */; };
		B92C380324142B960023D808 /* GraphicsAdvancedViewController.mm in Sources */ = {isa = PBXBuildFile; fileRef = B92C380224142B960023D808 /* GraphicsAdvancedViewController.mm */; };
		B92CCE602431266D0057BC75 /* SettingsDebugViewController.mm in Sources */ = {isa = PBXBuildFile; fileRef = B92CCE5F2431266D0057BC75 /* SettingsDebugViewController.mm */; };
		B945A3752362908500B21680 /* AppDelegate.mm in Sources */ = {isa = PBXBuildFile; fileRef = B945A3742362908500B21680 /* AppDelegate.mm */; };
		B945A37E2362908500B21680 /* Main.storyboard in Resources */ = {isa = PBXBuildFile; fileRef = B945A37C2362908500B21680 /* Main.storyboard */; };
		B945A3802362909500B21680 /* Assets.xcassets in Resources */ = {isa = PBXBuildFile; fileRef = B945A37F2362909500B21680 /* Assets.xcassets */; };
		B945A3832362909500B21680 /* LaunchScreen.storyboard in Resources */ = {isa = PBXBuildFile; fileRef = B945A3812362909500B21680 /* LaunchScreen.storyboard */; };
		B945A3862362909500B21680 /* main.m in Sources */ = {isa = PBXBuildFile; fileRef = B945A3852362909500B21680 /* main.m */; };
		B945A3922362D90200B21680 /* EAGLView.m in Sources */ = {isa = PBXBuildFile; fileRef = B945A3912362D90200B21680 /* EAGLView.m */; };
		B945A3952362D98400B21680 /* OpenGLES.framework in Frameworks */ = {isa = PBXBuildFile; fileRef = B945A3942362D98400B21680 /* OpenGLES.framework */; };
		B945A3972362D99000B21680 /* libz.tbd in Frameworks */ = {isa = PBXBuildFile; fileRef = B945A3962362D99000B21680 /* libz.tbd */; };
		B945A3D02362DB9800B21680 /* libdiscio.a in Frameworks */ = {isa = PBXBuildFile; fileRef = B945A3C42362DB9800B21680 /* libdiscio.a */; };
		B945A3D12362DB9800B21680 /* libuicommon.a in Frameworks */ = {isa = PBXBuildFile; fileRef = B945A3C52362DB9800B21680 /* libuicommon.a */; };
		B945A3D22362DB9800B21680 /* libvideocommon.a in Frameworks */ = {isa = PBXBuildFile; fileRef = B945A3C62362DB9800B21680 /* libvideocommon.a */; };
		B945A3D32362DB9800B21680 /* libvideovulkan.a in Frameworks */ = {isa = PBXBuildFile; fileRef = B945A3C72362DB9800B21680 /* libvideovulkan.a */; };
		B945A3D42362DB9800B21680 /* libcore.a in Frameworks */ = {isa = PBXBuildFile; fileRef = B945A3C82362DB9800B21680 /* libcore.a */; };
		B945A3D52362DB9800B21680 /* libmain.a in Frameworks */ = {isa = PBXBuildFile; fileRef = B945A3C92362DB9800B21680 /* libmain.a */; };
		B945A3D62362DB9800B21680 /* libvideonull.a in Frameworks */ = {isa = PBXBuildFile; fileRef = B945A3CA2362DB9800B21680 /* libvideonull.a */; };
		B945A3D72362DB9800B21680 /* libvideoogl.a in Frameworks */ = {isa = PBXBuildFile; fileRef = B945A3CB2362DB9800B21680 /* libvideoogl.a */; };
		B945A3D82362DB9800B21680 /* libcommon.a in Frameworks */ = {isa = PBXBuildFile; fileRef = B945A3CC2362DB9800B21680 /* libcommon.a */; };
		B945A3D92362DB9800B21680 /* libvideosoftware.a in Frameworks */ = {isa = PBXBuildFile; fileRef = B945A3CD2362DB9800B21680 /* libvideosoftware.a */; };
		B945A3DA2362DB9800B21680 /* libaudiocommon.a in Frameworks */ = {isa = PBXBuildFile; fileRef = B945A3CE2362DB9800B21680 /* libaudiocommon.a */; };
		B945A3DB2362DB9800B21680 /* libinputcommon.a in Frameworks */ = {isa = PBXBuildFile; fileRef = B945A3CF2362DB9800B21680 /* libinputcommon.a */; };
		B945A3DC2362DBB200B21680 /* libfmt.a in Frameworks */ = {isa = PBXBuildFile; fileRef = B945A3A62362DB7C00B21680 /* libfmt.a */; };
		B945A3DD2362DBB200B21680 /* libiconv.a in Frameworks */ = {isa = PBXBuildFile; fileRef = B945A3AA2362DB7C00B21680 /* libiconv.a */; };
		B945A3DE2362DBB200B21680 /* libcurl.a in Frameworks */ = {isa = PBXBuildFile; fileRef = B945A3A02362DB7C00B21680 /* libcurl.a */; };
		B945A3DF2362DBB200B21680 /* libmbedtls.a in Frameworks */ = {isa = PBXBuildFile; fileRef = B945A39A2362DB7C00B21680 /* libmbedtls.a */; };
		B945A3E02362DBB200B21680 /* libmbedx509.a in Frameworks */ = {isa = PBXBuildFile; fileRef = B945A3AD2362DB7C00B21680 /* libmbedx509.a */; };
		B945A3E12362DBB200B21680 /* libmbedcrypto.a in Frameworks */ = {isa = PBXBuildFile; fileRef = B945A39D2362DB7C00B21680 /* libmbedcrypto.a */; };
		B945A3E22362DBB200B21680 /* libsfml-network.a in Frameworks */ = {isa = PBXBuildFile; fileRef = B945A3A72362DB7C00B21680 /* libsfml-network.a */; };
		B945A3E32362DBB200B21680 /* libsfml-system.a in Frameworks */ = {isa = PBXBuildFile; fileRef = B945A3A82362DB7C00B21680 /* libsfml-system.a */; };
		B945A3E42362DBB200B21680 /* libSoundTouch.a in Frameworks */ = {isa = PBXBuildFile; fileRef = B945A3AB2362DB7C00B21680 /* libSoundTouch.a */; };
		B945A3E52362DBB200B21680 /* libed25519.a in Frameworks */ = {isa = PBXBuildFile; fileRef = B945A39B2362DB7C00B21680 /* libed25519.a */; };
		B945A3E62362DBB200B21680 /* libFreeSurround.a in Frameworks */ = {isa = PBXBuildFile; fileRef = B945A39C2362DB7C00B21680 /* libFreeSurround.a */; };
		B945A3E72362DBB200B21680 /* libpng.a in Frameworks */ = {isa = PBXBuildFile; fileRef = B945A3A22362DB7C00B21680 /* libpng.a */; };
		B945A3E82362DBB200B21680 /* liblzo2.a in Frameworks */ = {isa = PBXBuildFile; fileRef = B945A3AC2362DB7C00B21680 /* liblzo2.a */; };
		B945A3E92362DBB200B21680 /* libminizip.a in Frameworks */ = {isa = PBXBuildFile; fileRef = B945A3A32362DB7C00B21680 /* libminizip.a */; };
		B945A3EA2362DBB200B21680 /* libxxhash.a in Frameworks */ = {isa = PBXBuildFile; fileRef = B945A39E2362DB7C00B21680 /* libxxhash.a */; };
		B945A3EB2362DBB200B21680 /* libenet.a in Frameworks */ = {isa = PBXBuildFile; fileRef = B945A3AE2362DB7C00B21680 /* libenet.a */; };
		B945A3EC2362DBB200B21680 /* libpugixml.a in Frameworks */ = {isa = PBXBuildFile; fileRef = B945A3A42362DB7C00B21680 /* libpugixml.a */; };
		B945A3ED2362DBB200B21680 /* libimgui.a in Frameworks */ = {isa = PBXBuildFile; fileRef = B945A3A52362DB7C00B21680 /* libimgui.a */; };
		B945A3EE2362DBB200B21680 /* libglslang.a in Frameworks */ = {isa = PBXBuildFile; fileRef = B945A39F2362DB7C00B21680 /* libglslang.a */; };
		B945A3EF2362DBB200B21680 /* libcpp-optparse.a in Frameworks */ = {isa = PBXBuildFile; fileRef = B945A3A92362DB7C00B21680 /* libcpp-optparse.a */; };
		B945A3F52362E25500B21680 /* libc++.tbd in Frameworks */ = {isa = PBXBuildFile; fileRef = B945A3F32362E24000B21680 /* libc++.tbd */; };
		B946AF11245B953B0043767A /* TopBarModeViewController.m in Sources */ = {isa = PBXBuildFile; fileRef = B946AF10245B953B0043767A /* TopBarModeViewController.m */; };
		B95A092D2382715E00DBBB01 /* TCButton.swift in Sources */ = {isa = PBXBuildFile; fileRef = B95A092C2382715E00DBBB01 /* TCButton.swift */; };
		B95A0932238275C200DBBB01 /* TCGameCubePad.xib in Resources */ = {isa = PBXBuildFile; fileRef = B95A0931238275C200DBBB01 /* TCGameCubePad.xib */; };
		B95A09342382782600DBBB01 /* TCGameCubePad.swift in Sources */ = {isa = PBXBuildFile; fileRef = B95A09332382782600DBBB01 /* TCGameCubePad.swift */; };
		B95A09382382D89600DBBB01 /* TCJoystick.swift in Sources */ = {isa = PBXBuildFile; fileRef = B95A09372382D89600DBBB01 /* TCJoystick.swift */; };
		B95A093E2384E82D00DBBB01 /* DolphinImages.xcassets in Resources */ = {isa = PBXBuildFile; fileRef = B95A093D2384E82D00DBBB01 /* DolphinImages.xcassets */; };
		B95A0945238533DC00DBBB01 /* TCButtonType.swift in Sources */ = {isa = PBXBuildFile; fileRef = B95A0944238533DC00DBBB01 /* TCButtonType.swift */; };
		B95A09492385DE9600DBBB01 /* CoreAudio.framework in Frameworks */ = {isa = PBXBuildFile; fileRef = B95A09462385DE9500DBBB01 /* CoreAudio.framework */; };
		B95A094A2385DE9600DBBB01 /* AudioToolbox.framework in Frameworks */ = {isa = PBXBuildFile; fileRef = B95A09472385DE9600DBBB01 /* AudioToolbox.framework */; };
		B95A094D2386FAAB00DBBB01 /* TCWiiPad.xib in Resources */ = {isa = PBXBuildFile; fileRef = B95A094C2386FAAA00DBBB01 /* TCWiiPad.xib */; };
		B95BCFF823F9EC8900CE4E6D /* GraphicsGeneralViewController.mm in Sources */ = {isa = PBXBuildFile; fileRef = B95BCFF723F9EC8900CE4E6D /* GraphicsGeneralViewController.mm */; };
		B95BCFFB23F9EF9E00CE4E6D /* GraphicsSettingsUtils.mm in Sources */ = {isa = PBXBuildFile; fileRef = B95BCFFA23F9EF9E00CE4E6D /* GraphicsSettingsUtils.mm */; };
		B962BCD8238C3965009F86F5 /* TCDirectionalPad.swift in Sources */ = {isa = PBXBuildFile; fileRef = B962BCD7238C3965009F86F5 /* TCDirectionalPad.swift */; };
		B971154B23DE98AB001C6BD6 /* ReloadFailedNoticeViewController.mm in Sources */ = {isa = PBXBuildFile; fileRef = B971154A23DE98AB001C6BD6 /* ReloadFailedNoticeViewController.mm */; };
		B971154F23DF449F001C6BD6 /* InvalidCpuCoreNoticeViewController.mm in Sources */ = {isa = PBXBuildFile; fileRef = B971154E23DF449F001C6BD6 /* InvalidCpuCoreNoticeViewController.mm */; };
		B971155123DF44C3001C6BD6 /* InvalidCpuCoreNotice.xib in Resources */ = {isa = PBXBuildFile; fileRef = B971155023DF44C3001C6BD6 /* InvalidCpuCoreNotice.xib */; };
		B971155723E02FAA001C6BD6 /* StateCell.m in Sources */ = {isa = PBXBuildFile; fileRef = B971155623E02FAA001C6BD6 /* StateCell.m */; };
		B971155A23E03056001C6BD6 /* LoadStateViewController.mm in Sources */ = {isa = PBXBuildFile; fileRef = B971155923E03056001C6BD6 /* LoadStateViewController.mm */; };
		B971155D23E03256001C6BD6 /* SaveStateViewController.mm in Sources */ = {isa = PBXBuildFile; fileRef = B971155C23E03256001C6BD6 /* SaveStateViewController.mm */; };
		B971156123E13641001C6BD6 /* ConfigGeneralViewController.mm in Sources */ = {isa = PBXBuildFile; fileRef = B971156023E13641001C6BD6 /* ConfigGeneralViewController.mm */; };
		B971156423E15004001C6BD6 /* SpeedLimitViewController.mm in Sources */ = {isa = PBXBuildFile; fileRef = B971156323E15004001C6BD6 /* SpeedLimitViewController.mm */; };
		B971156723E1511A001C6BD6 /* SpeedCell.m in Sources */ = {isa = PBXBuildFile; fileRef = B971156623E1511A001C6BD6 /* SpeedCell.m */; };
		B971156B23E1D378001C6BD6 /* ConfigSoundViewController.mm in Sources */ = {isa = PBXBuildFile; fileRef = B971156A23E1D378001C6BD6 /* ConfigSoundViewController.mm */; };
		B9766AF523A5EACD00FF7F17 /* license.txt in Resources */ = {isa = PBXBuildFile; fileRef = B9766AF423A5EACD00FF7F17 /* license.txt */; };
		B97C9E2523C1308300C99067 /* TCClassicWiiPad.swift in Sources */ = {isa = PBXBuildFile; fileRef = B97C9E2423C1308300C99067 /* TCClassicWiiPad.swift */; };
		B98584C723CEDFB800BE94B0 /* ConfigInterfaceViewController.mm in Sources */ = {isa = PBXBuildFile; fileRef = B98584C623CEDFB800BE94B0 /* ConfigInterfaceViewController.mm */; };
		B988D7F623B5A90E0092CB6C /* ControllerGroupExtensionButtonCell.m in Sources */ = {isa = PBXBuildFile; fileRef = B988D7F523B5A90E0092CB6C /* ControllerGroupExtensionButtonCell.m */; };
		B988D7FA23B604690092CB6C /* ControllerLoadProfileViewController.mm in Sources */ = {isa = PBXBuildFile; fileRef = B988D7F923B604690092CB6C /* ControllerLoadProfileViewController.mm */; };
		B988D7FD23B604AB0092CB6C /* ControllerProfileCell.m in Sources */ = {isa = PBXBuildFile; fileRef = B988D7FC23B604AB0092CB6C /* ControllerProfileCell.m */; };
		B988D80023B60B510092CB6C /* MFiGCPadProfile.ini in Resources */ = {isa = PBXBuildFile; fileRef = B988D7FE23B60B510092CB6C /* MFiGCPadProfile.ini */; };
		B988D80123B60B510092CB6C /* MFiWiimoteProfile.ini in Resources */ = {isa = PBXBuildFile; fileRef = B988D7FF23B60B510092CB6C /* MFiWiimoteProfile.ini */; };
		B988D80423B801F40092CB6C /* TouchGCPadProfile.ini in Resources */ = {isa = PBXBuildFile; fileRef = B988D80223B801F40092CB6C /* TouchGCPadProfile.ini */; };
		B988D80523B801F40092CB6C /* TouchWiimoteProfile.ini in Resources */ = {isa = PBXBuildFile; fileRef = B988D80323B801F40092CB6C /* TouchWiimoteProfile.ini */; };
		B988D80823B83AB40092CB6C /* ControllerDsuClientViewController.mm in Sources */ = {isa = PBXBuildFile; fileRef = B988D80723B83AB40092CB6C /* ControllerDsuClientViewController.mm */; };
		B98911A12444F12200A24522 /* AnalyticsNotice.xib in Resources */ = {isa = PBXBuildFile; fileRef = B98911A02444F12200A24522 /* AnalyticsNotice.xib */; };
		B98911A4244521E400A24522 /* AnalyticsNoticeViewController.mm in Sources */ = {isa = PBXBuildFile; fileRef = B98911A3244521E400A24522 /* AnalyticsNoticeViewController.mm */; };
		B989DFC623B48B7D005C7773 /* ControllerGroupDoubleCell.mm in Sources */ = {isa = PBXBuildFile; fileRef = B989DFC523B48B7D005C7773 /* ControllerGroupDoubleCell.mm */; };
		B989DFCA23B4ADF0005C7773 /* ControllerExtensionsViewController.mm in Sources */ = {isa = PBXBuildFile; fileRef = B989DFC923B4ADF0005C7773 /* ControllerExtensionsViewController.mm */; };
		B989DFCD23B4AE33005C7773 /* ControllerExtensionCell.m in Sources */ = {isa = PBXBuildFile; fileRef = B989DFCC23B4AE33005C7773 /* ControllerExtensionCell.m */; };
		B996C85223D50FC600700D6F /* Dolphin.strings in Resources */ = {isa = PBXBuildFile; fileRef = B996C85423D50FC600700D6F /* Dolphin.strings */; };
		B996C85E23D590D500700D6F /* ConfigSettings.storyboard in Resources */ = {isa = PBXBuildFile; fileRef = B996C86023D590D500700D6F /* ConfigSettings.storyboard */; };
		B996C86623D5F49500700D6F /* ControllerSettings.storyboard in Resources */ = {isa = PBXBuildFile; fileRef = B996C86823D5F49500700D6F /* ControllerSettings.storyboard */; };
		B99B05A323A067570076C7D8 /* WiimoteNew.ini in Resources */ = {isa = PBXBuildFile; fileRef = B99B05A023A067560076C7D8 /* WiimoteNew.ini */; };
		B99B05A423A067570076C7D8 /* GCPadNew.ini in Resources */ = {isa = PBXBuildFile; fileRef = B99B05A123A067560076C7D8 /* GCPadNew.ini */; };
		B99B05A523A067570076C7D8 /* WiimoteProfile.ini in Resources */ = {isa = PBXBuildFile; fileRef = B99B05A223A067560076C7D8 /* WiimoteProfile.ini */; };
		B99B05A723A067D10076C7D8 /* Sys in Resources */ = {isa = PBXBuildFile; fileRef = B99B05A623A067D00076C7D8 /* Sys */; };
		B99B05B523A182B20076C7D8 /* Emulation.storyboard in Resources */ = {isa = PBXBuildFile; fileRef = B99B05B423A182B20076C7D8 /* Emulation.storyboard */; };
		B99B05B923A20F3D0076C7D8 /* TCView.swift in Sources */ = {isa = PBXBuildFile; fileRef = B99B05B823A20F3D0076C7D8 /* TCView.swift */; };
		B99B05BB23A2118B0076C7D8 /* TCWiiPad.swift in Sources */ = {isa = PBXBuildFile; fileRef = B99B05BA23A2118B0076C7D8 /* TCWiiPad.swift */; };
		B99B05BD23A2E8BD0076C7D8 /* SpecialThanks.txt in Resources */ = {isa = PBXBuildFile; fileRef = B99B05BC23A2E8BD0076C7D8 /* SpecialThanks.txt */; };
		B99B05BF23A323600076C7D8 /* MetalKit.framework in Frameworks */ = {isa = PBXBuildFile; fileRef = B99B05BE23A323600076C7D8 /* MetalKit.framework */; };
		B99D361A23E3F313005627CE /* WiiLanguageViewController.mm in Sources */ = {isa = PBXBuildFile; fileRef = B99D361923E3F313005627CE /* WiiLanguageViewController.mm */; };
		B99D361D23E3F405005627CE /* WiiAspectRatioViewController.mm in Sources */ = {isa = PBXBuildFile; fileRef = B99D361C23E3F405005627CE /* WiiAspectRatioViewController.mm */; };
		B99D362023E3F42F005627CE /* WiiSensorBarViewController.mm in Sources */ = {isa = PBXBuildFile; fileRef = B99D361F23E3F42F005627CE /* WiiSensorBarViewController.mm */; };
		B99D362523E3F949005627CE /* ConfigWiiViewController.mm in Sources */ = {isa = PBXBuildFile; fileRef = B99D362423E3F949005627CE /* ConfigWiiViewController.mm */; };
		B99D362B23E415A0005627CE /* ConfigAdvancedViewController.mm in Sources */ = {isa = PBXBuildFile; fileRef = B99D362A23E415A0005627CE /* ConfigAdvancedViewController.mm */; };
		B99D362E23E49461005627CE /* CpuEmulationEngineViewController.mm in Sources */ = {isa = PBXBuildFile; fileRef = B99D362D23E49461005627CE /* CpuEmulationEngineViewController.mm */; };
		B9A7AD6323C16B0F00C70473 /* InGameSettingsViewController.mm in Sources */ = {isa = PBXBuildFile; fileRef = B9A7AD6223C16B0F00C70473 /* InGameSettingsViewController.mm */; };
		B9A7AD6723C1960000C70473 /* ControllerTouchscreenSettingsViewController.m in Sources */ = {isa = PBXBuildFile; fileRef = B9A7AD6623C1960000C70473 /* ControllerTouchscreenSettingsViewController.m */; };
		B9A7AD6A23C1EC0B00C70473 /* InGameSettingsTableViewController.mm in Sources */ = {isa = PBXBuildFile; fileRef = B9A7AD6923C1EC0B00C70473 /* InGameSettingsTableViewController.mm */; };
		B9A7AD6D23C5308E00C70473 /* ControllerGroupEnabledCell.mm in Sources */ = {isa = PBXBuildFile; fileRef = B9A7AD6C23C5308E00C70473 /* ControllerGroupEnabledCell.mm */; };
		B9AAAB3E23D789CD0094F159 /* LocalizerUtils.m in Sources */ = {isa = PBXBuildFile; fileRef = B9AAAB3D23D789CD0094F159 /* LocalizerUtils.m */; };
		B9AAAB4123D7F5660094F159 /* Localizable.strings in Resources */ = {isa = PBXBuildFile; fileRef = B9AAAB4323D7F5660094F159 /* Localizable.strings */; };
		B9B47C7D23FB26520077375A /* GraphicsBackendViewController.mm in Sources */ = {isa = PBXBuildFile; fileRef = B9B47C7C23FB26520077375A /* GraphicsBackendViewController.mm */; };
		B9B47C8023FB42460077375A /* AspectRatioViewController.mm in Sources */ = {isa = PBXBuildFile; fileRef = B9B47C7F23FB42460077375A /* AspectRatioViewController.mm */; };
		B9B47C8323FB4A1C0077375A /* ShaderModeViewController.mm in Sources */ = {isa = PBXBuildFile; fileRef = B9B47C8223FB4A1C0077375A /* ShaderModeViewController.mm */; };
		B9B47C8723FB5D280077375A /* GraphicsEnhancementsViewController.mm in Sources */ = {isa = PBXBuildFile; fileRef = B9B47C8623FB5D280077375A /* GraphicsEnhancementsViewController.mm */; };
		B9B47C8B23FB86B40077375A /* InternalResolutionViewController.mm in Sources */ = {isa = PBXBuildFile; fileRef = B9B47C8A23FB86B40077375A /* InternalResolutionViewController.mm */; };
		B9B47C8E23FB893B0077375A /* AnisotropicFilteringViewController.mm in Sources */ = {isa = PBXBuildFile; fileRef = B9B47C8D23FB893B0077375A /* AnisotropicFilteringViewController.mm */; };
		B9B47C9123FB8BA80077375A /* AntiAliasingViewController.mm in Sources */ = {isa = PBXBuildFile; fileRef = B9B47C9023FB8BA80077375A /* AntiAliasingViewController.mm */; };
		B9B47C9423FC7B830077375A /* AntiAliasingCell.m in Sources */ = {isa = PBXBuildFile; fileRef = B9B47C9323FC7B830077375A /* AntiAliasingCell.m */; };
		B9B47C9723FCBEA90077375A /* GraphicsRootViewController.mm in Sources */ = {isa = PBXBuildFile; fileRef = B9B47C9623FCBEA90077375A /* GraphicsRootViewController.mm */; };
		B9B47C9D23FF5AE90077375A /* GraphicsHacksViewController.mm in Sources */ = {isa = PBXBuildFile; fileRef = B9B47C9C23FF5AE80077375A /* GraphicsHacksViewController.mm */; };
		B9B536CB23DD8B2E00F03106 /* UpdateNoticeViewController.mm in Sources */ = {isa = PBXBuildFile; fileRef = B9B536CA23DD8B2E00F03106 /* UpdateNoticeViewController.mm */; };
		B9B536CD23DD8B8000F03106 /* UpdateNotice.xib in Resources */ = {isa = PBXBuildFile; fileRef = B9B536CC23DD8B8000F03106 /* UpdateNotice.xib */; };
		B9B536D223DE4FE400F03106 /* UnsupportedDeviceNotice.xib in Resources */ = {isa = PBXBuildFile; fileRef = B9B536D123DE4FE400F03106 /* UnsupportedDeviceNotice.xib */; };
		B9B536D523DE609900F03106 /* DonationNotice.xib in Resources */ = {isa = PBXBuildFile; fileRef = B9B536D423DE609900F03106 /* DonationNotice.xib */; };
		B9B536D823DE621600F03106 /* DonationNoticeViewController.m in Sources */ = {isa = PBXBuildFile; fileRef = B9B536D723DE621600F03106 /* DonationNoticeViewController.m */; };
		B9B536DB23DE649A00F03106 /* NoticeNavigationViewController.m in Sources */ = {isa = PBXBuildFile; fileRef = B9B536DA23DE649A00F03106 /* NoticeNavigationViewController.m */; };
		B9B536DE23DE707F00F03106 /* UnofficialBuildNotice.xib in Resources */ = {isa = PBXBuildFile; fileRef = B9B536DD23DE707F00F03106 /* UnofficialBuildNotice.xib */; };
		B9B536E123DE722800F03106 /* UnofficialBuildNoticeViewController.m in Sources */ = {isa = PBXBuildFile; fileRef = B9B536E023DE722800F03106 /* UnofficialBuildNoticeViewController.m */; };
		B9B536E423DE822B00F03106 /* ReloadStateNotice.xib in Resources */ = {isa = PBXBuildFile; fileRef = B9B536E323DE822B00F03106 /* ReloadStateNotice.xib */; };
		B9B536E723DE824800F03106 /* ReloadStateNoticeViewController.mm in Sources */ = {isa = PBXBuildFile; fileRef = B9B536E623DE824800F03106 /* ReloadStateNoticeViewController.mm */; };
		B9B536EA23DE976B00F03106 /* ReloadFailedNotice.xib in Resources */ = {isa = PBXBuildFile; fileRef = B9B536E923DE976B00F03106 /* ReloadFailedNotice.xib */; };
		B9B948B123BDC95E00E244FF /* EmulationViewController.mm in Sources */ = {isa = PBXBuildFile; fileRef = B9B948B023BDC95E00E244FF /* EmulationViewController.mm */; };
		B9B948B723BF22C900E244FF /* InGamePortSelectorViewController.mm in Sources */ = {isa = PBXBuildFile; fileRef = B9B948B623BF22C900E244FF /* InGamePortSelectorViewController.mm */; };
		B9B948BB23BFC4EC00E244FF /* PortSelectorCell.m in Sources */ = {isa = PBXBuildFile; fileRef = B9B948BA23BFC4EC00E244FF /* PortSelectorCell.m */; };
		B9BEADE123AF08320014617A /* ControllerSettingsUtils.mm in Sources */ = {isa = PBXBuildFile; fileRef = B9BEADE023AF08320014617A /* ControllerSettingsUtils.mm */; };
		B9BEADE423AF1A310014617A /* ControllerRootViewController.mm in Sources */ = {isa = PBXBuildFile; fileRef = B9BEADE323AF1A310014617A /* ControllerRootViewController.mm */; };
		B9C85E0D23A9FECF008A4DD1 /* TCDeviceMotion.swift in Sources */ = {isa = PBXBuildFile; fileRef = B9C85E0C23A9FECF008A4DD1 /* TCDeviceMotion.swift */; };
		B9D1E1AB23E2B4B6008A6EE2 /* ConfigGameCubeViewController.mm in Sources */ = {isa = PBXBuildFile; fileRef = B9D1E1AA23E2B4B6008A6EE2 /* ConfigGameCubeViewController.mm */; };
		B9D1E1B123E2B5E0008A6EE2 /* GameCubeLanguageViewController.mm in Sources */ = {isa = PBXBuildFile; fileRef = B9D1E1B023E2B5E0008A6EE2 /* GameCubeLanguageViewController.mm */; };
		B9DCAC8523AAC46E002B95C8 /* TCSidewaysWiiPad.xib in Resources */ = {isa = PBXBuildFile; fileRef = B9DCAC8423AAC46E002B95C8 /* TCSidewaysWiiPad.xib */; };
		B9DCAC9023AAD98D002B95C8 /* TCSidewaysWiiPad.swift in Sources */ = {isa = PBXBuildFile; fileRef = B9DCAC8F23AAD98D002B95C8 /* TCSidewaysWiiPad.swift */; };
		B9DCAC9F23AC9C83002B95C8 /* GameController.framework in Frameworks */ = {isa = PBXBuildFile; fileRef = B9DCAC9E23AC9C83002B95C8 /* GameController.framework */; };
		B9E983E624592A6800119883 /* GoogleService-Info.plist in Resources */ = {isa = PBXBuildFile; fileRef = B9E983E524592A6800119883 /* GoogleService-Info.plist */; };
		B9E983EE245A1F2700119883 /* SoftwareCollectionViewCell.m in Sources */ = {isa = PBXBuildFile; fileRef = B9E983ED245A1F2700119883 /* SoftwareCollectionViewCell.m */; };
		B9E983F4245A57EB00119883 /* SoftwareListViewController.mm in Sources */ = {isa = PBXBuildFile; fileRef = B9E983F3245A57EB00119883 /* SoftwareListViewController.mm */; };
		B9EEFBF923DA261600EAF92A /* AboutViewController.m in Sources */ = {isa = PBXBuildFile; fileRef = B9EEFBF823DA261600EAF92A /* AboutViewController.m */; };
		B9EFBFA323AF582400593A20 /* ControllerDetailsViewController.mm in Sources */ = {isa = PBXBuildFile; fileRef = B9EFBFA223AF582400593A20 /* ControllerDetailsViewController.mm */; };
		B9EFBFA623AF7BB400593A20 /* ControllerDevicesViewController.mm in Sources */ = {isa = PBXBuildFile; fileRef = B9EFBFA523AF7BB400593A20 /* ControllerDevicesViewController.mm */; };
		B9EFBFA923AF7DB000593A20 /* ControllerDeviceCell.m in Sources */ = {isa = PBXBuildFile; fileRef = B9EFBFA823AF7DB000593A20 /* ControllerDeviceCell.m */; };
		B9EFBFAC23AF892B00593A20 /* ControllerTypePickerViewController.mm in Sources */ = {isa = PBXBuildFile; fileRef = B9EFBFAB23AF892B00593A20 /* ControllerTypePickerViewController.mm */; };
		B9EFBFAF23AF8A5B00593A20 /* ControllerTypeCell.m in Sources */ = {isa = PBXBuildFile; fileRef = B9EFBFAE23AF8A5B00593A20 /* ControllerTypeCell.m */; };
		B9F03CAC23B021E000423AE6 /* ControllerGroupListViewController.mm in Sources */ = {isa = PBXBuildFile; fileRef = B9F03CAB23B021E000423AE6 /* ControllerGroupListViewController.mm */; };
		B9F03CAF23B0264200423AE6 /* ControllerGroupCell.m in Sources */ = {isa = PBXBuildFile; fileRef = B9F03CAE23B0264200423AE6 /* ControllerGroupCell.m */; };
		B9F03CB223B0598100423AE6 /* ControllerGroupViewController.mm in Sources */ = {isa = PBXBuildFile; fileRef = B9F03CB123B0598100423AE6 /* ControllerGroupViewController.mm */; };
		B9F03CBA23B05FD000423AE6 /* ControllerGroupButtonCell.mm in Sources */ = {isa = PBXBuildFile; fileRef = B9F03CB923B05FD000423AE6 /* ControllerGroupButtonCell.mm */; };
		B9F03CBD23B0627100423AE6 /* ControllerGroupCheckboxCell.mm in Sources */ = {isa = PBXBuildFile; fileRef = B9F03CBC23B0627100423AE6 /* ControllerGroupCheckboxCell.mm */; };
/* End PBXBuildFile section */

/* Begin PBXCopyFilesBuildPhase section */
		B91BF385236BFA9A00199BA7 /* CopyFiles */ = {
			isa = PBXCopyFilesBuildPhase;
			buildActionMask = 2147483647;
			dstPath = "";
			dstSubfolderSpec = 10;
			files = (
				B91BF389236BFB0C00199BA7 /* libMoltenVK.dylib in CopyFiles */,
			);
			runOnlyForDeploymentPostprocessing = 0;
		};
/* End PBXCopyFilesBuildPhase section */

/* Begin PBXFileReference section */
		34A4EDCAEEF0A7E782CF880D /* Pods-DolphiniOS.release (jailbroken).xcconfig */ = {isa = PBXFileReference; includeInIndex = 1; lastKnownFileType = text.xcconfig; name = "Pods-DolphiniOS.release (jailbroken).xcconfig"; path = "Target Support Files/Pods-DolphiniOS/Pods-DolphiniOS.release (jailbroken).xcconfig"; sourceTree = "<group>"; };
		4EF97B4D23B6B8F300F13FCF /* DefaultPreferences.plist */ = {isa = PBXFileReference; lastKnownFileType = text.plist.xml; path = DefaultPreferences.plist; sourceTree = "<group>"; };
		90536E9884E000D5A37D40AD /* Pods-DolphiniOS.release (patreon).xcconfig */ = {isa = PBXFileReference; includeInIndex = 1; lastKnownFileType = text.xcconfig; name = "Pods-DolphiniOS.release (patreon).xcconfig"; path = "Target Support Files/Pods-DolphiniOS/Pods-DolphiniOS.release (patreon).xcconfig"; sourceTree = "<group>"; };
		9320BE8B0931BC7AAE9E780B /* libPods-DolphiniOS.a */ = {isa = PBXFileReference; explicitFileType = archive.ar; includeInIndex = 0; path = "libPods-DolphiniOS.a"; sourceTree = BUILT_PRODUCTS_DIR; };
		9947C9A8DBECF6F311652A3C /* Pods-DolphiniOS.debug (jailbroken).xcconfig */ = {isa = PBXFileReference; includeInIndex = 1; lastKnownFileType = text.xcconfig; name = "Pods-DolphiniOS.debug (jailbroken).xcconfig"; path = "Target Support Files/Pods-DolphiniOS/Pods-DolphiniOS.debug (jailbroken).xcconfig"; sourceTree = "<group>"; };
		B91BF36C236B3FCE00199BA7 /* SoftwareTableViewCell.h */ = {isa = PBXFileReference; lastKnownFileType = sourcecode.c.h; path = SoftwareTableViewCell.h; sourceTree = "<group>"; };
		B91BF36D236B3FCE00199BA7 /* SoftwareTableViewCell.m */ = {isa = PBXFileReference; lastKnownFileType = sourcecode.c.objc; path = SoftwareTableViewCell.m; sourceTree = "<group>"; };
		B91BF372236B400200199BA7 /* SettingsTableViewController.h */ = {isa = PBXFileReference; lastKnownFileType = sourcecode.c.h; path = SettingsTableViewController.h; sourceTree = "<group>"; };
		B91BF373236B400200199BA7 /* SettingsTableViewController.m */ = {isa = PBXFileReference; lastKnownFileType = sourcecode.c.objc; path = SettingsTableViewController.m; sourceTree = "<group>"; };
		B91BF37B236BEEF700199BA7 /* Metal.framework */ = {isa = PBXFileReference; lastKnownFileType = wrapper.framework; name = Metal.framework; path = System/Library/Frameworks/Metal.framework; sourceTree = SDKROOT; };
		B91BF387236BFAF600199BA7 /* libMoltenVK.dylib */ = {isa = PBXFileReference; lastKnownFileType = "compiled.mach-o.dylib"; name = libMoltenVK.dylib; path = ../../../build/libs/Externals/libMoltenVK.dylib; sourceTree = "<group>"; };
		B92431C42400DFC600D5FF0A /* Base */ = {isa = PBXFileReference; lastKnownFileType = file.storyboard; name = Base; path = Base.lproj/GraphicsSettings.storyboard; sourceTree = "<group>"; };
		B92431C72400DFD100D5FF0A /* en */ = {isa = PBXFileReference; lastKnownFileType = text.plist.strings; name = en; path = en.lproj/GraphicsSettings.strings; sourceTree = "<group>"; };
		B92431C92400DFDC00D5FF0A /* ja */ = {isa = PBXFileReference; lastKnownFileType = text.plist.strings; name = ja; path = ja.lproj/GraphicsSettings.strings; sourceTree = "<group>"; };
		B92431CA2400E00D00D5FF0A /* nl */ = {isa = PBXFileReference; lastKnownFileType = text.plist.strings; name = nl; path = nl.lproj/ConfigSettings.strings; sourceTree = "<group>"; };
		B92431CB2400E00F00D5FF0A /* nl */ = {isa = PBXFileReference; lastKnownFileType = text.plist.strings; name = nl; path = nl.lproj/ControllerSettings.strings; sourceTree = "<group>"; };
		B92431CC2400E01100D5FF0A /* nl */ = {isa = PBXFileReference; lastKnownFileType = text.plist.strings; name = nl; path = nl.lproj/GraphicsSettings.strings; sourceTree = "<group>"; };
		B92431CD2400E01500D5FF0A /* nl */ = {isa = PBXFileReference; lastKnownFileType = text.plist.strings; name = nl; path = nl.lproj/Settings.strings; sourceTree = "<group>"; };
		B92431CE2400E01600D5FF0A /* nl */ = {isa = PBXFileReference; lastKnownFileType = text.plist.strings; name = nl; path = nl.lproj/Main.strings; sourceTree = "<group>"; };
		B92431CF2400E01700D5FF0A /* nl */ = {isa = PBXFileReference; lastKnownFileType = text.plist.strings; name = nl; path = nl.lproj/LaunchScreen.strings; sourceTree = "<group>"; };
		B92431D02400E01700D5FF0A /* nl */ = {isa = PBXFileReference; lastKnownFileType = text.plist.strings; name = nl; path = nl.lproj/Dolphin.strings; sourceTree = "<group>"; };
		B92431D22400E02500D5FF0A /* en */ = {isa = PBXFileReference; lastKnownFileType = text.plist.strings; name = en; path = en.lproj/Main.strings; sourceTree = "<group>"; };
		B92431D42400E02D00D5FF0A /* ja */ = {isa = PBXFileReference; lastKnownFileType = text.plist.strings; name = ja; path = ja.lproj/Main.strings; sourceTree = "<group>"; };
		B92431D52400E04300D5FF0A /* it */ = {isa = PBXFileReference; lastKnownFileType = text.plist.strings; name = it; path = it.lproj/ConfigSettings.strings; sourceTree = "<group>"; };
		B92431D62400E04400D5FF0A /* it */ = {isa = PBXFileReference; lastKnownFileType = text.plist.strings; name = it; path = it.lproj/ControllerSettings.strings; sourceTree = "<group>"; };
		B92431D72400E04500D5FF0A /* it */ = {isa = PBXFileReference; lastKnownFileType = text.plist.strings; name = it; path = it.lproj/GraphicsSettings.strings; sourceTree = "<group>"; };
		B92431D82400E04600D5FF0A /* it */ = {isa = PBXFileReference; lastKnownFileType = text.plist.strings; name = it; path = it.lproj/Settings.strings; sourceTree = "<group>"; };
		B92431D92400E04700D5FF0A /* it */ = {isa = PBXFileReference; lastKnownFileType = text.plist.strings; name = it; path = it.lproj/Main.strings; sourceTree = "<group>"; };
		B92431DA2400E04900D5FF0A /* it */ = {isa = PBXFileReference; lastKnownFileType = text.plist.strings; name = it; path = it.lproj/LaunchScreen.strings; sourceTree = "<group>"; };
		B92431DB2400E04A00D5FF0A /* it */ = {isa = PBXFileReference; lastKnownFileType = text.plist.strings; name = it; path = it.lproj/Dolphin.strings; sourceTree = "<group>"; };
		B92431DC2400E04B00D5FF0A /* it */ = {isa = PBXFileReference; lastKnownFileType = text.plist.strings; name = it; path = it.lproj/Localizable.strings; sourceTree = "<group>"; };
		B92431DD2400E05500D5FF0A /* nl */ = {isa = PBXFileReference; lastKnownFileType = text.plist.strings; name = nl; path = nl.lproj/Localizable.strings; sourceTree = "<group>"; };
		B92431DE2400E05800D5FF0A /* ja */ = {isa = PBXFileReference; lastKnownFileType = text.plist.strings; name = ja; path = ja.lproj/Localizable.strings; sourceTree = "<group>"; };
		B92431DF2400E06400D5FF0A /* ko */ = {isa = PBXFileReference; lastKnownFileType = text.plist.strings; name = ko; path = ko.lproj/ConfigSettings.strings; sourceTree = "<group>"; };
		B92431E02400E06500D5FF0A /* ko */ = {isa = PBXFileReference; lastKnownFileType = text.plist.strings; name = ko; path = ko.lproj/ControllerSettings.strings; sourceTree = "<group>"; };
		B92431E12400E06500D5FF0A /* ko */ = {isa = PBXFileReference; lastKnownFileType = text.plist.strings; name = ko; path = ko.lproj/GraphicsSettings.strings; sourceTree = "<group>"; };
		B92431E22400E06600D5FF0A /* ko */ = {isa = PBXFileReference; lastKnownFileType = text.plist.strings; name = ko; path = ko.lproj/Settings.strings; sourceTree = "<group>"; };
		B92431E32400E06600D5FF0A /* ko */ = {isa = PBXFileReference; lastKnownFileType = text.plist.strings; name = ko; path = ko.lproj/Main.strings; sourceTree = "<group>"; };
		B92431E42400E06600D5FF0A /* ko */ = {isa = PBXFileReference; lastKnownFileType = text.plist.strings; name = ko; path = ko.lproj/LaunchScreen.strings; sourceTree = "<group>"; };
		B92431E52400E06700D5FF0A /* ko */ = {isa = PBXFileReference; lastKnownFileType = text.plist.strings; name = ko; path = ko.lproj/Dolphin.strings; sourceTree = "<group>"; };
		B92431E62400E06700D5FF0A /* ko */ = {isa = PBXFileReference; lastKnownFileType = text.plist.strings; name = ko; path = ko.lproj/Localizable.strings; sourceTree = "<group>"; };
		B92431E72400E09800D5FF0A /* pt-BR */ = {isa = PBXFileReference; lastKnownFileType = text.plist.strings; name = "pt-BR"; path = "pt-BR.lproj/ConfigSettings.strings"; sourceTree = "<group>"; };
		B92431E82400E09900D5FF0A /* pt-BR */ = {isa = PBXFileReference; lastKnownFileType = text.plist.strings; name = "pt-BR"; path = "pt-BR.lproj/ControllerSettings.strings"; sourceTree = "<group>"; };
		B92431E92400E09A00D5FF0A /* pt-BR */ = {isa = PBXFileReference; lastKnownFileType = text.plist.strings; name = "pt-BR"; path = "pt-BR.lproj/GraphicsSettings.strings"; sourceTree = "<group>"; };
		B92431EA2400E09B00D5FF0A /* pt-BR */ = {isa = PBXFileReference; lastKnownFileType = text.plist.strings; name = "pt-BR"; path = "pt-BR.lproj/Settings.strings"; sourceTree = "<group>"; };
		B92431EB2400E09B00D5FF0A /* pt-BR */ = {isa = PBXFileReference; lastKnownFileType = text.plist.strings; name = "pt-BR"; path = "pt-BR.lproj/Main.strings"; sourceTree = "<group>"; };
		B92431EC2400E09C00D5FF0A /* pt-BR */ = {isa = PBXFileReference; lastKnownFileType = text.plist.strings; name = "pt-BR"; path = "pt-BR.lproj/LaunchScreen.strings"; sourceTree = "<group>"; };
		B92431ED2400E09C00D5FF0A /* pt-BR */ = {isa = PBXFileReference; lastKnownFileType = text.plist.strings; name = "pt-BR"; path = "pt-BR.lproj/Dolphin.strings"; sourceTree = "<group>"; };
		B92431EE2400E09C00D5FF0A /* pt-BR */ = {isa = PBXFileReference; lastKnownFileType = text.plist.strings; name = "pt-BR"; path = "pt-BR.lproj/Localizable.strings"; sourceTree = "<group>"; };
		B92431EF2400E0AC00D5FF0A /* sv */ = {isa = PBXFileReference; lastKnownFileType = text.plist.strings; name = sv; path = sv.lproj/ConfigSettings.strings; sourceTree = "<group>"; };
		B92431F02400E0AD00D5FF0A /* sv */ = {isa = PBXFileReference; lastKnownFileType = text.plist.strings; name = sv; path = sv.lproj/ControllerSettings.strings; sourceTree = "<group>"; };
		B92431F12400E0AF00D5FF0A /* sv */ = {isa = PBXFileReference; lastKnownFileType = text.plist.strings; name = sv; path = sv.lproj/GraphicsSettings.strings; sourceTree = "<group>"; };
		B92431F22400E0B100D5FF0A /* sv */ = {isa = PBXFileReference; lastKnownFileType = text.plist.strings; name = sv; path = sv.lproj/Settings.strings; sourceTree = "<group>"; };
		B92431F32400E0B200D5FF0A /* sv */ = {isa = PBXFileReference; lastKnownFileType = text.plist.strings; name = sv; path = sv.lproj/Main.strings; sourceTree = "<group>"; };
		B92431F42400E0B400D5FF0A /* sv */ = {isa = PBXFileReference; lastKnownFileType = text.plist.strings; name = sv; path = sv.lproj/LaunchScreen.strings; sourceTree = "<group>"; };
		B92431F52400E0B500D5FF0A /* sv */ = {isa = PBXFileReference; lastKnownFileType = text.plist.strings; name = sv; path = sv.lproj/Dolphin.strings; sourceTree = "<group>"; };
		B92431F62400E0B500D5FF0A /* sv */ = {isa = PBXFileReference; lastKnownFileType = text.plist.strings; name = sv; path = sv.lproj/Localizable.strings; sourceTree = "<group>"; };
		B92431F72400E0C000D5FF0A /* fr */ = {isa = PBXFileReference; lastKnownFileType = text.plist.strings; name = fr; path = fr.lproj/ConfigSettings.strings; sourceTree = "<group>"; };
		B92431F82400E0C000D5FF0A /* fr */ = {isa = PBXFileReference; lastKnownFileType = text.plist.strings; name = fr; path = fr.lproj/ControllerSettings.strings; sourceTree = "<group>"; };
		B92431F92400E0C100D5FF0A /* fr */ = {isa = PBXFileReference; lastKnownFileType = text.plist.strings; name = fr; path = fr.lproj/GraphicsSettings.strings; sourceTree = "<group>"; };
		B92431FA2400E0C100D5FF0A /* fr */ = {isa = PBXFileReference; lastKnownFileType = text.plist.strings; name = fr; path = fr.lproj/Settings.strings; sourceTree = "<group>"; };
		B92431FB2400E0C100D5FF0A /* fr */ = {isa = PBXFileReference; lastKnownFileType = text.plist.strings; name = fr; path = fr.lproj/Main.strings; sourceTree = "<group>"; };
		B92431FC2400E0C200D5FF0A /* fr */ = {isa = PBXFileReference; lastKnownFileType = text.plist.strings; name = fr; path = fr.lproj/LaunchScreen.strings; sourceTree = "<group>"; };
		B92431FD2400E0C200D5FF0A /* fr */ = {isa = PBXFileReference; lastKnownFileType = text.plist.strings; name = fr; path = fr.lproj/Dolphin.strings; sourceTree = "<group>"; };
		B92431FE2400E0C300D5FF0A /* fr */ = {isa = PBXFileReference; lastKnownFileType = text.plist.strings; name = fr; path = fr.lproj/Localizable.strings; sourceTree = "<group>"; };
		B92431FF2400E0E100D5FF0A /* ru */ = {isa = PBXFileReference; lastKnownFileType = text.plist.strings; name = ru; path = ru.lproj/ConfigSettings.strings; sourceTree = "<group>"; };
		B92432002400E0E200D5FF0A /* ru */ = {isa = PBXFileReference; lastKnownFileType = text.plist.strings; name = ru; path = ru.lproj/ControllerSettings.strings; sourceTree = "<group>"; };
		B92432012400E0E300D5FF0A /* ru */ = {isa = PBXFileReference; lastKnownFileType = text.plist.strings; name = ru; path = ru.lproj/GraphicsSettings.strings; sourceTree = "<group>"; };
		B92432022400E0E300D5FF0A /* ru */ = {isa = PBXFileReference; lastKnownFileType = text.plist.strings; name = ru; path = ru.lproj/Settings.strings; sourceTree = "<group>"; };
		B92432032400E0E400D5FF0A /* ru */ = {isa = PBXFileReference; lastKnownFileType = text.plist.strings; name = ru; path = ru.lproj/Main.strings; sourceTree = "<group>"; };
		B92432042400E0E500D5FF0A /* ru */ = {isa = PBXFileReference; lastKnownFileType = text.plist.strings; name = ru; path = ru.lproj/LaunchScreen.strings; sourceTree = "<group>"; };
		B92432052400E0E600D5FF0A /* ru */ = {isa = PBXFileReference; lastKnownFileType = text.plist.strings; name = ru; path = ru.lproj/Dolphin.strings; sourceTree = "<group>"; };
		B92432062400E0E600D5FF0A /* ru */ = {isa = PBXFileReference; lastKnownFileType = text.plist.strings; name = ru; path = ru.lproj/Localizable.strings; sourceTree = "<group>"; };
		B92432072400E0EE00D5FF0A /* de */ = {isa = PBXFileReference; lastKnownFileType = text.plist.strings; name = de; path = de.lproj/ConfigSettings.strings; sourceTree = "<group>"; };
		B92432082400E0EF00D5FF0A /* de */ = {isa = PBXFileReference; lastKnownFileType = text.plist.strings; name = de; path = de.lproj/ControllerSettings.strings; sourceTree = "<group>"; };
		B92432092400E0F000D5FF0A /* de */ = {isa = PBXFileReference; lastKnownFileType = text.plist.strings; name = de; path = de.lproj/GraphicsSettings.strings; sourceTree = "<group>"; };
		B924320A2400E0F000D5FF0A /* de */ = {isa = PBXFileReference; lastKnownFileType = text.plist.strings; name = de; path = de.lproj/Settings.strings; sourceTree = "<group>"; };
		B924320B2400E0F000D5FF0A /* de */ = {isa = PBXFileReference; lastKnownFileType = text.plist.strings; name = de; path = de.lproj/Main.strings; sourceTree = "<group>"; };
		B924320C2400E0F100D5FF0A /* de */ = {isa = PBXFileReference; lastKnownFileType = text.plist.strings; name = de; path = de.lproj/LaunchScreen.strings; sourceTree = "<group>"; };
		B924320D2400E0F100D5FF0A /* de */ = {isa = PBXFileReference; lastKnownFileType = text.plist.strings; name = de; path = de.lproj/Dolphin.strings; sourceTree = "<group>"; };
		B924320E2400E0F100D5FF0A /* de */ = {isa = PBXFileReference; lastKnownFileType = text.plist.strings; name = de; path = de.lproj/Localizable.strings; sourceTree = "<group>"; };
		B924320F2400E10B00D5FF0A /* es */ = {isa = PBXFileReference; lastKnownFileType = text.plist.strings; name = es; path = es.lproj/ConfigSettings.strings; sourceTree = "<group>"; };
		B92432102400E10C00D5FF0A /* es */ = {isa = PBXFileReference; lastKnownFileType = text.plist.strings; name = es; path = es.lproj/ControllerSettings.strings; sourceTree = "<group>"; };
		B92432112400E10C00D5FF0A /* es */ = {isa = PBXFileReference; lastKnownFileType = text.plist.strings; name = es; path = es.lproj/GraphicsSettings.strings; sourceTree = "<group>"; };
		B92432122400E10C00D5FF0A /* es */ = {isa = PBXFileReference; lastKnownFileType = text.plist.strings; name = es; path = es.lproj/Settings.strings; sourceTree = "<group>"; };
		B92432132400E10D00D5FF0A /* es */ = {isa = PBXFileReference; lastKnownFileType = text.plist.strings; name = es; path = es.lproj/Main.strings; sourceTree = "<group>"; };
		B92432142400E10E00D5FF0A /* es */ = {isa = PBXFileReference; lastKnownFileType = text.plist.strings; name = es; path = es.lproj/LaunchScreen.strings; sourceTree = "<group>"; };
		B92432152400E10E00D5FF0A /* es */ = {isa = PBXFileReference; lastKnownFileType = text.plist.strings; name = es; path = es.lproj/Dolphin.strings; sourceTree = "<group>"; };
		B92432162400E10F00D5FF0A /* es */ = {isa = PBXFileReference; lastKnownFileType = text.plist.strings; name = es; path = es.lproj/Localizable.strings; sourceTree = "<group>"; };
		B92432182400E12100D5FF0A /* ja */ = {isa = PBXFileReference; lastKnownFileType = text.plist.strings; name = ja; path = ja.lproj/LaunchScreen.strings; sourceTree = "<group>"; };
		B924321A2400E12C00D5FF0A /* en */ = {isa = PBXFileReference; lastKnownFileType = text.plist.strings; name = en; path = en.lproj/LaunchScreen.strings; sourceTree = "<group>"; };
		B924321C2401F61300D5FF0A /* Base */ = {isa = PBXFileReference; lastKnownFileType = file.storyboard; name = Base; path = Base.lproj/InGameSettings.storyboard; sourceTree = "<group>"; };
		B924321F2401F63200D5FF0A /* en */ = {isa = PBXFileReference; lastKnownFileType = text.plist.strings; name = en; path = en.lproj/InGameSettings.strings; sourceTree = "<group>"; };
		B92432212401F63400D5FF0A /* nl */ = {isa = PBXFileReference; lastKnownFileType = text.plist.strings; name = nl; path = nl.lproj/InGameSettings.strings; sourceTree = "<group>"; };
		B92432232401F63900D5FF0A /* fr */ = {isa = PBXFileReference; lastKnownFileType = text.plist.strings; name = fr; path = fr.lproj/InGameSettings.strings; sourceTree = "<group>"; };
		B92432252401F63D00D5FF0A /* de */ = {isa = PBXFileReference; lastKnownFileType = text.plist.strings; name = de; path = de.lproj/InGameSettings.strings; sourceTree = "<group>"; };
		B92432272401F63F00D5FF0A /* it */ = {isa = PBXFileReference; lastKnownFileType = text.plist.strings; name = it; path = it.lproj/InGameSettings.strings; sourceTree = "<group>"; };
		B92432292401F64200D5FF0A /* ja */ = {isa = PBXFileReference; lastKnownFileType = text.plist.strings; name = ja; path = ja.lproj/InGameSettings.strings; sourceTree = "<group>"; };
		B924322B2401F64500D5FF0A /* ko */ = {isa = PBXFileReference; lastKnownFileType = text.plist.strings; name = ko; path = ko.lproj/InGameSettings.strings; sourceTree = "<group>"; };
		B924322D2401F64800D5FF0A /* pt-BR */ = {isa = PBXFileReference; lastKnownFileType = text.plist.strings; name = "pt-BR"; path = "pt-BR.lproj/InGameSettings.strings"; sourceTree = "<group>"; };
		B924322F2401F64A00D5FF0A /* ru */ = {isa = PBXFileReference; lastKnownFileType = text.plist.strings; name = ru; path = ru.lproj/InGameSettings.strings; sourceTree = "<group>"; };
		B92432312401F64C00D5FF0A /* es */ = {isa = PBXFileReference; lastKnownFileType = text.plist.strings; name = es; path = es.lproj/InGameSettings.strings; sourceTree = "<group>"; };
		B92432332401F64E00D5FF0A /* sv */ = {isa = PBXFileReference; lastKnownFileType = text.plist.strings; name = sv; path = sv.lproj/InGameSettings.strings; sourceTree = "<group>"; };
		B924DCA323DA873000831A1A /* Base */ = {isa = PBXFileReference; lastKnownFileType = file.storyboard; name = Base; path = Base.lproj/Settings.storyboard; sourceTree = "<group>"; };
		B924DCA623DA88FA00831A1A /* en */ = {isa = PBXFileReference; lastKnownFileType = text.plist.strings; name = en; path = en.lproj/Settings.strings; sourceTree = "<group>"; };
		B924DCA823DA890800831A1A /* ja */ = {isa = PBXFileReference; lastKnownFileType = text.plist.strings; name = ja; path = ja.lproj/Settings.strings; sourceTree = "<group>"; };
		B928112323C095F000B53145 /* UINavigationControllerExtensions.swift */ = {isa = PBXFileReference; lastKnownFileType = sourcecode.swift; path = UINavigationControllerExtensions.swift; sourceTree = "<group>"; };
		B928112523C0A24700B53145 /* TCClassicWiiPad.xib */ = {isa = PBXFileReference; fileEncoding = 4; lastKnownFileType = file.xib; path = TCClassicWiiPad.xib; sourceTree = "<group>"; };
		B92C380124142B960023D808 /* GraphicsAdvancedViewController.h */ = {isa = PBXFileReference; lastKnownFileType = sourcecode.c.h; path = GraphicsAdvancedViewController.h; sourceTree = "<group>"; };
		B92C380224142B960023D808 /* GraphicsAdvancedViewController.mm */ = {isa = PBXFileReference; lastKnownFileType = sourcecode.cpp.objcpp; path = GraphicsAdvancedViewController.mm; sourceTree = "<group>"; };
		B92CCE5E2431266D0057BC75 /* SettingsDebugViewController.h */ = {isa = PBXFileReference; lastKnownFileType = sourcecode.c.h; path = SettingsDebugViewController.h; sourceTree = "<group>"; };
		B92CCE5F2431266D0057BC75 /* SettingsDebugViewController.mm */ = {isa = PBXFileReference; lastKnownFileType = sourcecode.cpp.objcpp; path = SettingsDebugViewController.mm; sourceTree = "<group>"; };
		B945A3702362908500B21680 /* DolphiniOS.app */ = {isa = PBXFileReference; explicitFileType = wrapper.application; includeInIndex = 0; path = DolphiniOS.app; sourceTree = BUILT_PRODUCTS_DIR; };
		B945A3732362908500B21680 /* AppDelegate.h */ = {isa = PBXFileReference; lastKnownFileType = sourcecode.c.h; path = AppDelegate.h; sourceTree = "<group>"; };
		B945A3742362908500B21680 /* AppDelegate.mm */ = {isa = PBXFileReference; lastKnownFileType = sourcecode.cpp.objcpp; path = AppDelegate.mm; sourceTree = "<group>"; };
		B945A37D2362908500B21680 /* Base */ = {isa = PBXFileReference; lastKnownFileType = file.storyboard; name = Base; path = Base.lproj/Main.storyboard; sourceTree = "<group>"; };
		B945A37F2362909500B21680 /* Assets.xcassets */ = {isa = PBXFileReference; lastKnownFileType = folder.assetcatalog; path = Assets.xcassets; sourceTree = "<group>"; };
		B945A3822362909500B21680 /* Base */ = {isa = PBXFileReference; lastKnownFileType = file.storyboard; name = Base; path = Base.lproj/LaunchScreen.storyboard; sourceTree = "<group>"; };
		B945A3842362909500B21680 /* Info.plist */ = {isa = PBXFileReference; lastKnownFileType = text.plist.xml; path = Info.plist; sourceTree = "<group>"; };
		B945A3852362909500B21680 /* main.m */ = {isa = PBXFileReference; lastKnownFileType = sourcecode.c.objc; path = main.m; sourceTree = "<group>"; };
		B945A3902362D90200B21680 /* EAGLView.h */ = {isa = PBXFileReference; fileEncoding = 4; lastKnownFileType = sourcecode.c.h; path = EAGLView.h; sourceTree = "<group>"; };
		B945A3912362D90200B21680 /* EAGLView.m */ = {isa = PBXFileReference; fileEncoding = 4; lastKnownFileType = sourcecode.c.objc; path = EAGLView.m; sourceTree = "<group>"; };
		B945A3942362D98400B21680 /* OpenGLES.framework */ = {isa = PBXFileReference; lastKnownFileType = wrapper.framework; name = OpenGLES.framework; path = System/Library/Frameworks/OpenGLES.framework; sourceTree = SDKROOT; };
		B945A3962362D99000B21680 /* libz.tbd */ = {isa = PBXFileReference; lastKnownFileType = "sourcecode.text-based-dylib-definition"; name = libz.tbd; path = usr/lib/libz.tbd; sourceTree = SDKROOT; };
		B945A3982362DA7A00B21680 /* DolphiniOS */ = {isa = PBXFileReference; lastKnownFileType = folder; path = DolphiniOS; sourceTree = "<group>"; };
		B945A39A2362DB7C00B21680 /* libmbedtls.a */ = {isa = PBXFileReference; lastKnownFileType = archive.ar; name = libmbedtls.a; path = ../../../build/libs/Externals/libmbedtls.a; sourceTree = "<group>"; };
		B945A39B2362DB7C00B21680 /* libed25519.a */ = {isa = PBXFileReference; lastKnownFileType = archive.ar; name = libed25519.a; path = ../../../build/libs/Externals/libed25519.a; sourceTree = "<group>"; };
		B945A39C2362DB7C00B21680 /* libFreeSurround.a */ = {isa = PBXFileReference; lastKnownFileType = archive.ar; name = libFreeSurround.a; path = ../../../build/libs/Externals/libFreeSurround.a; sourceTree = "<group>"; };
		B945A39D2362DB7C00B21680 /* libmbedcrypto.a */ = {isa = PBXFileReference; lastKnownFileType = archive.ar; name = libmbedcrypto.a; path = ../../../build/libs/Externals/libmbedcrypto.a; sourceTree = "<group>"; };
		B945A39E2362DB7C00B21680 /* libxxhash.a */ = {isa = PBXFileReference; lastKnownFileType = archive.ar; name = libxxhash.a; path = ../../../build/libs/Externals/libxxhash.a; sourceTree = "<group>"; };
		B945A39F2362DB7C00B21680 /* libglslang.a */ = {isa = PBXFileReference; lastKnownFileType = archive.ar; name = libglslang.a; path = ../../../build/libs/Externals/libglslang.a; sourceTree = "<group>"; };
		B945A3A02362DB7C00B21680 /* libcurl.a */ = {isa = PBXFileReference; lastKnownFileType = archive.ar; name = libcurl.a; path = ../../../build/libs/Externals/libcurl.a; sourceTree = "<group>"; };
		B945A3A12362DB7C00B21680 /* libbdisasm.a */ = {isa = PBXFileReference; lastKnownFileType = archive.ar; name = libbdisasm.a; path = ../../../build/libs/Externals/libbdisasm.a; sourceTree = "<group>"; };
		B945A3A22362DB7C00B21680 /* libpng.a */ = {isa = PBXFileReference; lastKnownFileType = archive.ar; name = libpng.a; path = ../../../build/libs/Externals/libpng.a; sourceTree = "<group>"; };
		B945A3A32362DB7C00B21680 /* libminizip.a */ = {isa = PBXFileReference; lastKnownFileType = archive.ar; name = libminizip.a; path = ../../../build/libs/Externals/libminizip.a; sourceTree = "<group>"; };
		B945A3A42362DB7C00B21680 /* libpugixml.a */ = {isa = PBXFileReference; lastKnownFileType = archive.ar; name = libpugixml.a; path = ../../../build/libs/Externals/libpugixml.a; sourceTree = "<group>"; };
		B945A3A52362DB7C00B21680 /* libimgui.a */ = {isa = PBXFileReference; lastKnownFileType = archive.ar; name = libimgui.a; path = ../../../build/libs/Externals/libimgui.a; sourceTree = "<group>"; };
		B945A3A62362DB7C00B21680 /* libfmt.a */ = {isa = PBXFileReference; lastKnownFileType = archive.ar; name = libfmt.a; path = ../../../build/libs/Externals/libfmt.a; sourceTree = "<group>"; };
		B945A3A72362DB7C00B21680 /* libsfml-network.a */ = {isa = PBXFileReference; lastKnownFileType = archive.ar; name = "libsfml-network.a"; path = "../../../build/libs/Externals/libsfml-network.a"; sourceTree = "<group>"; };
		B945A3A82362DB7C00B21680 /* libsfml-system.a */ = {isa = PBXFileReference; lastKnownFileType = archive.ar; name = "libsfml-system.a"; path = "../../../build/libs/Externals/libsfml-system.a"; sourceTree = "<group>"; };
		B945A3A92362DB7C00B21680 /* libcpp-optparse.a */ = {isa = PBXFileReference; lastKnownFileType = archive.ar; name = "libcpp-optparse.a"; path = "../../../build/libs/Externals/libcpp-optparse.a"; sourceTree = "<group>"; };
		B945A3AA2362DB7C00B21680 /* libiconv.a */ = {isa = PBXFileReference; lastKnownFileType = archive.ar; name = libiconv.a; path = ../../../build/libs/Externals/libiconv.a; sourceTree = "<group>"; };
		B945A3AB2362DB7C00B21680 /* libSoundTouch.a */ = {isa = PBXFileReference; lastKnownFileType = archive.ar; name = libSoundTouch.a; path = ../../../build/libs/Externals/libSoundTouch.a; sourceTree = "<group>"; };
		B945A3AC2362DB7C00B21680 /* liblzo2.a */ = {isa = PBXFileReference; lastKnownFileType = archive.ar; name = liblzo2.a; path = ../../../build/libs/Externals/liblzo2.a; sourceTree = "<group>"; };
		B945A3AD2362DB7C00B21680 /* libmbedx509.a */ = {isa = PBXFileReference; lastKnownFileType = archive.ar; name = libmbedx509.a; path = ../../../build/libs/Externals/libmbedx509.a; sourceTree = "<group>"; };
		B945A3AE2362DB7C00B21680 /* libenet.a */ = {isa = PBXFileReference; lastKnownFileType = archive.ar; name = libenet.a; path = ../../../build/libs/Externals/libenet.a; sourceTree = "<group>"; };
		B945A3C42362DB9800B21680 /* libdiscio.a */ = {isa = PBXFileReference; lastKnownFileType = archive.ar; name = libdiscio.a; path = ../../../build/libs/Dolphin/libdiscio.a; sourceTree = "<group>"; };
		B945A3C52362DB9800B21680 /* libuicommon.a */ = {isa = PBXFileReference; lastKnownFileType = archive.ar; name = libuicommon.a; path = ../../../build/libs/Dolphin/libuicommon.a; sourceTree = "<group>"; };
		B945A3C62362DB9800B21680 /* libvideocommon.a */ = {isa = PBXFileReference; lastKnownFileType = archive.ar; name = libvideocommon.a; path = ../../../build/libs/Dolphin/libvideocommon.a; sourceTree = "<group>"; };
		B945A3C72362DB9800B21680 /* libvideovulkan.a */ = {isa = PBXFileReference; lastKnownFileType = archive.ar; name = libvideovulkan.a; path = ../../../build/libs/Dolphin/libvideovulkan.a; sourceTree = "<group>"; };
		B945A3C82362DB9800B21680 /* libcore.a */ = {isa = PBXFileReference; lastKnownFileType = archive.ar; name = libcore.a; path = ../../../build/libs/Dolphin/libcore.a; sourceTree = "<group>"; };
		B945A3C92362DB9800B21680 /* libmain.a */ = {isa = PBXFileReference; lastKnownFileType = archive.ar; name = libmain.a; path = ../../../build/libs/Dolphin/libmain.a; sourceTree = "<group>"; };
		B945A3CA2362DB9800B21680 /* libvideonull.a */ = {isa = PBXFileReference; lastKnownFileType = archive.ar; name = libvideonull.a; path = ../../../build/libs/Dolphin/libvideonull.a; sourceTree = "<group>"; };
		B945A3CB2362DB9800B21680 /* libvideoogl.a */ = {isa = PBXFileReference; lastKnownFileType = archive.ar; name = libvideoogl.a; path = ../../../build/libs/Dolphin/libvideoogl.a; sourceTree = "<group>"; };
		B945A3CC2362DB9800B21680 /* libcommon.a */ = {isa = PBXFileReference; lastKnownFileType = archive.ar; name = libcommon.a; path = ../../../build/libs/Dolphin/libcommon.a; sourceTree = "<group>"; };
		B945A3CD2362DB9800B21680 /* libvideosoftware.a */ = {isa = PBXFileReference; lastKnownFileType = archive.ar; name = libvideosoftware.a; path = ../../../build/libs/Dolphin/libvideosoftware.a; sourceTree = "<group>"; };
		B945A3CE2362DB9800B21680 /* libaudiocommon.a */ = {isa = PBXFileReference; lastKnownFileType = archive.ar; name = libaudiocommon.a; path = ../../../build/libs/Dolphin/libaudiocommon.a; sourceTree = "<group>"; };
		B945A3CF2362DB9800B21680 /* libinputcommon.a */ = {isa = PBXFileReference; lastKnownFileType = archive.ar; name = libinputcommon.a; path = ../../../build/libs/Dolphin/libinputcommon.a; sourceTree = "<group>"; };
		B945A3F32362E24000B21680 /* libc++.tbd */ = {isa = PBXFileReference; lastKnownFileType = "sourcecode.text-based-dylib-definition"; name = "libc++.tbd"; path = "usr/lib/libc++.tbd"; sourceTree = SDKROOT; };
		B946AF0F245B953B0043767A /* TopBarModeViewController.h */ = {isa = PBXFileReference; lastKnownFileType = sourcecode.c.h; path = TopBarModeViewController.h; sourceTree = "<group>"; };
		B946AF10245B953B0043767A /* TopBarModeViewController.m */ = {isa = PBXFileReference; lastKnownFileType = sourcecode.c.objc; path = TopBarModeViewController.m; sourceTree = "<group>"; };
		B95A092B2382715E00DBBB01 /* DolphiniOS-Bridging-Header.h */ = {isa = PBXFileReference; lastKnownFileType = sourcecode.c.h; path = "DolphiniOS-Bridging-Header.h"; sourceTree = "<group>"; };
		B95A092C2382715E00DBBB01 /* TCButton.swift */ = {isa = PBXFileReference; lastKnownFileType = sourcecode.swift; path = TCButton.swift; sourceTree = "<group>"; };
		B95A0931238275C200DBBB01 /* TCGameCubePad.xib */ = {isa = PBXFileReference; lastKnownFileType = file.xib; path = TCGameCubePad.xib; sourceTree = "<group>"; };
		B95A09332382782600DBBB01 /* TCGameCubePad.swift */ = {isa = PBXFileReference; lastKnownFileType = sourcecode.swift; path = TCGameCubePad.swift; sourceTree = "<group>"; };
		B95A09372382D89600DBBB01 /* TCJoystick.swift */ = {isa = PBXFileReference; lastKnownFileType = sourcecode.swift; path = TCJoystick.swift; sourceTree = "<group>"; };
		B95A093D2384E82D00DBBB01 /* DolphinImages.xcassets */ = {isa = PBXFileReference; lastKnownFileType = folder.assetcatalog; path = DolphinImages.xcassets; sourceTree = "<group>"; };
		B95A09402384F32900DBBB01 /* DolphinImageTemplate.json.in */ = {isa = PBXFileReference; lastKnownFileType = text; name = DolphinImageTemplate.json.in; path = BuildResources/DolphinImageTemplate.json.in; sourceTree = "<group>"; };
		B95A0944238533DC00DBBB01 /* TCButtonType.swift */ = {isa = PBXFileReference; lastKnownFileType = sourcecode.swift; path = TCButtonType.swift; sourceTree = "<group>"; };
		B95A09462385DE9500DBBB01 /* CoreAudio.framework */ = {isa = PBXFileReference; lastKnownFileType = wrapper.framework; name = CoreAudio.framework; path = System/Library/Frameworks/CoreAudio.framework; sourceTree = SDKROOT; };
		B95A09472385DE9600DBBB01 /* AudioToolbox.framework */ = {isa = PBXFileReference; lastKnownFileType = wrapper.framework; name = AudioToolbox.framework; path = System/Library/Frameworks/AudioToolbox.framework; sourceTree = SDKROOT; };
		B95A09482385DE9600DBBB01 /* AudioUnit.framework */ = {isa = PBXFileReference; lastKnownFileType = wrapper.framework; name = AudioUnit.framework; path = System/Library/Frameworks/AudioUnit.framework; sourceTree = SDKROOT; };
		B95A094C2386FAAA00DBBB01 /* TCWiiPad.xib */ = {isa = PBXFileReference; lastKnownFileType = file.xib; path = TCWiiPad.xib; sourceTree = "<group>"; };
		B95BCFF623F9EC8900CE4E6D /* GraphicsGeneralViewController.h */ = {isa = PBXFileReference; lastKnownFileType = sourcecode.c.h; path = GraphicsGeneralViewController.h; sourceTree = "<group>"; };
		B95BCFF723F9EC8900CE4E6D /* GraphicsGeneralViewController.mm */ = {isa = PBXFileReference; lastKnownFileType = sourcecode.cpp.objcpp; path = GraphicsGeneralViewController.mm; sourceTree = "<group>"; };
		B95BCFF923F9EF9E00CE4E6D /* GraphicsSettingsUtils.h */ = {isa = PBXFileReference; lastKnownFileType = sourcecode.c.h; path = GraphicsSettingsUtils.h; sourceTree = "<group>"; };
		B95BCFFA23F9EF9E00CE4E6D /* GraphicsSettingsUtils.mm */ = {isa = PBXFileReference; lastKnownFileType = sourcecode.cpp.objcpp; path = GraphicsSettingsUtils.mm; sourceTree = "<group>"; };
		B962BCD7238C3965009F86F5 /* TCDirectionalPad.swift */ = {isa = PBXFileReference; lastKnownFileType = sourcecode.swift; path = TCDirectionalPad.swift; sourceTree = "<group>"; };
		B971154A23DE98AB001C6BD6 /* ReloadFailedNoticeViewController.mm */ = {isa = PBXFileReference; fileEncoding = 4; lastKnownFileType = sourcecode.cpp.objcpp; name = ReloadFailedNoticeViewController.mm; path = DolphiniOS/UI/Notices/ReloadFailed/ReloadFailedNoticeViewController.mm; sourceTree = SOURCE_ROOT; };
		B971154D23DF449F001C6BD6 /* InvalidCpuCoreNoticeViewController.h */ = {isa = PBXFileReference; lastKnownFileType = sourcecode.c.h; path = InvalidCpuCoreNoticeViewController.h; sourceTree = "<group>"; };
		B971154E23DF449F001C6BD6 /* InvalidCpuCoreNoticeViewController.mm */ = {isa = PBXFileReference; lastKnownFileType = sourcecode.cpp.objcpp; path = InvalidCpuCoreNoticeViewController.mm; sourceTree = "<group>"; };
		B971155023DF44C3001C6BD6 /* InvalidCpuCoreNotice.xib */ = {isa = PBXFileReference; fileEncoding = 4; lastKnownFileType = file.xib; name = InvalidCpuCoreNotice.xib; path = DolphiniOS/UI/Notices/InvalidCpuCore/InvalidCpuCoreNotice.xib; sourceTree = SOURCE_ROOT; };
		B971155523E02FAA001C6BD6 /* StateCell.h */ = {isa = PBXFileReference; lastKnownFileType = sourcecode.c.h; path = StateCell.h; sourceTree = "<group>"; };
		B971155623E02FAA001C6BD6 /* StateCell.m */ = {isa = PBXFileReference; lastKnownFileType = sourcecode.c.objc; path = StateCell.m; sourceTree = "<group>"; };
		B971155823E03056001C6BD6 /* LoadStateViewController.h */ = {isa = PBXFileReference; lastKnownFileType = sourcecode.c.h; path = LoadStateViewController.h; sourceTree = "<group>"; };
		B971155923E03056001C6BD6 /* LoadStateViewController.mm */ = {isa = PBXFileReference; lastKnownFileType = sourcecode.cpp.objcpp; path = LoadStateViewController.mm; sourceTree = "<group>"; };
		B971155B23E03256001C6BD6 /* SaveStateViewController.h */ = {isa = PBXFileReference; lastKnownFileType = sourcecode.c.h; path = SaveStateViewController.h; sourceTree = "<group>"; };
		B971155C23E03256001C6BD6 /* SaveStateViewController.mm */ = {isa = PBXFileReference; lastKnownFileType = sourcecode.cpp.objcpp; path = SaveStateViewController.mm; sourceTree = "<group>"; };
		B971155F23E13641001C6BD6 /* ConfigGeneralViewController.h */ = {isa = PBXFileReference; lastKnownFileType = sourcecode.c.h; path = ConfigGeneralViewController.h; sourceTree = "<group>"; };
		B971156023E13641001C6BD6 /* ConfigGeneralViewController.mm */ = {isa = PBXFileReference; lastKnownFileType = sourcecode.cpp.objcpp; path = ConfigGeneralViewController.mm; sourceTree = "<group>"; };
		B971156223E15004001C6BD6 /* SpeedLimitViewController.h */ = {isa = PBXFileReference; lastKnownFileType = sourcecode.c.h; path = SpeedLimitViewController.h; sourceTree = "<group>"; };
		B971156323E15004001C6BD6 /* SpeedLimitViewController.mm */ = {isa = PBXFileReference; lastKnownFileType = sourcecode.cpp.objcpp; path = SpeedLimitViewController.mm; sourceTree = "<group>"; };
		B971156523E1511A001C6BD6 /* SpeedCell.h */ = {isa = PBXFileReference; lastKnownFileType = sourcecode.c.h; path = SpeedCell.h; sourceTree = "<group>"; };
		B971156623E1511A001C6BD6 /* SpeedCell.m */ = {isa = PBXFileReference; lastKnownFileType = sourcecode.c.objc; path = SpeedCell.m; sourceTree = "<group>"; };
		B971156923E1D378001C6BD6 /* ConfigSoundViewController.h */ = {isa = PBXFileReference; lastKnownFileType = sourcecode.c.h; path = ConfigSoundViewController.h; sourceTree = "<group>"; };
		B971156A23E1D378001C6BD6 /* ConfigSoundViewController.mm */ = {isa = PBXFileReference; lastKnownFileType = sourcecode.cpp.objcpp; path = ConfigSoundViewController.mm; sourceTree = "<group>"; };
		B9766AF123A4A26900FF7F17 /* postinst.sh */ = {isa = PBXFileReference; lastKnownFileType = text.script.sh; name = postinst.sh; path = BuildResources/DebFiles/postinst.sh; sourceTree = "<group>"; };
		B9766AF423A5EACD00FF7F17 /* license.txt */ = {isa = PBXFileReference; fileEncoding = 4; lastKnownFileType = text; name = license.txt; path = ../../../../license.txt; sourceTree = "<group>"; };
		B97C9E2423C1308300C99067 /* TCClassicWiiPad.swift */ = {isa = PBXFileReference; lastKnownFileType = sourcecode.swift; path = TCClassicWiiPad.swift; sourceTree = "<group>"; };
		B98584C523CEDFB800BE94B0 /* ConfigInterfaceViewController.h */ = {isa = PBXFileReference; lastKnownFileType = sourcecode.c.h; path = ConfigInterfaceViewController.h; sourceTree = "<group>"; };
		B98584C623CEDFB800BE94B0 /* ConfigInterfaceViewController.mm */ = {isa = PBXFileReference; lastKnownFileType = sourcecode.cpp.objcpp; path = ConfigInterfaceViewController.mm; sourceTree = "<group>"; };
		B988D7F423B5A90E0092CB6C /* ControllerGroupExtensionButtonCell.h */ = {isa = PBXFileReference; lastKnownFileType = sourcecode.c.h; path = ControllerGroupExtensionButtonCell.h; sourceTree = "<group>"; };
		B988D7F523B5A90E0092CB6C /* ControllerGroupExtensionButtonCell.m */ = {isa = PBXFileReference; lastKnownFileType = sourcecode.c.objc; path = ControllerGroupExtensionButtonCell.m; sourceTree = "<group>"; };
		B988D7F823B604690092CB6C /* ControllerLoadProfileViewController.h */ = {isa = PBXFileReference; lastKnownFileType = sourcecode.c.h; path = ControllerLoadProfileViewController.h; sourceTree = "<group>"; };
		B988D7F923B604690092CB6C /* ControllerLoadProfileViewController.mm */ = {isa = PBXFileReference; lastKnownFileType = sourcecode.cpp.objcpp; path = ControllerLoadProfileViewController.mm; sourceTree = "<group>"; };
		B988D7FB23B604AB0092CB6C /* ControllerProfileCell.h */ = {isa = PBXFileReference; lastKnownFileType = sourcecode.c.h; path = ControllerProfileCell.h; sourceTree = "<group>"; };
		B988D7FC23B604AB0092CB6C /* ControllerProfileCell.m */ = {isa = PBXFileReference; lastKnownFileType = sourcecode.c.objc; path = ControllerProfileCell.m; sourceTree = "<group>"; };
		B988D7FE23B60B510092CB6C /* MFiGCPadProfile.ini */ = {isa = PBXFileReference; fileEncoding = 4; lastKnownFileType = text; name = MFiGCPadProfile.ini; path = BundleResources/MFiGCPadProfile.ini; sourceTree = "<group>"; };
		B988D7FF23B60B510092CB6C /* MFiWiimoteProfile.ini */ = {isa = PBXFileReference; fileEncoding = 4; lastKnownFileType = text; name = MFiWiimoteProfile.ini; path = BundleResources/MFiWiimoteProfile.ini; sourceTree = "<group>"; };
		B988D80223B801F40092CB6C /* TouchGCPadProfile.ini */ = {isa = PBXFileReference; fileEncoding = 4; lastKnownFileType = text; name = TouchGCPadProfile.ini; path = BundleResources/TouchGCPadProfile.ini; sourceTree = "<group>"; };
		B988D80323B801F40092CB6C /* TouchWiimoteProfile.ini */ = {isa = PBXFileReference; fileEncoding = 4; lastKnownFileType = text; name = TouchWiimoteProfile.ini; path = BundleResources/TouchWiimoteProfile.ini; sourceTree = "<group>"; };
		B988D80623B83AB40092CB6C /* ControllerDsuClientViewController.h */ = {isa = PBXFileReference; lastKnownFileType = sourcecode.c.h; path = ControllerDsuClientViewController.h; sourceTree = "<group>"; };
		B988D80723B83AB40092CB6C /* ControllerDsuClientViewController.mm */ = {isa = PBXFileReference; lastKnownFileType = sourcecode.cpp.objcpp; path = ControllerDsuClientViewController.mm; sourceTree = "<group>"; };
		B989119E244451D300A24522 /* StringUtils.h */ = {isa = PBXFileReference; lastKnownFileType = sourcecode.c.h; path = StringUtils.h; sourceTree = "<group>"; };
		B98911A02444F12200A24522 /* AnalyticsNotice.xib */ = {isa = PBXFileReference; fileEncoding = 4; lastKnownFileType = file.xib; name = AnalyticsNotice.xib; path = DolphiniOS/UI/Notices/Analytics/AnalyticsNotice.xib; sourceTree = SOURCE_ROOT; };
		B98911A2244521E400A24522 /* AnalyticsNoticeViewController.h */ = {isa = PBXFileReference; lastKnownFileType = sourcecode.c.h; path = AnalyticsNoticeViewController.h; sourceTree = "<group>"; };
		B98911A3244521E400A24522 /* AnalyticsNoticeViewController.mm */ = {isa = PBXFileReference; lastKnownFileType = sourcecode.cpp.objcpp; path = AnalyticsNoticeViewController.mm; sourceTree = "<group>"; };
		B989DFC423B48B7D005C7773 /* ControllerGroupDoubleCell.h */ = {isa = PBXFileReference; lastKnownFileType = sourcecode.c.h; path = ControllerGroupDoubleCell.h; sourceTree = "<group>"; };
		B989DFC523B48B7D005C7773 /* ControllerGroupDoubleCell.mm */ = {isa = PBXFileReference; lastKnownFileType = sourcecode.cpp.objcpp; path = ControllerGroupDoubleCell.mm; sourceTree = "<group>"; };
		B989DFC823B4ADF0005C7773 /* ControllerExtensionsViewController.h */ = {isa = PBXFileReference; lastKnownFileType = sourcecode.c.h; path = ControllerExtensionsViewController.h; sourceTree = "<group>"; };
		B989DFC923B4ADF0005C7773 /* ControllerExtensionsViewController.mm */ = {isa = PBXFileReference; lastKnownFileType = sourcecode.cpp.objcpp; path = ControllerExtensionsViewController.mm; sourceTree = "<group>"; };
		B989DFCB23B4AE1A005C7773 /* ControllerExtensionCell.h */ = {isa = PBXFileReference; fileEncoding = 4; lastKnownFileType = sourcecode.c.h; path = ControllerExtensionCell.h; sourceTree = "<group>"; };
		B989DFCC23B4AE33005C7773 /* ControllerExtensionCell.m */ = {isa = PBXFileReference; fileEncoding = 4; lastKnownFileType = sourcecode.c.objc; path = ControllerExtensionCell.m; sourceTree = "<group>"; };
		B996C83B23D45B5A00700D6F /* PreBuildTasks.sh */ = {isa = PBXFileReference; lastKnownFileType = text.script.sh; name = PreBuildTasks.sh; path = BuildResources/BuildScripts/PreBuildTasks.sh; sourceTree = "<group>"; };
		B996C85323D50FC600700D6F /* en */ = {isa = PBXFileReference; lastKnownFileType = text.plist.strings; name = en; path = en.lproj/Dolphin.strings; sourceTree = "<group>"; };
		B996C85723D5884300700D6F /* UpdateDolphinStrings.py */ = {isa = PBXFileReference; lastKnownFileType = text.script.python; path = UpdateDolphinStrings.py; sourceTree = "<group>"; };
		B996C85F23D590D500700D6F /* Base */ = {isa = PBXFileReference; lastKnownFileType = file.storyboard; name = Base; path = Base.lproj/ConfigSettings.storyboard; sourceTree = "<group>"; };
		B996C86223D590E500700D6F /* en */ = {isa = PBXFileReference; lastKnownFileType = text.plist.strings; name = en; path = en.lproj/ConfigSettings.strings; sourceTree = "<group>"; };
		B996C86323D5927800700D6F /* UpdateUIStrings.py */ = {isa = PBXFileReference; lastKnownFileType = text.script.python; path = UpdateUIStrings.py; sourceTree = "<group>"; };
		B996C86423D5A6CC00700D6F /* ja */ = {isa = PBXFileReference; lastKnownFileType = text.plist.strings; name = ja; path = ja.lproj/ConfigSettings.strings; sourceTree = "<group>"; };
		B996C86523D5A6CC00700D6F /* ja */ = {isa = PBXFileReference; lastKnownFileType = text.plist.strings; name = ja; path = ja.lproj/Dolphin.strings; sourceTree = "<group>"; };
		B996C86723D5F49500700D6F /* Base */ = {isa = PBXFileReference; lastKnownFileType = file.storyboard; name = Base; path = Base.lproj/ControllerSettings.storyboard; sourceTree = "<group>"; };
		B996C86A23D5F4AB00700D6F /* en */ = {isa = PBXFileReference; lastKnownFileType = text.plist.strings; name = en; path = en.lproj/ControllerSettings.strings; sourceTree = "<group>"; };
		B996C86C23D5F4AF00700D6F /* ja */ = {isa = PBXFileReference; lastKnownFileType = text.plist.strings; name = ja; path = ja.lproj/ControllerSettings.strings; sourceTree = "<group>"; };
		B996C86D23D6F0D000700D6F /* DolphiniOS-Prefix.pch */ = {isa = PBXFileReference; lastKnownFileType = sourcecode.c.h; path = "DolphiniOS-Prefix.pch"; sourceTree = "<group>"; };
		B99B05A023A067560076C7D8 /* WiimoteNew.ini */ = {isa = PBXFileReference; fileEncoding = 4; lastKnownFileType = text; name = WiimoteNew.ini; path = ../../../Android/app/src/main/assets/WiimoteNew.ini; sourceTree = "<group>"; };
		B99B05A123A067560076C7D8 /* GCPadNew.ini */ = {isa = PBXFileReference; fileEncoding = 4; lastKnownFileType = text; name = GCPadNew.ini; path = ../../../Android/app/src/main/assets/GCPadNew.ini; sourceTree = "<group>"; };
		B99B05A223A067560076C7D8 /* WiimoteProfile.ini */ = {isa = PBXFileReference; fileEncoding = 4; lastKnownFileType = text; name = WiimoteProfile.ini; path = ../../../Android/app/src/main/assets/WiimoteProfile.ini; sourceTree = "<group>"; };
		B99B05A623A067D00076C7D8 /* Sys */ = {isa = PBXFileReference; lastKnownFileType = folder; name = Sys; path = ../../../../Data/Sys; sourceTree = "<group>"; };
		B99B05AA23A09DDF0076C7D8 /* control.in */ = {isa = PBXFileReference; lastKnownFileType = text; name = control.in; path = BuildResources/DebFiles/control.in; sourceTree = "<group>"; };
		B99B05AC23A0AAC60076C7D8 /* Entitlements_JB.plist */ = {isa = PBXFileReference; lastKnownFileType = text.plist.xml; name = Entitlements_JB.plist; path = BuildResources/Entitlements_JB.plist; sourceTree = "<group>"; };
		B99B05B423A182B20076C7D8 /* Emulation.storyboard */ = {isa = PBXFileReference; lastKnownFileType = file.storyboard; path = Emulation.storyboard; sourceTree = "<group>"; };
		B99B05B823A20F3D0076C7D8 /* TCView.swift */ = {isa = PBXFileReference; lastKnownFileType = sourcecode.swift; path = TCView.swift; sourceTree = "<group>"; };
		B99B05BA23A2118B0076C7D8 /* TCWiiPad.swift */ = {isa = PBXFileReference; lastKnownFileType = sourcecode.swift; path = TCWiiPad.swift; sourceTree = "<group>"; };
		B99B05BC23A2E8BD0076C7D8 /* SpecialThanks.txt */ = {isa = PBXFileReference; lastKnownFileType = text; name = SpecialThanks.txt; path = BundleResources/SpecialThanks.txt; sourceTree = "<group>"; };
		B99B05BE23A323600076C7D8 /* MetalKit.framework */ = {isa = PBXFileReference; lastKnownFileType = wrapper.framework; name = MetalKit.framework; path = System/Library/Frameworks/MetalKit.framework; sourceTree = SDKROOT; };
		B99D361823E3F305005627CE /* WiiLanguageViewController.h */ = {isa = PBXFileReference; fileEncoding = 4; lastKnownFileType = sourcecode.c.h; name = WiiLanguageViewController.h; path = DolphiniOS/UI/Settings/Config/Wii/WiiLanguageViewController.h; sourceTree = SOURCE_ROOT; };
		B99D361923E3F313005627CE /* WiiLanguageViewController.mm */ = {isa = PBXFileReference; fileEncoding = 4; lastKnownFileType = sourcecode.cpp.objcpp; name = WiiLanguageViewController.mm; path = DolphiniOS/UI/Settings/Config/Wii/WiiLanguageViewController.mm; sourceTree = SOURCE_ROOT; };
		B99D361B23E3F3FC005627CE /* WiiAspectRatioViewController.h */ = {isa = PBXFileReference; fileEncoding = 4; lastKnownFileType = sourcecode.c.h; path = WiiAspectRatioViewController.h; sourceTree = "<group>"; };
		B99D361C23E3F405005627CE /* WiiAspectRatioViewController.mm */ = {isa = PBXFileReference; fileEncoding = 4; lastKnownFileType = sourcecode.cpp.objcpp; path = WiiAspectRatioViewController.mm; sourceTree = "<group>"; };
		B99D361E23E3F420005627CE /* WiiSensorBarViewController.h */ = {isa = PBXFileReference; fileEncoding = 4; lastKnownFileType = sourcecode.c.h; path = WiiSensorBarViewController.h; sourceTree = "<group>"; };
		B99D361F23E3F42F005627CE /* WiiSensorBarViewController.mm */ = {isa = PBXFileReference; fileEncoding = 4; lastKnownFileType = sourcecode.cpp.objcpp; path = WiiSensorBarViewController.mm; sourceTree = "<group>"; };
		B99D362123E3F6C1005627CE /* ConfigWiiViewController.h */ = {isa = PBXFileReference; lastKnownFileType = sourcecode.c.h; path = ConfigWiiViewController.h; sourceTree = "<group>"; };
		B99D362423E3F949005627CE /* ConfigWiiViewController.mm */ = {isa = PBXFileReference; fileEncoding = 4; lastKnownFileType = sourcecode.cpp.objcpp; path = ConfigWiiViewController.mm; sourceTree = "<group>"; };
		B99D362723E414AC005627CE /* ConfigAdvancedViewController.h */ = {isa = PBXFileReference; lastKnownFileType = sourcecode.c.h; path = ConfigAdvancedViewController.h; sourceTree = "<group>"; };
		B99D362A23E415A0005627CE /* ConfigAdvancedViewController.mm */ = {isa = PBXFileReference; fileEncoding = 4; lastKnownFileType = sourcecode.cpp.objcpp; path = ConfigAdvancedViewController.mm; sourceTree = "<group>"; };
		B99D362C23E4944F005627CE /* CpuEmulationEngineViewController.h */ = {isa = PBXFileReference; fileEncoding = 4; lastKnownFileType = sourcecode.c.h; name = CpuEmulationEngineViewController.h; path = DolphiniOS/UI/Settings/Config/Advanced/CpuEmulationEngineViewController.h; sourceTree = SOURCE_ROOT; };
		B99D362D23E49461005627CE /* CpuEmulationEngineViewController.mm */ = {isa = PBXFileReference; fileEncoding = 4; lastKnownFileType = sourcecode.cpp.objcpp; name = CpuEmulationEngineViewController.mm; path = DolphiniOS/UI/Settings/Config/Advanced/CpuEmulationEngineViewController.mm; sourceTree = SOURCE_ROOT; };
		B9A7AD6123C16B0F00C70473 /* InGameSettingsViewController.h */ = {isa = PBXFileReference; lastKnownFileType = sourcecode.c.h; path = InGameSettingsViewController.h; sourceTree = "<group>"; };
		B9A7AD6223C16B0F00C70473 /* InGameSettingsViewController.mm */ = {isa = PBXFileReference; lastKnownFileType = sourcecode.cpp.objcpp; path = InGameSettingsViewController.mm; sourceTree = "<group>"; };
		B9A7AD6523C1960000C70473 /* ControllerTouchscreenSettingsViewController.h */ = {isa = PBXFileReference; lastKnownFileType = sourcecode.c.h; path = ControllerTouchscreenSettingsViewController.h; sourceTree = "<group>"; };
		B9A7AD6623C1960000C70473 /* ControllerTouchscreenSettingsViewController.m */ = {isa = PBXFileReference; lastKnownFileType = sourcecode.c.objc; path = ControllerTouchscreenSettingsViewController.m; sourceTree = "<group>"; };
		B9A7AD6823C1EC0B00C70473 /* InGameSettingsTableViewController.h */ = {isa = PBXFileReference; lastKnownFileType = sourcecode.c.h; path = InGameSettingsTableViewController.h; sourceTree = "<group>"; };
		B9A7AD6923C1EC0B00C70473 /* InGameSettingsTableViewController.mm */ = {isa = PBXFileReference; lastKnownFileType = sourcecode.cpp.objcpp; path = InGameSettingsTableViewController.mm; sourceTree = "<group>"; };
		B9A7AD6B23C5304D00C70473 /* ControllerGroupEnabledCell.h */ = {isa = PBXFileReference; fileEncoding = 4; lastKnownFileType = sourcecode.c.h; path = ControllerGroupEnabledCell.h; sourceTree = "<group>"; };
		B9A7AD6C23C5308E00C70473 /* ControllerGroupEnabledCell.mm */ = {isa = PBXFileReference; fileEncoding = 4; lastKnownFileType = sourcecode.cpp.objcpp; path = ControllerGroupEnabledCell.mm; sourceTree = "<group>"; };
		B9AAAB3C23D789CD0094F159 /* LocalizerUtils.h */ = {isa = PBXFileReference; lastKnownFileType = sourcecode.c.h; path = LocalizerUtils.h; sourceTree = "<group>"; };
		B9AAAB3D23D789CD0094F159 /* LocalizerUtils.m */ = {isa = PBXFileReference; lastKnownFileType = sourcecode.c.objc; path = LocalizerUtils.m; sourceTree = "<group>"; };
		B9AAAB4223D7F5660094F159 /* en */ = {isa = PBXFileReference; lastKnownFileType = text.plist.strings; name = en; path = en.lproj/Localizable.strings; sourceTree = "<group>"; };
		B9B47C7B23FB26520077375A /* GraphicsBackendViewController.h */ = {isa = PBXFileReference; lastKnownFileType = sourcecode.c.h; path = GraphicsBackendViewController.h; sourceTree = "<group>"; };
		B9B47C7C23FB26520077375A /* GraphicsBackendViewController.mm */ = {isa = PBXFileReference; lastKnownFileType = sourcecode.cpp.objcpp; path = GraphicsBackendViewController.mm; sourceTree = "<group>"; };
		B9B47C7E23FB42460077375A /* AspectRatioViewController.h */ = {isa = PBXFileReference; lastKnownFileType = sourcecode.c.h; path = AspectRatioViewController.h; sourceTree = "<group>"; };
		B9B47C7F23FB42460077375A /* AspectRatioViewController.mm */ = {isa = PBXFileReference; lastKnownFileType = sourcecode.cpp.objcpp; path = AspectRatioViewController.mm; sourceTree = "<group>"; };
		B9B47C8123FB4A1C0077375A /* ShaderModeViewController.h */ = {isa = PBXFileReference; lastKnownFileType = sourcecode.c.h; path = ShaderModeViewController.h; sourceTree = "<group>"; };
		B9B47C8223FB4A1C0077375A /* ShaderModeViewController.mm */ = {isa = PBXFileReference; lastKnownFileType = sourcecode.cpp.objcpp; path = ShaderModeViewController.mm; sourceTree = "<group>"; };
		B9B47C8523FB5D280077375A /* GraphicsEnhancementsViewController.h */ = {isa = PBXFileReference; lastKnownFileType = sourcecode.c.h; path = GraphicsEnhancementsViewController.h; sourceTree = "<group>"; };
		B9B47C8623FB5D280077375A /* GraphicsEnhancementsViewController.mm */ = {isa = PBXFileReference; lastKnownFileType = sourcecode.cpp.objcpp; path = GraphicsEnhancementsViewController.mm; sourceTree = "<group>"; };
		B9B47C8923FB86B40077375A /* InternalResolutionViewController.h */ = {isa = PBXFileReference; lastKnownFileType = sourcecode.c.h; path = InternalResolutionViewController.h; sourceTree = "<group>"; };
		B9B47C8A23FB86B40077375A /* InternalResolutionViewController.mm */ = {isa = PBXFileReference; lastKnownFileType = sourcecode.cpp.objcpp; path = InternalResolutionViewController.mm; sourceTree = "<group>"; };
		B9B47C8C23FB893B0077375A /* AnisotropicFilteringViewController.h */ = {isa = PBXFileReference; lastKnownFileType = sourcecode.c.h; path = AnisotropicFilteringViewController.h; sourceTree = "<group>"; };
		B9B47C8D23FB893B0077375A /* AnisotropicFilteringViewController.mm */ = {isa = PBXFileReference; lastKnownFileType = sourcecode.cpp.objcpp; path = AnisotropicFilteringViewController.mm; sourceTree = "<group>"; };
		B9B47C8F23FB8BA80077375A /* AntiAliasingViewController.h */ = {isa = PBXFileReference; lastKnownFileType = sourcecode.c.h; path = AntiAliasingViewController.h; sourceTree = "<group>"; };
		B9B47C9023FB8BA80077375A /* AntiAliasingViewController.mm */ = {isa = PBXFileReference; lastKnownFileType = sourcecode.cpp.objcpp; path = AntiAliasingViewController.mm; sourceTree = "<group>"; };
		B9B47C9223FC7B830077375A /* AntiAliasingCell.h */ = {isa = PBXFileReference; lastKnownFileType = sourcecode.c.h; path = AntiAliasingCell.h; sourceTree = "<group>"; };
		B9B47C9323FC7B830077375A /* AntiAliasingCell.m */ = {isa = PBXFileReference; lastKnownFileType = sourcecode.c.objc; path = AntiAliasingCell.m; sourceTree = "<group>"; };
		B9B47C9523FCBEA90077375A /* GraphicsRootViewController.h */ = {isa = PBXFileReference; lastKnownFileType = sourcecode.c.h; path = GraphicsRootViewController.h; sourceTree = "<group>"; };
		B9B47C9623FCBEA90077375A /* GraphicsRootViewController.mm */ = {isa = PBXFileReference; lastKnownFileType = sourcecode.cpp.objcpp; path = GraphicsRootViewController.mm; sourceTree = "<group>"; };
		B9B47C9B23FF5AE80077375A /* GraphicsHacksViewController.h */ = {isa = PBXFileReference; lastKnownFileType = sourcecode.c.h; path = GraphicsHacksViewController.h; sourceTree = "<group>"; };
		B9B47C9C23FF5AE80077375A /* GraphicsHacksViewController.mm */ = {isa = PBXFileReference; lastKnownFileType = sourcecode.cpp.objcpp; path = GraphicsHacksViewController.mm; sourceTree = "<group>"; };
		B9B536C923DD8B2E00F03106 /* UpdateNoticeViewController.h */ = {isa = PBXFileReference; lastKnownFileType = sourcecode.c.h; path = UpdateNoticeViewController.h; sourceTree = "<group>"; };
		B9B536CA23DD8B2E00F03106 /* UpdateNoticeViewController.mm */ = {isa = PBXFileReference; lastKnownFileType = sourcecode.cpp.objcpp; path = UpdateNoticeViewController.mm; sourceTree = "<group>"; };
		B9B536CC23DD8B8000F03106 /* UpdateNotice.xib */ = {isa = PBXFileReference; lastKnownFileType = file.xib; path = UpdateNotice.xib; sourceTree = "<group>"; };
		B9B536D123DE4FE400F03106 /* UnsupportedDeviceNotice.xib */ = {isa = PBXFileReference; fileEncoding = 4; lastKnownFileType = file.xib; path = UnsupportedDeviceNotice.xib; sourceTree = "<group>"; };
		B9B536D423DE609900F03106 /* DonationNotice.xib */ = {isa = PBXFileReference; fileEncoding = 4; lastKnownFileType = file.xib; name = DonationNotice.xib; path = DolphiniOS/UI/Notices/Donation/DonationNotice.xib; sourceTree = SOURCE_ROOT; };
		B9B536D623DE621600F03106 /* DonationNoticeViewController.h */ = {isa = PBXFileReference; lastKnownFileType = sourcecode.c.h; path = DonationNoticeViewController.h; sourceTree = "<group>"; };
		B9B536D723DE621600F03106 /* DonationNoticeViewController.m */ = {isa = PBXFileReference; lastKnownFileType = sourcecode.c.objc; path = DonationNoticeViewController.m; sourceTree = "<group>"; };
		B9B536D923DE649A00F03106 /* NoticeNavigationViewController.h */ = {isa = PBXFileReference; lastKnownFileType = sourcecode.c.h; path = NoticeNavigationViewController.h; sourceTree = "<group>"; };
		B9B536DA23DE649A00F03106 /* NoticeNavigationViewController.m */ = {isa = PBXFileReference; lastKnownFileType = sourcecode.c.objc; path = NoticeNavigationViewController.m; sourceTree = "<group>"; };
		B9B536DD23DE707F00F03106 /* UnofficialBuildNotice.xib */ = {isa = PBXFileReference; fileEncoding = 4; lastKnownFileType = file.xib; name = UnofficialBuildNotice.xib; path = DolphiniOS/UI/Notices/UnofficialBuild/UnofficialBuildNotice.xib; sourceTree = SOURCE_ROOT; };
		B9B536DF23DE722800F03106 /* UnofficialBuildNoticeViewController.h */ = {isa = PBXFileReference; lastKnownFileType = sourcecode.c.h; path = UnofficialBuildNoticeViewController.h; sourceTree = "<group>"; };
		B9B536E023DE722800F03106 /* UnofficialBuildNoticeViewController.m */ = {isa = PBXFileReference; lastKnownFileType = sourcecode.c.objc; path = UnofficialBuildNoticeViewController.m; sourceTree = "<group>"; };
		B9B536E323DE822B00F03106 /* ReloadStateNotice.xib */ = {isa = PBXFileReference; fileEncoding = 4; lastKnownFileType = file.xib; name = ReloadStateNotice.xib; path = DolphiniOS/UI/Notices/ReloadState/ReloadStateNotice.xib; sourceTree = SOURCE_ROOT; };
		B9B536E523DE824800F03106 /* ReloadStateNoticeViewController.h */ = {isa = PBXFileReference; lastKnownFileType = sourcecode.c.h; path = ReloadStateNoticeViewController.h; sourceTree = "<group>"; };
		B9B536E623DE824800F03106 /* ReloadStateNoticeViewController.mm */ = {isa = PBXFileReference; lastKnownFileType = sourcecode.cpp.objcpp; path = ReloadStateNoticeViewController.mm; sourceTree = "<group>"; };
		B9B536E923DE976B00F03106 /* ReloadFailedNotice.xib */ = {isa = PBXFileReference; fileEncoding = 4; lastKnownFileType = file.xib; name = ReloadFailedNotice.xib; path = DolphiniOS/UI/Notices/ReloadFailed/ReloadFailedNotice.xib; sourceTree = SOURCE_ROOT; };
		B9B536EB23DE97B000F03106 /* ReloadFailedNoticeViewController.h */ = {isa = PBXFileReference; fileEncoding = 4; lastKnownFileType = sourcecode.c.h; name = ReloadFailedNoticeViewController.h; path = DolphiniOS/UI/Notices/ReloadFailed/ReloadFailedNoticeViewController.h; sourceTree = SOURCE_ROOT; };
		B9B948AF23BDC95E00E244FF /* EmulationViewController.h */ = {isa = PBXFileReference; lastKnownFileType = sourcecode.c.h; path = EmulationViewController.h; sourceTree = "<group>"; };
		B9B948B023BDC95E00E244FF /* EmulationViewController.mm */ = {isa = PBXFileReference; lastKnownFileType = sourcecode.cpp.objcpp; path = EmulationViewController.mm; sourceTree = "<group>"; };
		B9B948B523BF22C900E244FF /* InGamePortSelectorViewController.h */ = {isa = PBXFileReference; lastKnownFileType = sourcecode.c.h; path = InGamePortSelectorViewController.h; sourceTree = "<group>"; };
		B9B948B623BF22C900E244FF /* InGamePortSelectorViewController.mm */ = {isa = PBXFileReference; lastKnownFileType = sourcecode.cpp.objcpp; path = InGamePortSelectorViewController.mm; sourceTree = "<group>"; };
		B9B948B923BFC4EC00E244FF /* PortSelectorCell.h */ = {isa = PBXFileReference; lastKnownFileType = sourcecode.c.h; path = PortSelectorCell.h; sourceTree = "<group>"; };
		B9B948BA23BFC4EC00E244FF /* PortSelectorCell.m */ = {isa = PBXFileReference; lastKnownFileType = sourcecode.c.objc; path = PortSelectorCell.m; sourceTree = "<group>"; };
		B9BEADDF23AF08320014617A /* ControllerSettingsUtils.h */ = {isa = PBXFileReference; lastKnownFileType = sourcecode.c.h; path = ControllerSettingsUtils.h; sourceTree = "<group>"; };
		B9BEADE023AF08320014617A /* ControllerSettingsUtils.mm */ = {isa = PBXFileReference; lastKnownFileType = sourcecode.cpp.objcpp; path = ControllerSettingsUtils.mm; sourceTree = "<group>"; };
		B9BEADE223AF1A310014617A /* ControllerRootViewController.h */ = {isa = PBXFileReference; lastKnownFileType = sourcecode.c.h; path = ControllerRootViewController.h; sourceTree = "<group>"; };
		B9BEADE323AF1A310014617A /* ControllerRootViewController.mm */ = {isa = PBXFileReference; lastKnownFileType = sourcecode.cpp.objcpp; path = ControllerRootViewController.mm; sourceTree = "<group>"; };
		B9C85E0C23A9FECF008A4DD1 /* TCDeviceMotion.swift */ = {isa = PBXFileReference; lastKnownFileType = sourcecode.swift; path = TCDeviceMotion.swift; sourceTree = "<group>"; };
		B9D1E1A923E2B4B6008A6EE2 /* ConfigGameCubeViewController.h */ = {isa = PBXFileReference; lastKnownFileType = sourcecode.c.h; path = ConfigGameCubeViewController.h; sourceTree = "<group>"; };
		B9D1E1AA23E2B4B6008A6EE2 /* ConfigGameCubeViewController.mm */ = {isa = PBXFileReference; lastKnownFileType = sourcecode.cpp.objcpp; path = ConfigGameCubeViewController.mm; sourceTree = "<group>"; };
		B9D1E1AF23E2B5E0008A6EE2 /* GameCubeLanguageViewController.h */ = {isa = PBXFileReference; lastKnownFileType = sourcecode.c.h; path = GameCubeLanguageViewController.h; sourceTree = "<group>"; };
		B9D1E1B023E2B5E0008A6EE2 /* GameCubeLanguageViewController.mm */ = {isa = PBXFileReference; lastKnownFileType = sourcecode.cpp.objcpp; path = GameCubeLanguageViewController.mm; sourceTree = "<group>"; };
		B9DCAC8423AAC46E002B95C8 /* TCSidewaysWiiPad.xib */ = {isa = PBXFileReference; fileEncoding = 4; lastKnownFileType = file.xib; path = TCSidewaysWiiPad.xib; sourceTree = "<group>"; };
		B9DCAC8F23AAD98D002B95C8 /* TCSidewaysWiiPad.swift */ = {isa = PBXFileReference; lastKnownFileType = sourcecode.swift; path = TCSidewaysWiiPad.swift; sourceTree = "<group>"; };
		B9DCAC9523AB38F4002B95C8 /* control-patreon.in */ = {isa = PBXFileReference; fileEncoding = 4; lastKnownFileType = text; name = "control-patreon.in"; path = "BuildResources/DebFiles/control-patreon.in"; sourceTree = "<group>"; };
		B9DCAC9A23AB43FA002B95C8 /* BuildDolphin.sh */ = {isa = PBXFileReference; lastKnownFileType = text.script.sh; name = BuildDolphin.sh; path = BuildResources/BuildScripts/BuildDolphin.sh; sourceTree = "<group>"; };
		B9DCAC9B23AB4435002B95C8 /* BuildCsdbgd.sh */ = {isa = PBXFileReference; lastKnownFileType = text.script.sh; name = BuildCsdbgd.sh; path = BuildResources/BuildScripts/BuildCsdbgd.sh; sourceTree = "<group>"; };
		B9DCAC9C23AB4456002B95C8 /* CopyDolphinImages.sh */ = {isa = PBXFileReference; lastKnownFileType = text.script.sh; name = CopyDolphinImages.sh; path = BuildResources/BuildScripts/CopyDolphinImages.sh; sourceTree = "<group>"; };
		B9DCAC9D23AB4486002B95C8 /* UpdateEntitlements.sh */ = {isa = PBXFileReference; lastKnownFileType = text.script.sh; name = UpdateEntitlements.sh; path = BuildResources/BuildScripts/UpdateEntitlements.sh; sourceTree = "<group>"; };
		B9DCAC9E23AC9C83002B95C8 /* GameController.framework */ = {isa = PBXFileReference; lastKnownFileType = wrapper.framework; name = GameController.framework; path = System/Library/Frameworks/GameController.framework; sourceTree = SDKROOT; };
		B9E1ACB323B34DBE0072EDF0 /* CleanBundle.sh */ = {isa = PBXFileReference; lastKnownFileType = text.script.sh; name = CleanBundle.sh; path = BuildResources/BuildScripts/CleanBundle.sh; sourceTree = "<group>"; };
		B9E1ACB623B355050072EDF0 /* postrm.sh */ = {isa = PBXFileReference; lastKnownFileType = text.script.sh; name = postrm.sh; path = BuildResources/DebFiles/postrm.sh; sourceTree = "<group>"; };
		B9E1ACB723B355860072EDF0 /* BuildDebs.sh */ = {isa = PBXFileReference; lastKnownFileType = text.script.sh; name = BuildDebs.sh; path = BuildResources/BuildScripts/BuildDebs.sh; sourceTree = "<group>"; };
		B9E983E524592A6800119883 /* GoogleService-Info.plist */ = {isa = PBXFileReference; fileEncoding = 4; lastKnownFileType = text.plist.xml; path = "GoogleService-Info.plist"; sourceTree = "<group>"; };
		B9E983EC245A1F2700119883 /* SoftwareCollectionViewCell.h */ = {isa = PBXFileReference; lastKnownFileType = sourcecode.c.h; path = SoftwareCollectionViewCell.h; sourceTree = "<group>"; };
		B9E983ED245A1F2700119883 /* SoftwareCollectionViewCell.m */ = {isa = PBXFileReference; lastKnownFileType = sourcecode.c.objc; path = SoftwareCollectionViewCell.m; sourceTree = "<group>"; };
		B9E983F2245A57EB00119883 /* SoftwareListViewController.h */ = {isa = PBXFileReference; lastKnownFileType = sourcecode.c.h; path = SoftwareListViewController.h; sourceTree = "<group>"; };
		B9E983F3245A57EB00119883 /* SoftwareListViewController.mm */ = {isa = PBXFileReference; lastKnownFileType = sourcecode.cpp.objcpp; path = SoftwareListViewController.mm; sourceTree = "<group>"; };
		B9EEFBF723DA261600EAF92A /* AboutViewController.h */ = {isa = PBXFileReference; lastKnownFileType = sourcecode.c.h; path = AboutViewController.h; sourceTree = "<group>"; };
		B9EEFBF823DA261600EAF92A /* AboutViewController.m */ = {isa = PBXFileReference; lastKnownFileType = sourcecode.c.objc; path = AboutViewController.m; sourceTree = "<group>"; };
		B9EFBFA123AF582400593A20 /* ControllerDetailsViewController.h */ = {isa = PBXFileReference; lastKnownFileType = sourcecode.c.h; path = ControllerDetailsViewController.h; sourceTree = "<group>"; };
		B9EFBFA223AF582400593A20 /* ControllerDetailsViewController.mm */ = {isa = PBXFileReference; lastKnownFileType = sourcecode.cpp.objcpp; path = ControllerDetailsViewController.mm; sourceTree = "<group>"; };
		B9EFBFA423AF7BB400593A20 /* ControllerDevicesViewController.h */ = {isa = PBXFileReference; lastKnownFileType = sourcecode.c.h; path = ControllerDevicesViewController.h; sourceTree = "<group>"; };
		B9EFBFA523AF7BB400593A20 /* ControllerDevicesViewController.mm */ = {isa = PBXFileReference; lastKnownFileType = sourcecode.cpp.objcpp; path = ControllerDevicesViewController.mm; sourceTree = "<group>"; };
		B9EFBFA723AF7DB000593A20 /* ControllerDeviceCell.h */ = {isa = PBXFileReference; lastKnownFileType = sourcecode.c.h; path = ControllerDeviceCell.h; sourceTree = "<group>"; };
		B9EFBFA823AF7DB000593A20 /* ControllerDeviceCell.m */ = {isa = PBXFileReference; lastKnownFileType = sourcecode.c.objc; path = ControllerDeviceCell.m; sourceTree = "<group>"; };
		B9EFBFAA23AF892B00593A20 /* ControllerTypePickerViewController.h */ = {isa = PBXFileReference; lastKnownFileType = sourcecode.c.h; path = ControllerTypePickerViewController.h; sourceTree = "<group>"; };
		B9EFBFAB23AF892B00593A20 /* ControllerTypePickerViewController.mm */ = {isa = PBXFileReference; lastKnownFileType = sourcecode.cpp.objcpp; path = ControllerTypePickerViewController.mm; sourceTree = "<group>"; };
		B9EFBFAD23AF8A5000593A20 /* ControllerTypeCell.h */ = {isa = PBXFileReference; fileEncoding = 4; lastKnownFileType = sourcecode.c.h; path = ControllerTypeCell.h; sourceTree = "<group>"; };
		B9EFBFAE23AF8A5B00593A20 /* ControllerTypeCell.m */ = {isa = PBXFileReference; fileEncoding = 4; lastKnownFileType = sourcecode.c.objc; path = ControllerTypeCell.m; sourceTree = "<group>"; };
		B9F03CAA23B021E000423AE6 /* ControllerGroupListViewController.h */ = {isa = PBXFileReference; lastKnownFileType = sourcecode.c.h; path = ControllerGroupListViewController.h; sourceTree = "<group>"; };
		B9F03CAB23B021E000423AE6 /* ControllerGroupListViewController.mm */ = {isa = PBXFileReference; lastKnownFileType = sourcecode.cpp.objcpp; path = ControllerGroupListViewController.mm; sourceTree = "<group>"; };
		B9F03CAD23B0263700423AE6 /* ControllerGroupCell.h */ = {isa = PBXFileReference; fileEncoding = 4; lastKnownFileType = sourcecode.c.h; path = ControllerGroupCell.h; sourceTree = "<group>"; };
		B9F03CAE23B0264200423AE6 /* ControllerGroupCell.m */ = {isa = PBXFileReference; fileEncoding = 4; lastKnownFileType = sourcecode.c.objc; path = ControllerGroupCell.m; sourceTree = "<group>"; };
		B9F03CB023B0598100423AE6 /* ControllerGroupViewController.h */ = {isa = PBXFileReference; lastKnownFileType = sourcecode.c.h; path = ControllerGroupViewController.h; sourceTree = "<group>"; };
		B9F03CB123B0598100423AE6 /* ControllerGroupViewController.mm */ = {isa = PBXFileReference; lastKnownFileType = sourcecode.cpp.objcpp; path = ControllerGroupViewController.mm; sourceTree = "<group>"; };
		B9F03CB823B05FD000423AE6 /* ControllerGroupButtonCell.h */ = {isa = PBXFileReference; lastKnownFileType = sourcecode.c.h; path = ControllerGroupButtonCell.h; sourceTree = "<group>"; };
		B9F03CB923B05FD000423AE6 /* ControllerGroupButtonCell.mm */ = {isa = PBXFileReference; lastKnownFileType = sourcecode.cpp.objcpp; path = ControllerGroupButtonCell.mm; sourceTree = "<group>"; };
		B9F03CBB23B0627100423AE6 /* ControllerGroupCheckboxCell.h */ = {isa = PBXFileReference; lastKnownFileType = sourcecode.c.h; path = ControllerGroupCheckboxCell.h; sourceTree = "<group>"; };
		B9F03CBC23B0627100423AE6 /* ControllerGroupCheckboxCell.mm */ = {isa = PBXFileReference; lastKnownFileType = sourcecode.cpp.objcpp; path = ControllerGroupCheckboxCell.mm; sourceTree = "<group>"; };
		E89268912BDEE8DCA445B6FB /* Pods-DolphiniOS.debug (non-jailbroken).xcconfig */ = {isa = PBXFileReference; includeInIndex = 1; lastKnownFileType = text.xcconfig; name = "Pods-DolphiniOS.debug (non-jailbroken).xcconfig"; path = "Target Support Files/Pods-DolphiniOS/Pods-DolphiniOS.debug (non-jailbroken).xcconfig"; sourceTree = "<group>"; };
/* End PBXFileReference section */

/* Begin PBXFrameworksBuildPhase section */
		B945A36D2362908400B21680 /* Frameworks */ = {
			isa = PBXFrameworksBuildPhase;
			buildActionMask = 2147483647;
			files = (
				B91BF388236BFAF700199BA7 /* libMoltenVK.dylib in Frameworks */,
				B95A09492385DE9600DBBB01 /* CoreAudio.framework in Frameworks */,
				B95A094A2385DE9600DBBB01 /* AudioToolbox.framework in Frameworks */,
				B9DCAC9F23AC9C83002B95C8 /* GameController.framework in Frameworks */,
				B91BF37C236BEEF700199BA7 /* Metal.framework in Frameworks */,
				B99B05BF23A323600076C7D8 /* MetalKit.framework in Frameworks */,
				B945A3952362D98400B21680 /* OpenGLES.framework in Frameworks */,
				B945A3972362D99000B21680 /* libz.tbd in Frameworks */,
				B945A3F52362E25500B21680 /* libc++.tbd in Frameworks */,
				B945A3DC2362DBB200B21680 /* libfmt.a in Frameworks */,
				B945A3DD2362DBB200B21680 /* libiconv.a in Frameworks */,
				B945A3DE2362DBB200B21680 /* libcurl.a in Frameworks */,
				B945A3DF2362DBB200B21680 /* libmbedtls.a in Frameworks */,
				B945A3E02362DBB200B21680 /* libmbedx509.a in Frameworks */,
				B945A3E12362DBB200B21680 /* libmbedcrypto.a in Frameworks */,
				B945A3E22362DBB200B21680 /* libsfml-network.a in Frameworks */,
				B945A3E32362DBB200B21680 /* libsfml-system.a in Frameworks */,
				B945A3E42362DBB200B21680 /* libSoundTouch.a in Frameworks */,
				B945A3E52362DBB200B21680 /* libed25519.a in Frameworks */,
				B945A3E62362DBB200B21680 /* libFreeSurround.a in Frameworks */,
				B945A3E72362DBB200B21680 /* libpng.a in Frameworks */,
				B945A3E82362DBB200B21680 /* liblzo2.a in Frameworks */,
				B945A3E92362DBB200B21680 /* libminizip.a in Frameworks */,
				B945A3EA2362DBB200B21680 /* libxxhash.a in Frameworks */,
				B945A3EB2362DBB200B21680 /* libenet.a in Frameworks */,
				B945A3EC2362DBB200B21680 /* libpugixml.a in Frameworks */,
				B945A3ED2362DBB200B21680 /* libimgui.a in Frameworks */,
				B945A3EE2362DBB200B21680 /* libglslang.a in Frameworks */,
				B945A3EF2362DBB200B21680 /* libcpp-optparse.a in Frameworks */,
				B945A3D02362DB9800B21680 /* libdiscio.a in Frameworks */,
				B945A3D12362DB9800B21680 /* libuicommon.a in Frameworks */,
				B945A3D22362DB9800B21680 /* libvideocommon.a in Frameworks */,
				B945A3D32362DB9800B21680 /* libvideovulkan.a in Frameworks */,
				B945A3D42362DB9800B21680 /* libcore.a in Frameworks */,
				B945A3D52362DB9800B21680 /* libmain.a in Frameworks */,
				B945A3D62362DB9800B21680 /* libvideonull.a in Frameworks */,
				B945A3D72362DB9800B21680 /* libvideoogl.a in Frameworks */,
				B945A3D82362DB9800B21680 /* libcommon.a in Frameworks */,
				B945A3D92362DB9800B21680 /* libvideosoftware.a in Frameworks */,
				B945A3DA2362DB9800B21680 /* libaudiocommon.a in Frameworks */,
				B945A3DB2362DB9800B21680 /* libinputcommon.a in Frameworks */,
				B5E6E0156064FBDB272325D7 /* libPods-DolphiniOS.a in Frameworks */,
			);
			runOnlyForDeploymentPostprocessing = 0;
		};
/* End PBXFrameworksBuildPhase section */

/* Begin PBXGroup section */
		28EE4B28EFD2E9A43F361397 /* Pods */ = {
			isa = PBXGroup;
			children = (
				9947C9A8DBECF6F311652A3C /* Pods-DolphiniOS.debug (jailbroken).xcconfig */,
				E89268912BDEE8DCA445B6FB /* Pods-DolphiniOS.debug (non-jailbroken).xcconfig */,
				34A4EDCAEEF0A7E782CF880D /* Pods-DolphiniOS.release (jailbroken).xcconfig */,
				90536E9884E000D5A37D40AD /* Pods-DolphiniOS.release (patreon).xcconfig */,
			);
			path = Pods;
			sourceTree = "<group>";
		};
		B91BF35F236B390900199BA7 /* Settings */ = {
			isa = PBXGroup;
			children = (
				B98584C223CEDE3900BE94B0 /* Config */,
				B9DCACA223ADDD34002B95C8 /* Controller */,
				B92CCE5D243125FB0057BC75 /* Debug */,
				B99D362F23E8017B005627CE /* Graphics */,
				B9C85E1323AA21E2008A4DD1 /* InGame */,
				B91BF372236B400200199BA7 /* SettingsTableViewController.h */,
				B91BF373236B400200199BA7 /* SettingsTableViewController.m */,
				B9EEFBF723DA261600EAF92A /* AboutViewController.h */,
				B9EEFBF823DA261600EAF92A /* AboutViewController.m */,
				B924DCA423DA873000831A1A /* Settings.storyboard */,
			);
			path = Settings;
			sourceTree = "<group>";
		};
		B91BF363236B3DEC00199BA7 /* SoftwareList */ = {
			isa = PBXGroup;
			children = (
				B9E983EC245A1F2700119883 /* SoftwareCollectionViewCell.h */,
				B9E983ED245A1F2700119883 /* SoftwareCollectionViewCell.m */,
				B91BF36C236B3FCE00199BA7 /* SoftwareTableViewCell.h */,
				B91BF36D236B3FCE00199BA7 /* SoftwareTableViewCell.m */,
				B9E983F2245A57EB00119883 /* SoftwareListViewController.h */,
				B9E983F3245A57EB00119883 /* SoftwareListViewController.mm */,
			);
			path = SoftwareList;
			sourceTree = "<group>";
		};
		B91BF364236B3DFF00199BA7 /* UI */ = {
			isa = PBXGroup;
			children = (
				B924DCA923DAD40700831A1A /* Notices */,
				B91BF368236B3E3900199BA7 /* Emulation */,
				B91BF363236B3DEC00199BA7 /* SoftwareList */,
				B91BF35F236B390900199BA7 /* Settings */,
				B928112323C095F000B53145 /* UINavigationControllerExtensions.swift */,
				B9AAAB3C23D789CD0094F159 /* LocalizerUtils.h */,
				B9AAAB3D23D789CD0094F159 /* LocalizerUtils.m */,
			);
			path = UI;
			sourceTree = "<group>";
		};
		B91BF368236B3E3900199BA7 /* Emulation */ = {
			isa = PBXGroup;
			children = (
				B95A09252382667000DBBB01 /* TouchController */,
				B9B948AF23BDC95E00E244FF /* EmulationViewController.h */,
				B9B948B023BDC95E00E244FF /* EmulationViewController.mm */,
				B945A3902362D90200B21680 /* EAGLView.h */,
				B945A3912362D90200B21680 /* EAGLView.m */,
				B99B05B423A182B20076C7D8 /* Emulation.storyboard */,
			);
			path = Emulation;
			sourceTree = "<group>";
		};
		B924DCA923DAD40700831A1A /* Notices */ = {
			isa = PBXGroup;
			children = (
				B989119F2444F0F900A24522 /* Analytics */,
				B9B536D323DE604A00F03106 /* Donation */,
				B971154C23DF4451001C6BD6 /* InvalidCpuCore */,
				B9B536E823DE974300F03106 /* ReloadFailed */,
				B9B536E223DE81F000F03106 /* ReloadState */,
				B9B536DC23DE706300F03106 /* UnofficialBuild */,
				B9B536D023DE4F8700F03106 /* UnsupportedDevice */,
				B9B536C823DD8AA900F03106 /* Updates */,
				B9B536D923DE649A00F03106 /* NoticeNavigationViewController.h */,
				B9B536DA23DE649A00F03106 /* NoticeNavigationViewController.m */,
			);
			path = Notices;
			sourceTree = "<group>";
		};
		B92C380024142B740023D808 /* Advanced */ = {
			isa = PBXGroup;
			children = (
				B92C380124142B960023D808 /* GraphicsAdvancedViewController.h */,
				B92C380224142B960023D808 /* GraphicsAdvancedViewController.mm */,
			);
			path = Advanced;
			sourceTree = "<group>";
		};
		B92CCE5D243125FB0057BC75 /* Debug */ = {
			isa = PBXGroup;
			children = (
				B92CCE5E2431266D0057BC75 /* SettingsDebugViewController.h */,
				B92CCE5F2431266D0057BC75 /* SettingsDebugViewController.mm */,
			);
			path = Debug;
			sourceTree = "<group>";
		};
		B945A3672362908400B21680 = {
			isa = PBXGroup;
			children = (
				B945A3722362908500B21680 /* DolphiniOS */,
				B945A3712362908500B21680 /* Products */,
				B945A3932362D98300B21680 /* Frameworks */,
				28EE4B28EFD2E9A43F361397 /* Pods */,
			);
			sourceTree = "<group>";
		};
		B945A3712362908500B21680 /* Products */ = {
			isa = PBXGroup;
			children = (
				B945A3702362908500B21680 /* DolphiniOS.app */,
			);
			name = Products;
			sourceTree = "<group>";
		};
		B945A3722362908500B21680 /* DolphiniOS */ = {
			isa = PBXGroup;
			children = (
				B99B059F23A067090076C7D8 /* Bundle Resources */,
				B996C84F23D50E3600700D6F /* Localizables */,
				B95A092B2382715E00DBBB01 /* DolphiniOS-Bridging-Header.h */,
				B996C86D23D6F0D000700D6F /* DolphiniOS-Prefix.pch */,
				B99B05A923A09CDC0076C7D8 /* Build Resources */,
				B91BF364236B3DFF00199BA7 /* UI */,
				B945A3732362908500B21680 /* AppDelegate.h */,
				B945A3742362908500B21680 /* AppDelegate.mm */,
				B989119E244451D300A24522 /* StringUtils.h */,
				4EF97B4D23B6B8F300F13FCF /* DefaultPreferences.plist */,
				B945A37C2362908500B21680 /* Main.storyboard */,
				B945A37F2362909500B21680 /* Assets.xcassets */,
				B95A093D2384E82D00DBBB01 /* DolphinImages.xcassets */,
				B945A3812362909500B21680 /* LaunchScreen.storyboard */,
				B945A3842362909500B21680 /* Info.plist */,
				B9E983E524592A6800119883 /* GoogleService-Info.plist */,
				B945A3852362909500B21680 /* main.m */,
			);
			path = DolphiniOS;
			sourceTree = "<group>";
		};
		B945A3932362D98300B21680 /* Frameworks */ = {
			isa = PBXGroup;
			children = (
				B9DCAC9E23AC9C83002B95C8 /* GameController.framework */,
				B99B05BE23A323600076C7D8 /* MetalKit.framework */,
				B95A09472385DE9600DBBB01 /* AudioToolbox.framework */,
				B95A09482385DE9600DBBB01 /* AudioUnit.framework */,
				B95A09462385DE9500DBBB01 /* CoreAudio.framework */,
				B91BF387236BFAF600199BA7 /* libMoltenVK.dylib */,
				B91BF37B236BEEF700199BA7 /* Metal.framework */,
				B945A3F32362E24000B21680 /* libc++.tbd */,
				B945A3CE2362DB9800B21680 /* libaudiocommon.a */,
				B945A3CC2362DB9800B21680 /* libcommon.a */,
				B945A3C82362DB9800B21680 /* libcore.a */,
				B945A3C42362DB9800B21680 /* libdiscio.a */,
				B945A3CF2362DB9800B21680 /* libinputcommon.a */,
				B945A3C92362DB9800B21680 /* libmain.a */,
				B945A3C52362DB9800B21680 /* libuicommon.a */,
				B945A3C62362DB9800B21680 /* libvideocommon.a */,
				B945A3CA2362DB9800B21680 /* libvideonull.a */,
				B945A3CB2362DB9800B21680 /* libvideoogl.a */,
				B945A3CD2362DB9800B21680 /* libvideosoftware.a */,
				B945A3C72362DB9800B21680 /* libvideovulkan.a */,
				B945A3A12362DB7C00B21680 /* libbdisasm.a */,
				B945A3A92362DB7C00B21680 /* libcpp-optparse.a */,
				B945A3A02362DB7C00B21680 /* libcurl.a */,
				B945A39B2362DB7C00B21680 /* libed25519.a */,
				B945A3AE2362DB7C00B21680 /* libenet.a */,
				B945A3A62362DB7C00B21680 /* libfmt.a */,
				B945A39C2362DB7C00B21680 /* libFreeSurround.a */,
				B945A39F2362DB7C00B21680 /* libglslang.a */,
				B945A3AA2362DB7C00B21680 /* libiconv.a */,
				B945A3A52362DB7C00B21680 /* libimgui.a */,
				B945A3AC2362DB7C00B21680 /* liblzo2.a */,
				B945A39D2362DB7C00B21680 /* libmbedcrypto.a */,
				B945A39A2362DB7C00B21680 /* libmbedtls.a */,
				B945A3AD2362DB7C00B21680 /* libmbedx509.a */,
				B945A3A32362DB7C00B21680 /* libminizip.a */,
				B945A3A22362DB7C00B21680 /* libpng.a */,
				B945A3A42362DB7C00B21680 /* libpugixml.a */,
				B945A3A72362DB7C00B21680 /* libsfml-network.a */,
				B945A3A82362DB7C00B21680 /* libsfml-system.a */,
				B945A3AB2362DB7C00B21680 /* libSoundTouch.a */,
				B945A39E2362DB7C00B21680 /* libxxhash.a */,
				B945A3982362DA7A00B21680 /* DolphiniOS */,
				B945A3962362D99000B21680 /* libz.tbd */,
				B945A3942362D98400B21680 /* OpenGLES.framework */,
				9320BE8B0931BC7AAE9E780B /* libPods-DolphiniOS.a */,
			);
			name = Frameworks;
			sourceTree = "<group>";
		};
		B95A09252382667000DBBB01 /* TouchController */ = {
			isa = PBXGroup;
			children = (
				B95A0944238533DC00DBBB01 /* TCButtonType.swift */,
				B95A092C2382715E00DBBB01 /* TCButton.swift */,
				B95A09372382D89600DBBB01 /* TCJoystick.swift */,
				B962BCD7238C3965009F86F5 /* TCDirectionalPad.swift */,
				B9C85E0C23A9FECF008A4DD1 /* TCDeviceMotion.swift */,
				B99B05B823A20F3D0076C7D8 /* TCView.swift */,
				B95A0931238275C200DBBB01 /* TCGameCubePad.xib */,
				B95A09332382782600DBBB01 /* TCGameCubePad.swift */,
				B95A094C2386FAAA00DBBB01 /* TCWiiPad.xib */,
				B99B05BA23A2118B0076C7D8 /* TCWiiPad.swift */,
				B9DCAC8423AAC46E002B95C8 /* TCSidewaysWiiPad.xib */,
				B9DCAC8F23AAD98D002B95C8 /* TCSidewaysWiiPad.swift */,
				B928112523C0A24700B53145 /* TCClassicWiiPad.xib */,
				B97C9E2423C1308300C99067 /* TCClassicWiiPad.swift */,
			);
			path = TouchController;
			sourceTree = "<group>";
		};
		B971154C23DF4451001C6BD6 /* InvalidCpuCore */ = {
			isa = PBXGroup;
			children = (
				B971154D23DF449F001C6BD6 /* InvalidCpuCoreNoticeViewController.h */,
				B971154E23DF449F001C6BD6 /* InvalidCpuCoreNoticeViewController.mm */,
				B971155023DF44C3001C6BD6 /* InvalidCpuCoreNotice.xib */,
			);
			path = InvalidCpuCore;
			sourceTree = "<group>";
		};
		B971155423E02E2B001C6BD6 /* State */ = {
			isa = PBXGroup;
			children = (
				B971155823E03056001C6BD6 /* LoadStateViewController.h */,
				B971155923E03056001C6BD6 /* LoadStateViewController.mm */,
				B971155B23E03256001C6BD6 /* SaveStateViewController.h */,
				B971155C23E03256001C6BD6 /* SaveStateViewController.mm */,
				B971155523E02FAA001C6BD6 /* StateCell.h */,
				B971155623E02FAA001C6BD6 /* StateCell.m */,
			);
			path = State;
			sourceTree = "<group>";
		};
		B971155E23E13617001C6BD6 /* General */ = {
			isa = PBXGroup;
			children = (
				B971155F23E13641001C6BD6 /* ConfigGeneralViewController.h */,
				B971156023E13641001C6BD6 /* ConfigGeneralViewController.mm */,
				B971156523E1511A001C6BD6 /* SpeedCell.h */,
				B971156623E1511A001C6BD6 /* SpeedCell.m */,
				B971156223E15004001C6BD6 /* SpeedLimitViewController.h */,
				B971156323E15004001C6BD6 /* SpeedLimitViewController.mm */,
			);
			path = General;
			sourceTree = "<group>";
		};
		B971156823E1D353001C6BD6 /* Sound */ = {
			isa = PBXGroup;
			children = (
				B971156923E1D378001C6BD6 /* ConfigSoundViewController.h */,
				B971156A23E1D378001C6BD6 /* ConfigSoundViewController.mm */,
			);
			path = Sound;
			sourceTree = "<group>";
		};
		B98584C223CEDE3900BE94B0 /* Config */ = {
			isa = PBXGroup;
			children = (
				B99D362623E41490005627CE /* Advanced */,
				B9D1E1A823E2B48C008A6EE2 /* GameCube */,
				B971155E23E13617001C6BD6 /* General */,
				B98584C823CEDFC400BE94B0 /* Interface */,
				B971156823E1D353001C6BD6 /* Sound */,
				B99D361723E3F2D5005627CE /* Wii */,
				B996C86023D590D500700D6F /* ConfigSettings.storyboard */,
			);
			path = Config;
			sourceTree = "<group>";
		};
		B98584C823CEDFC400BE94B0 /* Interface */ = {
			isa = PBXGroup;
			children = (
				B98584C523CEDFB800BE94B0 /* ConfigInterfaceViewController.h */,
				B98584C623CEDFB800BE94B0 /* ConfigInterfaceViewController.mm */,
				B946AF0F245B953B0043767A /* TopBarModeViewController.h */,
				B946AF10245B953B0043767A /* TopBarModeViewController.m */,
			);
			path = Interface;
			sourceTree = "<group>";
		};
		B988D7F723B604440092CB6C /* Profile */ = {
			isa = PBXGroup;
			children = (
				B988D7F823B604690092CB6C /* ControllerLoadProfileViewController.h */,
				B988D7F923B604690092CB6C /* ControllerLoadProfileViewController.mm */,
				B988D7FB23B604AB0092CB6C /* ControllerProfileCell.h */,
				B988D7FC23B604AB0092CB6C /* ControllerProfileCell.m */,
			);
			path = Profile;
			sourceTree = "<group>";
		};
		B989119F2444F0F900A24522 /* Analytics */ = {
			isa = PBXGroup;
			children = (
				B98911A2244521E400A24522 /* AnalyticsNoticeViewController.h */,
				B98911A3244521E400A24522 /* AnalyticsNoticeViewController.mm */,
				B98911A02444F12200A24522 /* AnalyticsNotice.xib */,
			);
			path = Analytics;
			sourceTree = "<group>";
		};
		B989DFC723B4ADA7005C7773 /* Extensions */ = {
			isa = PBXGroup;
			children = (
				B989DFC823B4ADF0005C7773 /* ControllerExtensionsViewController.h */,
				B989DFC923B4ADF0005C7773 /* ControllerExtensionsViewController.mm */,
				B989DFCB23B4AE1A005C7773 /* ControllerExtensionCell.h */,
				B989DFCC23B4AE33005C7773 /* ControllerExtensionCell.m */,
			);
			path = Extensions;
			sourceTree = "<group>";
		};
		B996C84F23D50E3600700D6F /* Localizables */ = {
			isa = PBXGroup;
			children = (
				B996C85423D50FC600700D6F /* Dolphin.strings */,
				B9AAAB4323D7F5660094F159 /* Localizable.strings */,
			);
			path = Localizables;
			sourceTree = "<group>";
		};
		B996C85623D586F900700D6F /* Tools */ = {
			isa = PBXGroup;
			children = (
				B996C85723D5884300700D6F /* UpdateDolphinStrings.py */,
				B996C86323D5927800700D6F /* UpdateUIStrings.py */,
			);
			name = Tools;
			path = BuildResources/Tools;
			sourceTree = "<group>";
		};
		B99B059F23A067090076C7D8 /* Bundle Resources */ = {
			isa = PBXGroup;
			children = (
				B99B05A623A067D00076C7D8 /* Sys */,
				B99B05A123A067560076C7D8 /* GCPadNew.ini */,
				B99B05A023A067560076C7D8 /* WiimoteNew.ini */,
				B99B05A223A067560076C7D8 /* WiimoteProfile.ini */,
				B988D7FE23B60B510092CB6C /* MFiGCPadProfile.ini */,
				B988D7FF23B60B510092CB6C /* MFiWiimoteProfile.ini */,
				B988D80223B801F40092CB6C /* TouchGCPadProfile.ini */,
				B988D80323B801F40092CB6C /* TouchWiimoteProfile.ini */,
				B9766AF423A5EACD00FF7F17 /* license.txt */,
				B99B05BC23A2E8BD0076C7D8 /* SpecialThanks.txt */,
			);
			name = "Bundle Resources";
			sourceTree = "<group>";
		};
		B99B05A923A09CDC0076C7D8 /* Build Resources */ = {
			isa = PBXGroup;
			children = (
				B9DCAC9923AB43B3002B95C8 /* Build Scripts */,
				B9DCAC9823AB42CA002B95C8 /* Deb FIles */,
				B996C85623D586F900700D6F /* Tools */,
				B95A09402384F32900DBBB01 /* DolphinImageTemplate.json.in */,
				B99B05AC23A0AAC60076C7D8 /* Entitlements_JB.plist */,
			);
			name = "Build Resources";
			sourceTree = "<group>";
		};
		B99D361723E3F2D5005627CE /* Wii */ = {
			isa = PBXGroup;
			children = (
				B99D362123E3F6C1005627CE /* ConfigWiiViewController.h */,
				B99D362423E3F949005627CE /* ConfigWiiViewController.mm */,
				B99D361B23E3F3FC005627CE /* WiiAspectRatioViewController.h */,
				B99D361C23E3F405005627CE /* WiiAspectRatioViewController.mm */,
				B99D361823E3F305005627CE /* WiiLanguageViewController.h */,
				B99D361923E3F313005627CE /* WiiLanguageViewController.mm */,
				B99D361E23E3F420005627CE /* WiiSensorBarViewController.h */,
				B99D361F23E3F42F005627CE /* WiiSensorBarViewController.mm */,
			);
			path = Wii;
			sourceTree = "<group>";
		};
		B99D362623E41490005627CE /* Advanced */ = {
			isa = PBXGroup;
			children = (
				B99D362723E414AC005627CE /* ConfigAdvancedViewController.h */,
				B99D362A23E415A0005627CE /* ConfigAdvancedViewController.mm */,
				B99D362C23E4944F005627CE /* CpuEmulationEngineViewController.h */,
				B99D362D23E49461005627CE /* CpuEmulationEngineViewController.mm */,
			);
			path = Advanced;
			sourceTree = "<group>";
		};
		B99D362F23E8017B005627CE /* Graphics */ = {
			isa = PBXGroup;
			children = (
				B92C380024142B740023D808 /* Advanced */,
				B9B47C8423FB5D010077375A /* Enhancements */,
				B99D363423E810DC005627CE /* General */,
				B9B47C9A23FF5A820077375A /* Hacks */,
				B9B47C9523FCBEA90077375A /* GraphicsRootViewController.h */,
				B9B47C9623FCBEA90077375A /* GraphicsRootViewController.mm */,
				B95BCFF923F9EF9E00CE4E6D /* GraphicsSettingsUtils.h */,
				B95BCFFA23F9EF9E00CE4E6D /* GraphicsSettingsUtils.mm */,
				B92431C52400DFC600D5FF0A /* GraphicsSettings.storyboard */,
			);
			path = Graphics;
			sourceTree = "<group>";
		};
		B99D363423E810DC005627CE /* General */ = {
			isa = PBXGroup;
			children = (
				B9B47C7E23FB42460077375A /* AspectRatioViewController.h */,
				B9B47C7F23FB42460077375A /* AspectRatioViewController.mm */,
				B95BCFF623F9EC8900CE4E6D /* GraphicsGeneralViewController.h */,
				B95BCFF723F9EC8900CE4E6D /* GraphicsGeneralViewController.mm */,
				B9B47C7B23FB26520077375A /* GraphicsBackendViewController.h */,
				B9B47C7C23FB26520077375A /* GraphicsBackendViewController.mm */,
				B9B47C8123FB4A1C0077375A /* ShaderModeViewController.h */,
				B9B47C8223FB4A1C0077375A /* ShaderModeViewController.mm */,
			);
			path = General;
			sourceTree = "<group>";
		};
		B9A7AD6423C1925B00C70473 /* Interface */ = {
			isa = PBXGroup;
			children = (
				B988D80623B83AB40092CB6C /* ControllerDsuClientViewController.h */,
				B988D80723B83AB40092CB6C /* ControllerDsuClientViewController.mm */,
				B9A7AD6523C1960000C70473 /* ControllerTouchscreenSettingsViewController.h */,
				B9A7AD6623C1960000C70473 /* ControllerTouchscreenSettingsViewController.m */,
			);
			path = Interface;
			sourceTree = "<group>";
		};
		B9B47C8423FB5D010077375A /* Enhancements */ = {
			isa = PBXGroup;
			children = (
				B9B47C9223FC7B830077375A /* AntiAliasingCell.h */,
				B9B47C9323FC7B830077375A /* AntiAliasingCell.m */,
				B9B47C8F23FB8BA80077375A /* AntiAliasingViewController.h */,
				B9B47C9023FB8BA80077375A /* AntiAliasingViewController.mm */,
				B9B47C8C23FB893B0077375A /* AnisotropicFilteringViewController.h */,
				B9B47C8D23FB893B0077375A /* AnisotropicFilteringViewController.mm */,
				B9B47C8523FB5D280077375A /* GraphicsEnhancementsViewController.h */,
				B9B47C8623FB5D280077375A /* GraphicsEnhancementsViewController.mm */,
				B9B47C8923FB86B40077375A /* InternalResolutionViewController.h */,
				B9B47C8A23FB86B40077375A /* InternalResolutionViewController.mm */,
			);
			path = Enhancements;
			sourceTree = "<group>";
		};
		B9B47C9A23FF5A820077375A /* Hacks */ = {
			isa = PBXGroup;
			children = (
				B9B47C9B23FF5AE80077375A /* GraphicsHacksViewController.h */,
				B9B47C9C23FF5AE80077375A /* GraphicsHacksViewController.mm */,
			);
			path = Hacks;
			sourceTree = "<group>";
		};
		B9B536C823DD8AA900F03106 /* Updates */ = {
			isa = PBXGroup;
			children = (
				B9B536C923DD8B2E00F03106 /* UpdateNoticeViewController.h */,
				B9B536CA23DD8B2E00F03106 /* UpdateNoticeViewController.mm */,
				B9B536CC23DD8B8000F03106 /* UpdateNotice.xib */,
			);
			path = Updates;
			sourceTree = "<group>";
		};
		B9B536D023DE4F8700F03106 /* UnsupportedDevice */ = {
			isa = PBXGroup;
			children = (
				B9B536D123DE4FE400F03106 /* UnsupportedDeviceNotice.xib */,
			);
			path = UnsupportedDevice;
			sourceTree = "<group>";
		};
		B9B536D323DE604A00F03106 /* Donation */ = {
			isa = PBXGroup;
			children = (
				B9B536D623DE621600F03106 /* DonationNoticeViewController.h */,
				B9B536D723DE621600F03106 /* DonationNoticeViewController.m */,
				B9B536D423DE609900F03106 /* DonationNotice.xib */,
			);
			path = Donation;
			sourceTree = "<group>";
		};
		B9B536DC23DE706300F03106 /* UnofficialBuild */ = {
			isa = PBXGroup;
			children = (
				B9B536DF23DE722800F03106 /* UnofficialBuildNoticeViewController.h */,
				B9B536E023DE722800F03106 /* UnofficialBuildNoticeViewController.m */,
				B9B536DD23DE707F00F03106 /* UnofficialBuildNotice.xib */,
			);
			path = UnofficialBuild;
			sourceTree = "<group>";
		};
		B9B536E223DE81F000F03106 /* ReloadState */ = {
			isa = PBXGroup;
			children = (
				B9B536E523DE824800F03106 /* ReloadStateNoticeViewController.h */,
				B9B536E623DE824800F03106 /* ReloadStateNoticeViewController.mm */,
				B9B536E323DE822B00F03106 /* ReloadStateNotice.xib */,
			);
			path = ReloadState;
			sourceTree = "<group>";
		};
		B9B536E823DE974300F03106 /* ReloadFailed */ = {
			isa = PBXGroup;
			children = (
				B9B536EB23DE97B000F03106 /* ReloadFailedNoticeViewController.h */,
				B971154A23DE98AB001C6BD6 /* ReloadFailedNoticeViewController.mm */,
				B9B536E923DE976B00F03106 /* ReloadFailedNotice.xib */,
			);
			path = ReloadFailed;
			sourceTree = "<group>";
		};
		B9B948B823BFC4AC00E244FF /* PortSelector */ = {
			isa = PBXGroup;
			children = (
				B9B948B523BF22C900E244FF /* InGamePortSelectorViewController.h */,
				B9B948B623BF22C900E244FF /* InGamePortSelectorViewController.mm */,
				B9B948B923BFC4EC00E244FF /* PortSelectorCell.h */,
				B9B948BA23BFC4EC00E244FF /* PortSelectorCell.m */,
			);
			path = PortSelector;
			sourceTree = "<group>";
		};
		B9C85E1323AA21E2008A4DD1 /* InGame */ = {
			isa = PBXGroup;
			children = (
				B9B948B823BFC4AC00E244FF /* PortSelector */,
				B971155423E02E2B001C6BD6 /* State */,
				B9A7AD6123C16B0F00C70473 /* InGameSettingsViewController.h */,
				B9A7AD6223C16B0F00C70473 /* InGameSettingsViewController.mm */,
				B9A7AD6823C1EC0B00C70473 /* InGameSettingsTableViewController.h */,
				B9A7AD6923C1EC0B00C70473 /* InGameSettingsTableViewController.mm */,
				B924321D2401F61300D5FF0A /* InGameSettings.storyboard */,
			);
			path = InGame;
			sourceTree = "<group>";
		};
		B9D1E1A823E2B48C008A6EE2 /* GameCube */ = {
			isa = PBXGroup;
			children = (
				B9D1E1A923E2B4B6008A6EE2 /* ConfigGameCubeViewController.h */,
				B9D1E1AA23E2B4B6008A6EE2 /* ConfigGameCubeViewController.mm */,
				B9D1E1AF23E2B5E0008A6EE2 /* GameCubeLanguageViewController.h */,
				B9D1E1B023E2B5E0008A6EE2 /* GameCubeLanguageViewController.mm */,
			);
			path = GameCube;
			sourceTree = "<group>";
		};
		B9DCAC9823AB42CA002B95C8 /* Deb FIles */ = {
			isa = PBXGroup;
			children = (
				B99B05AA23A09DDF0076C7D8 /* control.in */,
				B9DCAC9523AB38F4002B95C8 /* control-patreon.in */,
				B9766AF123A4A26900FF7F17 /* postinst.sh */,
				B9E1ACB623B355050072EDF0 /* postrm.sh */,
			);
			name = "Deb FIles";
			sourceTree = "<group>";
		};
		B9DCAC9923AB43B3002B95C8 /* Build Scripts */ = {
			isa = PBXGroup;
			children = (
				B9E1ACB723B355860072EDF0 /* BuildDebs.sh */,
				B9DCAC9A23AB43FA002B95C8 /* BuildDolphin.sh */,
				B9DCAC9B23AB4435002B95C8 /* BuildCsdbgd.sh */,
				B9E1ACB323B34DBE0072EDF0 /* CleanBundle.sh */,
				B9DCAC9C23AB4456002B95C8 /* CopyDolphinImages.sh */,
				B996C83B23D45B5A00700D6F /* PreBuildTasks.sh */,
				B9DCAC9D23AB4486002B95C8 /* UpdateEntitlements.sh */,
			);
			name = "Build Scripts";
			sourceTree = "<group>";
		};
		B9DCACA223ADDD34002B95C8 /* Controller */ = {
			isa = PBXGroup;
			children = (
				B9F03CB723B059CD00423AE6 /* DeviceSelector */,
				B9F03CB623B059C000423AE6 /* TypePicker */,
				B9F03CB323B0598B00423AE6 /* Group */,
				B988D7F723B604440092CB6C /* Profile */,
				B9A7AD6423C1925B00C70473 /* Interface */,
				B9BEADDF23AF08320014617A /* ControllerSettingsUtils.h */,
				B9BEADE023AF08320014617A /* ControllerSettingsUtils.mm */,
				B9BEADE223AF1A310014617A /* ControllerRootViewController.h */,
				B9BEADE323AF1A310014617A /* ControllerRootViewController.mm */,
				B9EFBFA123AF582400593A20 /* ControllerDetailsViewController.h */,
				B9EFBFA223AF582400593A20 /* ControllerDetailsViewController.mm */,
				B996C86823D5F49500700D6F /* ControllerSettings.storyboard */,
			);
			path = Controller;
			sourceTree = "<group>";
		};
		B9F03CB323B0598B00423AE6 /* Group */ = {
			isa = PBXGroup;
			children = (
				B9F03CB523B059A400423AE6 /* List */,
				B9F03CB423B0599300423AE6 /* Editor */,
			);
			path = Group;
			sourceTree = "<group>";
		};
		B9F03CB423B0599300423AE6 /* Editor */ = {
			isa = PBXGroup;
			children = (
				B989DFC723B4ADA7005C7773 /* Extensions */,
				B9F03CB023B0598100423AE6 /* ControllerGroupViewController.h */,
				B9F03CB123B0598100423AE6 /* ControllerGroupViewController.mm */,
				B9F03CB823B05FD000423AE6 /* ControllerGroupButtonCell.h */,
				B9F03CB923B05FD000423AE6 /* ControllerGroupButtonCell.mm */,
				B9F03CBB23B0627100423AE6 /* ControllerGroupCheckboxCell.h */,
				B9F03CBC23B0627100423AE6 /* ControllerGroupCheckboxCell.mm */,
				B9A7AD6B23C5304D00C70473 /* ControllerGroupEnabledCell.h */,
				B9A7AD6C23C5308E00C70473 /* ControllerGroupEnabledCell.mm */,
				B989DFC423B48B7D005C7773 /* ControllerGroupDoubleCell.h */,
				B989DFC523B48B7D005C7773 /* ControllerGroupDoubleCell.mm */,
			);
			path = Editor;
			sourceTree = "<group>";
		};
		B9F03CB523B059A400423AE6 /* List */ = {
			isa = PBXGroup;
			children = (
				B9F03CAA23B021E000423AE6 /* ControllerGroupListViewController.h */,
				B9F03CAB23B021E000423AE6 /* ControllerGroupListViewController.mm */,
				B9F03CAD23B0263700423AE6 /* ControllerGroupCell.h */,
				B9F03CAE23B0264200423AE6 /* ControllerGroupCell.m */,
				B988D7F423B5A90E0092CB6C /* ControllerGroupExtensionButtonCell.h */,
				B988D7F523B5A90E0092CB6C /* ControllerGroupExtensionButtonCell.m */,
			);
			path = List;
			sourceTree = "<group>";
		};
		B9F03CB623B059C000423AE6 /* TypePicker */ = {
			isa = PBXGroup;
			children = (
				B9EFBFAA23AF892B00593A20 /* ControllerTypePickerViewController.h */,
				B9EFBFAB23AF892B00593A20 /* ControllerTypePickerViewController.mm */,
				B9EFBFAD23AF8A5000593A20 /* ControllerTypeCell.h */,
				B9EFBFAE23AF8A5B00593A20 /* ControllerTypeCell.m */,
			);
			path = TypePicker;
			sourceTree = "<group>";
		};
		B9F03CB723B059CD00423AE6 /* DeviceSelector */ = {
			isa = PBXGroup;
			children = (
				B9EFBFA423AF7BB400593A20 /* ControllerDevicesViewController.h */,
				B9EFBFA523AF7BB400593A20 /* ControllerDevicesViewController.mm */,
				B9EFBFA723AF7DB000593A20 /* ControllerDeviceCell.h */,
				B9EFBFA823AF7DB000593A20 /* ControllerDeviceCell.m */,
			);
			path = DeviceSelector;
			sourceTree = "<group>";
		};
/* End PBXGroup section */

/* Begin PBXNativeTarget section */
		B945A36F2362908400B21680 /* DolphiniOS */ = {
			isa = PBXNativeTarget;
			buildConfigurationList = B945A3892362909500B21680 /* Build configuration list for PBXNativeTarget "DolphiniOS" */;
			buildPhases = (
				831437B18C9B985ADFB76FA5 /* [CP] Check Pods Manifest.lock */,
				B988D80B23BA8BBB0092CB6C /* Pre-Build Tasks */,
				B945A38C2362AEB900B21680 /* Build Dolphin */,
				B9766AF023A4964B00FF7F17 /* Build csdbgd */,
				B95A093F2384F18600DBBB01 /* Copy Dolphin Images */,
				B9E9E2E5238A021B00BB12A9 /* Update Entitlements */,
				B945A36C2362908400B21680 /* Sources */,
				B945A36D2362908400B21680 /* Frameworks */,
				B945A36E2362908400B21680 /* Resources */,
				B91BF385236BFA9A00199BA7 /* CopyFiles */,
				B9E1ACB423B34F540072EDF0 /* Clean Bundle */,
				B9E983E72459475900119883 /* ShellScript */,
			);
			buildRules = (
			);
			dependencies = (
			);
			name = DolphiniOS;
			productName = DolphiniOS;
			productReference = B945A3702362908500B21680 /* DolphiniOS.app */;
			productType = "com.apple.product-type.application";
		};
/* End PBXNativeTarget section */

/* Begin PBXProject section */
		B945A3682362908400B21680 /* Project object */ = {
			isa = PBXProject;
			attributes = {
				LastUpgradeCheck = 1120;
				ORGANIZATIONNAME = "Dolphin Team";
				TargetAttributes = {
					B945A36F2362908400B21680 = {
						CreatedOnToolsVersion = 11.1;
						LastSwiftMigration = 1120;
					};
				};
			};
			buildConfigurationList = B945A36B2362908400B21680 /* Build configuration list for PBXProject "DolphiniOS" */;
			compatibilityVersion = "Xcode 9.3";
			developmentRegion = en;
			hasScannedForEncodings = 0;
			knownRegions = (
				en,
				Base,
				ja,
				nl,
				it,
				ko,
				"pt-BR",
				sv,
				fr,
				ru,
				de,
				es,
			);
			mainGroup = B945A3672362908400B21680;
			productRefGroup = B945A3712362908500B21680 /* Products */;
			projectDirPath = "";
			projectRoot = "";
			targets = (
				B945A36F2362908400B21680 /* DolphiniOS */,
			);
		};
/* End PBXProject section */

/* Begin PBXResourcesBuildPhase section */
		B945A36E2362908400B21680 /* Resources */ = {
			isa = PBXResourcesBuildPhase;
			buildActionMask = 2147483647;
			files = (
				B9B536EA23DE976B00F03106 /* ReloadFailedNotice.xib in Resources */,
				B9766AF523A5EACD00FF7F17 /* license.txt in Resources */,
				B99B05B523A182B20076C7D8 /* Emulation.storyboard in Resources */,
				B99B05BD23A2E8BD0076C7D8 /* SpecialThanks.txt in Resources */,
				B98911A12444F12200A24522 /* AnalyticsNotice.xib in Resources */,
				B99B05A423A067570076C7D8 /* GCPadNew.ini in Resources */,
				B988D80423B801F40092CB6C /* TouchGCPadProfile.ini in Resources */,
				B945A3832362909500B21680 /* LaunchScreen.storyboard in Resources */,
				B99B05A723A067D10076C7D8 /* Sys in Resources */,
				B945A3802362909500B21680 /* Assets.xcassets in Resources */,
				B99B05A523A067570076C7D8 /* WiimoteProfile.ini in Resources */,
				B9B536E423DE822B00F03106 /* ReloadStateNotice.xib in Resources */,
				B9B536CD23DD8B8000F03106 /* UpdateNotice.xib in Resources */,
				B971155123DF44C3001C6BD6 /* InvalidCpuCoreNotice.xib in Resources */,
				B9B536D223DE4FE400F03106 /* UnsupportedDeviceNotice.xib in Resources */,
				B9AAAB4123D7F5660094F159 /* Localizable.strings in Resources */,
				B924DCA223DA873000831A1A /* Settings.storyboard in Resources */,
				B996C85E23D590D500700D6F /* ConfigSettings.storyboard in Resources */,
				B996C86623D5F49500700D6F /* ControllerSettings.storyboard in Resources */,
				B945A37E2362908500B21680 /* Main.storyboard in Resources */,
				B99B05A323A067570076C7D8 /* WiimoteNew.ini in Resources */,
				B9B536D523DE609900F03106 /* DonationNotice.xib in Resources */,
				B95A093E2384E82D00DBBB01 /* DolphinImages.xcassets in Resources */,
				4EF97B4E23B6B8F300F13FCF /* DefaultPreferences.plist in Resources */,
				B988D80123B60B510092CB6C /* MFiWiimoteProfile.ini in Resources */,
				B95A094D2386FAAB00DBBB01 /* TCWiiPad.xib in Resources */,
				B988D80023B60B510092CB6C /* MFiGCPadProfile.ini in Resources */,
				B92431C32400DFC600D5FF0A /* GraphicsSettings.storyboard in Resources */,
				B928112623C0A24700B53145 /* TCClassicWiiPad.xib in Resources */,
				B9E983E624592A6800119883 /* GoogleService-Info.plist in Resources */,
				B95A0932238275C200DBBB01 /* TCGameCubePad.xib in Resources */,
				B996C85223D50FC600700D6F /* Dolphin.strings in Resources */,
				B9DCAC8523AAC46E002B95C8 /* TCSidewaysWiiPad.xib in Resources */,
				B9B536DE23DE707F00F03106 /* UnofficialBuildNotice.xib in Resources */,
				B988D80523B801F40092CB6C /* TouchWiimoteProfile.ini in Resources */,
				B924321B2401F61300D5FF0A /* InGameSettings.storyboard in Resources */,
			);
			runOnlyForDeploymentPostprocessing = 0;
		};
/* End PBXResourcesBuildPhase section */

/* Begin PBXShellScriptBuildPhase section */
		831437B18C9B985ADFB76FA5 /* [CP] Check Pods Manifest.lock */ = {
			isa = PBXShellScriptBuildPhase;
			buildActionMask = 2147483647;
			files = (
			);
			inputFileListPaths = (
			);
			inputPaths = (
				"${PODS_PODFILE_DIR_PATH}/Podfile.lock",
				"${PODS_ROOT}/Manifest.lock",
			);
			name = "[CP] Check Pods Manifest.lock";
			outputFileListPaths = (
			);
			outputPaths = (
				"$(DERIVED_FILE_DIR)/Pods-DolphiniOS-checkManifestLockResult.txt",
			);
			runOnlyForDeploymentPostprocessing = 0;
			shellPath = /bin/sh;
			shellScript = "diff \"${PODS_PODFILE_DIR_PATH}/Podfile.lock\" \"${PODS_ROOT}/Manifest.lock\" > /dev/null\nif [ $? != 0 ] ; then\n    # print error to STDERR\n    echo \"error: The sandbox is not in sync with the Podfile.lock. Run 'pod install' or update your CocoaPods installation.\" >&2\n    exit 1\nfi\n# This output is used by Xcode 'outputs' to avoid re-running this script phase.\necho \"SUCCESS\" > \"${SCRIPT_OUTPUT_FILE_0}\"\n";
			showEnvVarsInLog = 0;
		};
		B945A38C2362AEB900B21680 /* Build Dolphin */ = {
			isa = PBXShellScriptBuildPhase;
			buildActionMask = 2147483647;
			files = (
			);
			inputFileListPaths = (
			);
			inputPaths = (
			);
			name = "Build Dolphin";
			outputFileListPaths = (
			);
			outputPaths = (
			);
			runOnlyForDeploymentPostprocessing = 0;
			shellPath = /bin/bash;
			shellScript = "$PROJECT_DIR/DolphiniOS/BuildResources/BuildScripts/BuildDolphin.sh\n";
		};
		B95A093F2384F18600DBBB01 /* Copy Dolphin Images */ = {
			isa = PBXShellScriptBuildPhase;
			buildActionMask = 2147483647;
			files = (
			);
			inputFileListPaths = (
			);
			inputPaths = (
			);
			name = "Copy Dolphin Images";
			outputFileListPaths = (
			);
			outputPaths = (
			);
			runOnlyForDeploymentPostprocessing = 0;
			shellPath = /bin/bash;
			shellScript = "$PROJECT_DIR/DolphiniOS/BuildResources/BuildScripts/CopyDolphinImages.sh\n";
		};
		B9766AF023A4964B00FF7F17 /* Build csdbgd */ = {
			isa = PBXShellScriptBuildPhase;
			buildActionMask = 2147483647;
			files = (
			);
			inputFileListPaths = (
			);
			inputPaths = (
			);
			name = "Build csdbgd";
			outputFileListPaths = (
			);
			outputPaths = (
			);
			runOnlyForDeploymentPostprocessing = 0;
			shellPath = /bin/sh;
			shellScript = "$PROJECT_DIR/DolphiniOS/BuildResources/BuildScripts/BuildCsdbgd.sh\n";
		};
		B988D80B23BA8BBB0092CB6C /* Pre-Build Tasks */ = {
			isa = PBXShellScriptBuildPhase;
			buildActionMask = 2147483647;
			files = (
			);
			inputFileListPaths = (
			);
			inputPaths = (
			);
			name = "Pre-Build Tasks";
			outputFileListPaths = (
			);
			outputPaths = (
			);
			runOnlyForDeploymentPostprocessing = 0;
			shellPath = /bin/sh;
			shellScript = "$PROJECT_DIR/DolphiniOS/BuildResources/BuildScripts/PreBuildTasks.sh\n";
		};
		B9E1ACB423B34F540072EDF0 /* Clean Bundle */ = {
			isa = PBXShellScriptBuildPhase;
			buildActionMask = 2147483647;
			files = (
			);
			inputFileListPaths = (
			);
			inputPaths = (
			);
			name = "Clean Bundle";
			outputFileListPaths = (
			);
			outputPaths = (
			);
			runOnlyForDeploymentPostprocessing = 0;
			shellPath = /bin/sh;
			shellScript = "$PROJECT_DIR/DolphiniOS/BuildResources/BuildScripts/CleanBundle.sh\n";
		};
		B9E983E72459475900119883 /* ShellScript */ = {
			isa = PBXShellScriptBuildPhase;
			buildActionMask = 2147483647;
			files = (
			);
			inputFileListPaths = (
			);
			inputPaths = (
				"${DWARF_DSYM_FOLDER_PATH}/${DWARF_DSYM_FILE_NAME}/Contents/Resources/DWARF/${TARGET_NAME}",
				"${BUILT_PRODUCTS_DIR}/${INFOPLIST_PATH}",
			);
			outputFileListPaths = (
			);
			outputPaths = (
			);
			runOnlyForDeploymentPostprocessing = 0;
			shellPath = /bin/sh;
			shellScript = "\"${PODS_ROOT}/FirebaseCrashlytics/run\"\n";
		};
		B9E9E2E5238A021B00BB12A9 /* Update Entitlements */ = {
			isa = PBXShellScriptBuildPhase;
			buildActionMask = 2147483647;
			files = (
			);
			inputFileListPaths = (
			);
			inputPaths = (
			);
			name = "Update Entitlements";
			outputFileListPaths = (
			);
			outputPaths = (
			);
			runOnlyForDeploymentPostprocessing = 0;
			shellPath = /bin/bash;
			shellScript = "$PROJECT_DIR/DolphiniOS/BuildResources/BuildScripts/UpdateEntitlements.sh\n";
		};
/* End PBXShellScriptBuildPhase section */

/* Begin PBXSourcesBuildPhase section */
		B945A36C2362908400B21680 /* Sources */ = {
			isa = PBXSourcesBuildPhase;
			buildActionMask = 2147483647;
			files = (
				B988D7FA23B604690092CB6C /* ControllerLoadProfileViewController.mm in Sources */,
				B9B47C7D23FB26520077375A /* GraphicsBackendViewController.mm in Sources */,
				B9B47C9D23FF5AE90077375A /* GraphicsHacksViewController.mm in Sources */,
				B9B948B123BDC95E00E244FF /* EmulationViewController.mm in Sources */,
				B9BEADE123AF08320014617A /* ControllerSettingsUtils.mm in Sources */,
				B9B47C8023FB42460077375A /* AspectRatioViewController.mm in Sources */,
				B97C9E2523C1308300C99067 /* TCClassicWiiPad.swift in Sources */,
				B9A7AD6323C16B0F00C70473 /* InGameSettingsViewController.mm in Sources */,
				B971156123E13641001C6BD6 /* ConfigGeneralViewController.mm in Sources */,
				B9B948BB23BFC4EC00E244FF /* PortSelectorCell.m in Sources */,
				B91BF374236B400200199BA7 /* SettingsTableViewController.m in Sources */,
				B945A3752362908500B21680 /* AppDelegate.mm in Sources */,
				B91BF36E236B3FCE00199BA7 /* SoftwareTableViewCell.m in Sources */,
				B99B05B923A20F3D0076C7D8 /* TCView.swift in Sources */,
				B9B47C9123FB8BA80077375A /* AntiAliasingViewController.mm in Sources */,
				B962BCD8238C3965009F86F5 /* TCDirectionalPad.swift in Sources */,
				B971155D23E03256001C6BD6 /* SaveStateViewController.mm in Sources */,
				B99D362B23E415A0005627CE /* ConfigAdvancedViewController.mm in Sources */,
				B99D362E23E49461005627CE /* CpuEmulationEngineViewController.mm in Sources */,
				B9AAAB3E23D789CD0094F159 /* LocalizerUtils.m in Sources */,
				B971156723E1511A001C6BD6 /* SpeedCell.m in Sources */,
				B9EFBFA323AF582400593A20 /* ControllerDetailsViewController.mm in Sources */,
				B945A3862362909500B21680 /* main.m in Sources */,
				B9BEADE423AF1A310014617A /* ControllerRootViewController.mm in Sources */,
				B988D7FD23B604AB0092CB6C /* ControllerProfileCell.m in Sources */,
				B971156423E15004001C6BD6 /* SpeedLimitViewController.mm in Sources */,
				B971156B23E1D378001C6BD6 /* ConfigSoundViewController.mm in Sources */,
				B989DFC623B48B7D005C7773 /* ControllerGroupDoubleCell.mm in Sources */,
				B988D7F623B5A90E0092CB6C /* ControllerGroupExtensionButtonCell.m in Sources */,
				B9EFBFAF23AF8A5B00593A20 /* ControllerTypeCell.m in Sources */,
				B9E983F4245A57EB00119883 /* SoftwareListViewController.mm in Sources */,
				B9F03CBD23B0627100423AE6 /* ControllerGroupCheckboxCell.mm in Sources */,
				B9B536E723DE824800F03106 /* ReloadStateNoticeViewController.mm in Sources */,
				B946AF11245B953B0043767A /* TopBarModeViewController.m in Sources */,
				B9B536CB23DD8B2E00F03106 /* UpdateNoticeViewController.mm in Sources */,
				B9EFBFA923AF7DB000593A20 /* ControllerDeviceCell.m in Sources */,
				B9EEFBF923DA261600EAF92A /* AboutViewController.m in Sources */,
				B9A7AD6D23C5308E00C70473 /* ControllerGroupEnabledCell.mm in Sources */,
				B9B47C9723FCBEA90077375A /* GraphicsRootViewController.mm in Sources */,
				B9B536E123DE722800F03106 /* UnofficialBuildNoticeViewController.m in Sources */,
				B971155A23E03056001C6BD6 /* LoadStateViewController.mm in Sources */,
				B95A09342382782600DBBB01 /* TCGameCubePad.swift in Sources */,
				B9E983EE245A1F2700119883 /* SoftwareCollectionViewCell.m in Sources */,
				B99D362023E3F42F005627CE /* WiiSensorBarViewController.mm in Sources */,
				B9B948B723BF22C900E244FF /* InGamePortSelectorViewController.mm in Sources */,
				B971155723E02FAA001C6BD6 /* StateCell.m in Sources */,
				B98584C723CEDFB800BE94B0 /* ConfigInterfaceViewController.mm in Sources */,
				B9A7AD6A23C1EC0B00C70473 /* InGameSettingsTableViewController.mm in Sources */,
				B9B47C8B23FB86B40077375A /* InternalResolutionViewController.mm in Sources */,
				B98911A4244521E400A24522 /* AnalyticsNoticeViewController.mm in Sources */,
				B9EFBFAC23AF892B00593A20 /* ControllerTypePickerViewController.mm in Sources */,
				B989DFCD23B4AE33005C7773 /* ControllerExtensionCell.m in Sources */,
				B9B47C9423FC7B830077375A /* AntiAliasingCell.m in Sources */,
				B945A3922362D90200B21680 /* EAGLView.m in Sources */,
				B9DCAC9023AAD98D002B95C8 /* TCSidewaysWiiPad.swift in Sources */,
				B9F03CB223B0598100423AE6 /* ControllerGroupViewController.mm in Sources */,
				B95BCFF823F9EC8900CE4E6D /* GraphicsGeneralViewController.mm in Sources */,
				B9F03CAF23B0264200423AE6 /* ControllerGroupCell.m in Sources */,
				B92C380324142B960023D808 /* GraphicsAdvancedViewController.mm in Sources */,
				B9B536DB23DE649A00F03106 /* NoticeNavigationViewController.m in Sources */,
				B95A0945238533DC00DBBB01 /* TCButtonType.swift in Sources */,
				B99D361D23E3F405005627CE /* WiiAspectRatioViewController.mm in Sources */,
				B9F03CAC23B021E000423AE6 /* ControllerGroupListViewController.mm in Sources */,
				B9D1E1AB23E2B4B6008A6EE2 /* ConfigGameCubeViewController.mm in Sources */,
				B99D362523E3F949005627CE /* ConfigWiiViewController.mm in Sources */,
				B9C85E0D23A9FECF008A4DD1 /* TCDeviceMotion.swift in Sources */,
				B92CCE602431266D0057BC75 /* SettingsDebugViewController.mm in Sources */,
				B99D361A23E3F313005627CE /* WiiLanguageViewController.mm in Sources */,
				B9B47C8323FB4A1C0077375A /* ShaderModeViewController.mm in Sources */,
				B971154F23DF449F001C6BD6 /* InvalidCpuCoreNoticeViewController.mm in Sources */,
				B9B536D823DE621600F03106 /* DonationNoticeViewController.m in Sources */,
				B95A092D2382715E00DBBB01 /* TCButton.swift in Sources */,
				B9F03CBA23B05FD000423AE6 /* ControllerGroupButtonCell.mm in Sources */,
				B99B05BB23A2118B0076C7D8 /* TCWiiPad.swift in Sources */,
				B95BCFFB23F9EF9E00CE4E6D /* GraphicsSettingsUtils.mm in Sources */,
				B928112423C095F000B53145 /* UINavigationControllerExtensions.swift in Sources */,
				B9B47C8723FB5D280077375A /* GraphicsEnhancementsViewController.mm in Sources */,
				B9EFBFA623AF7BB400593A20 /* ControllerDevicesViewController.mm in Sources */,
				B9B47C8E23FB893B0077375A /* AnisotropicFilteringViewController.mm in Sources */,
				B989DFCA23B4ADF0005C7773 /* ControllerExtensionsViewController.mm in Sources */,
				B971154B23DE98AB001C6BD6 /* ReloadFailedNoticeViewController.mm in Sources */,
				B9D1E1B123E2B5E0008A6EE2 /* GameCubeLanguageViewController.mm in Sources */,
				B988D80823B83AB40092CB6C /* ControllerDsuClientViewController.mm in Sources */,
				B95A09382382D89600DBBB01 /* TCJoystick.swift in Sources */,
				B9A7AD6723C1960000C70473 /* ControllerTouchscreenSettingsViewController.m in Sources */,
			);
			runOnlyForDeploymentPostprocessing = 0;
		};
/* End PBXSourcesBuildPhase section */

/* Begin PBXVariantGroup section */
		B92431C52400DFC600D5FF0A /* GraphicsSettings.storyboard */ = {
			isa = PBXVariantGroup;
			children = (
				B92431C42400DFC600D5FF0A /* Base */,
				B92431C72400DFD100D5FF0A /* en */,
				B92431C92400DFDC00D5FF0A /* ja */,
				B92431CC2400E01100D5FF0A /* nl */,
				B92431D72400E04500D5FF0A /* it */,
				B92431E12400E06500D5FF0A /* ko */,
				B92431E92400E09A00D5FF0A /* pt-BR */,
				B92431F12400E0AF00D5FF0A /* sv */,
				B92431F92400E0C100D5FF0A /* fr */,
				B92432012400E0E300D5FF0A /* ru */,
				B92432092400E0F000D5FF0A /* de */,
				B92432112400E10C00D5FF0A /* es */,
			);
			name = GraphicsSettings.storyboard;
			sourceTree = "<group>";
		};
		B924321D2401F61300D5FF0A /* InGameSettings.storyboard */ = {
			isa = PBXVariantGroup;
			children = (
				B924321C2401F61300D5FF0A /* Base */,
				B924321F2401F63200D5FF0A /* en */,
				B92432212401F63400D5FF0A /* nl */,
				B92432232401F63900D5FF0A /* fr */,
				B92432252401F63D00D5FF0A /* de */,
				B92432272401F63F00D5FF0A /* it */,
				B92432292401F64200D5FF0A /* ja */,
				B924322B2401F64500D5FF0A /* ko */,
				B924322D2401F64800D5FF0A /* pt-BR */,
				B924322F2401F64A00D5FF0A /* ru */,
				B92432312401F64C00D5FF0A /* es */,
				B92432332401F64E00D5FF0A /* sv */,
			);
			name = InGameSettings.storyboard;
			sourceTree = "<group>";
		};
		B924DCA423DA873000831A1A /* Settings.storyboard */ = {
			isa = PBXVariantGroup;
			children = (
				B924DCA323DA873000831A1A /* Base */,
				B924DCA623DA88FA00831A1A /* en */,
				B924DCA823DA890800831A1A /* ja */,
				B92431CD2400E01500D5FF0A /* nl */,
				B92431D82400E04600D5FF0A /* it */,
				B92431E22400E06600D5FF0A /* ko */,
				B92431EA2400E09B00D5FF0A /* pt-BR */,
				B92431F22400E0B100D5FF0A /* sv */,
				B92431FA2400E0C100D5FF0A /* fr */,
				B92432022400E0E300D5FF0A /* ru */,
				B924320A2400E0F000D5FF0A /* de */,
				B92432122400E10C00D5FF0A /* es */,
			);
			name = Settings.storyboard;
			sourceTree = "<group>";
		};
		B945A37C2362908500B21680 /* Main.storyboard */ = {
			isa = PBXVariantGroup;
			children = (
				B945A37D2362908500B21680 /* Base */,
				B92431CE2400E01600D5FF0A /* nl */,
				B92431D22400E02500D5FF0A /* en */,
				B92431D42400E02D00D5FF0A /* ja */,
				B92431D92400E04700D5FF0A /* it */,
				B92431E32400E06600D5FF0A /* ko */,
				B92431EB2400E09B00D5FF0A /* pt-BR */,
				B92431F32400E0B200D5FF0A /* sv */,
				B92431FB2400E0C100D5FF0A /* fr */,
				B92432032400E0E400D5FF0A /* ru */,
				B924320B2400E0F000D5FF0A /* de */,
				B92432132400E10D00D5FF0A /* es */,
			);
			name = Main.storyboard;
			sourceTree = "<group>";
		};
		B945A3812362909500B21680 /* LaunchScreen.storyboard */ = {
			isa = PBXVariantGroup;
			children = (
				B945A3822362909500B21680 /* Base */,
				B92431CF2400E01700D5FF0A /* nl */,
				B92431DA2400E04900D5FF0A /* it */,
				B92431E42400E06600D5FF0A /* ko */,
				B92431EC2400E09C00D5FF0A /* pt-BR */,
				B92431F42400E0B400D5FF0A /* sv */,
				B92431FC2400E0C200D5FF0A /* fr */,
				B92432042400E0E500D5FF0A /* ru */,
				B924320C2400E0F100D5FF0A /* de */,
				B92432142400E10E00D5FF0A /* es */,
				B92432182400E12100D5FF0A /* ja */,
				B924321A2400E12C00D5FF0A /* en */,
			);
			name = LaunchScreen.storyboard;
			sourceTree = "<group>";
		};
		B996C85423D50FC600700D6F /* Dolphin.strings */ = {
			isa = PBXVariantGroup;
			children = (
				B996C85323D50FC600700D6F /* en */,
				B996C86523D5A6CC00700D6F /* ja */,
				B92431D02400E01700D5FF0A /* nl */,
				B92431DB2400E04A00D5FF0A /* it */,
				B92431E52400E06700D5FF0A /* ko */,
				B92431ED2400E09C00D5FF0A /* pt-BR */,
				B92431F52400E0B500D5FF0A /* sv */,
				B92431FD2400E0C200D5FF0A /* fr */,
				B92432052400E0E600D5FF0A /* ru */,
				B924320D2400E0F100D5FF0A /* de */,
				B92432152400E10E00D5FF0A /* es */,
			);
			name = Dolphin.strings;
			sourceTree = "<group>";
		};
		B996C86023D590D500700D6F /* ConfigSettings.storyboard */ = {
			isa = PBXVariantGroup;
			children = (
				B996C85F23D590D500700D6F /* Base */,
				B996C86223D590E500700D6F /* en */,
				B996C86423D5A6CC00700D6F /* ja */,
				B92431CA2400E00D00D5FF0A /* nl */,
				B92431D52400E04300D5FF0A /* it */,
				B92431DF2400E06400D5FF0A /* ko */,
				B92431E72400E09800D5FF0A /* pt-BR */,
				B92431EF2400E0AC00D5FF0A /* sv */,
				B92431F72400E0C000D5FF0A /* fr */,
				B92431FF2400E0E100D5FF0A /* ru */,
				B92432072400E0EE00D5FF0A /* de */,
				B924320F2400E10B00D5FF0A /* es */,
			);
			name = ConfigSettings.storyboard;
			sourceTree = "<group>";
		};
		B996C86823D5F49500700D6F /* ControllerSettings.storyboard */ = {
			isa = PBXVariantGroup;
			children = (
				B996C86723D5F49500700D6F /* Base */,
				B996C86A23D5F4AB00700D6F /* en */,
				B996C86C23D5F4AF00700D6F /* ja */,
				B92431CB2400E00F00D5FF0A /* nl */,
				B92431D62400E04400D5FF0A /* it */,
				B92431E02400E06500D5FF0A /* ko */,
				B92431E82400E09900D5FF0A /* pt-BR */,
				B92431F02400E0AD00D5FF0A /* sv */,
				B92431F82400E0C000D5FF0A /* fr */,
				B92432002400E0E200D5FF0A /* ru */,
				B92432082400E0EF00D5FF0A /* de */,
				B92432102400E10C00D5FF0A /* es */,
			);
			name = ControllerSettings.storyboard;
			sourceTree = "<group>";
		};
		B9AAAB4323D7F5660094F159 /* Localizable.strings */ = {
			isa = PBXVariantGroup;
			children = (
				B9AAAB4223D7F5660094F159 /* en */,
				B92431DC2400E04B00D5FF0A /* it */,
				B92431DD2400E05500D5FF0A /* nl */,
				B92431DE2400E05800D5FF0A /* ja */,
				B92431E62400E06700D5FF0A /* ko */,
				B92431EE2400E09C00D5FF0A /* pt-BR */,
				B92431F62400E0B500D5FF0A /* sv */,
				B92431FE2400E0C300D5FF0A /* fr */,
				B92432062400E0E600D5FF0A /* ru */,
				B924320E2400E0F100D5FF0A /* de */,
				B92432162400E10F00D5FF0A /* es */,
			);
			name = Localizable.strings;
			sourceTree = "<group>";
		};
/* End PBXVariantGroup section */

/* Begin XCBuildConfiguration section */
		B945A3872362909500B21680 /* Debug (Jailbroken) */ = {
			isa = XCBuildConfiguration;
			buildSettings = {
				ALWAYS_SEARCH_USER_PATHS = NO;
				ARCHS = arm64;
				CLANG_ANALYZER_LOCALIZABILITY_NONLOCALIZED = YES;
				CLANG_ANALYZER_NONNULL = YES;
				CLANG_ANALYZER_NUMBER_OBJECT_CONVERSION = YES_AGGRESSIVE;
				CLANG_CXX_LANGUAGE_STANDARD = "gnu++14";
				CLANG_CXX_LIBRARY = "libc++";
				CLANG_ENABLE_MODULES = YES;
				CLANG_ENABLE_OBJC_ARC = YES;
				CLANG_ENABLE_OBJC_WEAK = YES;
				CLANG_WARN_BLOCK_CAPTURE_AUTORELEASING = YES;
				CLANG_WARN_BOOL_CONVERSION = YES;
				CLANG_WARN_COMMA = YES;
				CLANG_WARN_CONSTANT_CONVERSION = YES;
				CLANG_WARN_DEPRECATED_OBJC_IMPLEMENTATIONS = YES;
				CLANG_WARN_DIRECT_OBJC_ISA_USAGE = YES_ERROR;
				CLANG_WARN_DOCUMENTATION_COMMENTS = YES;
				CLANG_WARN_EMPTY_BODY = YES;
				CLANG_WARN_ENUM_CONVERSION = YES;
				CLANG_WARN_INFINITE_RECURSION = YES;
				CLANG_WARN_INT_CONVERSION = YES;
				CLANG_WARN_NON_LITERAL_NULL_CONVERSION = YES;
				CLANG_WARN_OBJC_IMPLICIT_RETAIN_SELF = YES;
				CLANG_WARN_OBJC_LITERAL_CONVERSION = YES;
				CLANG_WARN_OBJC_ROOT_CLASS = YES_ERROR;
				CLANG_WARN_RANGE_LOOP_ANALYSIS = YES;
				CLANG_WARN_STRICT_PROTOTYPES = YES;
				CLANG_WARN_SUSPICIOUS_MOVE = YES;
				CLANG_WARN_UNGUARDED_AVAILABILITY = YES_AGGRESSIVE;
				CLANG_WARN_UNREACHABLE_CODE = YES;
				CLANG_WARN__DUPLICATE_METHOD_MATCH = YES;
				COPY_PHASE_STRIP = NO;
				DEBUG_INFORMATION_FORMAT = dwarf;
				ENABLE_STRICT_OBJC_MSGSEND = YES;
				ENABLE_TESTABILITY = YES;
				GCC_C_LANGUAGE_STANDARD = gnu11;
				GCC_DYNAMIC_NO_PIC = NO;
				GCC_NO_COMMON_BLOCKS = YES;
				GCC_OPTIMIZATION_LEVEL = 0;
				GCC_PREPROCESSOR_DEFINITIONS = (
					"DEBUG=1",
					"$(inherited)",
				);
				GCC_WARN_64_TO_32_BIT_CONVERSION = YES;
				GCC_WARN_ABOUT_RETURN_TYPE = YES_ERROR;
				GCC_WARN_UNDECLARED_SELECTOR = YES;
				GCC_WARN_UNINITIALIZED_AUTOS = YES_AGGRESSIVE;
				GCC_WARN_UNUSED_FUNCTION = YES;
				GCC_WARN_UNUSED_VARIABLE = YES;
				HEADER_SEARCH_PATHS = "$(SRCROOT)/../Interface";
				IPHONEOS_DEPLOYMENT_TARGET = 12.0;
				LIBRARY_SEARCH_PATHS = (
					"$(SRCROOT)/../../../build/libs/Dolphin",
					"$(SRCROOT)/../../../build/libs/Externals/**",
				);
				MTL_ENABLE_DEBUG_INFO = INCLUDE_SOURCE;
				MTL_FAST_MATH = YES;
				ONLY_ACTIVE_ARCH = YES;
				"OTHER_LDFLAGS[sdk=iphonesimulator*]" = "-lbdisasm";
				SDKROOT = iphoneos;
				VALID_ARCHS = arm64;
			};
			name = "Debug (Jailbroken)";
		};
		B945A3882362909500B21680 /* Release (Jailbroken) */ = {
			isa = XCBuildConfiguration;
			buildSettings = {
				ALWAYS_SEARCH_USER_PATHS = NO;
				ARCHS = arm64;
				CLANG_ANALYZER_LOCALIZABILITY_NONLOCALIZED = YES;
				CLANG_ANALYZER_NONNULL = YES;
				CLANG_ANALYZER_NUMBER_OBJECT_CONVERSION = YES_AGGRESSIVE;
				CLANG_CXX_LANGUAGE_STANDARD = "gnu++14";
				CLANG_CXX_LIBRARY = "libc++";
				CLANG_ENABLE_MODULES = YES;
				CLANG_ENABLE_OBJC_ARC = YES;
				CLANG_ENABLE_OBJC_WEAK = YES;
				CLANG_WARN_BLOCK_CAPTURE_AUTORELEASING = YES;
				CLANG_WARN_BOOL_CONVERSION = YES;
				CLANG_WARN_COMMA = YES;
				CLANG_WARN_CONSTANT_CONVERSION = YES;
				CLANG_WARN_DEPRECATED_OBJC_IMPLEMENTATIONS = YES;
				CLANG_WARN_DIRECT_OBJC_ISA_USAGE = YES_ERROR;
				CLANG_WARN_DOCUMENTATION_COMMENTS = YES;
				CLANG_WARN_EMPTY_BODY = YES;
				CLANG_WARN_ENUM_CONVERSION = YES;
				CLANG_WARN_INFINITE_RECURSION = YES;
				CLANG_WARN_INT_CONVERSION = YES;
				CLANG_WARN_NON_LITERAL_NULL_CONVERSION = YES;
				CLANG_WARN_OBJC_IMPLICIT_RETAIN_SELF = YES;
				CLANG_WARN_OBJC_LITERAL_CONVERSION = YES;
				CLANG_WARN_OBJC_ROOT_CLASS = YES_ERROR;
				CLANG_WARN_RANGE_LOOP_ANALYSIS = YES;
				CLANG_WARN_STRICT_PROTOTYPES = YES;
				CLANG_WARN_SUSPICIOUS_MOVE = YES;
				CLANG_WARN_UNGUARDED_AVAILABILITY = YES_AGGRESSIVE;
				CLANG_WARN_UNREACHABLE_CODE = YES;
				CLANG_WARN__DUPLICATE_METHOD_MATCH = YES;
				COPY_PHASE_STRIP = NO;
				DEBUG_INFORMATION_FORMAT = "dwarf-with-dsym";
				ENABLE_NS_ASSERTIONS = NO;
				ENABLE_STRICT_OBJC_MSGSEND = YES;
				GCC_C_LANGUAGE_STANDARD = gnu11;
				GCC_NO_COMMON_BLOCKS = YES;
				GCC_WARN_64_TO_32_BIT_CONVERSION = YES;
				GCC_WARN_ABOUT_RETURN_TYPE = YES_ERROR;
				GCC_WARN_UNDECLARED_SELECTOR = YES;
				GCC_WARN_UNINITIALIZED_AUTOS = YES_AGGRESSIVE;
				GCC_WARN_UNUSED_FUNCTION = YES;
				GCC_WARN_UNUSED_VARIABLE = YES;
				HEADER_SEARCH_PATHS = "$(SRCROOT)/../Interface";
				IPHONEOS_DEPLOYMENT_TARGET = 12.0;
				LIBRARY_SEARCH_PATHS = (
					"$(SRCROOT)/../../../build/libs/Dolphin",
					"$(SRCROOT)/../../../build/libs/Externals/**",
				);
				MTL_ENABLE_DEBUG_INFO = NO;
				MTL_FAST_MATH = YES;
				"OTHER_LDFLAGS[sdk=iphonesimulator*]" = "-lbdisasm";
				SDKROOT = iphoneos;
				SWIFT_COMPILATION_MODE = wholemodule;
				VALIDATE_PRODUCT = YES;
				VALID_ARCHS = arm64;
			};
			name = "Release (Jailbroken)";
		};
		B945A38A2362909500B21680 /* Debug (Jailbroken) */ = {
			isa = XCBuildConfiguration;
			baseConfigurationReference = 9947C9A8DBECF6F311652A3C /* Pods-DolphiniOS.debug (jailbroken).xcconfig */;
			buildSettings = {
				APP_NAME = "DiOS (Debug)";
				ASSETCATALOG_COMPILER_APPICON_NAME = AppIcon;
				BUILD_FOR_JAILBROKEN_DEVICE = YES;
				"BUILD_FOR_JAILBROKEN_DEVICE[sdk=iphonesimulator*]" = NO;
				BUILD_FOR_PATREON = NO;
				CLANG_CXX_LANGUAGE_STANDARD = "gnu++17";
				CLANG_CXX_LIBRARY = "compiler-default";
				CLANG_ENABLE_MODULES = YES;
				CODE_SIGN_STYLE = Automatic;
				CURRENT_PROJECT_VERSION = 1;
				DEBUG_INFORMATION_FORMAT = dwarf;
				DEVELOPMENT_TEAM = 46669ZA7J4;
				DOLPHIN_BUILD_TYPE = Debug;
				GCC_PRECOMPILE_PREFIX_HEADER = YES;
				GCC_PREFIX_HEADER = "DolphiniOS/DolphiniOS-Prefix.pch";
				GCC_PREPROCESSOR_DEFINITIONS = (
					"DEBUG=1",
					"SUPPRESS_UNSUPPORTED_DEVICE=1",
					"XCODE_APP_BUILD=1",
				);
				INFOPLIST_FILE = DolphiniOS/Info.plist;
				LD_RUNPATH_SEARCH_PATHS = (
					"$(inherited)",
					"@executable_path/Frameworks",
				);
<<<<<<< HEAD
				MARKETING_VERSION = 3.0.0;
=======
				MARKETING_VERSION = 2.1.1;
>>>>>>> 1704bc6a
				PRODUCT_BUNDLE_IDENTIFIER = "me.oatmealdome.DolphiniOS-debug";
				PRODUCT_NAME = "$(TARGET_NAME)";
				SWIFT_OBJC_BRIDGING_HEADER = "DolphiniOS/DolphiniOS-Bridging-Header.h";
				SWIFT_OPTIMIZATION_LEVEL = "-Onone";
				SWIFT_VERSION = 5.0;
				TARGETED_DEVICE_FAMILY = "1,2";
				USER_HEADER_SEARCH_PATHS = (
					"$(SRCROOT)/../../Core/**",
					"$(SRCROOT)/../Interface/**",
					"$(SRCROOT)/../../../Externals/**",
				);
				VERSIONING_SYSTEM = "";
			};
			name = "Debug (Jailbroken)";
		};
		B945A38B2362909500B21680 /* Release (Jailbroken) */ = {
			isa = XCBuildConfiguration;
			baseConfigurationReference = 34A4EDCAEEF0A7E782CF880D /* Pods-DolphiniOS.release (jailbroken).xcconfig */;
			buildSettings = {
				APP_NAME = DolphiniOS;
				ASSETCATALOG_COMPILER_APPICON_NAME = AppIcon;
				BUILD_FOR_JAILBROKEN_DEVICE = YES;
				"BUILD_FOR_JAILBROKEN_DEVICE[sdk=iphonesimulator*]" = NO;
				BUILD_FOR_PATREON = NO;
				CLANG_CXX_LANGUAGE_STANDARD = "gnu++17";
				CLANG_CXX_LIBRARY = "compiler-default";
				CLANG_ENABLE_MODULES = YES;
				CODE_SIGN_IDENTITY = "Apple Development";
				CODE_SIGN_STYLE = Automatic;
				CURRENT_PROJECT_VERSION = 1;
				DEVELOPMENT_TEAM = 46669ZA7J4;
				DOLPHIN_BUILD_TYPE = Release;
				GCC_PRECOMPILE_PREFIX_HEADER = YES;
				GCC_PREFIX_HEADER = "DolphiniOS/DolphiniOS-Prefix.pch";
				GCC_PREPROCESSOR_DEFINITIONS = "XCODE_APP_BUILD=1";
				INFOPLIST_FILE = DolphiniOS/Info.plist;
				LD_RUNPATH_SEARCH_PATHS = (
					"$(inherited)",
					"@executable_path/Frameworks",
				);
<<<<<<< HEAD
				MARKETING_VERSION = 3.0.0;
=======
				MARKETING_VERSION = 2.1.1;
>>>>>>> 1704bc6a
				PRODUCT_BUNDLE_IDENTIFIER = me.oatmealdome.DolphiniOS;
				PRODUCT_NAME = "$(TARGET_NAME)";
				PROVISIONING_PROFILE_SPECIFIER = "";
				SWIFT_OBJC_BRIDGING_HEADER = "DolphiniOS/DolphiniOS-Bridging-Header.h";
				SWIFT_VERSION = 5.0;
				TARGETED_DEVICE_FAMILY = "1,2";
				USER_HEADER_SEARCH_PATHS = (
					"$(SRCROOT)/../../Core/**",
					"$(SRCROOT)/../Interface/**",
					"$(SRCROOT)/../../../Externals/**",
				);
				VERSIONING_SYSTEM = "";
			};
			name = "Release (Jailbroken)";
		};
		B9DCAC9123AB3665002B95C8 /* Debug (Non-Jailbroken) */ = {
			isa = XCBuildConfiguration;
			buildSettings = {
				ALWAYS_SEARCH_USER_PATHS = NO;
				ARCHS = arm64;
				CLANG_ANALYZER_LOCALIZABILITY_NONLOCALIZED = YES;
				CLANG_ANALYZER_NONNULL = YES;
				CLANG_ANALYZER_NUMBER_OBJECT_CONVERSION = YES_AGGRESSIVE;
				CLANG_CXX_LANGUAGE_STANDARD = "gnu++14";
				CLANG_CXX_LIBRARY = "libc++";
				CLANG_ENABLE_MODULES = YES;
				CLANG_ENABLE_OBJC_ARC = YES;
				CLANG_ENABLE_OBJC_WEAK = YES;
				CLANG_WARN_BLOCK_CAPTURE_AUTORELEASING = YES;
				CLANG_WARN_BOOL_CONVERSION = YES;
				CLANG_WARN_COMMA = YES;
				CLANG_WARN_CONSTANT_CONVERSION = YES;
				CLANG_WARN_DEPRECATED_OBJC_IMPLEMENTATIONS = YES;
				CLANG_WARN_DIRECT_OBJC_ISA_USAGE = YES_ERROR;
				CLANG_WARN_DOCUMENTATION_COMMENTS = YES;
				CLANG_WARN_EMPTY_BODY = YES;
				CLANG_WARN_ENUM_CONVERSION = YES;
				CLANG_WARN_INFINITE_RECURSION = YES;
				CLANG_WARN_INT_CONVERSION = YES;
				CLANG_WARN_NON_LITERAL_NULL_CONVERSION = YES;
				CLANG_WARN_OBJC_IMPLICIT_RETAIN_SELF = YES;
				CLANG_WARN_OBJC_LITERAL_CONVERSION = YES;
				CLANG_WARN_OBJC_ROOT_CLASS = YES_ERROR;
				CLANG_WARN_RANGE_LOOP_ANALYSIS = YES;
				CLANG_WARN_STRICT_PROTOTYPES = YES;
				CLANG_WARN_SUSPICIOUS_MOVE = YES;
				CLANG_WARN_UNGUARDED_AVAILABILITY = YES_AGGRESSIVE;
				CLANG_WARN_UNREACHABLE_CODE = YES;
				CLANG_WARN__DUPLICATE_METHOD_MATCH = YES;
				COPY_PHASE_STRIP = NO;
				DEBUG_INFORMATION_FORMAT = dwarf;
				ENABLE_STRICT_OBJC_MSGSEND = YES;
				ENABLE_TESTABILITY = YES;
				GCC_C_LANGUAGE_STANDARD = gnu11;
				GCC_DYNAMIC_NO_PIC = NO;
				GCC_NO_COMMON_BLOCKS = YES;
				GCC_OPTIMIZATION_LEVEL = 0;
				GCC_PREPROCESSOR_DEFINITIONS = (
					"DEBUG=1",
					"$(inherited)",
				);
				GCC_WARN_64_TO_32_BIT_CONVERSION = YES;
				GCC_WARN_ABOUT_RETURN_TYPE = YES_ERROR;
				GCC_WARN_UNDECLARED_SELECTOR = YES;
				GCC_WARN_UNINITIALIZED_AUTOS = YES_AGGRESSIVE;
				GCC_WARN_UNUSED_FUNCTION = YES;
				GCC_WARN_UNUSED_VARIABLE = YES;
				HEADER_SEARCH_PATHS = "$(SRCROOT)/../Interface";
				IPHONEOS_DEPLOYMENT_TARGET = 12.0;
				LIBRARY_SEARCH_PATHS = (
					"$(SRCROOT)/../../../build/libs/Dolphin",
					"$(SRCROOT)/../../../build/libs/Externals/**",
				);
				MTL_ENABLE_DEBUG_INFO = INCLUDE_SOURCE;
				MTL_FAST_MATH = YES;
				ONLY_ACTIVE_ARCH = YES;
				"OTHER_LDFLAGS[sdk=iphonesimulator*]" = "-lbdisasm";
				SDKROOT = iphoneos;
				VALID_ARCHS = arm64;
			};
			name = "Debug (Non-Jailbroken)";
		};
		B9DCAC9223AB3665002B95C8 /* Debug (Non-Jailbroken) */ = {
			isa = XCBuildConfiguration;
			baseConfigurationReference = E89268912BDEE8DCA445B6FB /* Pods-DolphiniOS.debug (non-jailbroken).xcconfig */;
			buildSettings = {
				APP_NAME = "DiOS (Debug)";
				ASSETCATALOG_COMPILER_APPICON_NAME = AppIcon;
				BUILD_FOR_JAILBROKEN_DEVICE = NO;
				BUILD_FOR_PATREON = NO;
				CLANG_CXX_LANGUAGE_STANDARD = "gnu++17";
				CLANG_CXX_LIBRARY = "compiler-default";
				CLANG_ENABLE_MODULES = YES;
				CODE_SIGN_STYLE = Automatic;
				CURRENT_PROJECT_VERSION = 1;
				DEBUG_INFORMATION_FORMAT = dwarf;
				DEVELOPMENT_TEAM = 46669ZA7J4;
				DOLPHIN_BUILD_TYPE = Debug;
				GCC_PRECOMPILE_PREFIX_HEADER = YES;
				GCC_PREFIX_HEADER = "DolphiniOS/DolphiniOS-Prefix.pch";
				GCC_PREPROCESSOR_DEFINITIONS = (
					"DEBUG=1",
					"SUPPRESS_UNSUPPORTED_DEVICE=1",
					"XCODE_APP_BUILD=1",
				);
				INFOPLIST_FILE = DolphiniOS/Info.plist;
				LD_RUNPATH_SEARCH_PATHS = (
					"$(inherited)",
					"@executable_path/Frameworks",
				);
<<<<<<< HEAD
				MARKETING_VERSION = 3.0.0;
=======
				MARKETING_VERSION = 2.1.1;
>>>>>>> 1704bc6a
				PRODUCT_BUNDLE_IDENTIFIER = "me.oatmealdome.DolphiniOS-debug";
				PRODUCT_NAME = "$(TARGET_NAME)";
				SWIFT_OBJC_BRIDGING_HEADER = "DolphiniOS/DolphiniOS-Bridging-Header.h";
				SWIFT_OPTIMIZATION_LEVEL = "-Onone";
				SWIFT_VERSION = 5.0;
				TARGETED_DEVICE_FAMILY = "1,2";
				USER_HEADER_SEARCH_PATHS = (
					"$(SRCROOT)/../../Core/**",
					"$(SRCROOT)/../Interface/**",
					"$(SRCROOT)/../../../Externals/**",
				);
				VERSIONING_SYSTEM = "";
			};
			name = "Debug (Non-Jailbroken)";
		};
		B9DCAC9323AB384F002B95C8 /* Release (Patreon) */ = {
			isa = XCBuildConfiguration;
			buildSettings = {
				ALWAYS_SEARCH_USER_PATHS = NO;
				ARCHS = arm64;
				CLANG_ANALYZER_LOCALIZABILITY_NONLOCALIZED = YES;
				CLANG_ANALYZER_NONNULL = YES;
				CLANG_ANALYZER_NUMBER_OBJECT_CONVERSION = YES_AGGRESSIVE;
				CLANG_CXX_LANGUAGE_STANDARD = "gnu++14";
				CLANG_CXX_LIBRARY = "libc++";
				CLANG_ENABLE_MODULES = YES;
				CLANG_ENABLE_OBJC_ARC = YES;
				CLANG_ENABLE_OBJC_WEAK = YES;
				CLANG_WARN_BLOCK_CAPTURE_AUTORELEASING = YES;
				CLANG_WARN_BOOL_CONVERSION = YES;
				CLANG_WARN_COMMA = YES;
				CLANG_WARN_CONSTANT_CONVERSION = YES;
				CLANG_WARN_DEPRECATED_OBJC_IMPLEMENTATIONS = YES;
				CLANG_WARN_DIRECT_OBJC_ISA_USAGE = YES_ERROR;
				CLANG_WARN_DOCUMENTATION_COMMENTS = YES;
				CLANG_WARN_EMPTY_BODY = YES;
				CLANG_WARN_ENUM_CONVERSION = YES;
				CLANG_WARN_INFINITE_RECURSION = YES;
				CLANG_WARN_INT_CONVERSION = YES;
				CLANG_WARN_NON_LITERAL_NULL_CONVERSION = YES;
				CLANG_WARN_OBJC_IMPLICIT_RETAIN_SELF = YES;
				CLANG_WARN_OBJC_LITERAL_CONVERSION = YES;
				CLANG_WARN_OBJC_ROOT_CLASS = YES_ERROR;
				CLANG_WARN_RANGE_LOOP_ANALYSIS = YES;
				CLANG_WARN_STRICT_PROTOTYPES = YES;
				CLANG_WARN_SUSPICIOUS_MOVE = YES;
				CLANG_WARN_UNGUARDED_AVAILABILITY = YES_AGGRESSIVE;
				CLANG_WARN_UNREACHABLE_CODE = YES;
				CLANG_WARN__DUPLICATE_METHOD_MATCH = YES;
				COPY_PHASE_STRIP = NO;
				DEBUG_INFORMATION_FORMAT = "dwarf-with-dsym";
				ENABLE_NS_ASSERTIONS = NO;
				ENABLE_STRICT_OBJC_MSGSEND = YES;
				GCC_C_LANGUAGE_STANDARD = gnu11;
				GCC_NO_COMMON_BLOCKS = YES;
				GCC_WARN_64_TO_32_BIT_CONVERSION = YES;
				GCC_WARN_ABOUT_RETURN_TYPE = YES_ERROR;
				GCC_WARN_UNDECLARED_SELECTOR = YES;
				GCC_WARN_UNINITIALIZED_AUTOS = YES_AGGRESSIVE;
				GCC_WARN_UNUSED_FUNCTION = YES;
				GCC_WARN_UNUSED_VARIABLE = YES;
				HEADER_SEARCH_PATHS = "$(SRCROOT)/../Interface";
				IPHONEOS_DEPLOYMENT_TARGET = 12.0;
				LIBRARY_SEARCH_PATHS = (
					"$(SRCROOT)/../../../build/libs/Dolphin",
					"$(SRCROOT)/../../../build/libs/Externals/**",
				);
				MTL_ENABLE_DEBUG_INFO = NO;
				MTL_FAST_MATH = YES;
				"OTHER_LDFLAGS[sdk=iphonesimulator*]" = "-lbdisasm";
				SDKROOT = iphoneos;
				SWIFT_COMPILATION_MODE = wholemodule;
				VALIDATE_PRODUCT = YES;
				VALID_ARCHS = arm64;
			};
			name = "Release (Patreon)";
		};
		B9DCAC9423AB384F002B95C8 /* Release (Patreon) */ = {
			isa = XCBuildConfiguration;
			baseConfigurationReference = 90536E9884E000D5A37D40AD /* Pods-DolphiniOS.release (patreon).xcconfig */;
			buildSettings = {
				APP_NAME = "DiOS (Patreon)";
				ASSETCATALOG_COMPILER_APPICON_NAME = AppIcon;
				BUILD_FOR_JAILBROKEN_DEVICE = YES;
				"BUILD_FOR_JAILBROKEN_DEVICE[sdk=iphonesimulator*]" = NO;
				BUILD_FOR_PATREON = YES;
				CLANG_CXX_LANGUAGE_STANDARD = "gnu++17";
				CLANG_CXX_LIBRARY = "compiler-default";
				CLANG_ENABLE_MODULES = YES;
				CODE_SIGN_STYLE = Automatic;
				CURRENT_PROJECT_VERSION = 1;
				DEVELOPMENT_TEAM = 46669ZA7J4;
				DOLPHIN_BUILD_TYPE = Release;
				GCC_PRECOMPILE_PREFIX_HEADER = YES;
				GCC_PREFIX_HEADER = "DolphiniOS/DolphiniOS-Prefix.pch";
				GCC_PREPROCESSOR_DEFINITIONS = (
					"PATREON=1",
					"XCODE_APP_BUILD=1",
				);
				INFOPLIST_FILE = DolphiniOS/Info.plist;
				LD_RUNPATH_SEARCH_PATHS = (
					"$(inherited)",
					"@executable_path/Frameworks",
				);
<<<<<<< HEAD
				MARKETING_VERSION = 3.0.0;
=======
				MARKETING_VERSION = 2.1.1;
>>>>>>> 1704bc6a
				PRODUCT_BUNDLE_IDENTIFIER = "me.oatmealdome.DolphiniOS-patreon-beta";
				PRODUCT_NAME = "$(TARGET_NAME)";
				SWIFT_OBJC_BRIDGING_HEADER = "DolphiniOS/DolphiniOS-Bridging-Header.h";
				SWIFT_VERSION = 5.0;
				TARGETED_DEVICE_FAMILY = "1,2";
				USER_HEADER_SEARCH_PATHS = (
					"$(SRCROOT)/../../Core/**",
					"$(SRCROOT)/../Interface/**",
					"$(SRCROOT)/../../../Externals/**",
				);
				VERSIONING_SYSTEM = "";
			};
			name = "Release (Patreon)";
		};
/* End XCBuildConfiguration section */

/* Begin XCConfigurationList section */
		B945A36B2362908400B21680 /* Build configuration list for PBXProject "DolphiniOS" */ = {
			isa = XCConfigurationList;
			buildConfigurations = (
				B945A3872362909500B21680 /* Debug (Jailbroken) */,
				B9DCAC9123AB3665002B95C8 /* Debug (Non-Jailbroken) */,
				B945A3882362909500B21680 /* Release (Jailbroken) */,
				B9DCAC9323AB384F002B95C8 /* Release (Patreon) */,
			);
			defaultConfigurationIsVisible = 0;
			defaultConfigurationName = "Release (Jailbroken)";
		};
		B945A3892362909500B21680 /* Build configuration list for PBXNativeTarget "DolphiniOS" */ = {
			isa = XCConfigurationList;
			buildConfigurations = (
				B945A38A2362909500B21680 /* Debug (Jailbroken) */,
				B9DCAC9223AB3665002B95C8 /* Debug (Non-Jailbroken) */,
				B945A38B2362909500B21680 /* Release (Jailbroken) */,
				B9DCAC9423AB384F002B95C8 /* Release (Patreon) */,
			);
			defaultConfigurationIsVisible = 0;
			defaultConfigurationName = "Release (Jailbroken)";
		};
/* End XCConfigurationList section */
	};
	rootObject = B945A3682362908400B21680 /* Project object */;
}<|MERGE_RESOLUTION|>--- conflicted
+++ resolved
@@ -1960,11 +1960,7 @@
 					"$(inherited)",
 					"@executable_path/Frameworks",
 				);
-<<<<<<< HEAD
 				MARKETING_VERSION = 3.0.0;
-=======
-				MARKETING_VERSION = 2.1.1;
->>>>>>> 1704bc6a
 				PRODUCT_BUNDLE_IDENTIFIER = "me.oatmealdome.DolphiniOS-debug";
 				PRODUCT_NAME = "$(TARGET_NAME)";
 				SWIFT_OBJC_BRIDGING_HEADER = "DolphiniOS/DolphiniOS-Bridging-Header.h";
@@ -2005,11 +2001,7 @@
 					"$(inherited)",
 					"@executable_path/Frameworks",
 				);
-<<<<<<< HEAD
 				MARKETING_VERSION = 3.0.0;
-=======
-				MARKETING_VERSION = 2.1.1;
->>>>>>> 1704bc6a
 				PRODUCT_BUNDLE_IDENTIFIER = me.oatmealdome.DolphiniOS;
 				PRODUCT_NAME = "$(TARGET_NAME)";
 				PROVISIONING_PROFILE_SPECIFIER = "";
@@ -2120,11 +2112,7 @@
 					"$(inherited)",
 					"@executable_path/Frameworks",
 				);
-<<<<<<< HEAD
 				MARKETING_VERSION = 3.0.0;
-=======
-				MARKETING_VERSION = 2.1.1;
->>>>>>> 1704bc6a
 				PRODUCT_BUNDLE_IDENTIFIER = "me.oatmealdome.DolphiniOS-debug";
 				PRODUCT_NAME = "$(TARGET_NAME)";
 				SWIFT_OBJC_BRIDGING_HEADER = "DolphiniOS/DolphiniOS-Bridging-Header.h";
@@ -2229,11 +2217,7 @@
 					"$(inherited)",
 					"@executable_path/Frameworks",
 				);
-<<<<<<< HEAD
 				MARKETING_VERSION = 3.0.0;
-=======
-				MARKETING_VERSION = 2.1.1;
->>>>>>> 1704bc6a
 				PRODUCT_BUNDLE_IDENTIFIER = "me.oatmealdome.DolphiniOS-patreon-beta";
 				PRODUCT_NAME = "$(TARGET_NAME)";
 				SWIFT_OBJC_BRIDGING_HEADER = "DolphiniOS/DolphiniOS-Bridging-Header.h";
