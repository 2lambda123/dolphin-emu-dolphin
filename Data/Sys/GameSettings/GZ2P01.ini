# GZ2P01 - The Legend of Zelda: Twilight Princess [GC]

[Core]
# Values set here will override the main dolphin settings.

[EmuState]
# The Emulation State. 1 is worst, 5 is best, 0 is not set.
EmulationStateId = 4
EmulationIssues = Enable the "Hyrule Field Speed Hack" patch in iso properties for a speed boost.

[OnLoad]
# Add memory patches to be loaded once on boot here.

[OnFrame]
# Add memory patches to be applied every frame here.
$Hyrule Field Speed Hack
0x8003d63c:dword:0x60000000
0x8003d658:dword:0x60000000
0x8003d670:dword:0x60000000
0x8003d68c:dword:0x60000000

0x8003d690:dword:0x60000000
0x8003d694:dword:0x60000000
0x8003d698:dword:0x60000000
0x8003d69c:dword:0x60000000
0x8003d6a0:dword:0x60000000
0x8003d6a4:dword:0x60000000
0x8003d6a8:dword:0x60000000
0x8003d6ac:dword:0x60000000
0x8003d6b0:dword:0x60000000
0x8003d6b4:dword:0x60000000
0x8003d6b8:dword:0x60000000
0x8003d6bc:dword:0x60000000
0x8003d6c0:dword:0x60000000
0x8003d6c4:dword:0x60000000
0x8003d6c8:dword:0x60000000
0x8003d6cc:dword:0x60000000
0x8003d6d0:dword:0x60000000
0x8003d6d4:dword:0x60000000
0x8003d6d8:dword:0x60000000
0x8003d6dc:dword:0x60000000
0x8003d6e0:dword:0x60000000
0x8003d6e4:dword:0x60000000

0x8003d6e8:dword:0x60000000
0x8003d704:dword:0x60000000
0x8003d71c:dword:0x60000000
0x8003d738:dword:0x60000000

[ActionReplay]
# Add action replay cheats here.
$Infinite Health
00408163 00000050
$Max Health
00408161 00000064
$Infinite Rupees
02408164 000003E8
$Infinite Oxygen
0240DF42 00000258
$Infinite Slingshot Pellets
00408254 00000032
$Infinite Bombs
0040824D 0000001E
$Infinite Arrows
0040824C 0000001E
$Infinite Lantern Oil
02408168 00005460
$Have All Swords/Shields/Tunics
04408230 FFFFFFFF
$All Hidden Skills Learned
00408979 0000000F
0040897A 000000F0
$Have Dungeon Map/Compass/Boss Key
28408AD5 00000007
00408AD5 00000007
$Infinite Small Keys
00408AD4 00000005
$Rupees Never Increase or Decrease
04222F00 60000000
$Have All Letters
0240827E 0000FFFF
0440828C 01020304
04408290 05060708
04408294 090A0B0C
04408298 0D0E0F10
$Have All Golden Bugs
00408245 000002FF
$Have Giant Wallet
00408179 00000002
$R+D-Pad Left/Right Controls Fog
0A3DF2BA 00000022
8440DEBC 00000005
0A3DF2BA 00000021
8440DEBC FFFFFFFB
$R+D-Pad Left/Right Controls Time
0A3DF2BA 00000022
84408194 00003000
0A3DF2BA 00000021
84408194 FFFFCFFF
$One Tear Fills 1st Vessel of Light
0776EB53 15008000
5776EB54 1475A9C0
28408274 0000000F
00408274 0000000F
$One Tear Fills 2nd Vessel of Light
0776EB53 15008000
1776EB55 1475A9C0
28408275 0000000F
00408275 0000000F
$One Tear Fills 3rd Vessel of Light
0776EB53 15008000
D776EB56 1475A9C0
28408276 0000000F
00408276 0000000F
$Disable Culling Outside Camera View
042746FC 48000148
04274844 38600000
04274848 4E800020

[Video]
ProjectionHack = 0
PH_SZNear = 0
PH_SZFar = 0
PH_ExtraParam = 0
PH_ZNear =
PH_ZFar =

[Video_Hacks]
EFBToTextureEnable = False
EFBCopyEnable = True


[VR]
MetroidPrime = 113
UnitsPerMetre = 108.000000
HudDistance = 2.000000
HudThickness = 1000.000000
CameraForward = -0.200000
TelescopeFOV = 18
TelescopeEye = 3
CameraPitch = 5.000000
VRStateId = 4
VRIssues = Disable Culling through AR Code, Effects are missing, map is black, water has no reflections, hawkeye has problem in top left corner

[OnFrame_Enabled]
$Hyrule Field Speed Hack

<<<<<<< HEAD
[RmObjCodes]
=======
[HideObjectCodes]
>>>>>>> 57830e58
$VR - Remove Black Map Box
128bits:0x0000000000000000:0x00000000FFFFFFFF<|MERGE_RESOLUTION|>--- conflicted
+++ resolved
@@ -112,9 +112,9 @@
 D776EB56 1475A9C0
 28408276 0000000F
 00408276 0000000F
-$Disable Culling Outside Camera View
-042746FC 48000148
-04274844 38600000
+$Disable Culling Outside Camera View
+042746FC 48000148
+04274844 38600000
 04274848 4E800020
 
 [Video]
@@ -145,10 +145,6 @@
 [OnFrame_Enabled]
 $Hyrule Field Speed Hack
 
-<<<<<<< HEAD
-[RmObjCodes]
-=======
-[HideObjectCodes]
->>>>>>> 57830e58
-$VR - Remove Black Map Box
+[HideObjectCodes]
+$VR - Remove Black Map Box
 128bits:0x0000000000000000:0x00000000FFFFFFFF