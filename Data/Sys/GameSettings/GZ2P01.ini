# GZ2P01 - The Legend of Zelda: Twilight Princess [GC]

[Core]
# Values set here will override the main dolphin settings.

[EmuState]
# The Emulation State. 1 is worst, 5 is best, 0 is not set.
EmulationStateId = 4
EmulationIssues = Enable the "Hyrule Field Speed Hack" patch in iso properties for a speed boost.

[OnLoad]
# Add memory patches to be loaded once on boot here.

[OnFrame]
# Add memory patches to be applied every frame here.
$Hyrule Field Speed Hack
0x8003d63c:dword:0x60000000
0x8003d658:dword:0x60000000
0x8003d670:dword:0x60000000
0x8003d68c:dword:0x60000000

0x8003d690:dword:0x60000000
0x8003d694:dword:0x60000000
0x8003d698:dword:0x60000000
0x8003d69c:dword:0x60000000
0x8003d6a0:dword:0x60000000
0x8003d6a4:dword:0x60000000
0x8003d6a8:dword:0x60000000
0x8003d6ac:dword:0x60000000
0x8003d6b0:dword:0x60000000
0x8003d6b4:dword:0x60000000
0x8003d6b8:dword:0x60000000
0x8003d6bc:dword:0x60000000
0x8003d6c0:dword:0x60000000
0x8003d6c4:dword:0x60000000
0x8003d6c8:dword:0x60000000
0x8003d6cc:dword:0x60000000
0x8003d6d0:dword:0x60000000
0x8003d6d4:dword:0x60000000
0x8003d6d8:dword:0x60000000
0x8003d6dc:dword:0x60000000
0x8003d6e0:dword:0x60000000
0x8003d6e4:dword:0x60000000

0x8003d6e8:dword:0x60000000
0x8003d704:dword:0x60000000
0x8003d71c:dword:0x60000000
0x8003d738:dword:0x60000000

[ActionReplay]
# Add action replay cheats here.
$Infinite Health
00408163 00000050
$Max Health
00408161 00000064
$Infinite Rupees
02408164 000003E8
$Infinite Oxygen
0240DF42 00000258
$Infinite Slingshot Pellets
00408254 00000032
$Infinite Bombs
0040824D 0000001E
$Infinite Arrows
0040824C 0000001E
$Infinite Lantern Oil
02408168 00005460
$Have All Swords/Shields/Tunics
04408230 FFFFFFFF
$All Hidden Skills Learned
00408979 0000000F
0040897A 000000F0
$Have Dungeon Map/Compass/Boss Key
28408AD5 00000007
00408AD5 00000007
$Infinite Small Keys
00408AD4 00000005
$Rupees Never Increase or Decrease
04222F00 60000000
$Have All Letters
0240827E 0000FFFF
0440828C 01020304
04408290 05060708
04408294 090A0B0C
04408298 0D0E0F10
$Have All Golden Bugs
00408245 000002FF
$Have Giant Wallet
00408179 00000002
$R+D-Pad Left/Right Controls Fog
0A3DF2BA 00000022
8440DEBC 00000005
0A3DF2BA 00000021
8440DEBC FFFFFFFB
$R+D-Pad Left/Right Controls Time
0A3DF2BA 00000022
84408194 00003000
0A3DF2BA 00000021
84408194 FFFFCFFF
$One Tear Fills 1st Vessel of Light
0776EB53 15008000
5776EB54 1475A9C0
28408274 0000000F
00408274 0000000F
$One Tear Fills 2nd Vessel of Light
0776EB53 15008000
1776EB55 1475A9C0
28408275 0000000F
00408275 0000000F
$One Tear Fills 3rd Vessel of Light
0776EB53 15008000
D776EB56 1475A9C0
28408276 0000000F
00408276 0000000F
$Disable Culling Outside Camera View
042746FC 48000148
04274844 38600000
04274848 4E800020

[Video]
ProjectionHack = 0
PH_SZNear = 0
PH_SZFar = 0
PH_ExtraParam = 0
PH_ZNear =
PH_ZFar =

[Video_Hacks]
EFBToTextureEnable = False
EFBCopyEnable = True

<<<<<<< HEAD
[Speedhacks]
0x803420bc=200

[VR]
MetroidPrime = 113
UnitsPerMetre = 108.000000
HudDistance = 2.000000
HudThickness = 1000.000000
CameraForward = -0.200000
TelescopeFOV = 18
TelescopeEye = 3
CameraPitch = 5.000000
VRStateId = 4
VRIssues = Disable Culling through AR Code, Effects are missing, map is black, water has no reflections, hawkeye has problem in top left corner

[OnFrame_Enabled]
$Hyrule Field Speed Hack

[RmObjCodes]
$VR - Remove Black Map Box
128bits:0x0000000000000000:0x00000000FFFFFFFF
=======
>>>>>>> 4e9497cd
<|MERGE_RESOLUTION|>--- conflicted
+++ resolved
@@ -112,9 +112,9 @@
 D776EB56 1475A9C0
 28408276 0000000F
 00408276 0000000F
-$Disable Culling Outside Camera View
-042746FC 48000148
-04274844 38600000
+$Disable Culling Outside Camera View
+042746FC 48000148
+04274844 38600000
 04274848 4E800020
 
 [Video]
@@ -129,9 +129,6 @@
 EFBToTextureEnable = False
 EFBCopyEnable = True
 
-<<<<<<< HEAD
-[Speedhacks]
-0x803420bc=200
 
 [VR]
 MetroidPrime = 113
@@ -148,8 +145,6 @@
 [OnFrame_Enabled]
 $Hyrule Field Speed Hack
 
-[RmObjCodes]
-$VR - Remove Black Map Box
-128bits:0x0000000000000000:0x00000000FFFFFFFF
-=======
->>>>>>> 4e9497cd
+[RmObjCodes]
+$VR - Remove Black Map Box
+128bits:0x0000000000000000:0x00000000FFFFFFFF