# GK9EA4 - Karaoke Revolution Party

[Core]
# Values set here will override the main Dolphin settings.

[EmuState]
# The Emulation State. 1 is worst, 5 is best, 0 is not set.
EmulationStateId = 4
EmulationIssues = Needs Microphone set in a gamecube pad slot to play this game.

[OnLoad]
# Add memory patches to be loaded once on boot here.

[OnFrame]
# Add memory patches to be applied every frame here.

[ActionReplay]
# Add action replay cheats here.
<<<<<<< HEAD

[Video]
ProjectionHack = 0
PH_SZNear = 0
PH_SZFar = 0
PH_ExtraParam = 0
PH_ZNear =
PH_ZFar =

[VR]
UnitsPerMetre = 30.912701
=======
>>>>>>> ad978122
<|MERGE_RESOLUTION|>--- conflicted
+++ resolved
@@ -16,17 +16,6 @@
 
 [ActionReplay]
 # Add action replay cheats here.
-<<<<<<< HEAD
-
-[Video]
-ProjectionHack = 0
-PH_SZNear = 0
-PH_SZFar = 0
-PH_ExtraParam = 0
-PH_ZNear =
-PH_ZFar =
 
 [VR]
-UnitsPerMetre = 30.912701
-=======
->>>>>>> ad978122
+UnitsPerMetre = 30.912701