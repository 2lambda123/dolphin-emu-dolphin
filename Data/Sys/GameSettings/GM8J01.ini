# GM8E01 - Metroid Prime

[Core]
# Values set here will override the main Dolphin settings.

[EmuState]
# The Emulation State. 1 is worst, 5 is best, 0 is not set.
EmulationStateId = 4
EmulationIssues =

[OnLoad]
# Add memory patches to be loaded once on boot here.

[OnFrame]
# Add memory patches to be applied every frame here.

[ActionReplay]
# Add action replay cheats here.

[Video]
ProjectionHack = 0
PH_SZNear = 0
PH_SZFar = 0
PH_ExtraParam = 0
PH_ZNear =
PH_ZFar =

[Video_Settings]
SafeTextureCacheColorSamples = 512

[Video_Hacks]
EFBCopyEnable = True
<<<<<<< HEAD
EFBToTextureEnable = False

[Speedhacks]
0x803708f8=400

[VR]
MetroidPrime = 1

[RmObjCodes]
$Remove 16:9 Bars
32bits:0x0000000000000000:0x00000000C3A50000
=======
EFBToTextureEnable = False
>>>>>>> 4e9497cd
<|MERGE_RESOLUTION|>--- conflicted
+++ resolved
@@ -1,12 +1,12 @@
 # GM8E01 - Metroid Prime
 
 [Core]
-# Values set here will override the main Dolphin settings.
+# Values set here will override the main Dolphin settings.
 
 [EmuState]
 # The Emulation State. 1 is worst, 5 is best, 0 is not set.
 EmulationStateId = 4
-EmulationIssues =
+EmulationIssues =
 
 [OnLoad]
 # Add memory patches to be loaded once on boot here.
@@ -30,18 +30,14 @@
 
 [Video_Hacks]
 EFBCopyEnable = True
-<<<<<<< HEAD
 EFBToTextureEnable = False
-
-[Speedhacks]
-0x803708f8=400
-
-[VR]
-MetroidPrime = 1
-
-[RmObjCodes]
-$Remove 16:9 Bars
-32bits:0x0000000000000000:0x00000000C3A50000
-=======
-EFBToTextureEnable = False
->>>>>>> 4e9497cd
+
+[Speedhacks]
+0x803708f8=400
+
+[VR]
+MetroidPrime = 1
+
+[RmObjCodes]
+$Remove 16:9 Bars
+32bits:0x0000000000000000:0x00000000C3A50000