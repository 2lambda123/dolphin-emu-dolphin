--- conflicted
+++ resolved
@@ -28,14 +28,10 @@
 [Video_Hacks]
 EFBEmulateFormatChanges = True
 
-<<<<<<< HEAD
-[RmObjCodes]
-=======
-[HideObjectCodes]
->>>>>>> 57830e58
-$Remove VR EFB Copy Rectangle
+[HideObjectCodes]
+$Remove VR EFB Copy Rectangle
 32bits:0x0000000000000000:0x0000000000000101
-$Remove VR Black Fog in Coconut Mall
-112bits:0x0000000000000000:0x0000000001003F80
-$Remove Shadow Below Kart that Sometimes Causes Causes Black Line (Right Eye) in VR
+$Remove VR Black Fog in Coconut Mall
+112bits:0x0000000000000000:0x0000000001003F80
+$Remove Shadow Below Kart that Sometimes Causes Causes Black Line (Right Eye) in VR
 32bits:0x0000000000000000:0x0000000000010203