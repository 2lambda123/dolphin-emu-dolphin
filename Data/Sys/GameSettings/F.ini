--- conflicted
+++ resolved
@@ -25,17 +25,9 @@
 
 [Video_Enhancements]
 MaxAnisotropy = 0
-<<<<<<< HEAD
 ForceFiltering = False
-
-[Wii]
-Widescreen = False
-
 [Video_Settings_VR]
 EFBScale =
 
 [VR]
-VRIssues = 2D NES game
-=======
-ForceFiltering = False
->>>>>>> c91211b6
+VRIssues = 2D NES game