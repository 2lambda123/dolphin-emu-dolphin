--- conflicted
+++ resolved
@@ -41,15 +41,4 @@
 0x80040E5C:dword:0x60000000
 
 [ActionReplay]
-<<<<<<< HEAD
-# Add action replay cheats here.
-
-[Video]
-
-[Video_Hacks]
-EFBAccessEnable = True
-EFBToTextureEnable = False
-EFBCopyEnable = True
-=======
-# Add action replay cheats here.
->>>>>>> 989c0f42
+# Add action replay cheats here.