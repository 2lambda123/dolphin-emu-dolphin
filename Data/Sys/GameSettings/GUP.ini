--- conflicted
+++ resolved
@@ -1,22 +1,6 @@
 # GUPE8P, GUPJ8P, GUPP8P - Shadow the Hedgehog
 
-[Core]
-# Values set here will override the main Dolphin settings.
-
-[OnLoad]
-# Add memory patches to be loaded once on boot here.
-
-[OnFrame]
-# Add memory patches to be applied every frame here.
-
-[ActionReplay]
-# Add action replay cheats here.
-
 [Video_Hacks]
-<<<<<<< HEAD
-
-=======
->>>>>>> dc5a678f
 VertexRounding = True
 
 [Video_Stereoscopy]
