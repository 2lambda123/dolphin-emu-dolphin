# RUUE01, RUUJ01, RUUK01, RUUP01 - Animal Crossing Wii

[Core]
# Values set here will override the main Dolphin settings.

[EmuState]
# The Emulation State. 1 is worst, 5 is best, 0 is not set.
EmulationStateId = 4
EmulationIssues = Pattern editor requires force filtering disabled and safe texture cache

[OnLoad]
# Add memory patches to be loaded once on boot here.

[OnFrame]

[ActionReplay]

[Video_Hacks]
EFBToTextureEnable = False
<<<<<<< HEAD
EFBCopyEnable = True

[VR]
UnitsPerMetre = 20.000000
CameraPitch = 45.000000
CameraForward = 4.900000
VRStateId = 4
VRIssues = Photos are warped. Bus looks weird.
=======

[Video_Stereoscopy]
StereoConvergence = 381
>>>>>>> 0283ce2a
<|MERGE_RESOLUTION|>--- conflicted
+++ resolved
@@ -17,17 +17,14 @@
 
 [Video_Hacks]
 EFBToTextureEnable = False
-<<<<<<< HEAD
 EFBCopyEnable = True
+
+[Video_Stereoscopy]
+StereoConvergence = 381
 
 [VR]
 UnitsPerMetre = 20.000000
 CameraPitch = 45.000000
 CameraForward = 4.900000
 VRStateId = 4
-VRIssues = Photos are warped. Bus looks weird.
-=======
-
-[Video_Stereoscopy]
-StereoConvergence = 381
->>>>>>> 0283ce2a
+VRIssues = Photos are warped. Bus looks weird.