--- conflicted
+++ resolved
@@ -20,15 +20,6 @@
 
 [ActionReplay]
 # Add action replay cheats here.
-<<<<<<< HEAD
-
-[Video]
-ProjectionHack = 0
-PH_SZNear = 0
-PH_SZFar = 0
-PH_ExtraParam = 0
-PH_ZNear =
-PH_ZFar =
 
 [Video_Hacks]
 EFBToTextureEnable = False
@@ -49,6 +40,4 @@
 
 [HideObjectCodes]
 $VR - Remove Black Map Box. Disable and Use EFB to Texture to View Map.
-128bits:0x0000000000000000:0x00000000FFFFFFFF
-=======
->>>>>>> ad978122
+128bits:0x0000000000000000:0x00000000FFFFFFFF