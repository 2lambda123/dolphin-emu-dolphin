# RMHP08 - Monster Hunter Tri

[OnLoad]
# Add memory patches to be loaded once on boot here.

[OnFrame]
# Add memory patches to be applied every frame here.
$Bloom OFF
0x00057058:dword:0xC022FFE4
0x0079FF44:dword:0x3F800000

[ActionReplay]
<<<<<<< HEAD
# Add action replay cheats here.

[Video]
ProjectionHack = 0

[Video_Settings]
UseXFB = True
UseRealXFB = False

[Video_Hacks]
EFBAccessEnable = False
EFBToTextureEnable = False
EFBCopyEnable = True
=======
# Add action replay cheats here.
>>>>>>> 989c0f42
<|MERGE_RESOLUTION|>--- conflicted
+++ resolved
@@ -10,20 +10,4 @@
 0x0079FF44:dword:0x3F800000
 
 [ActionReplay]
-<<<<<<< HEAD
-# Add action replay cheats here.
-
-[Video]
-ProjectionHack = 0
-
-[Video_Settings]
-UseXFB = True
-UseRealXFB = False
-
-[Video_Hacks]
-EFBAccessEnable = False
-EFBToTextureEnable = False
-EFBCopyEnable = True
-=======
-# Add action replay cheats here.
->>>>>>> 989c0f42
+# Add action replay cheats here.