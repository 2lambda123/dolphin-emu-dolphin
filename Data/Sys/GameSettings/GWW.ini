# GWWE01, GWWP01 - WARIO WORLD

[Core]
# Values set here will override the main Dolphin settings.

[EmuState]
# The Emulation State. 1 is worst, 5 is best, 0 is not set.
EmulationStateId = 4
EmulationIssues =

[OnLoad]
# Add memory patches to be loaded once on boot here.

[OnFrame]
# Add memory patches to be applied every frame here.

[ActionReplay]
# Add action replay cheats here.
<<<<<<< HEAD

[Video]
ProjectionHack = 0
PH_SZNear = 0
PH_SZFar = 0
PH_ExtraParam = 0
PH_ZNear =
PH_ZFar =

[VR]
UnitsPerMetre = 1
CameraForward = 1
VRStateId = 3
VRIssues = some artifacts, some culling, camera angles
CanReadCameraAngles = False
=======
>>>>>>> ad978122
<|MERGE_RESOLUTION|>--- conflicted
+++ resolved
@@ -16,21 +16,10 @@
 
 [ActionReplay]
 # Add action replay cheats here.
-<<<<<<< HEAD
-
-[Video]
-ProjectionHack = 0
-PH_SZNear = 0
-PH_SZFar = 0
-PH_ExtraParam = 0
-PH_ZNear =
-PH_ZFar =
 
 [VR]
 UnitsPerMetre = 1
 CameraForward = 1
 VRStateId = 3
 VRIssues = some artifacts, some culling, camera angles
-CanReadCameraAngles = False
-=======
->>>>>>> ad978122
+CanReadCameraAngles = False