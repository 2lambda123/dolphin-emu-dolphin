--- conflicted
+++ resolved
@@ -16,14 +16,3 @@
 
 [ActionReplay]
 # Add action replay cheats here.
-<<<<<<< HEAD
-
-[Video]
-ProjectionHack = 0
-PH_SZNear = 0
-PH_SZFar = 0
-PH_ExtraParam = 0
-PH_ZNear =
-PH_ZFar =
-=======
->>>>>>> ad978122
