# GWRP01 - WAVE RACE / BLUE STORM

[OnLoad]
# Add memory patches to be loaded once on boot here.

[OnFrame]
# Add memory patches to be applied every frame here.

[ActionReplay]
# Add action replay cheats here.
$Always First Place
0061C57B 00000000
$Never Out of Bounds
0061C874 00000000
$Stunt Mode: Freeze Timer
0461C82C 00010488
$Stunt Mode: Massive Score
0461DF58 3B9AC9FF
$Zero buoys missed
0261C696 00000000
$Always turbo
04623C7E 0000004B
$PAL2NTSC Fix
04252AC0 00000010
$All Championships/Tracks Open
04694558 01010101
046945E0 00000001
046945D4 00010001
046945D8 00010000
$All Weather Options Available
040AA930 38000001
<<<<<<< HEAD
040A5FE8 38000001

[Video]
ProjectionHack = 0
=======
040A5FE8 38000001
>>>>>>> 989c0f42
<|MERGE_RESOLUTION|>--- conflicted
+++ resolved
@@ -29,11 +29,4 @@
 046945D8 00010000
 $All Weather Options Available
 040AA930 38000001
-<<<<<<< HEAD
-040A5FE8 38000001
-
-[Video]
-ProjectionHack = 0
-=======
-040A5FE8 38000001
->>>>>>> 989c0f42
+040A5FE8 38000001