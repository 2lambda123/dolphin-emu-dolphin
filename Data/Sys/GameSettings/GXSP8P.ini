# GXSP8P - Sonic Adventure DX

<<<<<<< HEAD
[Core]
# Values set here will override the main Dolphin settings.
BlockMerging = True

[EmuState]
# The Emulation State. 1 is worst, 5 is best, 0 is not set.
EmulationStateId = 5
EmulationIssues =

=======
>>>>>>> 989c0f42
[OnLoad]
# Add memory patches to be loaded once on boot here.

[OnFrame]
# Add memory patches to be applied every frame here.

[ActionReplay]
# Add action replay cheats here.
$999 Rings
038C28E5 18000000
027884C8 000003E6
$Infinite Lives
038C28E6 18000000
007884CD 00000063
$Open All Characters
038C28E8 18000000
007E6172 00000B01
007E6189 00000001
$Moon Jump (Hold Y)
038C2930 18000000
0A788600 00000800
420032BC 001E4000
$Sonic Turbo (Hold Z)
038C2932 18000000
0A788600 00000010
04564AEC 3D2001CE
0A788600 00000000
04564AEC 3C0001CE
$Low Gravity
038C2931 18000000
420032BC 005A4040
$Unlock Trial Games
038C2933 18000000
007E5D71 00017001
$Gouraud Shading
038C294B 18000000
04794854 C08001CE
$All Emblems
038C294C 18000000
<<<<<<< HEAD
043594E8 388000FF

[Video_Settings]
SafeTextureCacheColorSamples = 512
=======
043594E8 388000FF
>>>>>>> 989c0f42
<|MERGE_RESOLUTION|>--- conflicted
+++ resolved
@@ -1,17 +1,9 @@
 # GXSP8P - Sonic Adventure DX
 
-<<<<<<< HEAD
 [Core]
 # Values set here will override the main Dolphin settings.
 BlockMerging = True
 
-[EmuState]
-# The Emulation State. 1 is worst, 5 is best, 0 is not set.
-EmulationStateId = 5
-EmulationIssues =
-
-=======
->>>>>>> 989c0f42
 [OnLoad]
 # Add memory patches to be loaded once on boot here.
 
@@ -51,11 +43,4 @@
 04794854 C08001CE
 $All Emblems
 038C294C 18000000
-<<<<<<< HEAD
-043594E8 388000FF
-
-[Video_Settings]
-SafeTextureCacheColorSamples = 512
-=======
-043594E8 388000FF
->>>>>>> 989c0f42
+043594E8 388000FF