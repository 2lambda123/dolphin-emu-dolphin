--- conflicted
+++ resolved
@@ -15,12 +15,8 @@
 # Add memory patches to be applied every frame here.
 
 [ActionReplay]
-<<<<<<< HEAD
 # Add action replay cheats here.
 
 [VR]
 ScreenHeight = 3.420677
-CanReadCameraAngles = False
-=======
-# Add action replay cheats here.
->>>>>>> 34e315ba
+CanReadCameraAngles = False