<<<<<<< HEAD
# GMSE01 - Super Mario Sunshine

[Core]
# Values set here will override the main Dolphin settings.

[EmuState]
# The Emulation State. 1 is worst, 5 is best, 0 is not set.
EmulationStateId = 4
EmulationIssues = Needs EFB to Ram and no texture filtering for the goo.

[OnLoad]
# Add memory patches to be loaded once on boot here.

[OnFrame]
# Add memory patches to be applied every frame here.

[ActionReplay]
# Add action replay cheats here.
$Open all levels and nozzles (not working?)
04570958 FFFFFFFF
0457095C FFFFFFFF
$8 red coins(press L & B) (not working?)
0A3FBBF4 00000240
025709DE 00000008
$Infinite hover time
042640BC 60000000
$Infinite water
04263F58 38002710
042635B0 60000000
$Infinite health (not working?)
424057F4 00040009
$Infinite Jetpack
0426C330 60000000
$Infinite Hose
0426B9C8 60000000
$Infinite Lives
04578A04 00000063
$Super Jump
0A404454 00000100
4240E12C 05003DC0
12404454 00000100
4240E12C 05003E80
$99 lives
00570967 00000063
$Test Level
043E9710 00000C01
$Low Gravity
4240E12C 05003E00
$Jesus Mode A.K.A. Walk on Water D-Pad Up/Down = On/Off (not supported yet)
04002F00 3C608041
04002F04 8063E12C
04002F08 80C3FFCC
04002F0C 2C060000
04002F10 4D820020
04002F14 C2660008
04002F18 EE852824
04002F1C EE93A02A
04002F20 FC019840
04002F24 4C800020
04002F28 FC20A090
04002F2C 38C00008
04002F30 90C30248
04002F34 4E800020
0A404454 00000008
04189854 4BE796AC
0A404454 00000004
04189854 4E800020
$Do Not Have To Move Before Triple Jump
4240E10C 06B00000
$Spin Jump Gravity - Really Slow Fall
4240E10C 058E3D00
$Spin Jump Gravity - Almost No Fall
4240E10C 058E0000
$Spin Jump Gravity - Fall Really Fast
4240E10C 058E4200
$Spin Jump Gravity - Normal Speed
4240E10C 058E3EB3
$Insane heat waves Crazy colors everywhere!
043AA070 41200000
$Double vision heat wave (narrow)
043AA070 3F600000
$Double vision heat wave (wide)
043AA070 3F400000
$Use only one of following two. Vanish point visual distortion
043AB304 3E000000
$Hard to select file, activators will work if you add them.. Camera is far out
043AB304 3F000000
$X textures
043DB210 41200000
$Y textures
043DB224 41200000
$Z textures
043DB238 41200000
$Strangely distorted people
0440CC24 3F900000
$Mute game
04417248 00000000
$Magnify camera
04417690 3F900000
$Warped camera view
044176A8 3E000000
$Poorly Shaded Mario
044176FC 00000000
# Press the buttons below to switch to another nozzle. You must have your nozzle set to squirt for it to work
# B+D-Pad Up: Rocket Nozzle
# B+D-Pad Left: Turbo Nozzle
# B+D-Pad Right: Hover Nozzle
# B+D-PadDown: Jump Nozzle
$Nozzle Modifier
0A404454 00000208
04269F50 3BE00001
0A404454 00000204
04269F50 3BE00002
0A404454 00000201
04269F50 3BE00005
0A404454 00000202
04269F50 3BE00004
$Always Green Yoshi
405F3A90 04AE4C00
$Hold B To Run Super Fast
0A404454 00000200
4240E12C 06E44200
12404454 00000200
4240E12C 06E43F80
$D-Pad Up For Large Mario
8A404454 00000008
4240E12C 4DE43FF8
4240E12C 4DE63FF8
4240E12C 4DE83FF8
00000000 40000000
$D-Pad Down For Mini Mario
8A404454 00000004
4240E12C 4DE43E88
4240E12C 4DE63E88
4240E12C 4DE83E88
00000000 40000000
$D-Pad Left For Normal Mario
8A404454 00000004
4240E12C 4DE43F80
4240E12C 4DE63F80
4240E12C 4DE83F80
00000000 40000000
$Widescreen Heat Wave Fix [YoshiOG1]
043AA050 3F2AAAAB
043AA05C BF2AAAAB
043AA060 3F2AAAAB
043AA070 3FAAAAAB
$Disable Culling Outside Camera View
04225F5C 38600001
04225F60 4E800020

[Video]
ProjectionHack = 0
PH_SZNear = 0
PH_SZFar = 0
PH_ExtraParam = 0
PH_ZNear =
PH_ZFar =
PerfQueriesEnable = True

[Video_Hacks]
EFBToTextureEnable = False
EFBCopyEnable = True

[Video_Enhancements]
MaxAnisotropy = 0
ForceFiltering = False
=======
# GMSE01 - Super Mario Sunshine

[Core]
# Values set here will override the main Dolphin settings.

[EmuState]
# The Emulation State. 1 is worst, 5 is best, 0 is not set.
EmulationStateId = 4
EmulationIssues = Needs EFB to Ram and no texture filtering for the goo.

[OnLoad]
# Add memory patches to be loaded once on boot here.

[OnFrame]
# Add memory patches to be applied every frame here.
$52.5fps Hack (Breaks level entrances less)
0x804167B8:dword:0x3F600000
$60fps Hack (Breaks level entrances) - Set AudioSlowDown to 2 and Framelimit to 120.
0x804167B8:dword:0x3F600000
$75fps Hack (Breaks level entrances) - Set AudioSlowDown to 2.5 and Framelimit to 150.
0x804167B8:dword:0x3FA00000

[ActionReplay]
# Add action replay cheats here.
$Open all levels and nozzles (not working?)
04570958 FFFFFFFF
0457095C FFFFFFFF
$8 red coins(press L & B) (not working?)
0A3FBBF4 00000240
025709DE 00000008
$Infinite hover time
042640BC 60000000
$Infinite water
04263F58 38002710
042635B0 60000000
$Infinite health (not working?)
424057F4 00040009
$Infinite Jetpack
0426C330 60000000
$Infinite Hose
0426B9C8 60000000
$Infinite Lives
04578A04 00000063
$Super Jump
0A404454 00000100
4240E12C 05003DC0
12404454 00000100
4240E12C 05003E80
$99 lives
00570967 00000063
$Test Level
043E9710 00000C01
$Low Gravity
4240E12C 05003E00
$Jesus Mode A.K.A. Walk on Water D-Pad Up/Down = On/Off (not supported yet)
04002F00 3C608041
04002F04 8063E12C
04002F08 80C3FFCC
04002F0C 2C060000
04002F10 4D820020
04002F14 C2660008
04002F18 EE852824
04002F1C EE93A02A
04002F20 FC019840
04002F24 4C800020
04002F28 FC20A090
04002F2C 38C00008
04002F30 90C30248
04002F34 4E800020
0A404454 00000008
04189854 4BE796AC
0A404454 00000004
04189854 4E800020
$Do Not Have To Move Before Triple Jump
4240E10C 06B00000
$Spin Jump Gravity - Really Slow Fall
4240E10C 058E3D00
$Spin Jump Gravity - Almost No Fall
4240E10C 058E0000
$Spin Jump Gravity - Fall Really Fast
4240E10C 058E4200
$Spin Jump Gravity - Normal Speed
4240E10C 058E3EB3
$Insane heat waves Crazy colors everywhere!
043AA070 41200000
$Double vision heat wave (narrow)
043AA070 3F600000
$Double vision heat wave (wide)
043AA070 3F400000
$Use only one of following two. Vanish point visual distortion
043AB304 3E000000
$Hard to select file, activators will work if you add them.. Camera is far out
043AB304 3F000000
$X textures
043DB210 41200000
$Y textures
043DB224 41200000
$Z textures
043DB238 41200000
$Strangely distorted people
0440CC24 3F900000
$Mute game
04417248 00000000
$Magnify camera
04417690 3F900000
$Warped camera view
044176A8 3E000000
$Poorly Shaded Mario
044176FC 00000000
# Press the buttons below to switch to another nozzle. You must have your nozzle set to squirt for it to work
# B+D-Pad Up: Rocket Nozzle
# B+D-Pad Left: Turbo Nozzle
# B+D-Pad Right: Hover Nozzle
# B+D-PadDown: Jump Nozzle
$Nozzle Modifier
0A404454 00000208
04269F50 3BE00001
0A404454 00000204
04269F50 3BE00002
0A404454 00000201
04269F50 3BE00005
0A404454 00000202
04269F50 3BE00004
$Always Green Yoshi
405F3A90 04AE4C00
$Hold B To Run Super Fast
0A404454 00000200
4240E12C 06E44200
12404454 00000200
4240E12C 06E43F80
$D-Pad Up For Large Mario
8A404454 00000008
4240E12C 4DE43FF8
4240E12C 4DE63FF8
4240E12C 4DE83FF8
00000000 40000000
$D-Pad Down For Mini Mario
8A404454 00000004
4240E12C 4DE43E88
4240E12C 4DE63E88
4240E12C 4DE83E88
00000000 40000000
$D-Pad Left For Normal Mario
8A404454 00000004
4240E12C 4DE43F80
4240E12C 4DE63F80
4240E12C 4DE83F80
00000000 40000000
$Widescreen Heat Wave Fix [YoshiOG1]
043AA050 3F2AAAAB
043AA05C BF2AAAAB
043AA060 3F2AAAAB
043AA070 3FAAAAAB
$Disable Culling Outside Camera View (Except Piantas)
0421B144 38600001
$Disable Culling of Piantas Outside Camera View (Warning Slow!)
0420A320 38600001

[Video]
ProjectionHack = 0
PH_SZNear = 0
PH_SZFar = 0
PH_ExtraParam = 0
PH_ZNear =
PH_ZFar =
PerfQueriesEnable = True

[Video_Hacks]
EFBToTextureEnable = False

[Video_Enhancements]
MaxAnisotropy = 0
ForceFiltering = False
>>>>>>> a3958c34
<|MERGE_RESOLUTION|>--- conflicted
+++ resolved
@@ -1,172 +1,3 @@
-<<<<<<< HEAD
-# GMSE01 - Super Mario Sunshine
-
-[Core]
-# Values set here will override the main Dolphin settings.
-
-[EmuState]
-# The Emulation State. 1 is worst, 5 is best, 0 is not set.
-EmulationStateId = 4
-EmulationIssues = Needs EFB to Ram and no texture filtering for the goo.
-
-[OnLoad]
-# Add memory patches to be loaded once on boot here.
-
-[OnFrame]
-# Add memory patches to be applied every frame here.
-
-[ActionReplay]
-# Add action replay cheats here.
-$Open all levels and nozzles (not working?)
-04570958 FFFFFFFF
-0457095C FFFFFFFF
-$8 red coins(press L & B) (not working?)
-0A3FBBF4 00000240
-025709DE 00000008
-$Infinite hover time
-042640BC 60000000
-$Infinite water
-04263F58 38002710
-042635B0 60000000
-$Infinite health (not working?)
-424057F4 00040009
-$Infinite Jetpack
-0426C330 60000000
-$Infinite Hose
-0426B9C8 60000000
-$Infinite Lives
-04578A04 00000063
-$Super Jump
-0A404454 00000100
-4240E12C 05003DC0
-12404454 00000100
-4240E12C 05003E80
-$99 lives
-00570967 00000063
-$Test Level
-043E9710 00000C01
-$Low Gravity
-4240E12C 05003E00
-$Jesus Mode A.K.A. Walk on Water D-Pad Up/Down = On/Off (not supported yet)
-04002F00 3C608041
-04002F04 8063E12C
-04002F08 80C3FFCC
-04002F0C 2C060000
-04002F10 4D820020
-04002F14 C2660008
-04002F18 EE852824
-04002F1C EE93A02A
-04002F20 FC019840
-04002F24 4C800020
-04002F28 FC20A090
-04002F2C 38C00008
-04002F30 90C30248
-04002F34 4E800020
-0A404454 00000008
-04189854 4BE796AC
-0A404454 00000004
-04189854 4E800020
-$Do Not Have To Move Before Triple Jump
-4240E10C 06B00000
-$Spin Jump Gravity - Really Slow Fall
-4240E10C 058E3D00
-$Spin Jump Gravity - Almost No Fall
-4240E10C 058E0000
-$Spin Jump Gravity - Fall Really Fast
-4240E10C 058E4200
-$Spin Jump Gravity - Normal Speed
-4240E10C 058E3EB3
-$Insane heat waves Crazy colors everywhere!
-043AA070 41200000
-$Double vision heat wave (narrow)
-043AA070 3F600000
-$Double vision heat wave (wide)
-043AA070 3F400000
-$Use only one of following two. Vanish point visual distortion
-043AB304 3E000000
-$Hard to select file, activators will work if you add them.. Camera is far out
-043AB304 3F000000
-$X textures
-043DB210 41200000
-$Y textures
-043DB224 41200000
-$Z textures
-043DB238 41200000
-$Strangely distorted people
-0440CC24 3F900000
-$Mute game
-04417248 00000000
-$Magnify camera
-04417690 3F900000
-$Warped camera view
-044176A8 3E000000
-$Poorly Shaded Mario
-044176FC 00000000
-# Press the buttons below to switch to another nozzle. You must have your nozzle set to squirt for it to work
-# B+D-Pad Up: Rocket Nozzle
-# B+D-Pad Left: Turbo Nozzle
-# B+D-Pad Right: Hover Nozzle
-# B+D-PadDown: Jump Nozzle
-$Nozzle Modifier
-0A404454 00000208
-04269F50 3BE00001
-0A404454 00000204
-04269F50 3BE00002
-0A404454 00000201
-04269F50 3BE00005
-0A404454 00000202
-04269F50 3BE00004
-$Always Green Yoshi
-405F3A90 04AE4C00
-$Hold B To Run Super Fast
-0A404454 00000200
-4240E12C 06E44200
-12404454 00000200
-4240E12C 06E43F80
-$D-Pad Up For Large Mario
-8A404454 00000008
-4240E12C 4DE43FF8
-4240E12C 4DE63FF8
-4240E12C 4DE83FF8
-00000000 40000000
-$D-Pad Down For Mini Mario
-8A404454 00000004
-4240E12C 4DE43E88
-4240E12C 4DE63E88
-4240E12C 4DE83E88
-00000000 40000000
-$D-Pad Left For Normal Mario
-8A404454 00000004
-4240E12C 4DE43F80
-4240E12C 4DE63F80
-4240E12C 4DE83F80
-00000000 40000000
-$Widescreen Heat Wave Fix [YoshiOG1]
-043AA050 3F2AAAAB
-043AA05C BF2AAAAB
-043AA060 3F2AAAAB
-043AA070 3FAAAAAB
-$Disable Culling Outside Camera View
-04225F5C 38600001
-04225F60 4E800020
-
-[Video]
-ProjectionHack = 0
-PH_SZNear = 0
-PH_SZFar = 0
-PH_ExtraParam = 0
-PH_ZNear =
-PH_ZFar =
-PerfQueriesEnable = True
-
-[Video_Hacks]
-EFBToTextureEnable = False
-EFBCopyEnable = True
-
-[Video_Enhancements]
-MaxAnisotropy = 0
-ForceFiltering = False
-=======
 # GMSE01 - Super Mario Sunshine
 
 [Core]
@@ -336,8 +167,8 @@
 
 [Video_Hacks]
 EFBToTextureEnable = False
+EFBCopyEnable = True
 
 [Video_Enhancements]
 MaxAnisotropy = 0
-ForceFiltering = False
->>>>>>> a3958c34
+ForceFiltering = False