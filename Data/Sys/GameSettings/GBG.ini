--- conflicted
+++ resolved
@@ -16,10 +16,6 @@
 
 [ActionReplay]
 # Add action replay cheats here.
-<<<<<<< HEAD
-
-[Video]
-ProjectionHack = 0
 
 [VR]
 UnitsPerMetre = 95.396324
@@ -29,6 +25,4 @@
 VRStateId = 3
 VRIssues = Culling, Enabling pitch correction causes occasional random camera movements.
 CanReadCameraAngles = False
-ReadPitch = 90
-=======
->>>>>>> ad978122
+ReadPitch = 90