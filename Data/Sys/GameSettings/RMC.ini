# RMCE01, RMCJ01, RMCK01, RMCP01 - Mario Kart Wii

[Core]
# Values set here will override the main Dolphin settings.

[Core_VR]
SkipIdle = True
SyncOnSkipIdle = True

[EmuState]
# The Emulation State. 1 is worst, 5 is best, 0 is not set.
EmulationStateId = 4
EmulationIssues =

[OnLoad]
# Add memory patches to be loaded once on boot here.

[OnFrame]
# Add memory patches to be applied every frame here.

[ActionReplay]
# Add action replay cheats here.

[Video_Hacks]
EFBEmulateFormatChanges = True

<<<<<<< HEAD
[HideObjectCodes]
$Remove VR EFB Copy Rectangle
32bits:0x0000000000000000:0x0000000000000101
$Remove VR Black Fog in Coconut Mall
112bits:0x0000000000000000:0x0000000001003F80
$Remove Shadow Below Kart that Sometimes Causes Causes Black Line (Right Eye) in VR
32bits:0x0000000000000000:0x0000000000010203
=======
[Video_Stereoscopy]
StereoConvergence = 613

[Video_Settings]
MSAA = 0 # Avoid overbloom
>>>>>>> 0283ce2a
<|MERGE_RESOLUTION|>--- conflicted
+++ resolved
@@ -24,18 +24,15 @@
 [Video_Hacks]
 EFBEmulateFormatChanges = True
 
-<<<<<<< HEAD
+[Video_Stereoscopy]
+StereoConvergence = 613
+
+[Video_Settings]
+MSAA = 0 # Avoid overbloom
 [HideObjectCodes]
 $Remove VR EFB Copy Rectangle
 32bits:0x0000000000000000:0x0000000000000101
 $Remove VR Black Fog in Coconut Mall
 112bits:0x0000000000000000:0x0000000001003F80
 $Remove Shadow Below Kart that Sometimes Causes Causes Black Line (Right Eye) in VR
-32bits:0x0000000000000000:0x0000000000010203
-=======
-[Video_Stereoscopy]
-StereoConvergence = 613
-
-[Video_Settings]
-MSAA = 0 # Avoid overbloom
->>>>>>> 0283ce2a
+32bits:0x0000000000000000:0x0000000000010203