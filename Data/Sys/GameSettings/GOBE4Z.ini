# GOBE4Z - Bad Boys Miami Takedown

[Core]
# Values set here will override the main Dolphin settings.
DSPHLE = False

[EmuState]
# The Emulation State. 1 is worst, 5 is best, 0 is not set.
EmulationStateId = 4
EmulationIssues = Slow audio with HLE.

[OnLoad]
# Add memory patches to be loaded once on boot here.

[OnFrame]
# Add memory patches to be applied every frame here.

[ActionReplay]
# Add action replay cheats here.

<<<<<<< HEAD
[VR]
UnitsPerMetre = 88.197586
HudDistance = 10.0
HudOnTop = True
=======
[DSP]
EnableJIT = True
>>>>>>> 4e9497cd
<|MERGE_RESOLUTION|>--- conflicted
+++ resolved
@@ -18,12 +18,9 @@
 [ActionReplay]
 # Add action replay cheats here.
 
-<<<<<<< HEAD
+[DSP]
+EnableJIT = True
 [VR]
 UnitsPerMetre = 88.197586
 HudDistance = 10.0
-HudOnTop = True
-=======
-[DSP]
-EnableJIT = True
->>>>>>> 4e9497cd
+HudOnTop = True