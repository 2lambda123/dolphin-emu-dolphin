# GAHEGG - Alien Hominid

[Core]
# Values set here will override the main Dolphin settings.

[EmuState]
# The Emulation State. 1 is worst, 5 is best, 0 is not set.
EmulationStateId = 4
EmulationIssues = 

[OnLoad]
# Add memory patches to be loaded once on boot here.

[OnFrame]
# Add memory patches to be applied every frame here.

[ActionReplay]
# Add action replay cheats here.
<<<<<<< HEAD

[Video]
ProjectionHack = 0
PH_SZNear = 0
PH_SZFar = 0
PH_ExtraParam = 0
PH_ZNear =
PH_ZFar =

[VR]
ScreenHeight = 7.500000
ScreenDistance = 3.300000
ScreenUp = 0.700000
VRStateId = 5
VRIssues = Menus are the wrong scale.
CanReadCameraAngles = False
=======
>>>>>>> ad978122
<|MERGE_RESOLUTION|>--- conflicted
+++ resolved
@@ -16,15 +16,6 @@
 
 [ActionReplay]
 # Add action replay cheats here.
-<<<<<<< HEAD
-
-[Video]
-ProjectionHack = 0
-PH_SZNear = 0
-PH_SZFar = 0
-PH_ExtraParam = 0
-PH_ZNear =
-PH_ZFar =
 
 [VR]
 ScreenHeight = 7.500000
@@ -32,6 +23,4 @@
 ScreenUp = 0.700000
 VRStateId = 5
 VRIssues = Menus are the wrong scale.
-CanReadCameraAngles = False
-=======
->>>>>>> ad978122
+CanReadCameraAngles = False