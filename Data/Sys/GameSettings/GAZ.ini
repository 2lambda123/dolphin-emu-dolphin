--- conflicted
+++ resolved
@@ -16,21 +16,10 @@
 
 [ActionReplay]
 # Add action replay cheats here.
-<<<<<<< HEAD
-
-[Video]
-ProjectionHack = 0
-PH_SZNear = 0
-PH_SZFar = 0
-PH_ExtraParam = 0
-PH_ZNear =
-PH_ZFar =
 
 [VR]
 UnitsPerMetre = 100.000000
 HudDistance = 0.800000
 HudThickness = 100.000000
 VRStateId = 4
-VRIssues = Small black square in middle of screen, menu is a bit too 3D
-=======
->>>>>>> ad978122
+VRIssues = Small black square in middle of screen, menu is a bit too 3D