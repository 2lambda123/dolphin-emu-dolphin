[submodule "Externals/Qt"]
	path = Externals/Qt
	url = https://github.com/dolphin-emu/ext-win-qt.git
	branch = master
	shallow = true
<<<<<<< HEAD
[submodule "Externals/python"]
	path = Externals/python
	url = https://github.com/Felk/ext-python.git
	branch = master
=======
[submodule "Externals/mGBA/mgba"]
	path = Externals/mGBA/mgba
	url = https://github.com/mgba-emu/mgba.git
	branch = master
	shallow = true
>>>>>>> 2a34b847
<|MERGE_RESOLUTION|>--- conflicted
+++ resolved
@@ -3,15 +3,12 @@
 	url = https://github.com/dolphin-emu/ext-win-qt.git
 	branch = master
 	shallow = true
-<<<<<<< HEAD
-[submodule "Externals/python"]
-	path = Externals/python
-	url = https://github.com/Felk/ext-python.git
-	branch = master
-=======
 [submodule "Externals/mGBA/mgba"]
 	path = Externals/mGBA/mgba
 	url = https://github.com/mgba-emu/mgba.git
 	branch = master
 	shallow = true
->>>>>>> 2a34b847
+[submodule "Externals/python"]
+	path = Externals/python
+	url = https://github.com/Felk/ext-python.git
+	branch = master