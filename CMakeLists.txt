--- conflicted
+++ resolved
@@ -14,13 +14,9 @@
   cmake_policy(SET CMP0117 NEW) # MSVC RTTI flag will not be added by default.
 endif()
 
-<<<<<<< HEAD
-set(CMAKE_OSX_DEPLOYMENT_TARGET "11.0" CACHE STRING "")
-=======
 # Minimum OS X version.
 # This is inserted into the Info.plist as well.
 set(CMAKE_OSX_DEPLOYMENT_TARGET "10.14.0" CACHE STRING "")
->>>>>>> 450b77a0
 
 set(CMAKE_USER_MAKE_RULES_OVERRIDE "CMake/FlagsOverride.cmake")
 
