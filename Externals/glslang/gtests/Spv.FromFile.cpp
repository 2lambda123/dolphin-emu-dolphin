 //
// Copyright (C) 2016 Google, Inc.
//
// All rights reserved.
//
// Redistribution and use in source and binary forms, with or without
// modification, are permitted provided that the following conditions
// are met:
//
//    Redistributions of source code must retain the above copyright
//    notice, this list of conditions and the following disclaimer.
//
//    Redistributions in binary form must reproduce the above
//    copyright notice, this list of conditions and the following
//    disclaimer in the documentation and/or other materials provided
//    with the distribution.
//
//    Neither the name of Google Inc. nor the names of its
//    contributors may be used to endorse or promote products derived
//    from this software without specific prior written permission.
//
// THIS SOFTWARE IS PROVIDED BY THE COPYRIGHT HOLDERS AND CONTRIBUTORS
// "AS IS" AND ANY EXPRESS OR IMPLIED WARRANTIES, INCLUDING, BUT NOT
// LIMITED TO, THE IMPLIED WARRANTIES OF MERCHANTABILITY AND FITNESS
// FOR A PARTICULAR PURPOSE ARE DISCLAIMED. IN NO EVENT SHALL THE
// COPYRIGHT HOLDERS OR CONTRIBUTORS BE LIABLE FOR ANY DIRECT, INDIRECT,
// INCIDENTAL, SPECIAL, EXEMPLARY, OR CONSEQUENTIAL DAMAGES (INCLUDING,
// BUT NOT LIMITED TO, PROCUREMENT OF SUBSTITUTE GOODS OR SERVICES;
// LOSS OF USE, DATA, OR PROFITS; OR BUSINESS INTERRUPTION) HOWEVER
// CAUSED AND ON ANY THEORY OF LIABILITY, WHETHER IN CONTRACT, STRICT
// LIABILITY, OR TORT (INCLUDING NEGLIGENCE OR OTHERWISE) ARISING IN
// ANY WAY OUT OF THE USE OF THIS SOFTWARE, EVEN IF ADVISED OF THE
// POSSIBILITY OF SUCH DAMAGE.

#include <algorithm>

#include <gtest/gtest.h>

#include "TestFixture.h"

namespace glslangtest {
namespace {

struct IoMapData {
    const char* fileName;
    const char* entryPoint;
    int baseSamplerBinding;
    int baseTextureBinding;
    int baseImageBinding;
    int baseUboBinding;
    int baseSsboBinding;
    bool autoMapBindings;
    bool flattenUniforms;
};

std::string FileNameAsCustomTestSuffixIoMap(
    const ::testing::TestParamInfo<IoMapData>& info) {
    std::string name = info.param.fileName;
    // A valid test case suffix cannot have '.' and '-' inside.
    std::replace(name.begin(), name.end(), '.', '_');
    std::replace(name.begin(), name.end(), '-', '_');
    return name;
}

using CompileVulkanToSpirvTest = GlslangTest<::testing::TestWithParam<std::string>>;
using CompileVulkan1_1ToSpirvTest = GlslangTest<::testing::TestWithParam<std::string>>;
using CompileOpenGLToSpirvTest = GlslangTest<::testing::TestWithParam<std::string>>;
using VulkanSemantics = GlslangTest<::testing::TestWithParam<std::string>>;
using OpenGLSemantics = GlslangTest<::testing::TestWithParam<std::string>>;
using VulkanAstSemantics = GlslangTest<::testing::TestWithParam<std::string>>;
using HlslIoMap = GlslangTest<::testing::TestWithParam<IoMapData>>;
using GlslIoMap = GlslangTest<::testing::TestWithParam<IoMapData>>;
#ifdef AMD_EXTENSIONS
using CompileVulkanToSpirvTestAMD = GlslangTest<::testing::TestWithParam<std::string>>;
#endif
#ifdef NV_EXTENSIONS
using CompileVulkanToSpirvTestNV = GlslangTest<::testing::TestWithParam<std::string>>;
#endif
using CompileUpgradeTextureToSampledTextureAndDropSamplersTest = GlslangTest<::testing::TestWithParam<std::string>>;

// Compiling GLSL to SPIR-V under Vulkan semantics. Expected to successfully
// generate SPIR-V.
TEST_P(CompileVulkanToSpirvTest, FromFile)
{
    loadFileCompileAndCheck(GlobalTestSettings.testRoot, GetParam(),
                            Source::GLSL, Semantics::Vulkan, glslang::EShTargetVulkan_1_0,
                            Target::Spv);
}

TEST_P(CompileVulkan1_1ToSpirvTest, FromFile)
{
    loadFileCompileAndCheck(GlobalTestSettings.testRoot, GetParam(),
                            Source::GLSL, Semantics::Vulkan, glslang::EShTargetVulkan_1_1,
                            Target::Spv);
}

// Compiling GLSL to SPIR-V under OpenGL semantics. Expected to successfully
// generate SPIR-V.
TEST_P(CompileOpenGLToSpirvTest, FromFile)
{
    loadFileCompileAndCheck(GlobalTestSettings.testRoot, GetParam(),
                            Source::GLSL, Semantics::OpenGL, glslang::EShTargetVulkan_1_0,
                            Target::Spv);
}

// GLSL-level Vulkan semantics test. Expected to error out before generating
// SPIR-V.
TEST_P(VulkanSemantics, FromFile)
{
    loadFileCompileAndCheck(GlobalTestSettings.testRoot, GetParam(),
                            Source::GLSL, Semantics::Vulkan, glslang::EShTargetVulkan_1_0,
                            Target::Spv, false);
}

// GLSL-level Vulkan semantics test. Expected to error out before generating
// SPIR-V.
TEST_P(OpenGLSemantics, FromFile)
{
    loadFileCompileAndCheck(GlobalTestSettings.testRoot, GetParam(),
                            Source::GLSL, Semantics::OpenGL, glslang::EShTargetVulkan_1_0,
                            Target::Spv, false);
}

// GLSL-level Vulkan semantics test that need to see the AST for validation.
TEST_P(VulkanAstSemantics, FromFile)
{
    loadFileCompileAndCheck(GlobalTestSettings.testRoot, GetParam(),
                            Source::GLSL, Semantics::Vulkan, glslang::EShTargetVulkan_1_0,
                            Target::AST);
}

// HLSL-level Vulkan semantics tests.
TEST_P(HlslIoMap, FromFile)
{
    loadFileCompileIoMapAndCheck(GlobalTestSettings.testRoot, GetParam().fileName,
                                 Source::HLSL, Semantics::Vulkan,
                                 Target::Spv, GetParam().entryPoint,
                                 GetParam().baseSamplerBinding,
                                 GetParam().baseTextureBinding,
                                 GetParam().baseImageBinding,
                                 GetParam().baseUboBinding,
                                 GetParam().baseSsboBinding,
                                 GetParam().autoMapBindings,
                                 GetParam().flattenUniforms);
}

// GLSL-level Vulkan semantics tests.
TEST_P(GlslIoMap, FromFile)
{
    loadFileCompileIoMapAndCheck(GlobalTestSettings.testRoot, GetParam().fileName,
                                 Source::GLSL, Semantics::Vulkan,
                                 Target::Spv, GetParam().entryPoint,
                                 GetParam().baseSamplerBinding,
                                 GetParam().baseTextureBinding,
                                 GetParam().baseImageBinding,
                                 GetParam().baseUboBinding,
                                 GetParam().baseSsboBinding,
                                 GetParam().autoMapBindings,
                                 GetParam().flattenUniforms);
}

#ifdef AMD_EXTENSIONS
// Compiling GLSL to SPIR-V under Vulkan semantics (AMD extensions enabled).
// Expected to successfully generate SPIR-V.
TEST_P(CompileVulkanToSpirvTestAMD, FromFile)
{
    loadFileCompileAndCheck(GlobalTestSettings.testRoot, GetParam(),
                            Source::GLSL, Semantics::Vulkan, glslang::EShTargetVulkan_1_0,
                            Target::Spv);
}
#endif

#ifdef NV_EXTENSIONS
// Compiling GLSL to SPIR-V under Vulkan semantics (NV extensions enabled).
// Expected to successfully generate SPIR-V.
TEST_P(CompileVulkanToSpirvTestNV, FromFile)
{
    loadFileCompileAndCheck(GlobalTestSettings.testRoot, GetParam(),
                            Source::GLSL, Semantics::Vulkan, glslang::EShTargetVulkan_1_0,
                            Target::Spv);
}
#endif

TEST_P(CompileUpgradeTextureToSampledTextureAndDropSamplersTest, FromFile)
{
    loadCompileUpgradeTextureToSampledTextureAndDropSamplersAndCheck(GlobalTestSettings.testRoot,
                                                                     GetParam(),
                                                                     Source::GLSL,
                                                                     Semantics::Vulkan,
                                                                     Target::Spv);
}

// clang-format off
INSTANTIATE_TEST_CASE_P(
    Glsl, CompileVulkanToSpirvTest,
    ::testing::ValuesIn(std::vector<std::string>({
        // Test looping constructs.
        // No tests yet for making sure break and continue from a nested loop
        // goes to the innermost target.
        "spv.barrier.vert",
        "spv.do-simple.vert",
        "spv.do-while-continue-break.vert",
        "spv.for-complex-condition.vert",
        "spv.for-continue-break.vert",
        "spv.for-simple.vert",
        "spv.for-notest.vert",
        "spv.for-nobody.vert",
        "spv.while-continue-break.vert",
        "spv.while-simple.vert",
        // vulkan-specific tests
        "spv.set.vert",
        "spv.double.comp",
        "spv.100ops.frag",
        "spv.130.frag",
        "spv.140.frag",
        "spv.150.geom",
        "spv.150.vert",
        "spv.16bitstorage.frag",
        "spv.16bitstorage_Error.frag",
        "spv.16bitstorage-int.frag",
        "spv.16bitstorage_Error-int.frag",
        "spv.16bitstorage-uint.frag",
        "spv.16bitstorage_Error-uint.frag",
        "spv.300BuiltIns.vert",
        "spv.300layout.frag",
        "spv.300layout.vert",
        "spv.300layoutp.vert",
        "spv.310.comp",
        "spv.310.bitcast.frag",
        "spv.330.geom",
        "spv.400.frag",
        "spv.400.tesc",
        "spv.400.tese",
        "spv.420.geom",
        "spv.430.frag",
        "spv.430.vert",
        "spv.450.tesc",
        "spv.450.geom",
        "spv.450.noRedecl.tesc",
        "spv.8bitstorage-int.frag",
        "spv.8bitstorage_Error-int.frag",
        "spv.8bitstorage-uint.frag",
        "spv.8bitstorage_Error-uint.frag",
        "spv.accessChain.frag",
        "spv.aggOps.frag",
        "spv.always-discard.frag",
        "spv.always-discard2.frag",
        "spv.arbPostDepthCoverage.frag",
        "spv.arbPostDepthCoverage_Error.frag",
        "spv.bitCast.frag",
        "spv.bool.vert",
        "spv.boolInBlock.frag",
        "spv.branch-return.vert",
        "spv.builtInXFB.vert",
        "spv.conditionalDiscard.frag",
        "spv.constStruct.vert",
        "spv.controlFlowAttributes.frag",
        "spv.conversion.frag",
        "spv.dataOut.frag",
        "spv.dataOutIndirect.frag",
        "spv.dataOutIndirect.vert",
        "spv.deepRvalue.frag",
        "spv.depthOut.frag",
        "spv.discard-dce.frag",
        "spv.doWhileLoop.frag",
        "spv.earlyReturnDiscard.frag",
        "spv.extPostDepthCoverage.frag",
        "spv.extPostDepthCoverage_Error.frag",
        "spv.flowControl.frag",
        "spv.forLoop.frag",
        "spv.forwardFun.frag",
        "spv.fullyCovered.frag",
        "spv.functionCall.frag",
        "spv.functionNestedOpaque.vert",
        "spv.functionSemantics.frag",
        "spv.GeometryShaderPassthrough.geom",
        "spv.interpOps.frag",
        "spv.int64.frag",
        "spv.intOps.vert",
        "spv.layoutNested.vert",
        "spv.length.frag",
        "spv.localAggregates.frag",
        "spv.loops.frag",
        "spv.loopsArtificial.frag",
        "spv.matFun.vert",
        "spv.matrix.frag",
        "spv.matrix2.frag",
        "spv.memoryQualifier.frag",
        "spv.memoryScopeSemantics.comp",
        "spv.memoryScopeSemantics_Error.comp",
        "spv.merge-unreachable.frag",
        "spv.multiStruct.comp",
        "spv.multiStructFuncall.frag",
        "spv.newTexture.frag",
        "spv.noDeadDecorations.vert",
        "spv.nonSquare.vert",
        "spv.nonuniform.frag",
        "spv.noWorkgroup.comp",
        "spv.offsets.frag",
        "spv.Operations.frag",
        "spv.paramMemory.frag",
        "spv.precision.frag",
        "spv.precisionNonESSamp.frag",
        "spv.prepost.frag",
        "spv.qualifiers.vert",
        "spv.sample.frag",
        "spv.sampleId.frag",
        "spv.samplePosition.frag",
        "spv.sampleMaskOverrideCoverage.frag",
        "spv.shaderBallot.comp",
        "spv.shaderDrawParams.vert",
        "spv.shaderGroupVote.comp",
        "spv.shaderStencilExport.frag",
        "spv.shiftOps.frag",
        "spv.simpleFunctionCall.frag",
        "spv.simpleMat.vert",
        "spv.sparseTexture.frag",
        "spv.sparseTextureClamp.frag",
        "spv.structAssignment.frag",
        "spv.structDeref.frag",
        "spv.structure.frag",
        "spv.switch.frag",
        "spv.swizzle.frag",
        "spv.swizzleInversion.frag",
        "spv.test.frag",
        "spv.test.vert",
        "spv.texture.frag",
        "spv.texture.vert",
        "spv.textureBuffer.vert",
        "spv.image.frag",
        "spv.types.frag",
        "spv.uint.frag",
        "spv.uniformArray.frag",
        "spv.variableArrayIndex.frag",
        "spv.varyingArray.frag",
        "spv.varyingArrayIndirect.frag",
        "spv.vecMatConstruct.frag",
        "spv.voidFunction.frag",
        "spv.whileLoop.frag",
        "spv.AofA.frag",
        "spv.queryL.frag",
        "spv.separate.frag",
        "spv.shortCircuit.frag",
        "spv.pushConstant.vert",
        "spv.pushConstantAnon.vert",
        "spv.subpass.frag",
        "spv.specConstant.vert",
        "spv.specConstant.comp",
        "spv.specConstantComposite.vert",
        "spv.specConstantOperations.vert",
        "spv.storageBuffer.vert",
        "spv.precise.tese",
        "spv.precise.tesc",
        "spv.vulkan100.subgroupArithmetic.comp",
        "spv.vulkan100.subgroupPartitioned.comp",
        "spv.xfb.vert",
        "spv.xfb2.vert",
        "spv.xfb3.vert",
        "spv.samplerlessTextureFunctions.frag",
    })),
    FileNameAsCustomTestSuffix
);

// clang-format off
INSTANTIATE_TEST_CASE_P(
    Glsl, CompileVulkan1_1ToSpirvTest,
    ::testing::ValuesIn(std::vector<std::string>({
        "spv.deviceGroup.frag",
        "spv.drawParams.vert",
        "spv.int8.frag",
        "spv.vulkan110.int16.frag",
        "spv.int32.frag",
        "spv.explicittypes.frag",
        "spv.float32.frag",
        "spv.float64.frag",
        "spv.multiView.frag",
        "spv.subgroup.frag",
        "spv.subgroup.geom",
        "spv.subgroup.tesc",
        "spv.subgroup.tese",
        "spv.subgroup.vert",
        "spv.subgroupArithmetic.comp",
        "spv.subgroupBasic.comp",
        "spv.subgroupBallot.comp",
        "spv.subgroupClustered.comp",
        "spv.subgroupClusteredNeg.comp",
        "spv.subgroupPartitioned.comp",
        "spv.subgroupShuffle.comp",
        "spv.subgroupShuffleRelative.comp",
        "spv.subgroupQuad.comp",
        "spv.subgroupVote.comp",
        "spv.vulkan110.storageBuffer.vert",
    })),
    FileNameAsCustomTestSuffix
);

// clang-format off
INSTANTIATE_TEST_CASE_P(
    Hlsl, HlslIoMap,
    ::testing::ValuesIn(std::vector<IoMapData>{
        { "spv.register.autoassign.frag", "main_ep", 5, 10, 0, 20, 30, true, false },
        { "spv.register.noautoassign.frag", "main_ep", 5, 10, 0, 15, 30, false, false },
        { "spv.register.autoassign-2.frag", "main", 5, 10, 0, 15, 30, true, true },
        { "spv.register.subpass.frag", "main", 0, 20, 0, 0, 0, true, true },
        { "spv.buffer.autoassign.frag", "main", 5, 10, 0, 15, 30, true, true },
        { "spv.ssbo.autoassign.frag", "main", 5, 10, 0, 15, 30, true, true },
        { "spv.ssboAlias.frag", "main", 0, 0, 0, 0, 83, true, false },
        { "spv.rw.autoassign.frag", "main", 5, 10, 20, 15, 30, true, true },
        { "spv.register.autoassign.rangetest.frag", "main",
                glslang::TQualifier::layoutBindingEnd-2,
                glslang::TQualifier::layoutBindingEnd+5,
                20, 30, true, false },
    }),
    FileNameAsCustomTestSuffixIoMap
);

// clang-format off
INSTANTIATE_TEST_CASE_P(
    Hlsl, GlslIoMap,
    ::testing::ValuesIn(std::vector<IoMapData>{
        { "spv.glsl.register.autoassign.frag", "main", 5, 10, 0, 20, 30, true, false },
        { "spv.glsl.register.noautoassign.frag", "main", 5, 10, 0, 15, 30, false, false },
    }),
    FileNameAsCustomTestSuffixIoMap
);

// clang-format off
INSTANTIATE_TEST_CASE_P(
    Glsl, CompileOpenGLToSpirvTest,
    ::testing::ValuesIn(std::vector<std::string>({
        "spv.460.frag",
        "spv.460.vert",
        "spv.460.comp",
        "spv.atomic.comp",
        "spv.glFragColor.frag",
        "spv.rankShift.comp",
        "spv.specConst.vert",
        "spv.OVR_multiview.vert",
    })),
    FileNameAsCustomTestSuffix
);

INSTANTIATE_TEST_CASE_P(
    Glsl, VulkanSemantics,
    ::testing::ValuesIn(std::vector<std::string>({
        "vulkan.frag",
        "vulkan.vert",
        "vulkan.comp",
        "samplerlessTextureFunctions.frag",
    })),
    FileNameAsCustomTestSuffix
);

INSTANTIATE_TEST_CASE_P(
    Glsl, OpenGLSemantics,
    ::testing::ValuesIn(std::vector<std::string>({
        "glspv.esversion.vert",
        "glspv.version.frag",
        "glspv.version.vert",
        "glspv.frag",
        "glspv.vert",
    })),
    FileNameAsCustomTestSuffix
);

INSTANTIATE_TEST_CASE_P(
    Glsl, VulkanAstSemantics,
    ::testing::ValuesIn(std::vector<std::string>({
        "vulkan.ast.vert",
    })),
    FileNameAsCustomTestSuffix
);

#ifdef AMD_EXTENSIONS
INSTANTIATE_TEST_CASE_P(
    Glsl, CompileVulkanToSpirvTestAMD,
    ::testing::ValuesIn(std::vector<std::string>({
        "spv.float16.frag",
        "spv.float16Fetch.frag",
        "spv.imageLoadStoreLod.frag",
        "spv.int16.frag",
        "spv.int16.amd.frag",
        "spv.shaderBallotAMD.comp",
        "spv.shaderFragMaskAMD.frag",
        "spv.textureGatherBiasLod.frag",
    })),
    FileNameAsCustomTestSuffix
);
#endif

#ifdef NV_EXTENSIONS
INSTANTIATE_TEST_CASE_P(
    Glsl, CompileVulkanToSpirvTestNV,
    ::testing::ValuesIn(std::vector<std::string>({
    "spv.sampleMaskOverrideCoverage.frag",
    "spv.GeometryShaderPassthrough.geom",
    "spv.viewportArray2.vert",
    "spv.viewportArray2.tesc",
    "spv.stereoViewRendering.vert",
    "spv.stereoViewRendering.tesc",
    "spv.multiviewPerViewAttributes.vert",
    "spv.multiviewPerViewAttributes.tesc",
    "spv.atomicInt64.comp",
    "spv.shadingRate.frag",
    "spv.RayGenShader.rgen",
    "spv.RayGenShader_Errors.rgen",
    "spv.RayConstants.rgen",
    "spv.IntersectShader.rint",
    "spv.IntersectShader_Errors.rint",
    "spv.AnyHitShader.rahit",
    "spv.AnyHitShader_Errors.rahit",
    "spv.ClosestHitShader.rchit",
    "spv.ClosestHitShader_Errors.rchit",
    "spv.MissShader.rmiss",
    "spv.MissShader_Errors.rmiss",
    "spv.fragmentShaderBarycentric.frag",
    "spv.fragmentShaderBarycentric2.frag",
    "spv.computeShaderDerivatives.comp",
    "spv.computeShaderDerivatives2.comp",
    "spv.shaderImageFootprint.frag",
    "spv.meshShaderBuiltins.mesh",
    "spv.meshShaderUserDefined.mesh",
    "spv.meshShaderPerViewBuiltins.mesh",
    "spv.meshShaderPerViewUserDefined.mesh",
    "spv.meshShaderSharedMem.mesh",
    "spv.meshShaderTaskMem.mesh",
<<<<<<< HEAD
=======
    "spv.320.meshShaderUserDefined.mesh",
    "spv.meshShaderRedeclBuiltins.mesh",
    "spv.meshShaderRedeclPerViewBuiltins.mesh",
>>>>>>> 5130ac21
    "spv.meshTaskShader.task",
})),
FileNameAsCustomTestSuffix
);
#endif

INSTANTIATE_TEST_CASE_P(
    Glsl, CompileUpgradeTextureToSampledTextureAndDropSamplersTest,
    ::testing::ValuesIn(std::vector<std::string>({
      "spv.texture.sampler.transform.frag",
    })),
    FileNameAsCustomTestSuffix
);
// clang-format on

}  // anonymous namespace
}  // namespace glslangtest<|MERGE_RESOLUTION|>--- conflicted
+++ resolved
@@ -524,12 +524,9 @@
     "spv.meshShaderPerViewUserDefined.mesh",
     "spv.meshShaderSharedMem.mesh",
     "spv.meshShaderTaskMem.mesh",
-<<<<<<< HEAD
-=======
     "spv.320.meshShaderUserDefined.mesh",
     "spv.meshShaderRedeclBuiltins.mesh",
     "spv.meshShaderRedeclPerViewBuiltins.mesh",
->>>>>>> 5130ac21
     "spv.meshTaskShader.task",
 })),
 FileNameAsCustomTestSuffix
