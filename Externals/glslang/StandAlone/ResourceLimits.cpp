--- conflicted
+++ resolved
@@ -125,10 +125,6 @@
     /* .MaxCullDistances = */ 8,
     /* .MaxCombinedClipAndCullDistances = */ 8,
     /* .MaxSamples = */ 4,
-<<<<<<< HEAD
-#ifdef NV_EXTENSIONS
-=======
->>>>>>> 5130ac21
     /* .maxMeshOutputVerticesNV = */ 256,
     /* .maxMeshOutputPrimitivesNV = */ 512,
     /* .maxMeshWorkGroupSizeX_NV = */ 32,
@@ -138,10 +134,6 @@
     /* .maxTaskWorkGroupSizeY_NV = */ 1,
     /* .maxTaskWorkGroupSizeZ_NV = */ 1,
     /* .maxMeshViewCountNV = */ 4,
-<<<<<<< HEAD
-#endif
-=======
->>>>>>> 5130ac21
 
     /* .limits = */ {
         /* .nonInductiveForLoops = */ 1,
