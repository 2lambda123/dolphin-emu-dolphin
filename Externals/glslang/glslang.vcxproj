﻿<?xml version="1.0" encoding="utf-8"?>
<Project DefaultTargets="Build" ToolsVersion="15.0" xmlns="http://schemas.microsoft.com/developer/msbuild/2003">
  <ItemGroup Label="ProjectConfigurations">
    <ProjectConfiguration Include="Debug|ARM64">
      <Configuration>Debug</Configuration>
      <Platform>ARM64</Platform>
    </ProjectConfiguration>
    <ProjectConfiguration Include="Debug|x64">
      <Configuration>Debug</Configuration>
      <Platform>x64</Platform>
    </ProjectConfiguration>
    <ProjectConfiguration Include="Release|ARM64">
      <Configuration>Release</Configuration>
      <Platform>ARM64</Platform>
    </ProjectConfiguration>
    <ProjectConfiguration Include="Release|x64">
      <Configuration>Release</Configuration>
      <Platform>x64</Platform>
    </ProjectConfiguration>
  </ItemGroup>
  <PropertyGroup Label="Globals">
    <ProjectGuid>{D178061B-84D3-44F9-BEED-EFD18D9033F0}</ProjectGuid>
<<<<<<< HEAD
    <WindowsTargetPlatformVersion>10.0.17763.0</WindowsTargetPlatformVersion>
=======
    <WindowsTargetPlatformVersion>10.0</WindowsTargetPlatformVersion>
>>>>>>> 76b97a41
  </PropertyGroup>
  <Import Project="$(VCTargetsPath)\Microsoft.Cpp.Default.props" />
  <PropertyGroup Label="Configuration">
    <ConfigurationType>StaticLibrary</ConfigurationType>
    <PlatformToolset>v142</PlatformToolset>
    <CharacterSet>Unicode</CharacterSet>
  </PropertyGroup>
  <PropertyGroup Condition="'$(Configuration)'=='Debug'" Label="Configuration">
    <UseDebugLibraries>true</UseDebugLibraries>
  </PropertyGroup>
  <PropertyGroup Condition="'$(Configuration)'=='Release'" Label="Configuration">
    <UseDebugLibraries>false</UseDebugLibraries>
  </PropertyGroup>
  <Import Project="$(VCTargetsPath)\Microsoft.Cpp.props" />
  <ImportGroup Label="ExtensionSettings">
  </ImportGroup>
  <ImportGroup Label="PropertySheets">
    <Import Project="$(UserRootDir)\Microsoft.Cpp.$(Platform).user.props" Condition="exists('$(UserRootDir)\Microsoft.Cpp.$(Platform).user.props')" Label="LocalAppDataPlatform" />
    <Import Project="..\..\Source\VSProps\Base.props" />
    <Import Project="..\..\Source\VSProps\ClDisableAllWarnings.props" />
  </ImportGroup>
  <PropertyGroup Label="UserMacros" />
  <ItemGroup>
    <ClCompile Include="glslang\GenericCodeGen\CodeGen.cpp" />
    <ClCompile Include="glslang\GenericCodeGen\Link.cpp" />
    <ClCompile Include="glslang\MachineIndependent\attribute.cpp" />
    <ClCompile Include="glslang\MachineIndependent\Constant.cpp" />
    <ClCompile Include="glslang\MachineIndependent\glslang_tab.cpp" />
    <ClCompile Include="glslang\MachineIndependent\InfoSink.cpp" />
    <ClCompile Include="glslang\MachineIndependent\Initialize.cpp" />
    <ClCompile Include="glslang\MachineIndependent\Intermediate.cpp" />
    <ClCompile Include="glslang\MachineIndependent\intermOut.cpp" />
    <ClCompile Include="glslang\MachineIndependent\IntermTraverse.cpp" />
    <ClCompile Include="glslang\MachineIndependent\iomapper.cpp" />
    <ClCompile Include="glslang\MachineIndependent\limits.cpp" />
    <ClCompile Include="glslang\MachineIndependent\linkValidate.cpp" />
    <ClCompile Include="glslang\MachineIndependent\parseConst.cpp" />
    <ClCompile Include="glslang\MachineIndependent\ParseContextBase.cpp" />
    <ClCompile Include="glslang\MachineIndependent\ParseHelper.cpp" />
    <ClCompile Include="glslang\MachineIndependent\PoolAlloc.cpp" />
    <ClCompile Include="glslang\MachineIndependent\preprocessor\Pp.cpp" />
    <ClCompile Include="glslang\MachineIndependent\preprocessor\PpAtom.cpp" />
    <ClCompile Include="glslang\MachineIndependent\preprocessor\PpContext.cpp" />
    <ClCompile Include="glslang\MachineIndependent\preprocessor\PpScanner.cpp" />
    <ClCompile Include="glslang\MachineIndependent\preprocessor\PpTokens.cpp" />
    <ClCompile Include="glslang\MachineIndependent\propagateNoContraction.cpp" />
    <ClCompile Include="glslang\MachineIndependent\reflection.cpp" />
    <ClCompile Include="glslang\MachineIndependent\RemoveTree.cpp" />
    <ClCompile Include="glslang\MachineIndependent\Scan.cpp" />
    <ClCompile Include="glslang\MachineIndependent\ShaderLang.cpp" />
    <ClCompile Include="glslang\MachineIndependent\SymbolTable.cpp" />
    <ClCompile Include="glslang\MachineIndependent\Versions.cpp" />
    <ClCompile Include="glslang\OSDependent\Windows\ossource.cpp" />
    <ClCompile Include="OGLCompilersDLL\InitializeDll.cpp" />
    <ClCompile Include="SPIRV\disassemble.cpp" />
    <ClCompile Include="SPIRV\doc.cpp" />
    <ClCompile Include="SPIRV\GlslangToSpv.cpp" />
    <ClCompile Include="SPIRV\InReadableOrder.cpp" />
    <ClCompile Include="SPIRV\Logger.cpp" />
    <ClCompile Include="SPIRV\SpvBuilder.cpp" />
    <ClCompile Include="SPIRV\SPVRemapper.cpp" />
  </ItemGroup>
  <ItemGroup>
    <ClInclude Include="glslang\Include\arrays.h" />
    <ClInclude Include="glslang\Include\BaseTypes.h" />
    <ClInclude Include="glslang\Include\Common.h" />
    <ClInclude Include="glslang\Include\ConstantUnion.h" />
    <ClInclude Include="glslang\Include\InfoSink.h" />
    <ClInclude Include="glslang\Include\InitializeGlobals.h" />
    <ClInclude Include="glslang\Include\intermediate.h" />
    <ClInclude Include="glslang\Include\PoolAlloc.h" />
    <ClInclude Include="glslang\Include\ResourceLimits.h" />
    <ClInclude Include="glslang\Include\revision.h" />
    <ClInclude Include="glslang\Include\ShHandle.h" />
    <ClInclude Include="glslang\Include\Types.h" />
    <ClInclude Include="glslang\MachineIndependent\attribute.h" />
    <ClInclude Include="glslang\MachineIndependent\glslang_tab.cpp.h" />
    <ClInclude Include="glslang\MachineIndependent\gl_types.h" />
    <ClInclude Include="glslang\MachineIndependent\Initialize.h" />
    <ClInclude Include="glslang\MachineIndependent\iomapper.h" />
    <ClInclude Include="glslang\MachineIndependent\LiveTraverser.h" />
    <ClInclude Include="glslang\MachineIndependent\localintermediate.h" />
    <ClInclude Include="glslang\MachineIndependent\ParseHelper.h" />
    <ClInclude Include="glslang\MachineIndependent\parseVersions.h" />
    <ClInclude Include="glslang\MachineIndependent\preprocessor\PpContext.h" />
    <ClInclude Include="glslang\MachineIndependent\preprocessor\PpTokens.h" />
    <ClInclude Include="glslang\MachineIndependent\propagateNoContraction.h" />
    <ClInclude Include="glslang\MachineIndependent\reflection.h" />
    <ClInclude Include="glslang\MachineIndependent\RemoveTree.h" />
    <ClInclude Include="glslang\MachineIndependent\Scan.h" />
    <ClInclude Include="glslang\MachineIndependent\ScanContext.h" />
    <ClInclude Include="glslang\MachineIndependent\SymbolTable.h" />
    <ClInclude Include="glslang\MachineIndependent\Versions.h" />
    <ClInclude Include="glslang\OSDependent\osinclude.h" />
    <ClInclude Include="glslang\Public\ShaderLang.h" />
    <ClInclude Include="OGLCompilersDLL\InitializeDll.h" />
    <ClInclude Include="SPIRV\disassemble.h" />
    <ClInclude Include="SPIRV\doc.h" />
    <ClInclude Include="SPIRV\GLSL.std.450.h" />
    <ClInclude Include="SPIRV\GlslangToSpv.h" />
    <ClInclude Include="SPIRV\Logger.h" />
    <ClInclude Include="SPIRV\spirv.hpp" />
    <ClInclude Include="SPIRV\SpvBuilder.h" />
    <ClInclude Include="SPIRV\spvIR.h" />
    <ClInclude Include="SPIRV\SPVRemapper.h" />
  </ItemGroup>
  <ItemGroup>
    <None Include="glslang\MachineIndependent\glslang.y" />
  </ItemGroup>
  <Import Project="$(VCTargetsPath)\Microsoft.Cpp.targets" />
  <ImportGroup Label="ExtensionTargets">
  </ImportGroup>
</Project><|MERGE_RESOLUTION|>--- conflicted
+++ resolved
@@ -1,140 +1,136 @@
-﻿<?xml version="1.0" encoding="utf-8"?>
-<Project DefaultTargets="Build" ToolsVersion="15.0" xmlns="http://schemas.microsoft.com/developer/msbuild/2003">
-  <ItemGroup Label="ProjectConfigurations">
-    <ProjectConfiguration Include="Debug|ARM64">
-      <Configuration>Debug</Configuration>
-      <Platform>ARM64</Platform>
-    </ProjectConfiguration>
-    <ProjectConfiguration Include="Debug|x64">
-      <Configuration>Debug</Configuration>
-      <Platform>x64</Platform>
-    </ProjectConfiguration>
-    <ProjectConfiguration Include="Release|ARM64">
-      <Configuration>Release</Configuration>
-      <Platform>ARM64</Platform>
-    </ProjectConfiguration>
-    <ProjectConfiguration Include="Release|x64">
-      <Configuration>Release</Configuration>
-      <Platform>x64</Platform>
-    </ProjectConfiguration>
-  </ItemGroup>
-  <PropertyGroup Label="Globals">
-    <ProjectGuid>{D178061B-84D3-44F9-BEED-EFD18D9033F0}</ProjectGuid>
-<<<<<<< HEAD
-    <WindowsTargetPlatformVersion>10.0.17763.0</WindowsTargetPlatformVersion>
-=======
-    <WindowsTargetPlatformVersion>10.0</WindowsTargetPlatformVersion>
->>>>>>> 76b97a41
-  </PropertyGroup>
-  <Import Project="$(VCTargetsPath)\Microsoft.Cpp.Default.props" />
-  <PropertyGroup Label="Configuration">
-    <ConfigurationType>StaticLibrary</ConfigurationType>
-    <PlatformToolset>v142</PlatformToolset>
-    <CharacterSet>Unicode</CharacterSet>
-  </PropertyGroup>
-  <PropertyGroup Condition="'$(Configuration)'=='Debug'" Label="Configuration">
-    <UseDebugLibraries>true</UseDebugLibraries>
-  </PropertyGroup>
-  <PropertyGroup Condition="'$(Configuration)'=='Release'" Label="Configuration">
-    <UseDebugLibraries>false</UseDebugLibraries>
-  </PropertyGroup>
-  <Import Project="$(VCTargetsPath)\Microsoft.Cpp.props" />
-  <ImportGroup Label="ExtensionSettings">
-  </ImportGroup>
-  <ImportGroup Label="PropertySheets">
-    <Import Project="$(UserRootDir)\Microsoft.Cpp.$(Platform).user.props" Condition="exists('$(UserRootDir)\Microsoft.Cpp.$(Platform).user.props')" Label="LocalAppDataPlatform" />
-    <Import Project="..\..\Source\VSProps\Base.props" />
-    <Import Project="..\..\Source\VSProps\ClDisableAllWarnings.props" />
-  </ImportGroup>
-  <PropertyGroup Label="UserMacros" />
-  <ItemGroup>
-    <ClCompile Include="glslang\GenericCodeGen\CodeGen.cpp" />
-    <ClCompile Include="glslang\GenericCodeGen\Link.cpp" />
-    <ClCompile Include="glslang\MachineIndependent\attribute.cpp" />
-    <ClCompile Include="glslang\MachineIndependent\Constant.cpp" />
-    <ClCompile Include="glslang\MachineIndependent\glslang_tab.cpp" />
-    <ClCompile Include="glslang\MachineIndependent\InfoSink.cpp" />
-    <ClCompile Include="glslang\MachineIndependent\Initialize.cpp" />
-    <ClCompile Include="glslang\MachineIndependent\Intermediate.cpp" />
-    <ClCompile Include="glslang\MachineIndependent\intermOut.cpp" />
-    <ClCompile Include="glslang\MachineIndependent\IntermTraverse.cpp" />
-    <ClCompile Include="glslang\MachineIndependent\iomapper.cpp" />
-    <ClCompile Include="glslang\MachineIndependent\limits.cpp" />
-    <ClCompile Include="glslang\MachineIndependent\linkValidate.cpp" />
-    <ClCompile Include="glslang\MachineIndependent\parseConst.cpp" />
-    <ClCompile Include="glslang\MachineIndependent\ParseContextBase.cpp" />
-    <ClCompile Include="glslang\MachineIndependent\ParseHelper.cpp" />
-    <ClCompile Include="glslang\MachineIndependent\PoolAlloc.cpp" />
-    <ClCompile Include="glslang\MachineIndependent\preprocessor\Pp.cpp" />
-    <ClCompile Include="glslang\MachineIndependent\preprocessor\PpAtom.cpp" />
-    <ClCompile Include="glslang\MachineIndependent\preprocessor\PpContext.cpp" />
-    <ClCompile Include="glslang\MachineIndependent\preprocessor\PpScanner.cpp" />
-    <ClCompile Include="glslang\MachineIndependent\preprocessor\PpTokens.cpp" />
-    <ClCompile Include="glslang\MachineIndependent\propagateNoContraction.cpp" />
-    <ClCompile Include="glslang\MachineIndependent\reflection.cpp" />
-    <ClCompile Include="glslang\MachineIndependent\RemoveTree.cpp" />
-    <ClCompile Include="glslang\MachineIndependent\Scan.cpp" />
-    <ClCompile Include="glslang\MachineIndependent\ShaderLang.cpp" />
-    <ClCompile Include="glslang\MachineIndependent\SymbolTable.cpp" />
-    <ClCompile Include="glslang\MachineIndependent\Versions.cpp" />
-    <ClCompile Include="glslang\OSDependent\Windows\ossource.cpp" />
-    <ClCompile Include="OGLCompilersDLL\InitializeDll.cpp" />
-    <ClCompile Include="SPIRV\disassemble.cpp" />
-    <ClCompile Include="SPIRV\doc.cpp" />
-    <ClCompile Include="SPIRV\GlslangToSpv.cpp" />
-    <ClCompile Include="SPIRV\InReadableOrder.cpp" />
-    <ClCompile Include="SPIRV\Logger.cpp" />
-    <ClCompile Include="SPIRV\SpvBuilder.cpp" />
-    <ClCompile Include="SPIRV\SPVRemapper.cpp" />
-  </ItemGroup>
-  <ItemGroup>
-    <ClInclude Include="glslang\Include\arrays.h" />
-    <ClInclude Include="glslang\Include\BaseTypes.h" />
-    <ClInclude Include="glslang\Include\Common.h" />
-    <ClInclude Include="glslang\Include\ConstantUnion.h" />
-    <ClInclude Include="glslang\Include\InfoSink.h" />
-    <ClInclude Include="glslang\Include\InitializeGlobals.h" />
-    <ClInclude Include="glslang\Include\intermediate.h" />
-    <ClInclude Include="glslang\Include\PoolAlloc.h" />
-    <ClInclude Include="glslang\Include\ResourceLimits.h" />
-    <ClInclude Include="glslang\Include\revision.h" />
-    <ClInclude Include="glslang\Include\ShHandle.h" />
-    <ClInclude Include="glslang\Include\Types.h" />
-    <ClInclude Include="glslang\MachineIndependent\attribute.h" />
-    <ClInclude Include="glslang\MachineIndependent\glslang_tab.cpp.h" />
-    <ClInclude Include="glslang\MachineIndependent\gl_types.h" />
-    <ClInclude Include="glslang\MachineIndependent\Initialize.h" />
-    <ClInclude Include="glslang\MachineIndependent\iomapper.h" />
-    <ClInclude Include="glslang\MachineIndependent\LiveTraverser.h" />
-    <ClInclude Include="glslang\MachineIndependent\localintermediate.h" />
-    <ClInclude Include="glslang\MachineIndependent\ParseHelper.h" />
-    <ClInclude Include="glslang\MachineIndependent\parseVersions.h" />
-    <ClInclude Include="glslang\MachineIndependent\preprocessor\PpContext.h" />
-    <ClInclude Include="glslang\MachineIndependent\preprocessor\PpTokens.h" />
-    <ClInclude Include="glslang\MachineIndependent\propagateNoContraction.h" />
-    <ClInclude Include="glslang\MachineIndependent\reflection.h" />
-    <ClInclude Include="glslang\MachineIndependent\RemoveTree.h" />
-    <ClInclude Include="glslang\MachineIndependent\Scan.h" />
-    <ClInclude Include="glslang\MachineIndependent\ScanContext.h" />
-    <ClInclude Include="glslang\MachineIndependent\SymbolTable.h" />
-    <ClInclude Include="glslang\MachineIndependent\Versions.h" />
-    <ClInclude Include="glslang\OSDependent\osinclude.h" />
-    <ClInclude Include="glslang\Public\ShaderLang.h" />
-    <ClInclude Include="OGLCompilersDLL\InitializeDll.h" />
-    <ClInclude Include="SPIRV\disassemble.h" />
-    <ClInclude Include="SPIRV\doc.h" />
-    <ClInclude Include="SPIRV\GLSL.std.450.h" />
-    <ClInclude Include="SPIRV\GlslangToSpv.h" />
-    <ClInclude Include="SPIRV\Logger.h" />
-    <ClInclude Include="SPIRV\spirv.hpp" />
-    <ClInclude Include="SPIRV\SpvBuilder.h" />
-    <ClInclude Include="SPIRV\spvIR.h" />
-    <ClInclude Include="SPIRV\SPVRemapper.h" />
-  </ItemGroup>
-  <ItemGroup>
-    <None Include="glslang\MachineIndependent\glslang.y" />
-  </ItemGroup>
-  <Import Project="$(VCTargetsPath)\Microsoft.Cpp.targets" />
-  <ImportGroup Label="ExtensionTargets">
-  </ImportGroup>
+﻿<?xml version="1.0" encoding="utf-8"?>
+<Project DefaultTargets="Build" ToolsVersion="15.0" xmlns="http://schemas.microsoft.com/developer/msbuild/2003">
+  <ItemGroup Label="ProjectConfigurations">
+    <ProjectConfiguration Include="Debug|ARM64">
+      <Configuration>Debug</Configuration>
+      <Platform>ARM64</Platform>
+    </ProjectConfiguration>
+    <ProjectConfiguration Include="Debug|x64">
+      <Configuration>Debug</Configuration>
+      <Platform>x64</Platform>
+    </ProjectConfiguration>
+    <ProjectConfiguration Include="Release|ARM64">
+      <Configuration>Release</Configuration>
+      <Platform>ARM64</Platform>
+    </ProjectConfiguration>
+    <ProjectConfiguration Include="Release|x64">
+      <Configuration>Release</Configuration>
+      <Platform>x64</Platform>
+    </ProjectConfiguration>
+  </ItemGroup>
+  <PropertyGroup Label="Globals">
+    <ProjectGuid>{D178061B-84D3-44F9-BEED-EFD18D9033F0}</ProjectGuid>
+    <WindowsTargetPlatformVersion>10.0</WindowsTargetPlatformVersion>
+  </PropertyGroup>
+  <Import Project="$(VCTargetsPath)\Microsoft.Cpp.Default.props" />
+  <PropertyGroup Label="Configuration">
+    <ConfigurationType>StaticLibrary</ConfigurationType>
+    <PlatformToolset>v142</PlatformToolset>
+    <CharacterSet>Unicode</CharacterSet>
+  </PropertyGroup>
+  <PropertyGroup Condition="'$(Configuration)'=='Debug'" Label="Configuration">
+    <UseDebugLibraries>true</UseDebugLibraries>
+  </PropertyGroup>
+  <PropertyGroup Condition="'$(Configuration)'=='Release'" Label="Configuration">
+    <UseDebugLibraries>false</UseDebugLibraries>
+  </PropertyGroup>
+  <Import Project="$(VCTargetsPath)\Microsoft.Cpp.props" />
+  <ImportGroup Label="ExtensionSettings">
+  </ImportGroup>
+  <ImportGroup Label="PropertySheets">
+    <Import Project="$(UserRootDir)\Microsoft.Cpp.$(Platform).user.props" Condition="exists('$(UserRootDir)\Microsoft.Cpp.$(Platform).user.props')" Label="LocalAppDataPlatform" />
+    <Import Project="..\..\Source\VSProps\Base.props" />
+    <Import Project="..\..\Source\VSProps\ClDisableAllWarnings.props" />
+  </ImportGroup>
+  <PropertyGroup Label="UserMacros" />
+  <ItemGroup>
+    <ClCompile Include="glslang\GenericCodeGen\CodeGen.cpp" />
+    <ClCompile Include="glslang\GenericCodeGen\Link.cpp" />
+    <ClCompile Include="glslang\MachineIndependent\attribute.cpp" />
+    <ClCompile Include="glslang\MachineIndependent\Constant.cpp" />
+    <ClCompile Include="glslang\MachineIndependent\glslang_tab.cpp" />
+    <ClCompile Include="glslang\MachineIndependent\InfoSink.cpp" />
+    <ClCompile Include="glslang\MachineIndependent\Initialize.cpp" />
+    <ClCompile Include="glslang\MachineIndependent\Intermediate.cpp" />
+    <ClCompile Include="glslang\MachineIndependent\intermOut.cpp" />
+    <ClCompile Include="glslang\MachineIndependent\IntermTraverse.cpp" />
+    <ClCompile Include="glslang\MachineIndependent\iomapper.cpp" />
+    <ClCompile Include="glslang\MachineIndependent\limits.cpp" />
+    <ClCompile Include="glslang\MachineIndependent\linkValidate.cpp" />
+    <ClCompile Include="glslang\MachineIndependent\parseConst.cpp" />
+    <ClCompile Include="glslang\MachineIndependent\ParseContextBase.cpp" />
+    <ClCompile Include="glslang\MachineIndependent\ParseHelper.cpp" />
+    <ClCompile Include="glslang\MachineIndependent\PoolAlloc.cpp" />
+    <ClCompile Include="glslang\MachineIndependent\preprocessor\Pp.cpp" />
+    <ClCompile Include="glslang\MachineIndependent\preprocessor\PpAtom.cpp" />
+    <ClCompile Include="glslang\MachineIndependent\preprocessor\PpContext.cpp" />
+    <ClCompile Include="glslang\MachineIndependent\preprocessor\PpScanner.cpp" />
+    <ClCompile Include="glslang\MachineIndependent\preprocessor\PpTokens.cpp" />
+    <ClCompile Include="glslang\MachineIndependent\propagateNoContraction.cpp" />
+    <ClCompile Include="glslang\MachineIndependent\reflection.cpp" />
+    <ClCompile Include="glslang\MachineIndependent\RemoveTree.cpp" />
+    <ClCompile Include="glslang\MachineIndependent\Scan.cpp" />
+    <ClCompile Include="glslang\MachineIndependent\ShaderLang.cpp" />
+    <ClCompile Include="glslang\MachineIndependent\SymbolTable.cpp" />
+    <ClCompile Include="glslang\MachineIndependent\Versions.cpp" />
+    <ClCompile Include="glslang\OSDependent\Windows\ossource.cpp" />
+    <ClCompile Include="OGLCompilersDLL\InitializeDll.cpp" />
+    <ClCompile Include="SPIRV\disassemble.cpp" />
+    <ClCompile Include="SPIRV\doc.cpp" />
+    <ClCompile Include="SPIRV\GlslangToSpv.cpp" />
+    <ClCompile Include="SPIRV\InReadableOrder.cpp" />
+    <ClCompile Include="SPIRV\Logger.cpp" />
+    <ClCompile Include="SPIRV\SpvBuilder.cpp" />
+    <ClCompile Include="SPIRV\SPVRemapper.cpp" />
+  </ItemGroup>
+  <ItemGroup>
+    <ClInclude Include="glslang\Include\arrays.h" />
+    <ClInclude Include="glslang\Include\BaseTypes.h" />
+    <ClInclude Include="glslang\Include\Common.h" />
+    <ClInclude Include="glslang\Include\ConstantUnion.h" />
+    <ClInclude Include="glslang\Include\InfoSink.h" />
+    <ClInclude Include="glslang\Include\InitializeGlobals.h" />
+    <ClInclude Include="glslang\Include\intermediate.h" />
+    <ClInclude Include="glslang\Include\PoolAlloc.h" />
+    <ClInclude Include="glslang\Include\ResourceLimits.h" />
+    <ClInclude Include="glslang\Include\revision.h" />
+    <ClInclude Include="glslang\Include\ShHandle.h" />
+    <ClInclude Include="glslang\Include\Types.h" />
+    <ClInclude Include="glslang\MachineIndependent\attribute.h" />
+    <ClInclude Include="glslang\MachineIndependent\glslang_tab.cpp.h" />
+    <ClInclude Include="glslang\MachineIndependent\gl_types.h" />
+    <ClInclude Include="glslang\MachineIndependent\Initialize.h" />
+    <ClInclude Include="glslang\MachineIndependent\iomapper.h" />
+    <ClInclude Include="glslang\MachineIndependent\LiveTraverser.h" />
+    <ClInclude Include="glslang\MachineIndependent\localintermediate.h" />
+    <ClInclude Include="glslang\MachineIndependent\ParseHelper.h" />
+    <ClInclude Include="glslang\MachineIndependent\parseVersions.h" />
+    <ClInclude Include="glslang\MachineIndependent\preprocessor\PpContext.h" />
+    <ClInclude Include="glslang\MachineIndependent\preprocessor\PpTokens.h" />
+    <ClInclude Include="glslang\MachineIndependent\propagateNoContraction.h" />
+    <ClInclude Include="glslang\MachineIndependent\reflection.h" />
+    <ClInclude Include="glslang\MachineIndependent\RemoveTree.h" />
+    <ClInclude Include="glslang\MachineIndependent\Scan.h" />
+    <ClInclude Include="glslang\MachineIndependent\ScanContext.h" />
+    <ClInclude Include="glslang\MachineIndependent\SymbolTable.h" />
+    <ClInclude Include="glslang\MachineIndependent\Versions.h" />
+    <ClInclude Include="glslang\OSDependent\osinclude.h" />
+    <ClInclude Include="glslang\Public\ShaderLang.h" />
+    <ClInclude Include="OGLCompilersDLL\InitializeDll.h" />
+    <ClInclude Include="SPIRV\disassemble.h" />
+    <ClInclude Include="SPIRV\doc.h" />
+    <ClInclude Include="SPIRV\GLSL.std.450.h" />
+    <ClInclude Include="SPIRV\GlslangToSpv.h" />
+    <ClInclude Include="SPIRV\Logger.h" />
+    <ClInclude Include="SPIRV\spirv.hpp" />
+    <ClInclude Include="SPIRV\SpvBuilder.h" />
+    <ClInclude Include="SPIRV\spvIR.h" />
+    <ClInclude Include="SPIRV\SPVRemapper.h" />
+  </ItemGroup>
+  <ItemGroup>
+    <None Include="glslang\MachineIndependent\glslang.y" />
+  </ItemGroup>
+  <Import Project="$(VCTargetsPath)\Microsoft.Cpp.targets" />
+  <ImportGroup Label="ExtensionTargets">
+  </ImportGroup>
 </Project>