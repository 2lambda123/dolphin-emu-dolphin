--- conflicted
+++ resolved
@@ -333,13 +333,6 @@
 // Translate glslang type to SPIR-V memory decorations.
 void TranslateMemoryDecoration(const glslang::TQualifier& qualifier, std::vector<spv::Decoration>& memory, bool useVulkanMemoryModel)
 {
-<<<<<<< HEAD
-    if (qualifier.coherent)
-        memory.push_back(spv::DecorationCoherent);
-    if (qualifier.volatil) {
-        memory.push_back(spv::DecorationVolatile);
-        memory.push_back(spv::DecorationCoherent);
-=======
     if (!useVulkanMemoryModel) {
         if (qualifier.coherent)
             memory.push_back(spv::DecorationCoherent);
@@ -347,7 +340,6 @@
             memory.push_back(spv::DecorationVolatile);
             memory.push_back(spv::DecorationCoherent);
         }
->>>>>>> d4561fbc
     }
     if (qualifier.restrict)
         memory.push_back(spv::DecorationRestrict);
@@ -2737,13 +2729,6 @@
         spvType = builder.makeFloatType(64);
         break;
     case glslang::EbtFloat16:
-<<<<<<< HEAD
-#if AMD_EXTENSIONS
-        if (builder.getSpvVersion() < glslang::EShTargetSpv_1_3)
-            builder.addExtension(spv::E_SPV_AMD_gpu_shader_half_float);
-#endif
-=======
->>>>>>> d4561fbc
         spvType = builder.makeFloatType(16);
         break;
     case glslang::EbtBool:
@@ -2761,23 +2746,9 @@
         spvType = builder.makeUintType(8);
         break;
     case glslang::EbtInt16:
-<<<<<<< HEAD
-#ifdef AMD_EXTENSIONS
-        if (builder.getSpvVersion() < glslang::EShTargetSpv_1_3)
-            builder.addExtension(spv::E_SPV_AMD_gpu_shader_int16);
-#endif
         spvType = builder.makeIntType(16);
         break;
     case glslang::EbtUint16:
-#ifdef AMD_EXTENSIONS
-        if (builder.getSpvVersion() < glslang::EShTargetSpv_1_3)
-            builder.addExtension(spv::E_SPV_AMD_gpu_shader_int16);
-#endif
-=======
-        spvType = builder.makeIntType(16);
-        break;
-    case glslang::EbtUint16:
->>>>>>> d4561fbc
         spvType = builder.makeUintType(16);
         break;
     case glslang::EbtInt:
@@ -3812,29 +3783,14 @@
 #endif
             spv::ImageOperandsMask mask = spv::ImageOperandsMaskNone;
             if (sampler.ms) {
-<<<<<<< HEAD
-                spv::IdImmediate imageOperands = { false, spv::ImageOperandsSampleMask };
-                operands.push_back(imageOperands);
-                spv::IdImmediate imageOperand = { true, *opIt };
-                operands.push_back(imageOperand);
-=======
                 mask = mask | spv::ImageOperandsSampleMask;
             }
->>>>>>> d4561fbc
 #ifdef AMD_EXTENSIONS
             if (cracked.lod) {
                 builder.addExtension(spv::E_SPV_AMD_shader_image_load_store_lod);
                 builder.addCapability(spv::CapabilityImageReadWriteLodAMD);
-<<<<<<< HEAD
-
-                spv::IdImmediate imageOperands = { false, spv::ImageOperandsLodMask };
-                operands.push_back(imageOperands);
-                spv::IdImmediate imageOperand = { true, *opIt };
-                operands.push_back(imageOperand);
-=======
                 mask = mask | spv::ImageOperandsLodMask;
             }
->>>>>>> d4561fbc
 #endif
             mask = mask | TranslateImageOperands(TranslateCoherent(imageType));
             mask = (spv::ImageOperandsMask)(mask & ~spv::ImageOperandsMakeTexelAvailableKHRMask);
@@ -3842,8 +3798,6 @@
                 spv::IdImmediate imageOperands = { false, (unsigned int)mask };
                 operands.push_back(imageOperands);
             }
-<<<<<<< HEAD
-=======
             if (mask & spv::ImageOperandsSampleMask) {
                 spv::IdImmediate imageOperand = { true, *opIt++ };
                 operands.push_back(imageOperand);
@@ -3859,7 +3813,6 @@
                 operands.push_back(imageOperand);
             }
 
->>>>>>> d4561fbc
             if (builder.getImageTypeFormat(builder.getImageType(operands.front().word)) == spv::ImageFormatUnknown)
                 builder.addCapability(spv::CapabilityStorageImageReadWithoutFormat);
 
@@ -3882,14 +3835,6 @@
             if (sampler.ms || cracked.lod) {
 #else
             if (sampler.ms) {
-<<<<<<< HEAD
-                spv::IdImmediate texel = { true, *(opIt + 1) };
-                operands.push_back(texel);
-                spv::IdImmediate imageOperands = { false, spv::ImageOperandsSampleMask };
-                operands.push_back(imageOperands);
-                spv::IdImmediate imageOperand = { true, *opIt };
-                operands.push_back(imageOperand);
-=======
 #endif
                 spv::IdImmediate texel = { true, *(opIt + 1) };
                 operands.push_back(texel);
@@ -3902,25 +3847,10 @@
             if (sampler.ms) {
                 mask = mask | spv::ImageOperandsSampleMask;
             }
->>>>>>> d4561fbc
 #ifdef AMD_EXTENSIONS
             if (cracked.lod) {
                 builder.addExtension(spv::E_SPV_AMD_shader_image_load_store_lod);
                 builder.addCapability(spv::CapabilityImageReadWriteLodAMD);
-<<<<<<< HEAD
-
-                spv::IdImmediate texel = { true, *(opIt + 1) };
-                operands.push_back(texel);
-                spv::IdImmediate imageOperands = { false, spv::ImageOperandsLodMask };
-                operands.push_back(imageOperands);
-                spv::IdImmediate imageOperand = { true, *opIt };
-                operands.push_back(imageOperand);
-#endif
-            } else {
-                spv::IdImmediate texel = { true, *opIt };
-                operands.push_back(texel);
-            }
-=======
                 mask = mask | spv::ImageOperandsLodMask;
             }
 #endif
@@ -3945,7 +3875,6 @@
                 operands.push_back(imageOperand);
             }
 
->>>>>>> d4561fbc
             builder.createNoResultOp(spv::OpImageWrite, operands);
             if (builder.getImageTypeFormat(builder.getImageType(operands.front().word)) == spv::ImageFormatUnknown)
                 builder.addCapability(spv::CapabilityStorageImageWriteWithoutFormat);
@@ -3961,26 +3890,13 @@
 
             spv::ImageOperandsMask mask = spv::ImageOperandsMaskNone;
             if (sampler.ms) {
-<<<<<<< HEAD
-                spv::IdImmediate imageOperands = { false, spv::ImageOperandsSampleMask };
-                operands.push_back(imageOperands);
-                spv::IdImmediate imageOperand = { true, *opIt++ };
-                operands.push_back(imageOperand);
-=======
                 mask = mask | spv::ImageOperandsSampleMask;
             }
->>>>>>> d4561fbc
 #ifdef AMD_EXTENSIONS
             if (cracked.lod) {
                 builder.addExtension(spv::E_SPV_AMD_shader_image_load_store_lod);
                 builder.addCapability(spv::CapabilityImageReadWriteLodAMD);
 
-<<<<<<< HEAD
-                spv::IdImmediate imageOperands = { false, spv::ImageOperandsLodMask };
-                operands.push_back(imageOperands);
-                spv::IdImmediate imageOperand = { true, *opIt++ };
-                operands.push_back(imageOperand);
-=======
                 mask = mask | spv::ImageOperandsLodMask;
             }
 #endif
@@ -3999,7 +3915,6 @@
                 spv::IdImmediate imageOperand = { true, *opIt++ };
                 operands.push_back(imageOperand);
             }
->>>>>>> d4561fbc
 #endif
             if (mask & spv::ImageOperandsMakeTexelVisibleKHRMask) {
                 spv::IdImmediate imageOperand = { true, builder.makeUintConstant(TranslateMemoryScope(TranslateCoherent(imageType))) };
@@ -4026,9 +3941,6 @@
             spv::IdImmediate sample = { true, sampler.ms ? *(opIt++) : builder.makeUintConstant(0) };
             operands.push_back(sample);
 
-<<<<<<< HEAD
-            spv::Id resultTypeId = builder.makePointer(spv::StorageClassImage, resultType());
-=======
             spv::Id resultTypeId;
             // imageAtomicStore has a void return type so base the pointer type on
             // the type of the value operand.
@@ -4037,7 +3949,6 @@
             } else {
                 resultTypeId = builder.makePointer(spv::StorageClassImage, resultType());
             }
->>>>>>> d4561fbc
             spv::Id pointer = builder.createOp(spv::OpImageTexelPointer, resultTypeId, operands);
 
             std::vector<spv::Id> operands;
