--- conflicted
+++ resolved
@@ -1578,16 +1578,11 @@
         case EbtFloat16:
 #ifdef AMD_EXTENSIONS
             switch (from) {
-#ifdef AMD_EXTENSIONS
             case EbtInt16:
             case EbtUint16:
                 return extensionRequested(E_GL_AMD_gpu_shader_int16);
             case EbtFloat16:
                 return extensionRequested(E_GL_AMD_gpu_shader_half_float);
-<<<<<<< HEAD
-#endif
-=======
->>>>>>> 5130ac21
             default:
                 break;
             }
@@ -1596,22 +1591,14 @@
         case EbtUint16:
 #ifdef AMD_EXTENSIONS
             switch (from) {
-#ifdef AMD_EXTENSIONS
             case EbtInt16:
             case EbtUint16:
                 return extensionRequested(E_GL_AMD_gpu_shader_int16);
-<<<<<<< HEAD
-#endif
-            default:
-                return false;
-        }
-=======
             default:
                 break;
             }
 #endif
             return false;
->>>>>>> 5130ac21
         default:
             return false;
         }
