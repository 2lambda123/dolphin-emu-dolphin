--- conflicted
+++ resolved
@@ -348,13 +348,7 @@
     void boolCheck(const TSourceLoc&, const TPublicType&);
     void samplerCheck(const TSourceLoc&, const TType&, const TString& identifier, TIntermTyped* initializer);
     void atomicUintCheck(const TSourceLoc&, const TType&, const TString& identifier);
-<<<<<<< HEAD
-#ifdef NV_EXTENSIONS
     void accStructNVCheck(const TSourceLoc & loc, const TType & type, const TString & identifier);
-#endif
-=======
-    void accStructNVCheck(const TSourceLoc & loc, const TType & type, const TString & identifier);
->>>>>>> 5130ac21
     void transparentOpaqueCheck(const TSourceLoc&, const TType&, const TString& identifier);
     void memberQualifierCheck(glslang::TPublicType&);
     void globalQualifierFixCheck(const TSourceLoc&, TQualifier&);
@@ -430,14 +424,8 @@
     // Determine loop control from attributes
     void handleLoopAttributes(const TAttributes& attributes, TIntermNode*);
 
-<<<<<<< HEAD
-#ifdef NV_EXTENSIONS
     void resizeMeshViewDimension(const TSourceLoc&, TType&);
-#endif
-=======
-    void resizeMeshViewDimension(const TSourceLoc&, TType&);
-
->>>>>>> 5130ac21
+
 protected:
     void nonInitConstCheck(const TSourceLoc&, TString& identifier, TType& type);
     void inheritGlobalDefaults(TQualifier& dst) const;
