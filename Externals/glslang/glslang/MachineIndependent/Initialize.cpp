//
// Copyright (C) 2002-2005  3Dlabs Inc. Ltd.
// Copyright (C) 2012-2016 LunarG, Inc.
// Copyright (C) 2015-2017 Google, Inc.
// Copyright (C) 2017 ARM Limited.
//
// All rights reserved.
//
// Redistribution and use in source and binary forms, with or without
// modification, are permitted provided that the following conditions
// are met:
//
//    Redistributions of source code must retain the above copyright
//    notice, this list of conditions and the following disclaimer.
//
//    Redistributions in binary form must reproduce the above
//    copyright notice, this list of conditions and the following
//    disclaimer in the documentation and/or other materials provided
//    with the distribution.
//
//    Neither the name of 3Dlabs Inc. Ltd. nor the names of its
//    contributors may be used to endorse or promote products derived
//    from this software without specific prior written permission.
//
// THIS SOFTWARE IS PROVIDED BY THE COPYRIGHT HOLDERS AND CONTRIBUTORS
// "AS IS" AND ANY EXPRESS OR IMPLIED WARRANTIES, INCLUDING, BUT NOT
// LIMITED TO, THE IMPLIED WARRANTIES OF MERCHANTABILITY AND FITNESS
// FOR A PARTICULAR PURPOSE ARE DISCLAIMED. IN NO EVENT SHALL THE
// COPYRIGHT HOLDERS OR CONTRIBUTORS BE LIABLE FOR ANY DIRECT, INDIRECT,
// INCIDENTAL, SPECIAL, EXEMPLARY, OR CONSEQUENTIAL DAMAGES (INCLUDING,
// BUT NOT LIMITED TO, PROCUREMENT OF SUBSTITUTE GOODS OR SERVICES;
// LOSS OF USE, DATA, OR PROFITS; OR BUSINESS INTERRUPTION) HOWEVER
// CAUSED AND ON ANY THEORY OF LIABILITY, WHETHER IN CONTRACT, STRICT
// LIABILITY, OR TORT (INCLUDING NEGLIGENCE OR OTHERWISE) ARISING IN
// ANY WAY OUT OF THE USE OF THIS SOFTWARE, EVEN IF ADVISED OF THE
// POSSIBILITY OF SUCH DAMAGE.
//

//
// Create strings that declare built-in definitions, add built-ins programmatically
// that cannot be expressed in the strings, and establish mappings between
// built-in functions and operators.
//
// Where to put a built-in:
//   TBuiltIns::initialize(version,profile)       context-independent textual built-ins; add them to the right string
//   TBuiltIns::initialize(resources,...)         context-dependent textual built-ins; add them to the right string
//   TBuiltIns::identifyBuiltIns(...,symbolTable) context-independent programmatic additions/mappings to the symbol table,
//                                                including identifying what extensions are needed if a version does not allow a symbol
//   TBuiltIns::identifyBuiltIns(...,symbolTable, resources) context-dependent programmatic additions/mappings to the symbol table,
//                                                including identifying what extensions are needed if a version does not allow a symbol
//

#include "../Include/intermediate.h"
#include "Initialize.h"

namespace glslang {

// TODO: ARB_Compatability: do full extension support
const bool ARBCompatibility = true;

const bool ForwardCompatibility = false;

// change this back to false if depending on textual spellings of texturing calls when consuming the AST
// Using PureOperatorBuiltins=false is deprecated.
bool PureOperatorBuiltins = true;

inline bool IncludeLegacy(int version, EProfile profile, const SpvVersion& spvVersion)
{
    return profile != EEsProfile && (version <= 130 || (spvVersion.spv == 0 && ARBCompatibility) || profile == ECompatibilityProfile);
}

// Construct TBuiltInParseables base class.  This can be used for language-common constructs.
TBuiltInParseables::TBuiltInParseables()
{
}

// Destroy TBuiltInParseables.
TBuiltInParseables::~TBuiltInParseables()
{
}

TBuiltIns::TBuiltIns()
{
    // Set up textual representations for making all the permutations
    // of texturing/imaging functions.
    prefixes[EbtFloat] =  "";
#ifdef AMD_EXTENSIONS
    prefixes[EbtFloat16] = "f16";
#endif
    prefixes[EbtInt8]  = "i8";
    prefixes[EbtUint8] = "u8";
    prefixes[EbtInt16]  = "i16";
    prefixes[EbtUint16] = "u16";
    prefixes[EbtInt]   = "i";
    prefixes[EbtUint]  = "u";
    postfixes[2] = "2";
    postfixes[3] = "3";
    postfixes[4] = "4";

    // Map from symbolic class of texturing dimension to numeric dimensions.
    dimMap[Esd1D] = 1;
    dimMap[Esd2D] = 2;
    dimMap[EsdRect] = 2;
    dimMap[Esd3D] = 3;
    dimMap[EsdCube] = 3;
    dimMap[EsdBuffer] = 1;
    dimMap[EsdSubpass] = 2;  // potientially unused for now
}

TBuiltIns::~TBuiltIns()
{
}


//
// Add all context-independent built-in functions and variables that are present
// for the given version and profile.  Share common ones across stages, otherwise
// make stage-specific entries.
//
// Most built-ins variables can be added as simple text strings.  Some need to
// be added programmatically, which is done later in IdentifyBuiltIns() below.
//
void TBuiltIns::initialize(int version, EProfile profile, const SpvVersion& spvVersion)
{
    //============================================================================
    //
    // Prototypes for built-in functions used repeatly by different shaders
    //
    //============================================================================

    //
    // Derivatives Functions.
    //
    TString derivatives (
        "float dFdx(float p);"
        "vec2  dFdx(vec2  p);"
        "vec3  dFdx(vec3  p);"
        "vec4  dFdx(vec4  p);"

        "float dFdy(float p);"
        "vec2  dFdy(vec2  p);"
        "vec3  dFdy(vec3  p);"
        "vec4  dFdy(vec4  p);"

        "float fwidth(float p);"
        "vec2  fwidth(vec2  p);"
        "vec3  fwidth(vec3  p);"
        "vec4  fwidth(vec4  p);"
    );

    TString derivativeControls (
        "float dFdxFine(float p);"
        "vec2  dFdxFine(vec2  p);"
        "vec3  dFdxFine(vec3  p);"
        "vec4  dFdxFine(vec4  p);"

        "float dFdyFine(float p);"
        "vec2  dFdyFine(vec2  p);"
        "vec3  dFdyFine(vec3  p);"
        "vec4  dFdyFine(vec4  p);"

        "float fwidthFine(float p);"
        "vec2  fwidthFine(vec2  p);"
        "vec3  fwidthFine(vec3  p);"
        "vec4  fwidthFine(vec4  p);"

        "float dFdxCoarse(float p);"
        "vec2  dFdxCoarse(vec2  p);"
        "vec3  dFdxCoarse(vec3  p);"
        "vec4  dFdxCoarse(vec4  p);"

        "float dFdyCoarse(float p);"
        "vec2  dFdyCoarse(vec2  p);"
        "vec3  dFdyCoarse(vec3  p);"
        "vec4  dFdyCoarse(vec4  p);"

        "float fwidthCoarse(float p);"
        "vec2  fwidthCoarse(vec2  p);"
        "vec3  fwidthCoarse(vec3  p);"
        "vec4  fwidthCoarse(vec4  p);"
    );

    TString derivativesAndControl16bits (
        "float16_t dFdx(float16_t);"
        "f16vec2   dFdx(f16vec2);"
        "f16vec3   dFdx(f16vec3);"
        "f16vec4   dFdx(f16vec4);"

        "float16_t dFdy(float16_t);"
        "f16vec2   dFdy(f16vec2);"
        "f16vec3   dFdy(f16vec3);"
        "f16vec4   dFdy(f16vec4);"

        "float16_t dFdxFine(float16_t);"
        "f16vec2   dFdxFine(f16vec2);"
        "f16vec3   dFdxFine(f16vec3);"
        "f16vec4   dFdxFine(f16vec4);"

        "float16_t dFdyFine(float16_t);"
        "f16vec2   dFdyFine(f16vec2);"
        "f16vec3   dFdyFine(f16vec3);"
        "f16vec4   dFdyFine(f16vec4);"

        "float16_t dFdxCoarse(float16_t);"
        "f16vec2   dFdxCoarse(f16vec2);"
        "f16vec3   dFdxCoarse(f16vec3);"
        "f16vec4   dFdxCoarse(f16vec4);"

        "float16_t dFdyCoarse(float16_t);"
        "f16vec2   dFdyCoarse(f16vec2);"
        "f16vec3   dFdyCoarse(f16vec3);"
        "f16vec4   dFdyCoarse(f16vec4);"

        "float16_t fwidth(float16_t);"
        "f16vec2   fwidth(f16vec2);"
        "f16vec3   fwidth(f16vec3);"
        "f16vec4   fwidth(f16vec4);"

        "float16_t fwidthFine(float16_t);"
        "f16vec2   fwidthFine(f16vec2);"
        "f16vec3   fwidthFine(f16vec3);"
        "f16vec4   fwidthFine(f16vec4);"

        "float16_t fwidthCoarse(float16_t);"
        "f16vec2   fwidthCoarse(f16vec2);"
        "f16vec3   fwidthCoarse(f16vec3);"
        "f16vec4   fwidthCoarse(f16vec4);"
    );

    TString derivativesAndControl64bits (
        "float64_t dFdx(float64_t);"
        "f64vec2   dFdx(f64vec2);"
        "f64vec3   dFdx(f64vec3);"
        "f64vec4   dFdx(f64vec4);"

        "float64_t dFdy(float64_t);"
        "f64vec2   dFdy(f64vec2);"
        "f64vec3   dFdy(f64vec3);"
        "f64vec4   dFdy(f64vec4);"

        "float64_t dFdxFine(float64_t);"
        "f64vec2   dFdxFine(f64vec2);"
        "f64vec3   dFdxFine(f64vec3);"
        "f64vec4   dFdxFine(f64vec4);"

        "float64_t dFdyFine(float64_t);"
        "f64vec2   dFdyFine(f64vec2);"
        "f64vec3   dFdyFine(f64vec3);"
        "f64vec4   dFdyFine(f64vec4);"

        "float64_t dFdxCoarse(float64_t);"
        "f64vec2   dFdxCoarse(f64vec2);"
        "f64vec3   dFdxCoarse(f64vec3);"
        "f64vec4   dFdxCoarse(f64vec4);"

        "float64_t dFdyCoarse(float64_t);"
        "f64vec2   dFdyCoarse(f64vec2);"
        "f64vec3   dFdyCoarse(f64vec3);"
        "f64vec4   dFdyCoarse(f64vec4);"

        "float64_t fwidth(float64_t);"
        "f64vec2   fwidth(f64vec2);"
        "f64vec3   fwidth(f64vec3);"
        "f64vec4   fwidth(f64vec4);"

        "float64_t fwidthFine(float64_t);"
        "f64vec2   fwidthFine(f64vec2);"
        "f64vec3   fwidthFine(f64vec3);"
        "f64vec4   fwidthFine(f64vec4);"

        "float64_t fwidthCoarse(float64_t);"
        "f64vec2   fwidthCoarse(f64vec2);"
        "f64vec3   fwidthCoarse(f64vec3);"
        "f64vec4   fwidthCoarse(f64vec4);"
    );

    //============================================================================
    //
    // Prototypes for built-in functions seen by both vertex and fragment shaders.
    //
    //============================================================================

    //
    // Angle and Trigonometric Functions.
    //
    commonBuiltins.append(
        "float radians(float degrees);"
        "vec2  radians(vec2  degrees);"
        "vec3  radians(vec3  degrees);"
        "vec4  radians(vec4  degrees);"

        "float degrees(float radians);"
        "vec2  degrees(vec2  radians);"
        "vec3  degrees(vec3  radians);"
        "vec4  degrees(vec4  radians);"

        "float sin(float angle);"
        "vec2  sin(vec2  angle);"
        "vec3  sin(vec3  angle);"
        "vec4  sin(vec4  angle);"

        "float cos(float angle);"
        "vec2  cos(vec2  angle);"
        "vec3  cos(vec3  angle);"
        "vec4  cos(vec4  angle);"

        "float tan(float angle);"
        "vec2  tan(vec2  angle);"
        "vec3  tan(vec3  angle);"
        "vec4  tan(vec4  angle);"

        "float asin(float x);"
        "vec2  asin(vec2  x);"
        "vec3  asin(vec3  x);"
        "vec4  asin(vec4  x);"

        "float acos(float x);"
        "vec2  acos(vec2  x);"
        "vec3  acos(vec3  x);"
        "vec4  acos(vec4  x);"

        "float atan(float y, float x);"
        "vec2  atan(vec2  y, vec2  x);"
        "vec3  atan(vec3  y, vec3  x);"
        "vec4  atan(vec4  y, vec4  x);"

        "float atan(float y_over_x);"
        "vec2  atan(vec2  y_over_x);"
        "vec3  atan(vec3  y_over_x);"
        "vec4  atan(vec4  y_over_x);"

        "\n");

    if (version >= 130) {
        commonBuiltins.append(
            "float sinh(float angle);"
            "vec2  sinh(vec2  angle);"
            "vec3  sinh(vec3  angle);"
            "vec4  sinh(vec4  angle);"

            "float cosh(float angle);"
            "vec2  cosh(vec2  angle);"
            "vec3  cosh(vec3  angle);"
            "vec4  cosh(vec4  angle);"

            "float tanh(float angle);"
            "vec2  tanh(vec2  angle);"
            "vec3  tanh(vec3  angle);"
            "vec4  tanh(vec4  angle);"

            "float asinh(float x);"
            "vec2  asinh(vec2  x);"
            "vec3  asinh(vec3  x);"
            "vec4  asinh(vec4  x);"

            "float acosh(float x);"
            "vec2  acosh(vec2  x);"
            "vec3  acosh(vec3  x);"
            "vec4  acosh(vec4  x);"

            "float atanh(float y_over_x);"
            "vec2  atanh(vec2  y_over_x);"
            "vec3  atanh(vec3  y_over_x);"
            "vec4  atanh(vec4  y_over_x);"

            "\n");
    }

    //
    // Exponential Functions.
    //
    commonBuiltins.append(
        "float pow(float x, float y);"
        "vec2  pow(vec2  x, vec2  y);"
        "vec3  pow(vec3  x, vec3  y);"
        "vec4  pow(vec4  x, vec4  y);"

        "float exp(float x);"
        "vec2  exp(vec2  x);"
        "vec3  exp(vec3  x);"
        "vec4  exp(vec4  x);"

        "float log(float x);"
        "vec2  log(vec2  x);"
        "vec3  log(vec3  x);"
        "vec4  log(vec4  x);"

        "float exp2(float x);"
        "vec2  exp2(vec2  x);"
        "vec3  exp2(vec3  x);"
        "vec4  exp2(vec4  x);"

        "float log2(float x);"
        "vec2  log2(vec2  x);"
        "vec3  log2(vec3  x);"
        "vec4  log2(vec4  x);"

        "float sqrt(float x);"
        "vec2  sqrt(vec2  x);"
        "vec3  sqrt(vec3  x);"
        "vec4  sqrt(vec4  x);"

        "float inversesqrt(float x);"
        "vec2  inversesqrt(vec2  x);"
        "vec3  inversesqrt(vec3  x);"
        "vec4  inversesqrt(vec4  x);"

        "\n");

    //
    // Common Functions.
    //
    commonBuiltins.append(
        "float abs(float x);"
        "vec2  abs(vec2  x);"
        "vec3  abs(vec3  x);"
        "vec4  abs(vec4  x);"

        "float sign(float x);"
        "vec2  sign(vec2  x);"
        "vec3  sign(vec3  x);"
        "vec4  sign(vec4  x);"

        "float floor(float x);"
        "vec2  floor(vec2  x);"
        "vec3  floor(vec3  x);"
        "vec4  floor(vec4  x);"

        "float ceil(float x);"
        "vec2  ceil(vec2  x);"
        "vec3  ceil(vec3  x);"
        "vec4  ceil(vec4  x);"

        "float fract(float x);"
        "vec2  fract(vec2  x);"
        "vec3  fract(vec3  x);"
        "vec4  fract(vec4  x);"

        "float mod(float x, float y);"
        "vec2  mod(vec2  x, float y);"
        "vec3  mod(vec3  x, float y);"
        "vec4  mod(vec4  x, float y);"
        "vec2  mod(vec2  x, vec2  y);"
        "vec3  mod(vec3  x, vec3  y);"
        "vec4  mod(vec4  x, vec4  y);"

        "float min(float x, float y);"
        "vec2  min(vec2  x, float y);"
        "vec3  min(vec3  x, float y);"
        "vec4  min(vec4  x, float y);"
        "vec2  min(vec2  x, vec2  y);"
        "vec3  min(vec3  x, vec3  y);"
        "vec4  min(vec4  x, vec4  y);"

        "float max(float x, float y);"
        "vec2  max(vec2  x, float y);"
        "vec3  max(vec3  x, float y);"
        "vec4  max(vec4  x, float y);"
        "vec2  max(vec2  x, vec2  y);"
        "vec3  max(vec3  x, vec3  y);"
        "vec4  max(vec4  x, vec4  y);"

        "float clamp(float x, float minVal, float maxVal);"
        "vec2  clamp(vec2  x, float minVal, float maxVal);"
        "vec3  clamp(vec3  x, float minVal, float maxVal);"
        "vec4  clamp(vec4  x, float minVal, float maxVal);"
        "vec2  clamp(vec2  x, vec2  minVal, vec2  maxVal);"
        "vec3  clamp(vec3  x, vec3  minVal, vec3  maxVal);"
        "vec4  clamp(vec4  x, vec4  minVal, vec4  maxVal);"

        "float mix(float x, float y, float a);"
        "vec2  mix(vec2  x, vec2  y, float a);"
        "vec3  mix(vec3  x, vec3  y, float a);"
        "vec4  mix(vec4  x, vec4  y, float a);"
        "vec2  mix(vec2  x, vec2  y, vec2  a);"
        "vec3  mix(vec3  x, vec3  y, vec3  a);"
        "vec4  mix(vec4  x, vec4  y, vec4  a);"

        "float step(float edge, float x);"
        "vec2  step(vec2  edge, vec2  x);"
        "vec3  step(vec3  edge, vec3  x);"
        "vec4  step(vec4  edge, vec4  x);"
        "vec2  step(float edge, vec2  x);"
        "vec3  step(float edge, vec3  x);"
        "vec4  step(float edge, vec4  x);"

        "float smoothstep(float edge0, float edge1, float x);"
        "vec2  smoothstep(vec2  edge0, vec2  edge1, vec2  x);"
        "vec3  smoothstep(vec3  edge0, vec3  edge1, vec3  x);"
        "vec4  smoothstep(vec4  edge0, vec4  edge1, vec4  x);"
        "vec2  smoothstep(float edge0, float edge1, vec2  x);"
        "vec3  smoothstep(float edge0, float edge1, vec3  x);"
        "vec4  smoothstep(float edge0, float edge1, vec4  x);"

        "\n");

    if (version >= 130) {
        commonBuiltins.append(
            "  int abs(  int x);"
            "ivec2 abs(ivec2 x);"
            "ivec3 abs(ivec3 x);"
            "ivec4 abs(ivec4 x);"

            "  int sign(  int x);"
            "ivec2 sign(ivec2 x);"
            "ivec3 sign(ivec3 x);"
            "ivec4 sign(ivec4 x);"

            "float trunc(float x);"
            "vec2  trunc(vec2  x);"
            "vec3  trunc(vec3  x);"
            "vec4  trunc(vec4  x);"

            "float round(float x);"
            "vec2  round(vec2  x);"
            "vec3  round(vec3  x);"
            "vec4  round(vec4  x);"

            "float roundEven(float x);"
            "vec2  roundEven(vec2  x);"
            "vec3  roundEven(vec3  x);"
            "vec4  roundEven(vec4  x);"

            "float modf(float, out float);"
            "vec2  modf(vec2,  out vec2 );"
            "vec3  modf(vec3,  out vec3 );"
            "vec4  modf(vec4,  out vec4 );"

            "  int min(int    x, int y);"
            "ivec2 min(ivec2  x, int y);"
            "ivec3 min(ivec3  x, int y);"
            "ivec4 min(ivec4  x, int y);"
            "ivec2 min(ivec2  x, ivec2  y);"
            "ivec3 min(ivec3  x, ivec3  y);"
            "ivec4 min(ivec4  x, ivec4  y);"

            " uint min(uint   x, uint y);"
            "uvec2 min(uvec2  x, uint y);"
            "uvec3 min(uvec3  x, uint y);"
            "uvec4 min(uvec4  x, uint y);"
            "uvec2 min(uvec2  x, uvec2  y);"
            "uvec3 min(uvec3  x, uvec3  y);"
            "uvec4 min(uvec4  x, uvec4  y);"

            "  int max(int    x, int y);"
            "ivec2 max(ivec2  x, int y);"
            "ivec3 max(ivec3  x, int y);"
            "ivec4 max(ivec4  x, int y);"
            "ivec2 max(ivec2  x, ivec2  y);"
            "ivec3 max(ivec3  x, ivec3  y);"
            "ivec4 max(ivec4  x, ivec4  y);"

            " uint max(uint   x, uint y);"
            "uvec2 max(uvec2  x, uint y);"
            "uvec3 max(uvec3  x, uint y);"
            "uvec4 max(uvec4  x, uint y);"
            "uvec2 max(uvec2  x, uvec2  y);"
            "uvec3 max(uvec3  x, uvec3  y);"
            "uvec4 max(uvec4  x, uvec4  y);"

            "int    clamp(int x, int minVal, int maxVal);"
            "ivec2  clamp(ivec2  x, int minVal, int maxVal);"
            "ivec3  clamp(ivec3  x, int minVal, int maxVal);"
            "ivec4  clamp(ivec4  x, int minVal, int maxVal);"
            "ivec2  clamp(ivec2  x, ivec2  minVal, ivec2  maxVal);"
            "ivec3  clamp(ivec3  x, ivec3  minVal, ivec3  maxVal);"
            "ivec4  clamp(ivec4  x, ivec4  minVal, ivec4  maxVal);"

            "uint   clamp(uint x, uint minVal, uint maxVal);"
            "uvec2  clamp(uvec2  x, uint minVal, uint maxVal);"
            "uvec3  clamp(uvec3  x, uint minVal, uint maxVal);"
            "uvec4  clamp(uvec4  x, uint minVal, uint maxVal);"
            "uvec2  clamp(uvec2  x, uvec2  minVal, uvec2  maxVal);"
            "uvec3  clamp(uvec3  x, uvec3  minVal, uvec3  maxVal);"
            "uvec4  clamp(uvec4  x, uvec4  minVal, uvec4  maxVal);"

            "float mix(float x, float y, bool  a);"
            "vec2  mix(vec2  x, vec2  y, bvec2 a);"
            "vec3  mix(vec3  x, vec3  y, bvec3 a);"
            "vec4  mix(vec4  x, vec4  y, bvec4 a);"

            "bool  isnan(float x);"
            "bvec2 isnan(vec2  x);"
            "bvec3 isnan(vec3  x);"
            "bvec4 isnan(vec4  x);"

            "bool  isinf(float x);"
            "bvec2 isinf(vec2  x);"
            "bvec3 isinf(vec3  x);"
            "bvec4 isinf(vec4  x);"

            "\n");
    }

    //
    // double functions added to desktop 4.00, but not fma, frexp, ldexp, or pack/unpack
    //
    if (profile != EEsProfile && version >= 400) {
        commonBuiltins.append(

            "double sqrt(double);"
            "dvec2  sqrt(dvec2);"
            "dvec3  sqrt(dvec3);"
            "dvec4  sqrt(dvec4);"

            "double inversesqrt(double);"
            "dvec2  inversesqrt(dvec2);"
            "dvec3  inversesqrt(dvec3);"
            "dvec4  inversesqrt(dvec4);"

            "double abs(double);"
            "dvec2  abs(dvec2);"
            "dvec3  abs(dvec3);"
            "dvec4  abs(dvec4);"

            "double sign(double);"
            "dvec2  sign(dvec2);"
            "dvec3  sign(dvec3);"
            "dvec4  sign(dvec4);"

            "double floor(double);"
            "dvec2  floor(dvec2);"
            "dvec3  floor(dvec3);"
            "dvec4  floor(dvec4);"

            "double trunc(double);"
            "dvec2  trunc(dvec2);"
            "dvec3  trunc(dvec3);"
            "dvec4  trunc(dvec4);"

            "double round(double);"
            "dvec2  round(dvec2);"
            "dvec3  round(dvec3);"
            "dvec4  round(dvec4);"

            "double roundEven(double);"
            "dvec2  roundEven(dvec2);"
            "dvec3  roundEven(dvec3);"
            "dvec4  roundEven(dvec4);"

            "double ceil(double);"
            "dvec2  ceil(dvec2);"
            "dvec3  ceil(dvec3);"
            "dvec4  ceil(dvec4);"

            "double fract(double);"
            "dvec2  fract(dvec2);"
            "dvec3  fract(dvec3);"
            "dvec4  fract(dvec4);"

            "double mod(double, double);"
            "dvec2  mod(dvec2 , double);"
            "dvec3  mod(dvec3 , double);"
            "dvec4  mod(dvec4 , double);"
            "dvec2  mod(dvec2 , dvec2);"
            "dvec3  mod(dvec3 , dvec3);"
            "dvec4  mod(dvec4 , dvec4);"

            "double modf(double, out double);"
            "dvec2  modf(dvec2,  out dvec2);"
            "dvec3  modf(dvec3,  out dvec3);"
            "dvec4  modf(dvec4,  out dvec4);"

            "double min(double, double);"
            "dvec2  min(dvec2,  double);"
            "dvec3  min(dvec3,  double);"
            "dvec4  min(dvec4,  double);"
            "dvec2  min(dvec2,  dvec2);"
            "dvec3  min(dvec3,  dvec3);"
            "dvec4  min(dvec4,  dvec4);"

            "double max(double, double);"
            "dvec2  max(dvec2 , double);"
            "dvec3  max(dvec3 , double);"
            "dvec4  max(dvec4 , double);"
            "dvec2  max(dvec2 , dvec2);"
            "dvec3  max(dvec3 , dvec3);"
            "dvec4  max(dvec4 , dvec4);"

            "double clamp(double, double, double);"
            "dvec2  clamp(dvec2 , double, double);"
            "dvec3  clamp(dvec3 , double, double);"
            "dvec4  clamp(dvec4 , double, double);"
            "dvec2  clamp(dvec2 , dvec2 , dvec2);"
            "dvec3  clamp(dvec3 , dvec3 , dvec3);"
            "dvec4  clamp(dvec4 , dvec4 , dvec4);"

            "double mix(double, double, double);"
            "dvec2  mix(dvec2,  dvec2,  double);"
            "dvec3  mix(dvec3,  dvec3,  double);"
            "dvec4  mix(dvec4,  dvec4,  double);"
            "dvec2  mix(dvec2,  dvec2,  dvec2);"
            "dvec3  mix(dvec3,  dvec3,  dvec3);"
            "dvec4  mix(dvec4,  dvec4,  dvec4);"
            "double mix(double, double, bool);"
            "dvec2  mix(dvec2,  dvec2,  bvec2);"
            "dvec3  mix(dvec3,  dvec3,  bvec3);"
            "dvec4  mix(dvec4,  dvec4,  bvec4);"

            "double step(double, double);"
            "dvec2  step(dvec2 , dvec2);"
            "dvec3  step(dvec3 , dvec3);"
            "dvec4  step(dvec4 , dvec4);"
            "dvec2  step(double, dvec2);"
            "dvec3  step(double, dvec3);"
            "dvec4  step(double, dvec4);"

            "double smoothstep(double, double, double);"
            "dvec2  smoothstep(dvec2 , dvec2 , dvec2);"
            "dvec3  smoothstep(dvec3 , dvec3 , dvec3);"
            "dvec4  smoothstep(dvec4 , dvec4 , dvec4);"
            "dvec2  smoothstep(double, double, dvec2);"
            "dvec3  smoothstep(double, double, dvec3);"
            "dvec4  smoothstep(double, double, dvec4);"

            "bool  isnan(double);"
            "bvec2 isnan(dvec2);"
            "bvec3 isnan(dvec3);"
            "bvec4 isnan(dvec4);"

            "bool  isinf(double);"
            "bvec2 isinf(dvec2);"
            "bvec3 isinf(dvec3);"
            "bvec4 isinf(dvec4);"

            "double length(double);"
            "double length(dvec2);"
            "double length(dvec3);"
            "double length(dvec4);"

            "double distance(double, double);"
            "double distance(dvec2 , dvec2);"
            "double distance(dvec3 , dvec3);"
            "double distance(dvec4 , dvec4);"

            "double dot(double, double);"
            "double dot(dvec2 , dvec2);"
            "double dot(dvec3 , dvec3);"
            "double dot(dvec4 , dvec4);"

            "dvec3 cross(dvec3, dvec3);"

            "double normalize(double);"
            "dvec2  normalize(dvec2);"
            "dvec3  normalize(dvec3);"
            "dvec4  normalize(dvec4);"

            "double faceforward(double, double, double);"
            "dvec2  faceforward(dvec2,  dvec2,  dvec2);"
            "dvec3  faceforward(dvec3,  dvec3,  dvec3);"
            "dvec4  faceforward(dvec4,  dvec4,  dvec4);"

            "double reflect(double, double);"
            "dvec2  reflect(dvec2 , dvec2 );"
            "dvec3  reflect(dvec3 , dvec3 );"
            "dvec4  reflect(dvec4 , dvec4 );"

            "double refract(double, double, double);"
            "dvec2  refract(dvec2 , dvec2 , double);"
            "dvec3  refract(dvec3 , dvec3 , double);"
            "dvec4  refract(dvec4 , dvec4 , double);"

            "dmat2 matrixCompMult(dmat2, dmat2);"
            "dmat3 matrixCompMult(dmat3, dmat3);"
            "dmat4 matrixCompMult(dmat4, dmat4);"
            "dmat2x3 matrixCompMult(dmat2x3, dmat2x3);"
            "dmat2x4 matrixCompMult(dmat2x4, dmat2x4);"
            "dmat3x2 matrixCompMult(dmat3x2, dmat3x2);"
            "dmat3x4 matrixCompMult(dmat3x4, dmat3x4);"
            "dmat4x2 matrixCompMult(dmat4x2, dmat4x2);"
            "dmat4x3 matrixCompMult(dmat4x3, dmat4x3);"

            "dmat2   outerProduct(dvec2, dvec2);"
            "dmat3   outerProduct(dvec3, dvec3);"
            "dmat4   outerProduct(dvec4, dvec4);"
            "dmat2x3 outerProduct(dvec3, dvec2);"
            "dmat3x2 outerProduct(dvec2, dvec3);"
            "dmat2x4 outerProduct(dvec4, dvec2);"
            "dmat4x2 outerProduct(dvec2, dvec4);"
            "dmat3x4 outerProduct(dvec4, dvec3);"
            "dmat4x3 outerProduct(dvec3, dvec4);"

            "dmat2   transpose(dmat2);"
            "dmat3   transpose(dmat3);"
            "dmat4   transpose(dmat4);"
            "dmat2x3 transpose(dmat3x2);"
            "dmat3x2 transpose(dmat2x3);"
            "dmat2x4 transpose(dmat4x2);"
            "dmat4x2 transpose(dmat2x4);"
            "dmat3x4 transpose(dmat4x3);"
            "dmat4x3 transpose(dmat3x4);"

            "double determinant(dmat2);"
            "double determinant(dmat3);"
            "double determinant(dmat4);"

            "dmat2 inverse(dmat2);"
            "dmat3 inverse(dmat3);"
            "dmat4 inverse(dmat4);"

            "bvec2 lessThan(dvec2, dvec2);"
            "bvec3 lessThan(dvec3, dvec3);"
            "bvec4 lessThan(dvec4, dvec4);"

            "bvec2 lessThanEqual(dvec2, dvec2);"
            "bvec3 lessThanEqual(dvec3, dvec3);"
            "bvec4 lessThanEqual(dvec4, dvec4);"

            "bvec2 greaterThan(dvec2, dvec2);"
            "bvec3 greaterThan(dvec3, dvec3);"
            "bvec4 greaterThan(dvec4, dvec4);"

            "bvec2 greaterThanEqual(dvec2, dvec2);"
            "bvec3 greaterThanEqual(dvec3, dvec3);"
            "bvec4 greaterThanEqual(dvec4, dvec4);"

            "bvec2 equal(dvec2, dvec2);"
            "bvec3 equal(dvec3, dvec3);"
            "bvec4 equal(dvec4, dvec4);"

            "bvec2 notEqual(dvec2, dvec2);"
            "bvec3 notEqual(dvec3, dvec3);"
            "bvec4 notEqual(dvec4, dvec4);"

            "\n");
    }

    if (profile != EEsProfile && version >= 450) {
        commonBuiltins.append(

            "int64_t abs(int64_t);"
            "i64vec2 abs(i64vec2);"
            "i64vec3 abs(i64vec3);"
            "i64vec4 abs(i64vec4);"

            "int64_t sign(int64_t);"
            "i64vec2 sign(i64vec2);"
            "i64vec3 sign(i64vec3);"
            "i64vec4 sign(i64vec4);"

            "int64_t  min(int64_t,  int64_t);"
            "i64vec2  min(i64vec2,  int64_t);"
            "i64vec3  min(i64vec3,  int64_t);"
            "i64vec4  min(i64vec4,  int64_t);"
            "i64vec2  min(i64vec2,  i64vec2);"
            "i64vec3  min(i64vec3,  i64vec3);"
            "i64vec4  min(i64vec4,  i64vec4);"
            "uint64_t min(uint64_t, uint64_t);"
            "u64vec2  min(u64vec2,  uint64_t);"
            "u64vec3  min(u64vec3,  uint64_t);"
            "u64vec4  min(u64vec4,  uint64_t);"
            "u64vec2  min(u64vec2,  u64vec2);"
            "u64vec3  min(u64vec3,  u64vec3);"
            "u64vec4  min(u64vec4,  u64vec4);"

            "int64_t  max(int64_t,  int64_t);"
            "i64vec2  max(i64vec2,  int64_t);"
            "i64vec3  max(i64vec3,  int64_t);"
            "i64vec4  max(i64vec4,  int64_t);"
            "i64vec2  max(i64vec2,  i64vec2);"
            "i64vec3  max(i64vec3,  i64vec3);"
            "i64vec4  max(i64vec4,  i64vec4);"
            "uint64_t max(uint64_t, uint64_t);"
            "u64vec2  max(u64vec2,  uint64_t);"
            "u64vec3  max(u64vec3,  uint64_t);"
            "u64vec4  max(u64vec4,  uint64_t);"
            "u64vec2  max(u64vec2,  u64vec2);"
            "u64vec3  max(u64vec3,  u64vec3);"
            "u64vec4  max(u64vec4,  u64vec4);"

            "int64_t  clamp(int64_t,  int64_t,  int64_t);"
            "i64vec2  clamp(i64vec2,  int64_t,  int64_t);"
            "i64vec3  clamp(i64vec3,  int64_t,  int64_t);"
            "i64vec4  clamp(i64vec4,  int64_t,  int64_t);"
            "i64vec2  clamp(i64vec2,  i64vec2,  i64vec2);"
            "i64vec3  clamp(i64vec3,  i64vec3,  i64vec3);"
            "i64vec4  clamp(i64vec4,  i64vec4,  i64vec4);"
            "uint64_t clamp(uint64_t, uint64_t, uint64_t);"
            "u64vec2  clamp(u64vec2,  uint64_t, uint64_t);"
            "u64vec3  clamp(u64vec3,  uint64_t, uint64_t);"
            "u64vec4  clamp(u64vec4,  uint64_t, uint64_t);"
            "u64vec2  clamp(u64vec2,  u64vec2,  u64vec2);"
            "u64vec3  clamp(u64vec3,  u64vec3,  u64vec3);"
            "u64vec4  clamp(u64vec4,  u64vec4,  u64vec4);"

            "int64_t  mix(int64_t,  int64_t,  bool);"
            "i64vec2  mix(i64vec2,  i64vec2,  bvec2);"
            "i64vec3  mix(i64vec3,  i64vec3,  bvec3);"
            "i64vec4  mix(i64vec4,  i64vec4,  bvec4);"
            "uint64_t mix(uint64_t, uint64_t, bool);"
            "u64vec2  mix(u64vec2,  u64vec2,  bvec2);"
            "u64vec3  mix(u64vec3,  u64vec3,  bvec3);"
            "u64vec4  mix(u64vec4,  u64vec4,  bvec4);"

            "int64_t doubleBitsToInt64(double);"
            "i64vec2 doubleBitsToInt64(dvec2);"
            "i64vec3 doubleBitsToInt64(dvec3);"
            "i64vec4 doubleBitsToInt64(dvec4);"

            "uint64_t doubleBitsToUint64(double);"
            "u64vec2  doubleBitsToUint64(dvec2);"
            "u64vec3  doubleBitsToUint64(dvec3);"
            "u64vec4  doubleBitsToUint64(dvec4);"

            "double int64BitsToDouble(int64_t);"
            "dvec2  int64BitsToDouble(i64vec2);"
            "dvec3  int64BitsToDouble(i64vec3);"
            "dvec4  int64BitsToDouble(i64vec4);"

            "double uint64BitsToDouble(uint64_t);"
            "dvec2  uint64BitsToDouble(u64vec2);"
            "dvec3  uint64BitsToDouble(u64vec3);"
            "dvec4  uint64BitsToDouble(u64vec4);"

            "int64_t  packInt2x32(ivec2);"
            "uint64_t packUint2x32(uvec2);"
            "ivec2    unpackInt2x32(int64_t);"
            "uvec2    unpackUint2x32(uint64_t);"

            "bvec2 lessThan(i64vec2, i64vec2);"
            "bvec3 lessThan(i64vec3, i64vec3);"
            "bvec4 lessThan(i64vec4, i64vec4);"
            "bvec2 lessThan(u64vec2, u64vec2);"
            "bvec3 lessThan(u64vec3, u64vec3);"
            "bvec4 lessThan(u64vec4, u64vec4);"

            "bvec2 lessThanEqual(i64vec2, i64vec2);"
            "bvec3 lessThanEqual(i64vec3, i64vec3);"
            "bvec4 lessThanEqual(i64vec4, i64vec4);"
            "bvec2 lessThanEqual(u64vec2, u64vec2);"
            "bvec3 lessThanEqual(u64vec3, u64vec3);"
            "bvec4 lessThanEqual(u64vec4, u64vec4);"

            "bvec2 greaterThan(i64vec2, i64vec2);"
            "bvec3 greaterThan(i64vec3, i64vec3);"
            "bvec4 greaterThan(i64vec4, i64vec4);"
            "bvec2 greaterThan(u64vec2, u64vec2);"
            "bvec3 greaterThan(u64vec3, u64vec3);"
            "bvec4 greaterThan(u64vec4, u64vec4);"

            "bvec2 greaterThanEqual(i64vec2, i64vec2);"
            "bvec3 greaterThanEqual(i64vec3, i64vec3);"
            "bvec4 greaterThanEqual(i64vec4, i64vec4);"
            "bvec2 greaterThanEqual(u64vec2, u64vec2);"
            "bvec3 greaterThanEqual(u64vec3, u64vec3);"
            "bvec4 greaterThanEqual(u64vec4, u64vec4);"

            "bvec2 equal(i64vec2, i64vec2);"
            "bvec3 equal(i64vec3, i64vec3);"
            "bvec4 equal(i64vec4, i64vec4);"
            "bvec2 equal(u64vec2, u64vec2);"
            "bvec3 equal(u64vec3, u64vec3);"
            "bvec4 equal(u64vec4, u64vec4);"

            "bvec2 notEqual(i64vec2, i64vec2);"
            "bvec3 notEqual(i64vec3, i64vec3);"
            "bvec4 notEqual(i64vec4, i64vec4);"
            "bvec2 notEqual(u64vec2, u64vec2);"
            "bvec3 notEqual(u64vec3, u64vec3);"
            "bvec4 notEqual(u64vec4, u64vec4);"

            "int   findLSB(int64_t);"
            "ivec2 findLSB(i64vec2);"
            "ivec3 findLSB(i64vec3);"
            "ivec4 findLSB(i64vec4);"

            "int   findLSB(uint64_t);"
            "ivec2 findLSB(u64vec2);"
            "ivec3 findLSB(u64vec3);"
            "ivec4 findLSB(u64vec4);"

            "int   findMSB(int64_t);"
            "ivec2 findMSB(i64vec2);"
            "ivec3 findMSB(i64vec3);"
            "ivec4 findMSB(i64vec4);"

            "int   findMSB(uint64_t);"
            "ivec2 findMSB(u64vec2);"
            "ivec3 findMSB(u64vec3);"
            "ivec4 findMSB(u64vec4);"

            "\n"
        );
    }

#ifdef AMD_EXTENSIONS
    // GL_AMD_shader_trinary_minmax
    if (profile != EEsProfile && version >= 430) {
        commonBuiltins.append(
            "float min3(float, float, float);"
            "vec2  min3(vec2,  vec2,  vec2);"
            "vec3  min3(vec3,  vec3,  vec3);"
            "vec4  min3(vec4,  vec4,  vec4);"

            "int   min3(int,   int,   int);"
            "ivec2 min3(ivec2, ivec2, ivec2);"
            "ivec3 min3(ivec3, ivec3, ivec3);"
            "ivec4 min3(ivec4, ivec4, ivec4);"

            "uint  min3(uint,  uint,  uint);"
            "uvec2 min3(uvec2, uvec2, uvec2);"
            "uvec3 min3(uvec3, uvec3, uvec3);"
            "uvec4 min3(uvec4, uvec4, uvec4);"

            "float max3(float, float, float);"
            "vec2  max3(vec2,  vec2,  vec2);"
            "vec3  max3(vec3,  vec3,  vec3);"
            "vec4  max3(vec4,  vec4,  vec4);"

            "int   max3(int,   int,   int);"
            "ivec2 max3(ivec2, ivec2, ivec2);"
            "ivec3 max3(ivec3, ivec3, ivec3);"
            "ivec4 max3(ivec4, ivec4, ivec4);"

            "uint  max3(uint,  uint,  uint);"
            "uvec2 max3(uvec2, uvec2, uvec2);"
            "uvec3 max3(uvec3, uvec3, uvec3);"
            "uvec4 max3(uvec4, uvec4, uvec4);"

            "float mid3(float, float, float);"
            "vec2  mid3(vec2,  vec2,  vec2);"
            "vec3  mid3(vec3,  vec3,  vec3);"
            "vec4  mid3(vec4,  vec4,  vec4);"

            "int   mid3(int,   int,   int);"
            "ivec2 mid3(ivec2, ivec2, ivec2);"
            "ivec3 mid3(ivec3, ivec3, ivec3);"
            "ivec4 mid3(ivec4, ivec4, ivec4);"

            "uint  mid3(uint,  uint,  uint);"
            "uvec2 mid3(uvec2, uvec2, uvec2);"
            "uvec3 mid3(uvec3, uvec3, uvec3);"
            "uvec4 mid3(uvec4, uvec4, uvec4);"

            "float16_t min3(float16_t, float16_t, float16_t);"
            "f16vec2   min3(f16vec2,   f16vec2,   f16vec2);"
            "f16vec3   min3(f16vec3,   f16vec3,   f16vec3);"
            "f16vec4   min3(f16vec4,   f16vec4,   f16vec4);"

            "float16_t max3(float16_t, float16_t, float16_t);"
            "f16vec2   max3(f16vec2,   f16vec2,   f16vec2);"
            "f16vec3   max3(f16vec3,   f16vec3,   f16vec3);"
            "f16vec4   max3(f16vec4,   f16vec4,   f16vec4);"

            "float16_t mid3(float16_t, float16_t, float16_t);"
            "f16vec2   mid3(f16vec2,   f16vec2,   f16vec2);"
            "f16vec3   mid3(f16vec3,   f16vec3,   f16vec3);"
            "f16vec4   mid3(f16vec4,   f16vec4,   f16vec4);"

            "int16_t   min3(int16_t,   int16_t,   int16_t);"
            "i16vec2   min3(i16vec2,   i16vec2,   i16vec2);"
            "i16vec3   min3(i16vec3,   i16vec3,   i16vec3);"
            "i16vec4   min3(i16vec4,   i16vec4,   i16vec4);"

            "int16_t   max3(int16_t,   int16_t,   int16_t);"
            "i16vec2   max3(i16vec2,   i16vec2,   i16vec2);"
            "i16vec3   max3(i16vec3,   i16vec3,   i16vec3);"
            "i16vec4   max3(i16vec4,   i16vec4,   i16vec4);"

            "int16_t   mid3(int16_t,   int16_t,   int16_t);"
            "i16vec2   mid3(i16vec2,   i16vec2,   i16vec2);"
            "i16vec3   mid3(i16vec3,   i16vec3,   i16vec3);"
            "i16vec4   mid3(i16vec4,   i16vec4,   i16vec4);"

            "uint16_t  min3(uint16_t,  uint16_t,  uint16_t);"
            "u16vec2   min3(u16vec2,   u16vec2,   u16vec2);"
            "u16vec3   min3(u16vec3,   u16vec3,   u16vec3);"
            "u16vec4   min3(u16vec4,   u16vec4,   u16vec4);"

            "uint16_t  max3(uint16_t,  uint16_t,  uint16_t);"
            "u16vec2   max3(u16vec2,   u16vec2,   u16vec2);"
            "u16vec3   max3(u16vec3,   u16vec3,   u16vec3);"
            "u16vec4   max3(u16vec4,   u16vec4,   u16vec4);"

            "uint16_t  mid3(uint16_t,  uint16_t,  uint16_t);"
            "u16vec2   mid3(u16vec2,   u16vec2,   u16vec2);"
            "u16vec3   mid3(u16vec3,   u16vec3,   u16vec3);"
            "u16vec4   mid3(u16vec4,   u16vec4,   u16vec4);"

            "\n"
        );
    }
#endif

    if ((profile == EEsProfile && version >= 310) ||
        (profile != EEsProfile && version >= 430)) {
        commonBuiltins.append(
            "uint atomicAdd(coherent volatile inout uint, uint);"
            " int atomicAdd(coherent volatile inout  int,  int);"
            "uint atomicAdd(coherent volatile inout uint, uint, int, int, int);"
            " int atomicAdd(coherent volatile inout  int,  int, int, int, int);"

            "uint atomicMin(coherent volatile inout uint, uint);"
            " int atomicMin(coherent volatile inout  int,  int);"
            "uint atomicMin(coherent volatile inout uint, uint, int, int, int);"
            " int atomicMin(coherent volatile inout  int,  int, int, int, int);"

            "uint atomicMax(coherent volatile inout uint, uint);"
            " int atomicMax(coherent volatile inout  int,  int);"
            "uint atomicMax(coherent volatile inout uint, uint, int, int, int);"
            " int atomicMax(coherent volatile inout  int,  int, int, int, int);"

            "uint atomicAnd(coherent volatile inout uint, uint);"
            " int atomicAnd(coherent volatile inout  int,  int);"
            "uint atomicAnd(coherent volatile inout uint, uint, int, int, int);"
            " int atomicAnd(coherent volatile inout  int,  int, int, int, int);"

            "uint atomicOr (coherent volatile inout uint, uint);"
            " int atomicOr (coherent volatile inout  int,  int);"
            "uint atomicOr (coherent volatile inout uint, uint, int, int, int);"
            " int atomicOr (coherent volatile inout  int,  int, int, int, int);"

            "uint atomicXor(coherent volatile inout uint, uint);"
            " int atomicXor(coherent volatile inout  int,  int);"
            "uint atomicXor(coherent volatile inout uint, uint, int, int, int);"
            " int atomicXor(coherent volatile inout  int,  int, int, int, int);"

            "uint atomicExchange(coherent volatile inout uint, uint);"
            " int atomicExchange(coherent volatile inout  int,  int);"
            "uint atomicExchange(coherent volatile inout uint, uint, int, int, int);"
            " int atomicExchange(coherent volatile inout  int,  int, int, int, int);"

            "uint atomicCompSwap(coherent volatile inout uint, uint, uint);"
            " int atomicCompSwap(coherent volatile inout  int,  int,  int);"
            "uint atomicCompSwap(coherent volatile inout uint, uint, uint, int, int, int, int, int);"
            " int atomicCompSwap(coherent volatile inout  int,  int,  int, int, int, int, int, int);"

            "uint atomicLoad(coherent volatile in uint, int, int, int);"
            " int atomicLoad(coherent volatile in  int, int, int, int);"

            "void atomicStore(coherent volatile out uint, uint, int, int, int);"
            "void atomicStore(coherent volatile out  int,  int, int, int, int);"

            "\n");
    }

    if (profile != EEsProfile && version >= 440) {
        commonBuiltins.append(
            "uint64_t atomicMin(coherent volatile inout uint64_t, uint64_t);"
            " int64_t atomicMin(coherent volatile inout  int64_t,  int64_t);"
            "uint64_t atomicMin(coherent volatile inout uint64_t, uint64_t, int, int, int);"
            " int64_t atomicMin(coherent volatile inout  int64_t,  int64_t, int, int, int);"

            "uint64_t atomicMax(coherent volatile inout uint64_t, uint64_t);"
            " int64_t atomicMax(coherent volatile inout  int64_t,  int64_t);"
            "uint64_t atomicMax(coherent volatile inout uint64_t, uint64_t, int, int, int);"
            " int64_t atomicMax(coherent volatile inout  int64_t,  int64_t, int, int, int);"

            "uint64_t atomicAnd(coherent volatile inout uint64_t, uint64_t);"
            " int64_t atomicAnd(coherent volatile inout  int64_t,  int64_t);"
            "uint64_t atomicAnd(coherent volatile inout uint64_t, uint64_t, int, int, int);"
            " int64_t atomicAnd(coherent volatile inout  int64_t,  int64_t, int, int, int);"

            "uint64_t atomicOr (coherent volatile inout uint64_t, uint64_t);"
            " int64_t atomicOr (coherent volatile inout  int64_t,  int64_t);"
            "uint64_t atomicOr (coherent volatile inout uint64_t, uint64_t, int, int, int);"
            " int64_t atomicOr (coherent volatile inout  int64_t,  int64_t, int, int, int);"

            "uint64_t atomicXor(coherent volatile inout uint64_t, uint64_t);"
            " int64_t atomicXor(coherent volatile inout  int64_t,  int64_t);"
            "uint64_t atomicXor(coherent volatile inout uint64_t, uint64_t, int, int, int);"
            " int64_t atomicXor(coherent volatile inout  int64_t,  int64_t, int, int, int);"

            "uint64_t atomicAdd(coherent volatile inout uint64_t, uint64_t);"
            " int64_t atomicAdd(coherent volatile inout  int64_t,  int64_t);"
            "uint64_t atomicAdd(coherent volatile inout uint64_t, uint64_t, int, int, int);"
            " int64_t atomicAdd(coherent volatile inout  int64_t,  int64_t, int, int, int);"

            "uint64_t atomicExchange(coherent volatile inout uint64_t, uint64_t);"
            " int64_t atomicExchange(coherent volatile inout  int64_t,  int64_t);"
            "uint64_t atomicExchange(coherent volatile inout uint64_t, uint64_t, int, int, int);"
            " int64_t atomicExchange(coherent volatile inout  int64_t,  int64_t, int, int, int);"

            "uint64_t atomicCompSwap(coherent volatile inout uint64_t, uint64_t, uint64_t);"
            " int64_t atomicCompSwap(coherent volatile inout  int64_t,  int64_t,  int64_t);"
            "uint64_t atomicCompSwap(coherent volatile inout uint64_t, uint64_t, uint64_t, int, int, int, int, int);"
            " int64_t atomicCompSwap(coherent volatile inout  int64_t,  int64_t,  int64_t, int, int, int, int, int);"

            "uint64_t atomicLoad(coherent volatile in uint64_t, int, int, int);"
            " int64_t atomicLoad(coherent volatile in  int64_t, int, int, int);"

            "void atomicStore(coherent volatile out uint64_t, uint64_t, int, int, int);"
            "void atomicStore(coherent volatile out  int64_t,  int64_t, int, int, int);"
            "\n");
    }

    if ((profile == EEsProfile && version >= 310) ||
        (profile != EEsProfile && version >= 450)) {
        commonBuiltins.append(
            "int    mix(int    x, int    y, bool  a);"
            "ivec2  mix(ivec2  x, ivec2  y, bvec2 a);"
            "ivec3  mix(ivec3  x, ivec3  y, bvec3 a);"
            "ivec4  mix(ivec4  x, ivec4  y, bvec4 a);"

            "uint   mix(uint   x, uint   y, bool  a);"
            "uvec2  mix(uvec2  x, uvec2  y, bvec2 a);"
            "uvec3  mix(uvec3  x, uvec3  y, bvec3 a);"
            "uvec4  mix(uvec4  x, uvec4  y, bvec4 a);"

            "bool   mix(bool   x, bool   y, bool  a);"
            "bvec2  mix(bvec2  x, bvec2  y, bvec2 a);"
            "bvec3  mix(bvec3  x, bvec3  y, bvec3 a);"
            "bvec4  mix(bvec4  x, bvec4  y, bvec4 a);"

            "\n");
    }

    if ((profile == EEsProfile && version >= 300) ||
        (profile != EEsProfile && version >= 330)) {
        commonBuiltins.append(
            "int   floatBitsToInt(highp float value);"
            "ivec2 floatBitsToInt(highp vec2  value);"
            "ivec3 floatBitsToInt(highp vec3  value);"
            "ivec4 floatBitsToInt(highp vec4  value);"

            "uint  floatBitsToUint(highp float value);"
            "uvec2 floatBitsToUint(highp vec2  value);"
            "uvec3 floatBitsToUint(highp vec3  value);"
            "uvec4 floatBitsToUint(highp vec4  value);"

            "float intBitsToFloat(highp int   value);"
            "vec2  intBitsToFloat(highp ivec2 value);"
            "vec3  intBitsToFloat(highp ivec3 value);"
            "vec4  intBitsToFloat(highp ivec4 value);"

            "float uintBitsToFloat(highp uint  value);"
            "vec2  uintBitsToFloat(highp uvec2 value);"
            "vec3  uintBitsToFloat(highp uvec3 value);"
            "vec4  uintBitsToFloat(highp uvec4 value);"

            "\n");
    }

    if ((profile != EEsProfile && version >= 400) ||
        (profile == EEsProfile && version >= 310)) {    // GL_OES_gpu_shader5

        commonBuiltins.append(
            "float  fma(float,  float,  float );"
            "vec2   fma(vec2,   vec2,   vec2  );"
            "vec3   fma(vec3,   vec3,   vec3  );"
            "vec4   fma(vec4,   vec4,   vec4  );"
            "\n");

        if (profile != EEsProfile) {
            commonBuiltins.append(
                "double fma(double, double, double);"
                "dvec2  fma(dvec2,  dvec2,  dvec2 );"
                "dvec3  fma(dvec3,  dvec3,  dvec3 );"
                "dvec4  fma(dvec4,  dvec4,  dvec4 );"
                "\n");
        }
    }

    if ((profile == EEsProfile && version >= 310) ||
        (profile != EEsProfile && version >= 400)) {
        commonBuiltins.append(
            "float frexp(highp float, out highp int);"
            "vec2  frexp(highp vec2,  out highp ivec2);"
            "vec3  frexp(highp vec3,  out highp ivec3);"
            "vec4  frexp(highp vec4,  out highp ivec4);"

            "float ldexp(highp float, highp int);"
            "vec2  ldexp(highp vec2,  highp ivec2);"
            "vec3  ldexp(highp vec3,  highp ivec3);"
            "vec4  ldexp(highp vec4,  highp ivec4);"

            "\n");
    }

    if (profile != EEsProfile && version >= 400) {
        commonBuiltins.append(
            "double frexp(double, out int);"
            "dvec2  frexp( dvec2, out ivec2);"
            "dvec3  frexp( dvec3, out ivec3);"
            "dvec4  frexp( dvec4, out ivec4);"

            "double ldexp(double, int);"
            "dvec2  ldexp( dvec2, ivec2);"
            "dvec3  ldexp( dvec3, ivec3);"
            "dvec4  ldexp( dvec4, ivec4);"

            "double packDouble2x32(uvec2);"
            "uvec2 unpackDouble2x32(double);"

            "\n");
    }

    if ((profile == EEsProfile && version >= 300) ||
        (profile != EEsProfile && version >= 400)) {
        commonBuiltins.append(
            "highp uint packUnorm2x16(vec2);"
                  "vec2 unpackUnorm2x16(highp uint);"
            "\n");
    }

    if ((profile == EEsProfile && version >= 300) ||
        (profile != EEsProfile && version >= 420)) {
        commonBuiltins.append(
            "highp uint packSnorm2x16(vec2);"
            "      vec2 unpackSnorm2x16(highp uint);"
            "highp uint packHalf2x16(vec2);"
            "\n");
    }

    if (profile == EEsProfile && version >= 300) {
        commonBuiltins.append(
            "mediump vec2 unpackHalf2x16(highp uint);"
            "\n");
    } else if (profile != EEsProfile && version >= 420) {
        commonBuiltins.append(
            "        vec2 unpackHalf2x16(highp uint);"
            "\n");
    }

    if ((profile == EEsProfile && version >= 310) ||
        (profile != EEsProfile && version >= 400)) {
        commonBuiltins.append(
            "highp uint packSnorm4x8(vec4);"
            "highp uint packUnorm4x8(vec4);"
            "\n");
    }

    if (profile == EEsProfile && version >= 310) {
        commonBuiltins.append(
            "mediump vec4 unpackSnorm4x8(highp uint);"
            "mediump vec4 unpackUnorm4x8(highp uint);"
            "\n");
    } else if (profile != EEsProfile && version >= 400) {
        commonBuiltins.append(
                    "vec4 unpackSnorm4x8(highp uint);"
                    "vec4 unpackUnorm4x8(highp uint);"
            "\n");
    }

    //
    // Geometric Functions.
    //
    commonBuiltins.append(
        "float length(float x);"
        "float length(vec2  x);"
        "float length(vec3  x);"
        "float length(vec4  x);"

        "float distance(float p0, float p1);"
        "float distance(vec2  p0, vec2  p1);"
        "float distance(vec3  p0, vec3  p1);"
        "float distance(vec4  p0, vec4  p1);"

        "float dot(float x, float y);"
        "float dot(vec2  x, vec2  y);"
        "float dot(vec3  x, vec3  y);"
        "float dot(vec4  x, vec4  y);"

        "vec3 cross(vec3 x, vec3 y);"
        "float normalize(float x);"
        "vec2  normalize(vec2  x);"
        "vec3  normalize(vec3  x);"
        "vec4  normalize(vec4  x);"

        "float faceforward(float N, float I, float Nref);"
        "vec2  faceforward(vec2  N, vec2  I, vec2  Nref);"
        "vec3  faceforward(vec3  N, vec3  I, vec3  Nref);"
        "vec4  faceforward(vec4  N, vec4  I, vec4  Nref);"

        "float reflect(float I, float N);"
        "vec2  reflect(vec2  I, vec2  N);"
        "vec3  reflect(vec3  I, vec3  N);"
        "vec4  reflect(vec4  I, vec4  N);"

        "float refract(float I, float N, float eta);"
        "vec2  refract(vec2  I, vec2  N, float eta);"
        "vec3  refract(vec3  I, vec3  N, float eta);"
        "vec4  refract(vec4  I, vec4  N, float eta);"

        "\n");

    //
    // Matrix Functions.
    //
    commonBuiltins.append(
        "mat2 matrixCompMult(mat2 x, mat2 y);"
        "mat3 matrixCompMult(mat3 x, mat3 y);"
        "mat4 matrixCompMult(mat4 x, mat4 y);"

        "\n");

    // 120 is correct for both ES and desktop
    if (version >= 120) {
        commonBuiltins.append(
            "mat2   outerProduct(vec2 c, vec2 r);"
            "mat3   outerProduct(vec3 c, vec3 r);"
            "mat4   outerProduct(vec4 c, vec4 r);"
            "mat2x3 outerProduct(vec3 c, vec2 r);"
            "mat3x2 outerProduct(vec2 c, vec3 r);"
            "mat2x4 outerProduct(vec4 c, vec2 r);"
            "mat4x2 outerProduct(vec2 c, vec4 r);"
            "mat3x4 outerProduct(vec4 c, vec3 r);"
            "mat4x3 outerProduct(vec3 c, vec4 r);"

            "mat2   transpose(mat2   m);"
            "mat3   transpose(mat3   m);"
            "mat4   transpose(mat4   m);"
            "mat2x3 transpose(mat3x2 m);"
            "mat3x2 transpose(mat2x3 m);"
            "mat2x4 transpose(mat4x2 m);"
            "mat4x2 transpose(mat2x4 m);"
            "mat3x4 transpose(mat4x3 m);"
            "mat4x3 transpose(mat3x4 m);"

            "mat2x3 matrixCompMult(mat2x3, mat2x3);"
            "mat2x4 matrixCompMult(mat2x4, mat2x4);"
            "mat3x2 matrixCompMult(mat3x2, mat3x2);"
            "mat3x4 matrixCompMult(mat3x4, mat3x4);"
            "mat4x2 matrixCompMult(mat4x2, mat4x2);"
            "mat4x3 matrixCompMult(mat4x3, mat4x3);"

            "\n");

        // 150 is correct for both ES and desktop
        if (version >= 150) {
            commonBuiltins.append(
                "float determinant(mat2 m);"
                "float determinant(mat3 m);"
                "float determinant(mat4 m);"

                "mat2 inverse(mat2 m);"
                "mat3 inverse(mat3 m);"
                "mat4 inverse(mat4 m);"

                "\n");
        }
    }

    //
    // Vector relational functions.
    //
    commonBuiltins.append(
        "bvec2 lessThan(vec2 x, vec2 y);"
        "bvec3 lessThan(vec3 x, vec3 y);"
        "bvec4 lessThan(vec4 x, vec4 y);"

        "bvec2 lessThan(ivec2 x, ivec2 y);"
        "bvec3 lessThan(ivec3 x, ivec3 y);"
        "bvec4 lessThan(ivec4 x, ivec4 y);"

        "bvec2 lessThanEqual(vec2 x, vec2 y);"
        "bvec3 lessThanEqual(vec3 x, vec3 y);"
        "bvec4 lessThanEqual(vec4 x, vec4 y);"

        "bvec2 lessThanEqual(ivec2 x, ivec2 y);"
        "bvec3 lessThanEqual(ivec3 x, ivec3 y);"
        "bvec4 lessThanEqual(ivec4 x, ivec4 y);"

        "bvec2 greaterThan(vec2 x, vec2 y);"
        "bvec3 greaterThan(vec3 x, vec3 y);"
        "bvec4 greaterThan(vec4 x, vec4 y);"

        "bvec2 greaterThan(ivec2 x, ivec2 y);"
        "bvec3 greaterThan(ivec3 x, ivec3 y);"
        "bvec4 greaterThan(ivec4 x, ivec4 y);"

        "bvec2 greaterThanEqual(vec2 x, vec2 y);"
        "bvec3 greaterThanEqual(vec3 x, vec3 y);"
        "bvec4 greaterThanEqual(vec4 x, vec4 y);"

        "bvec2 greaterThanEqual(ivec2 x, ivec2 y);"
        "bvec3 greaterThanEqual(ivec3 x, ivec3 y);"
        "bvec4 greaterThanEqual(ivec4 x, ivec4 y);"

        "bvec2 equal(vec2 x, vec2 y);"
        "bvec3 equal(vec3 x, vec3 y);"
        "bvec4 equal(vec4 x, vec4 y);"

        "bvec2 equal(ivec2 x, ivec2 y);"
        "bvec3 equal(ivec3 x, ivec3 y);"
        "bvec4 equal(ivec4 x, ivec4 y);"

        "bvec2 equal(bvec2 x, bvec2 y);"
        "bvec3 equal(bvec3 x, bvec3 y);"
        "bvec4 equal(bvec4 x, bvec4 y);"

        "bvec2 notEqual(vec2 x, vec2 y);"
        "bvec3 notEqual(vec3 x, vec3 y);"
        "bvec4 notEqual(vec4 x, vec4 y);"

        "bvec2 notEqual(ivec2 x, ivec2 y);"
        "bvec3 notEqual(ivec3 x, ivec3 y);"
        "bvec4 notEqual(ivec4 x, ivec4 y);"

        "bvec2 notEqual(bvec2 x, bvec2 y);"
        "bvec3 notEqual(bvec3 x, bvec3 y);"
        "bvec4 notEqual(bvec4 x, bvec4 y);"

        "bool any(bvec2 x);"
        "bool any(bvec3 x);"
        "bool any(bvec4 x);"

        "bool all(bvec2 x);"
        "bool all(bvec3 x);"
        "bool all(bvec4 x);"

        "bvec2 not(bvec2 x);"
        "bvec3 not(bvec3 x);"
        "bvec4 not(bvec4 x);"

        "\n");

    if (version >= 130) {
        commonBuiltins.append(
            "bvec2 lessThan(uvec2 x, uvec2 y);"
            "bvec3 lessThan(uvec3 x, uvec3 y);"
            "bvec4 lessThan(uvec4 x, uvec4 y);"

            "bvec2 lessThanEqual(uvec2 x, uvec2 y);"
            "bvec3 lessThanEqual(uvec3 x, uvec3 y);"
            "bvec4 lessThanEqual(uvec4 x, uvec4 y);"

            "bvec2 greaterThan(uvec2 x, uvec2 y);"
            "bvec3 greaterThan(uvec3 x, uvec3 y);"
            "bvec4 greaterThan(uvec4 x, uvec4 y);"

            "bvec2 greaterThanEqual(uvec2 x, uvec2 y);"
            "bvec3 greaterThanEqual(uvec3 x, uvec3 y);"
            "bvec4 greaterThanEqual(uvec4 x, uvec4 y);"

            "bvec2 equal(uvec2 x, uvec2 y);"
            "bvec3 equal(uvec3 x, uvec3 y);"
            "bvec4 equal(uvec4 x, uvec4 y);"

            "bvec2 notEqual(uvec2 x, uvec2 y);"
            "bvec3 notEqual(uvec3 x, uvec3 y);"
            "bvec4 notEqual(uvec4 x, uvec4 y);"

            "\n");
    }

    //
    // Original-style texture functions existing in all stages.
    // (Per-stage functions below.)
    //
    if ((profile == EEsProfile && version == 100) ||
         profile == ECompatibilityProfile ||
        (profile == ECoreProfile && version < 420) ||
         profile == ENoProfile) {
        if (spvVersion.spv == 0) {
            commonBuiltins.append(
                "vec4 texture2D(sampler2D, vec2);"

                "vec4 texture2DProj(sampler2D, vec3);"
                "vec4 texture2DProj(sampler2D, vec4);"

                "vec4 texture3D(sampler3D, vec3);"     // OES_texture_3D, but caught by keyword check
                "vec4 texture3DProj(sampler3D, vec4);" // OES_texture_3D, but caught by keyword check

                "vec4 textureCube(samplerCube, vec3);"

                "\n");
        }
    }

    if ( profile == ECompatibilityProfile ||
        (profile == ECoreProfile && version < 420) ||
         profile == ENoProfile) {
        if (spvVersion.spv == 0) {
            commonBuiltins.append(
                "vec4 texture1D(sampler1D, float);"

                "vec4 texture1DProj(sampler1D, vec2);"
                "vec4 texture1DProj(sampler1D, vec4);"

                "vec4 shadow1D(sampler1DShadow, vec3);"
                "vec4 shadow2D(sampler2DShadow, vec3);"
                "vec4 shadow1DProj(sampler1DShadow, vec4);"
                "vec4 shadow2DProj(sampler2DShadow, vec4);"

                "vec4 texture2DRect(sampler2DRect, vec2);"          // GL_ARB_texture_rectangle, caught by keyword check
                "vec4 texture2DRectProj(sampler2DRect, vec3);"      // GL_ARB_texture_rectangle, caught by keyword check
                "vec4 texture2DRectProj(sampler2DRect, vec4);"      // GL_ARB_texture_rectangle, caught by keyword check
                "vec4 shadow2DRect(sampler2DRectShadow, vec3);"     // GL_ARB_texture_rectangle, caught by keyword check
                "vec4 shadow2DRectProj(sampler2DRectShadow, vec4);" // GL_ARB_texture_rectangle, caught by keyword check

                "\n");
        }
    }

    if (profile == EEsProfile) {
        if (spvVersion.spv == 0) {
            if (version < 300) {
                commonBuiltins.append(
                    "vec4 texture2D(samplerExternalOES, vec2 coord);" // GL_OES_EGL_image_external
                    "vec4 texture2DProj(samplerExternalOES, vec3);"   // GL_OES_EGL_image_external
                    "vec4 texture2DProj(samplerExternalOES, vec4);"   // GL_OES_EGL_image_external
                "\n");
            } else {
                commonBuiltins.append(
                    "highp ivec2 textureSize(samplerExternalOES, int lod);"   // GL_OES_EGL_image_external_essl3
                    "vec4 texture(samplerExternalOES, vec2);"                 // GL_OES_EGL_image_external_essl3
                    "vec4 texture(samplerExternalOES, vec2, float bias);"     // GL_OES_EGL_image_external_essl3
                    "vec4 textureProj(samplerExternalOES, vec3);"             // GL_OES_EGL_image_external_essl3
                    "vec4 textureProj(samplerExternalOES, vec3, float bias);" // GL_OES_EGL_image_external_essl3
                    "vec4 textureProj(samplerExternalOES, vec4);"             // GL_OES_EGL_image_external_essl3
                    "vec4 textureProj(samplerExternalOES, vec4, float bias);" // GL_OES_EGL_image_external_essl3
                    "vec4 texelFetch(samplerExternalOES, ivec2, int lod);"    // GL_OES_EGL_image_external_essl3
                "\n");
            }
            commonBuiltins.append(
                "vec4 texture2DGradEXT(sampler2D, vec2, vec2, vec2);"      // GL_EXT_shader_texture_lod
                "vec4 texture2DProjGradEXT(sampler2D, vec3, vec2, vec2);"  // GL_EXT_shader_texture_lod
                "vec4 texture2DProjGradEXT(sampler2D, vec4, vec2, vec2);"  // GL_EXT_shader_texture_lod
                "vec4 textureCubeGradEXT(samplerCube, vec3, vec3, vec3);"  // GL_EXT_shader_texture_lod

                "float shadow2DEXT(sampler2DShadow, vec3);"     // GL_EXT_shadow_samplers
                "float shadow2DProjEXT(sampler2DShadow, vec4);" // GL_EXT_shadow_samplers

                "\n");
        }
    }

    //
    // Noise functions.
    //
    if (spvVersion.spv == 0 && profile != EEsProfile) {
        commonBuiltins.append(
            "float noise1(float x);"
            "float noise1(vec2  x);"
            "float noise1(vec3  x);"
            "float noise1(vec4  x);"

            "vec2 noise2(float x);"
            "vec2 noise2(vec2  x);"
            "vec2 noise2(vec3  x);"
            "vec2 noise2(vec4  x);"

            "vec3 noise3(float x);"
            "vec3 noise3(vec2  x);"
            "vec3 noise3(vec3  x);"
            "vec3 noise3(vec4  x);"

            "vec4 noise4(float x);"
            "vec4 noise4(vec2  x);"
            "vec4 noise4(vec3  x);"
            "vec4 noise4(vec4  x);"

            "\n");
    }

    if (spvVersion.vulkan == 0) {
        //
        // Atomic counter functions.
        //
        if ((profile != EEsProfile && version >= 300) ||
            (profile == EEsProfile && version >= 310)) {
            commonBuiltins.append(
                "uint atomicCounterIncrement(atomic_uint);"
                "uint atomicCounterDecrement(atomic_uint);"
                "uint atomicCounter(atomic_uint);"

                "\n");
        }
        if (profile != EEsProfile && version >= 460) {
            commonBuiltins.append(
                "uint atomicCounterAdd(atomic_uint, uint);"
                "uint atomicCounterSubtract(atomic_uint, uint);"
                "uint atomicCounterMin(atomic_uint, uint);"
                "uint atomicCounterMax(atomic_uint, uint);"
                "uint atomicCounterAnd(atomic_uint, uint);"
                "uint atomicCounterOr(atomic_uint, uint);"
                "uint atomicCounterXor(atomic_uint, uint);"
                "uint atomicCounterExchange(atomic_uint, uint);"
                "uint atomicCounterCompSwap(atomic_uint, uint, uint);"

                "\n");
        }
    }

    // Bitfield
    if ((profile == EEsProfile && version >= 310) ||
        (profile != EEsProfile && version >= 400)) {
        commonBuiltins.append(
            "  int bitfieldExtract(  int, int, int);"
            "ivec2 bitfieldExtract(ivec2, int, int);"
            "ivec3 bitfieldExtract(ivec3, int, int);"
            "ivec4 bitfieldExtract(ivec4, int, int);"

            " uint bitfieldExtract( uint, int, int);"
            "uvec2 bitfieldExtract(uvec2, int, int);"
            "uvec3 bitfieldExtract(uvec3, int, int);"
            "uvec4 bitfieldExtract(uvec4, int, int);"

            "  int bitfieldInsert(  int base,   int, int, int);"
            "ivec2 bitfieldInsert(ivec2 base, ivec2, int, int);"
            "ivec3 bitfieldInsert(ivec3 base, ivec3, int, int);"
            "ivec4 bitfieldInsert(ivec4 base, ivec4, int, int);"

            " uint bitfieldInsert( uint base,  uint, int, int);"
            "uvec2 bitfieldInsert(uvec2 base, uvec2, int, int);"
            "uvec3 bitfieldInsert(uvec3 base, uvec3, int, int);"
            "uvec4 bitfieldInsert(uvec4 base, uvec4, int, int);"

            "\n");
    }

    if (profile != EEsProfile && version >= 400) {
        commonBuiltins.append(
            "  int findLSB(  int);"
            "ivec2 findLSB(ivec2);"
            "ivec3 findLSB(ivec3);"
            "ivec4 findLSB(ivec4);"

            "  int findLSB( uint);"
            "ivec2 findLSB(uvec2);"
            "ivec3 findLSB(uvec3);"
            "ivec4 findLSB(uvec4);"

            "\n");
    } else if (profile == EEsProfile && version >= 310) {
        commonBuiltins.append(
            "lowp   int findLSB(  int);"
            "lowp ivec2 findLSB(ivec2);"
            "lowp ivec3 findLSB(ivec3);"
            "lowp ivec4 findLSB(ivec4);"

            "lowp   int findLSB( uint);"
            "lowp ivec2 findLSB(uvec2);"
            "lowp ivec3 findLSB(uvec3);"
            "lowp ivec4 findLSB(uvec4);"

            "\n");
    }

    if (profile != EEsProfile && version >= 400) {
        commonBuiltins.append(
            "  int bitCount(  int);"
            "ivec2 bitCount(ivec2);"
            "ivec3 bitCount(ivec3);"
            "ivec4 bitCount(ivec4);"

            "  int bitCount( uint);"
            "ivec2 bitCount(uvec2);"
            "ivec3 bitCount(uvec3);"
            "ivec4 bitCount(uvec4);"

            "  int findMSB(highp   int);"
            "ivec2 findMSB(highp ivec2);"
            "ivec3 findMSB(highp ivec3);"
            "ivec4 findMSB(highp ivec4);"

            "  int findMSB(highp  uint);"
            "ivec2 findMSB(highp uvec2);"
            "ivec3 findMSB(highp uvec3);"
            "ivec4 findMSB(highp uvec4);"

            "\n");
    }

    if ((profile == EEsProfile && version >= 310) ||
        (profile != EEsProfile && version >= 400)) {
        commonBuiltins.append(
            " uint uaddCarry(highp  uint, highp  uint, out lowp  uint carry);"
            "uvec2 uaddCarry(highp uvec2, highp uvec2, out lowp uvec2 carry);"
            "uvec3 uaddCarry(highp uvec3, highp uvec3, out lowp uvec3 carry);"
            "uvec4 uaddCarry(highp uvec4, highp uvec4, out lowp uvec4 carry);"

            " uint usubBorrow(highp  uint, highp  uint, out lowp  uint borrow);"
            "uvec2 usubBorrow(highp uvec2, highp uvec2, out lowp uvec2 borrow);"
            "uvec3 usubBorrow(highp uvec3, highp uvec3, out lowp uvec3 borrow);"
            "uvec4 usubBorrow(highp uvec4, highp uvec4, out lowp uvec4 borrow);"

            "void umulExtended(highp  uint, highp  uint, out highp  uint, out highp  uint lsb);"
            "void umulExtended(highp uvec2, highp uvec2, out highp uvec2, out highp uvec2 lsb);"
            "void umulExtended(highp uvec3, highp uvec3, out highp uvec3, out highp uvec3 lsb);"
            "void umulExtended(highp uvec4, highp uvec4, out highp uvec4, out highp uvec4 lsb);"

            "void imulExtended(highp   int, highp   int, out highp   int, out highp   int lsb);"
            "void imulExtended(highp ivec2, highp ivec2, out highp ivec2, out highp ivec2 lsb);"
            "void imulExtended(highp ivec3, highp ivec3, out highp ivec3, out highp ivec3 lsb);"
            "void imulExtended(highp ivec4, highp ivec4, out highp ivec4, out highp ivec4 lsb);"

            "  int bitfieldReverse(highp   int);"
            "ivec2 bitfieldReverse(highp ivec2);"
            "ivec3 bitfieldReverse(highp ivec3);"
            "ivec4 bitfieldReverse(highp ivec4);"

            " uint bitfieldReverse(highp  uint);"
            "uvec2 bitfieldReverse(highp uvec2);"
            "uvec3 bitfieldReverse(highp uvec3);"
            "uvec4 bitfieldReverse(highp uvec4);"

            "\n");
    }

    if (profile == EEsProfile && version >= 310) {
        commonBuiltins.append(
            "lowp   int bitCount(  int);"
            "lowp ivec2 bitCount(ivec2);"
            "lowp ivec3 bitCount(ivec3);"
            "lowp ivec4 bitCount(ivec4);"

            "lowp   int bitCount( uint);"
            "lowp ivec2 bitCount(uvec2);"
            "lowp ivec3 bitCount(uvec3);"
            "lowp ivec4 bitCount(uvec4);"

            "lowp   int findMSB(highp   int);"
            "lowp ivec2 findMSB(highp ivec2);"
            "lowp ivec3 findMSB(highp ivec3);"
            "lowp ivec4 findMSB(highp ivec4);"

            "lowp   int findMSB(highp  uint);"
            "lowp ivec2 findMSB(highp uvec2);"
            "lowp ivec3 findMSB(highp uvec3);"
            "lowp ivec4 findMSB(highp uvec4);"

            "\n");
    }

    // GL_ARB_shader_ballot
    if (profile != EEsProfile && version >= 450) {
        commonBuiltins.append(
            "uint64_t ballotARB(bool);"

            "float readInvocationARB(float, uint);"
            "vec2  readInvocationARB(vec2,  uint);"
            "vec3  readInvocationARB(vec3,  uint);"
            "vec4  readInvocationARB(vec4,  uint);"

            "int   readInvocationARB(int,   uint);"
            "ivec2 readInvocationARB(ivec2, uint);"
            "ivec3 readInvocationARB(ivec3, uint);"
            "ivec4 readInvocationARB(ivec4, uint);"

            "uint  readInvocationARB(uint,  uint);"
            "uvec2 readInvocationARB(uvec2, uint);"
            "uvec3 readInvocationARB(uvec3, uint);"
            "uvec4 readInvocationARB(uvec4, uint);"

            "float readFirstInvocationARB(float);"
            "vec2  readFirstInvocationARB(vec2);"
            "vec3  readFirstInvocationARB(vec3);"
            "vec4  readFirstInvocationARB(vec4);"

            "int   readFirstInvocationARB(int);"
            "ivec2 readFirstInvocationARB(ivec2);"
            "ivec3 readFirstInvocationARB(ivec3);"
            "ivec4 readFirstInvocationARB(ivec4);"

            "uint  readFirstInvocationARB(uint);"
            "uvec2 readFirstInvocationARB(uvec2);"
            "uvec3 readFirstInvocationARB(uvec3);"
            "uvec4 readFirstInvocationARB(uvec4);"

            "\n");
    }

    // GL_ARB_shader_group_vote
    if (profile != EEsProfile && version >= 430) {
        commonBuiltins.append(
            "bool anyInvocationARB(bool);"
            "bool allInvocationsARB(bool);"
            "bool allInvocationsEqualARB(bool);"

            "\n");
    }

    // GL_KHR_shader_subgroup
    if (spvVersion.vulkan > 0) {
        commonBuiltins.append(
            "void subgroupBarrier();"
            "void subgroupMemoryBarrier();"
            "void subgroupMemoryBarrierBuffer();"
            "void subgroupMemoryBarrierImage();"
            "bool subgroupElect();"

            "bool   subgroupAll(bool);\n"
            "bool   subgroupAny(bool);\n"

            "bool   subgroupAllEqual(float);\n"
            "bool   subgroupAllEqual(vec2);\n"
            "bool   subgroupAllEqual(vec3);\n"
            "bool   subgroupAllEqual(vec4);\n"
            "bool   subgroupAllEqual(int);\n"
            "bool   subgroupAllEqual(ivec2);\n"
            "bool   subgroupAllEqual(ivec3);\n"
            "bool   subgroupAllEqual(ivec4);\n"
            "bool   subgroupAllEqual(uint);\n"
            "bool   subgroupAllEqual(uvec2);\n"
            "bool   subgroupAllEqual(uvec3);\n"
            "bool   subgroupAllEqual(uvec4);\n"
            "bool   subgroupAllEqual(bool);\n"
            "bool   subgroupAllEqual(bvec2);\n"
            "bool   subgroupAllEqual(bvec3);\n"
            "bool   subgroupAllEqual(bvec4);\n"

            "float  subgroupBroadcast(float, uint);\n"
            "vec2   subgroupBroadcast(vec2, uint);\n"
            "vec3   subgroupBroadcast(vec3, uint);\n"
            "vec4   subgroupBroadcast(vec4, uint);\n"
            "int    subgroupBroadcast(int, uint);\n"
            "ivec2  subgroupBroadcast(ivec2, uint);\n"
            "ivec3  subgroupBroadcast(ivec3, uint);\n"
            "ivec4  subgroupBroadcast(ivec4, uint);\n"
            "uint   subgroupBroadcast(uint, uint);\n"
            "uvec2  subgroupBroadcast(uvec2, uint);\n"
            "uvec3  subgroupBroadcast(uvec3, uint);\n"
            "uvec4  subgroupBroadcast(uvec4, uint);\n"
            "bool   subgroupBroadcast(bool, uint);\n"
            "bvec2  subgroupBroadcast(bvec2, uint);\n"
            "bvec3  subgroupBroadcast(bvec3, uint);\n"
            "bvec4  subgroupBroadcast(bvec4, uint);\n"

            "float  subgroupBroadcastFirst(float);\n"
            "vec2   subgroupBroadcastFirst(vec2);\n"
            "vec3   subgroupBroadcastFirst(vec3);\n"
            "vec4   subgroupBroadcastFirst(vec4);\n"
            "int    subgroupBroadcastFirst(int);\n"
            "ivec2  subgroupBroadcastFirst(ivec2);\n"
            "ivec3  subgroupBroadcastFirst(ivec3);\n"
            "ivec4  subgroupBroadcastFirst(ivec4);\n"
            "uint   subgroupBroadcastFirst(uint);\n"
            "uvec2  subgroupBroadcastFirst(uvec2);\n"
            "uvec3  subgroupBroadcastFirst(uvec3);\n"
            "uvec4  subgroupBroadcastFirst(uvec4);\n"
            "bool   subgroupBroadcastFirst(bool);\n"
            "bvec2  subgroupBroadcastFirst(bvec2);\n"
            "bvec3  subgroupBroadcastFirst(bvec3);\n"
            "bvec4  subgroupBroadcastFirst(bvec4);\n"

            "uvec4  subgroupBallot(bool);\n"
            "bool   subgroupInverseBallot(uvec4);\n"
            "bool   subgroupBallotBitExtract(uvec4, uint);\n"
            "uint   subgroupBallotBitCount(uvec4);\n"
            "uint   subgroupBallotInclusiveBitCount(uvec4);\n"
            "uint   subgroupBallotExclusiveBitCount(uvec4);\n"
            "uint   subgroupBallotFindLSB(uvec4);\n"
            "uint   subgroupBallotFindMSB(uvec4);\n"

            "float  subgroupShuffle(float, uint);\n"
            "vec2   subgroupShuffle(vec2, uint);\n"
            "vec3   subgroupShuffle(vec3, uint);\n"
            "vec4   subgroupShuffle(vec4, uint);\n"
            "int    subgroupShuffle(int, uint);\n"
            "ivec2  subgroupShuffle(ivec2, uint);\n"
            "ivec3  subgroupShuffle(ivec3, uint);\n"
            "ivec4  subgroupShuffle(ivec4, uint);\n"
            "uint   subgroupShuffle(uint, uint);\n"
            "uvec2  subgroupShuffle(uvec2, uint);\n"
            "uvec3  subgroupShuffle(uvec3, uint);\n"
            "uvec4  subgroupShuffle(uvec4, uint);\n"
            "bool   subgroupShuffle(bool, uint);\n"
            "bvec2  subgroupShuffle(bvec2, uint);\n"
            "bvec3  subgroupShuffle(bvec3, uint);\n"
            "bvec4  subgroupShuffle(bvec4, uint);\n"

            "float  subgroupShuffleXor(float, uint);\n"
            "vec2   subgroupShuffleXor(vec2, uint);\n"
            "vec3   subgroupShuffleXor(vec3, uint);\n"
            "vec4   subgroupShuffleXor(vec4, uint);\n"
            "int    subgroupShuffleXor(int, uint);\n"
            "ivec2  subgroupShuffleXor(ivec2, uint);\n"
            "ivec3  subgroupShuffleXor(ivec3, uint);\n"
            "ivec4  subgroupShuffleXor(ivec4, uint);\n"
            "uint   subgroupShuffleXor(uint, uint);\n"
            "uvec2  subgroupShuffleXor(uvec2, uint);\n"
            "uvec3  subgroupShuffleXor(uvec3, uint);\n"
            "uvec4  subgroupShuffleXor(uvec4, uint);\n"
            "bool   subgroupShuffleXor(bool, uint);\n"
            "bvec2  subgroupShuffleXor(bvec2, uint);\n"
            "bvec3  subgroupShuffleXor(bvec3, uint);\n"
            "bvec4  subgroupShuffleXor(bvec4, uint);\n"

            "float  subgroupShuffleUp(float, uint delta);\n"
            "vec2   subgroupShuffleUp(vec2, uint delta);\n"
            "vec3   subgroupShuffleUp(vec3, uint delta);\n"
            "vec4   subgroupShuffleUp(vec4, uint delta);\n"
            "int    subgroupShuffleUp(int, uint delta);\n"
            "ivec2  subgroupShuffleUp(ivec2, uint delta);\n"
            "ivec3  subgroupShuffleUp(ivec3, uint delta);\n"
            "ivec4  subgroupShuffleUp(ivec4, uint delta);\n"
            "uint   subgroupShuffleUp(uint, uint delta);\n"
            "uvec2  subgroupShuffleUp(uvec2, uint delta);\n"
            "uvec3  subgroupShuffleUp(uvec3, uint delta);\n"
            "uvec4  subgroupShuffleUp(uvec4, uint delta);\n"
            "bool   subgroupShuffleUp(bool, uint delta);\n"
            "bvec2  subgroupShuffleUp(bvec2, uint delta);\n"
            "bvec3  subgroupShuffleUp(bvec3, uint delta);\n"
            "bvec4  subgroupShuffleUp(bvec4, uint delta);\n"

            "float  subgroupShuffleDown(float, uint delta);\n"
            "vec2   subgroupShuffleDown(vec2, uint delta);\n"
            "vec3   subgroupShuffleDown(vec3, uint delta);\n"
            "vec4   subgroupShuffleDown(vec4, uint delta);\n"
            "int    subgroupShuffleDown(int, uint delta);\n"
            "ivec2  subgroupShuffleDown(ivec2, uint delta);\n"
            "ivec3  subgroupShuffleDown(ivec3, uint delta);\n"
            "ivec4  subgroupShuffleDown(ivec4, uint delta);\n"
            "uint   subgroupShuffleDown(uint, uint delta);\n"
            "uvec2  subgroupShuffleDown(uvec2, uint delta);\n"
            "uvec3  subgroupShuffleDown(uvec3, uint delta);\n"
            "uvec4  subgroupShuffleDown(uvec4, uint delta);\n"
            "bool   subgroupShuffleDown(bool, uint delta);\n"
            "bvec2  subgroupShuffleDown(bvec2, uint delta);\n"
            "bvec3  subgroupShuffleDown(bvec3, uint delta);\n"
            "bvec4  subgroupShuffleDown(bvec4, uint delta);\n"

            "float  subgroupAdd(float);\n"
            "vec2   subgroupAdd(vec2);\n"
            "vec3   subgroupAdd(vec3);\n"
            "vec4   subgroupAdd(vec4);\n"
            "int    subgroupAdd(int);\n"
            "ivec2  subgroupAdd(ivec2);\n"
            "ivec3  subgroupAdd(ivec3);\n"
            "ivec4  subgroupAdd(ivec4);\n"
            "uint   subgroupAdd(uint);\n"
            "uvec2  subgroupAdd(uvec2);\n"
            "uvec3  subgroupAdd(uvec3);\n"
            "uvec4  subgroupAdd(uvec4);\n"

            "float  subgroupMul(float);\n"
            "vec2   subgroupMul(vec2);\n"
            "vec3   subgroupMul(vec3);\n"
            "vec4   subgroupMul(vec4);\n"
            "int    subgroupMul(int);\n"
            "ivec2  subgroupMul(ivec2);\n"
            "ivec3  subgroupMul(ivec3);\n"
            "ivec4  subgroupMul(ivec4);\n"
            "uint   subgroupMul(uint);\n"
            "uvec2  subgroupMul(uvec2);\n"
            "uvec3  subgroupMul(uvec3);\n"
            "uvec4  subgroupMul(uvec4);\n"

            "float  subgroupMin(float);\n"
            "vec2   subgroupMin(vec2);\n"
            "vec3   subgroupMin(vec3);\n"
            "vec4   subgroupMin(vec4);\n"
            "int    subgroupMin(int);\n"
            "ivec2  subgroupMin(ivec2);\n"
            "ivec3  subgroupMin(ivec3);\n"
            "ivec4  subgroupMin(ivec4);\n"
            "uint   subgroupMin(uint);\n"
            "uvec2  subgroupMin(uvec2);\n"
            "uvec3  subgroupMin(uvec3);\n"
            "uvec4  subgroupMin(uvec4);\n"

            "float  subgroupMax(float);\n"
            "vec2   subgroupMax(vec2);\n"
            "vec3   subgroupMax(vec3);\n"
            "vec4   subgroupMax(vec4);\n"
            "int    subgroupMax(int);\n"
            "ivec2  subgroupMax(ivec2);\n"
            "ivec3  subgroupMax(ivec3);\n"
            "ivec4  subgroupMax(ivec4);\n"
            "uint   subgroupMax(uint);\n"
            "uvec2  subgroupMax(uvec2);\n"
            "uvec3  subgroupMax(uvec3);\n"
            "uvec4  subgroupMax(uvec4);\n"

            "int    subgroupAnd(int);\n"
            "ivec2  subgroupAnd(ivec2);\n"
            "ivec3  subgroupAnd(ivec3);\n"
            "ivec4  subgroupAnd(ivec4);\n"
            "uint   subgroupAnd(uint);\n"
            "uvec2  subgroupAnd(uvec2);\n"
            "uvec3  subgroupAnd(uvec3);\n"
            "uvec4  subgroupAnd(uvec4);\n"
            "bool   subgroupAnd(bool);\n"
            "bvec2  subgroupAnd(bvec2);\n"
            "bvec3  subgroupAnd(bvec3);\n"
            "bvec4  subgroupAnd(bvec4);\n"

            "int    subgroupOr(int);\n"
            "ivec2  subgroupOr(ivec2);\n"
            "ivec3  subgroupOr(ivec3);\n"
            "ivec4  subgroupOr(ivec4);\n"
            "uint   subgroupOr(uint);\n"
            "uvec2  subgroupOr(uvec2);\n"
            "uvec3  subgroupOr(uvec3);\n"
            "uvec4  subgroupOr(uvec4);\n"
            "bool   subgroupOr(bool);\n"
            "bvec2  subgroupOr(bvec2);\n"
            "bvec3  subgroupOr(bvec3);\n"
            "bvec4  subgroupOr(bvec4);\n"

            "int    subgroupXor(int);\n"
            "ivec2  subgroupXor(ivec2);\n"
            "ivec3  subgroupXor(ivec3);\n"
            "ivec4  subgroupXor(ivec4);\n"
            "uint   subgroupXor(uint);\n"
            "uvec2  subgroupXor(uvec2);\n"
            "uvec3  subgroupXor(uvec3);\n"
            "uvec4  subgroupXor(uvec4);\n"
            "bool   subgroupXor(bool);\n"
            "bvec2  subgroupXor(bvec2);\n"
            "bvec3  subgroupXor(bvec3);\n"
            "bvec4  subgroupXor(bvec4);\n"

            "float  subgroupInclusiveAdd(float);\n"
            "vec2   subgroupInclusiveAdd(vec2);\n"
            "vec3   subgroupInclusiveAdd(vec3);\n"
            "vec4   subgroupInclusiveAdd(vec4);\n"
            "int    subgroupInclusiveAdd(int);\n"
            "ivec2  subgroupInclusiveAdd(ivec2);\n"
            "ivec3  subgroupInclusiveAdd(ivec3);\n"
            "ivec4  subgroupInclusiveAdd(ivec4);\n"
            "uint   subgroupInclusiveAdd(uint);\n"
            "uvec2  subgroupInclusiveAdd(uvec2);\n"
            "uvec3  subgroupInclusiveAdd(uvec3);\n"
            "uvec4  subgroupInclusiveAdd(uvec4);\n"

            "float  subgroupInclusiveMul(float);\n"
            "vec2   subgroupInclusiveMul(vec2);\n"
            "vec3   subgroupInclusiveMul(vec3);\n"
            "vec4   subgroupInclusiveMul(vec4);\n"
            "int    subgroupInclusiveMul(int);\n"
            "ivec2  subgroupInclusiveMul(ivec2);\n"
            "ivec3  subgroupInclusiveMul(ivec3);\n"
            "ivec4  subgroupInclusiveMul(ivec4);\n"
            "uint   subgroupInclusiveMul(uint);\n"
            "uvec2  subgroupInclusiveMul(uvec2);\n"
            "uvec3  subgroupInclusiveMul(uvec3);\n"
            "uvec4  subgroupInclusiveMul(uvec4);\n"

            "float  subgroupInclusiveMin(float);\n"
            "vec2   subgroupInclusiveMin(vec2);\n"
            "vec3   subgroupInclusiveMin(vec3);\n"
            "vec4   subgroupInclusiveMin(vec4);\n"
            "int    subgroupInclusiveMin(int);\n"
            "ivec2  subgroupInclusiveMin(ivec2);\n"
            "ivec3  subgroupInclusiveMin(ivec3);\n"
            "ivec4  subgroupInclusiveMin(ivec4);\n"
            "uint   subgroupInclusiveMin(uint);\n"
            "uvec2  subgroupInclusiveMin(uvec2);\n"
            "uvec3  subgroupInclusiveMin(uvec3);\n"
            "uvec4  subgroupInclusiveMin(uvec4);\n"

            "float  subgroupInclusiveMax(float);\n"
            "vec2   subgroupInclusiveMax(vec2);\n"
            "vec3   subgroupInclusiveMax(vec3);\n"
            "vec4   subgroupInclusiveMax(vec4);\n"
            "int    subgroupInclusiveMax(int);\n"
            "ivec2  subgroupInclusiveMax(ivec2);\n"
            "ivec3  subgroupInclusiveMax(ivec3);\n"
            "ivec4  subgroupInclusiveMax(ivec4);\n"
            "uint   subgroupInclusiveMax(uint);\n"
            "uvec2  subgroupInclusiveMax(uvec2);\n"
            "uvec3  subgroupInclusiveMax(uvec3);\n"
            "uvec4  subgroupInclusiveMax(uvec4);\n"

            "int    subgroupInclusiveAnd(int);\n"
            "ivec2  subgroupInclusiveAnd(ivec2);\n"
            "ivec3  subgroupInclusiveAnd(ivec3);\n"
            "ivec4  subgroupInclusiveAnd(ivec4);\n"
            "uint   subgroupInclusiveAnd(uint);\n"
            "uvec2  subgroupInclusiveAnd(uvec2);\n"
            "uvec3  subgroupInclusiveAnd(uvec3);\n"
            "uvec4  subgroupInclusiveAnd(uvec4);\n"
            "bool   subgroupInclusiveAnd(bool);\n"
            "bvec2  subgroupInclusiveAnd(bvec2);\n"
            "bvec3  subgroupInclusiveAnd(bvec3);\n"
            "bvec4  subgroupInclusiveAnd(bvec4);\n"

            "int    subgroupInclusiveOr(int);\n"
            "ivec2  subgroupInclusiveOr(ivec2);\n"
            "ivec3  subgroupInclusiveOr(ivec3);\n"
            "ivec4  subgroupInclusiveOr(ivec4);\n"
            "uint   subgroupInclusiveOr(uint);\n"
            "uvec2  subgroupInclusiveOr(uvec2);\n"
            "uvec3  subgroupInclusiveOr(uvec3);\n"
            "uvec4  subgroupInclusiveOr(uvec4);\n"
            "bool   subgroupInclusiveOr(bool);\n"
            "bvec2  subgroupInclusiveOr(bvec2);\n"
            "bvec3  subgroupInclusiveOr(bvec3);\n"
            "bvec4  subgroupInclusiveOr(bvec4);\n"

            "int    subgroupInclusiveXor(int);\n"
            "ivec2  subgroupInclusiveXor(ivec2);\n"
            "ivec3  subgroupInclusiveXor(ivec3);\n"
            "ivec4  subgroupInclusiveXor(ivec4);\n"
            "uint   subgroupInclusiveXor(uint);\n"
            "uvec2  subgroupInclusiveXor(uvec2);\n"
            "uvec3  subgroupInclusiveXor(uvec3);\n"
            "uvec4  subgroupInclusiveXor(uvec4);\n"
            "bool   subgroupInclusiveXor(bool);\n"
            "bvec2  subgroupInclusiveXor(bvec2);\n"
            "bvec3  subgroupInclusiveXor(bvec3);\n"
            "bvec4  subgroupInclusiveXor(bvec4);\n"

            "float  subgroupExclusiveAdd(float);\n"
            "vec2   subgroupExclusiveAdd(vec2);\n"
            "vec3   subgroupExclusiveAdd(vec3);\n"
            "vec4   subgroupExclusiveAdd(vec4);\n"
            "int    subgroupExclusiveAdd(int);\n"
            "ivec2  subgroupExclusiveAdd(ivec2);\n"
            "ivec3  subgroupExclusiveAdd(ivec3);\n"
            "ivec4  subgroupExclusiveAdd(ivec4);\n"
            "uint   subgroupExclusiveAdd(uint);\n"
            "uvec2  subgroupExclusiveAdd(uvec2);\n"
            "uvec3  subgroupExclusiveAdd(uvec3);\n"
            "uvec4  subgroupExclusiveAdd(uvec4);\n"

            "float  subgroupExclusiveMul(float);\n"
            "vec2   subgroupExclusiveMul(vec2);\n"
            "vec3   subgroupExclusiveMul(vec3);\n"
            "vec4   subgroupExclusiveMul(vec4);\n"
            "int    subgroupExclusiveMul(int);\n"
            "ivec2  subgroupExclusiveMul(ivec2);\n"
            "ivec3  subgroupExclusiveMul(ivec3);\n"
            "ivec4  subgroupExclusiveMul(ivec4);\n"
            "uint   subgroupExclusiveMul(uint);\n"
            "uvec2  subgroupExclusiveMul(uvec2);\n"
            "uvec3  subgroupExclusiveMul(uvec3);\n"
            "uvec4  subgroupExclusiveMul(uvec4);\n"

            "float  subgroupExclusiveMin(float);\n"
            "vec2   subgroupExclusiveMin(vec2);\n"
            "vec3   subgroupExclusiveMin(vec3);\n"
            "vec4   subgroupExclusiveMin(vec4);\n"
            "int    subgroupExclusiveMin(int);\n"
            "ivec2  subgroupExclusiveMin(ivec2);\n"
            "ivec3  subgroupExclusiveMin(ivec3);\n"
            "ivec4  subgroupExclusiveMin(ivec4);\n"
            "uint   subgroupExclusiveMin(uint);\n"
            "uvec2  subgroupExclusiveMin(uvec2);\n"
            "uvec3  subgroupExclusiveMin(uvec3);\n"
            "uvec4  subgroupExclusiveMin(uvec4);\n"

            "float  subgroupExclusiveMax(float);\n"
            "vec2   subgroupExclusiveMax(vec2);\n"
            "vec3   subgroupExclusiveMax(vec3);\n"
            "vec4   subgroupExclusiveMax(vec4);\n"
            "int    subgroupExclusiveMax(int);\n"
            "ivec2  subgroupExclusiveMax(ivec2);\n"
            "ivec3  subgroupExclusiveMax(ivec3);\n"
            "ivec4  subgroupExclusiveMax(ivec4);\n"
            "uint   subgroupExclusiveMax(uint);\n"
            "uvec2  subgroupExclusiveMax(uvec2);\n"
            "uvec3  subgroupExclusiveMax(uvec3);\n"
            "uvec4  subgroupExclusiveMax(uvec4);\n"

            "int    subgroupExclusiveAnd(int);\n"
            "ivec2  subgroupExclusiveAnd(ivec2);\n"
            "ivec3  subgroupExclusiveAnd(ivec3);\n"
            "ivec4  subgroupExclusiveAnd(ivec4);\n"
            "uint   subgroupExclusiveAnd(uint);\n"
            "uvec2  subgroupExclusiveAnd(uvec2);\n"
            "uvec3  subgroupExclusiveAnd(uvec3);\n"
            "uvec4  subgroupExclusiveAnd(uvec4);\n"
            "bool   subgroupExclusiveAnd(bool);\n"
            "bvec2  subgroupExclusiveAnd(bvec2);\n"
            "bvec3  subgroupExclusiveAnd(bvec3);\n"
            "bvec4  subgroupExclusiveAnd(bvec4);\n"

            "int    subgroupExclusiveOr(int);\n"
            "ivec2  subgroupExclusiveOr(ivec2);\n"
            "ivec3  subgroupExclusiveOr(ivec3);\n"
            "ivec4  subgroupExclusiveOr(ivec4);\n"
            "uint   subgroupExclusiveOr(uint);\n"
            "uvec2  subgroupExclusiveOr(uvec2);\n"
            "uvec3  subgroupExclusiveOr(uvec3);\n"
            "uvec4  subgroupExclusiveOr(uvec4);\n"
            "bool   subgroupExclusiveOr(bool);\n"
            "bvec2  subgroupExclusiveOr(bvec2);\n"
            "bvec3  subgroupExclusiveOr(bvec3);\n"
            "bvec4  subgroupExclusiveOr(bvec4);\n"

            "int    subgroupExclusiveXor(int);\n"
            "ivec2  subgroupExclusiveXor(ivec2);\n"
            "ivec3  subgroupExclusiveXor(ivec3);\n"
            "ivec4  subgroupExclusiveXor(ivec4);\n"
            "uint   subgroupExclusiveXor(uint);\n"
            "uvec2  subgroupExclusiveXor(uvec2);\n"
            "uvec3  subgroupExclusiveXor(uvec3);\n"
            "uvec4  subgroupExclusiveXor(uvec4);\n"
            "bool   subgroupExclusiveXor(bool);\n"
            "bvec2  subgroupExclusiveXor(bvec2);\n"
            "bvec3  subgroupExclusiveXor(bvec3);\n"
            "bvec4  subgroupExclusiveXor(bvec4);\n"

            "float  subgroupClusteredAdd(float, uint);\n"
            "vec2   subgroupClusteredAdd(vec2, uint);\n"
            "vec3   subgroupClusteredAdd(vec3, uint);\n"
            "vec4   subgroupClusteredAdd(vec4, uint);\n"
            "int    subgroupClusteredAdd(int, uint);\n"
            "ivec2  subgroupClusteredAdd(ivec2, uint);\n"
            "ivec3  subgroupClusteredAdd(ivec3, uint);\n"
            "ivec4  subgroupClusteredAdd(ivec4, uint);\n"
            "uint   subgroupClusteredAdd(uint, uint);\n"
            "uvec2  subgroupClusteredAdd(uvec2, uint);\n"
            "uvec3  subgroupClusteredAdd(uvec3, uint);\n"
            "uvec4  subgroupClusteredAdd(uvec4, uint);\n"

            "float  subgroupClusteredMul(float, uint);\n"
            "vec2   subgroupClusteredMul(vec2, uint);\n"
            "vec3   subgroupClusteredMul(vec3, uint);\n"
            "vec4   subgroupClusteredMul(vec4, uint);\n"
            "int    subgroupClusteredMul(int, uint);\n"
            "ivec2  subgroupClusteredMul(ivec2, uint);\n"
            "ivec3  subgroupClusteredMul(ivec3, uint);\n"
            "ivec4  subgroupClusteredMul(ivec4, uint);\n"
            "uint   subgroupClusteredMul(uint, uint);\n"
            "uvec2  subgroupClusteredMul(uvec2, uint);\n"
            "uvec3  subgroupClusteredMul(uvec3, uint);\n"
            "uvec4  subgroupClusteredMul(uvec4, uint);\n"

            "float  subgroupClusteredMin(float, uint);\n"
            "vec2   subgroupClusteredMin(vec2, uint);\n"
            "vec3   subgroupClusteredMin(vec3, uint);\n"
            "vec4   subgroupClusteredMin(vec4, uint);\n"
            "int    subgroupClusteredMin(int, uint);\n"
            "ivec2  subgroupClusteredMin(ivec2, uint);\n"
            "ivec3  subgroupClusteredMin(ivec3, uint);\n"
            "ivec4  subgroupClusteredMin(ivec4, uint);\n"
            "uint   subgroupClusteredMin(uint, uint);\n"
            "uvec2  subgroupClusteredMin(uvec2, uint);\n"
            "uvec3  subgroupClusteredMin(uvec3, uint);\n"
            "uvec4  subgroupClusteredMin(uvec4, uint);\n"

            "float  subgroupClusteredMax(float, uint);\n"
            "vec2   subgroupClusteredMax(vec2, uint);\n"
            "vec3   subgroupClusteredMax(vec3, uint);\n"
            "vec4   subgroupClusteredMax(vec4, uint);\n"
            "int    subgroupClusteredMax(int, uint);\n"
            "ivec2  subgroupClusteredMax(ivec2, uint);\n"
            "ivec3  subgroupClusteredMax(ivec3, uint);\n"
            "ivec4  subgroupClusteredMax(ivec4, uint);\n"
            "uint   subgroupClusteredMax(uint, uint);\n"
            "uvec2  subgroupClusteredMax(uvec2, uint);\n"
            "uvec3  subgroupClusteredMax(uvec3, uint);\n"
            "uvec4  subgroupClusteredMax(uvec4, uint);\n"

            "int    subgroupClusteredAnd(int, uint);\n"
            "ivec2  subgroupClusteredAnd(ivec2, uint);\n"
            "ivec3  subgroupClusteredAnd(ivec3, uint);\n"
            "ivec4  subgroupClusteredAnd(ivec4, uint);\n"
            "uint   subgroupClusteredAnd(uint, uint);\n"
            "uvec2  subgroupClusteredAnd(uvec2, uint);\n"
            "uvec3  subgroupClusteredAnd(uvec3, uint);\n"
            "uvec4  subgroupClusteredAnd(uvec4, uint);\n"
            "bool   subgroupClusteredAnd(bool, uint);\n"
            "bvec2  subgroupClusteredAnd(bvec2, uint);\n"
            "bvec3  subgroupClusteredAnd(bvec3, uint);\n"
            "bvec4  subgroupClusteredAnd(bvec4, uint);\n"

            "int    subgroupClusteredOr(int, uint);\n"
            "ivec2  subgroupClusteredOr(ivec2, uint);\n"
            "ivec3  subgroupClusteredOr(ivec3, uint);\n"
            "ivec4  subgroupClusteredOr(ivec4, uint);\n"
            "uint   subgroupClusteredOr(uint, uint);\n"
            "uvec2  subgroupClusteredOr(uvec2, uint);\n"
            "uvec3  subgroupClusteredOr(uvec3, uint);\n"
            "uvec4  subgroupClusteredOr(uvec4, uint);\n"
            "bool   subgroupClusteredOr(bool, uint);\n"
            "bvec2  subgroupClusteredOr(bvec2, uint);\n"
            "bvec3  subgroupClusteredOr(bvec3, uint);\n"
            "bvec4  subgroupClusteredOr(bvec4, uint);\n"

            "int    subgroupClusteredXor(int, uint);\n"
            "ivec2  subgroupClusteredXor(ivec2, uint);\n"
            "ivec3  subgroupClusteredXor(ivec3, uint);\n"
            "ivec4  subgroupClusteredXor(ivec4, uint);\n"
            "uint   subgroupClusteredXor(uint, uint);\n"
            "uvec2  subgroupClusteredXor(uvec2, uint);\n"
            "uvec3  subgroupClusteredXor(uvec3, uint);\n"
            "uvec4  subgroupClusteredXor(uvec4, uint);\n"
            "bool   subgroupClusteredXor(bool, uint);\n"
            "bvec2  subgroupClusteredXor(bvec2, uint);\n"
            "bvec3  subgroupClusteredXor(bvec3, uint);\n"
            "bvec4  subgroupClusteredXor(bvec4, uint);\n"

            "float  subgroupQuadBroadcast(float, uint);\n"
            "vec2   subgroupQuadBroadcast(vec2, uint);\n"
            "vec3   subgroupQuadBroadcast(vec3, uint);\n"
            "vec4   subgroupQuadBroadcast(vec4, uint);\n"
            "int    subgroupQuadBroadcast(int, uint);\n"
            "ivec2  subgroupQuadBroadcast(ivec2, uint);\n"
            "ivec3  subgroupQuadBroadcast(ivec3, uint);\n"
            "ivec4  subgroupQuadBroadcast(ivec4, uint);\n"
            "uint   subgroupQuadBroadcast(uint, uint);\n"
            "uvec2  subgroupQuadBroadcast(uvec2, uint);\n"
            "uvec3  subgroupQuadBroadcast(uvec3, uint);\n"
            "uvec4  subgroupQuadBroadcast(uvec4, uint);\n"
            "bool   subgroupQuadBroadcast(bool, uint);\n"
            "bvec2  subgroupQuadBroadcast(bvec2, uint);\n"
            "bvec3  subgroupQuadBroadcast(bvec3, uint);\n"
            "bvec4  subgroupQuadBroadcast(bvec4, uint);\n"

            "float  subgroupQuadSwapHorizontal(float);\n"
            "vec2   subgroupQuadSwapHorizontal(vec2);\n"
            "vec3   subgroupQuadSwapHorizontal(vec3);\n"
            "vec4   subgroupQuadSwapHorizontal(vec4);\n"
            "int    subgroupQuadSwapHorizontal(int);\n"
            "ivec2  subgroupQuadSwapHorizontal(ivec2);\n"
            "ivec3  subgroupQuadSwapHorizontal(ivec3);\n"
            "ivec4  subgroupQuadSwapHorizontal(ivec4);\n"
            "uint   subgroupQuadSwapHorizontal(uint);\n"
            "uvec2  subgroupQuadSwapHorizontal(uvec2);\n"
            "uvec3  subgroupQuadSwapHorizontal(uvec3);\n"
            "uvec4  subgroupQuadSwapHorizontal(uvec4);\n"
            "bool   subgroupQuadSwapHorizontal(bool);\n"
            "bvec2  subgroupQuadSwapHorizontal(bvec2);\n"
            "bvec3  subgroupQuadSwapHorizontal(bvec3);\n"
            "bvec4  subgroupQuadSwapHorizontal(bvec4);\n"

            "float  subgroupQuadSwapVertical(float);\n"
            "vec2   subgroupQuadSwapVertical(vec2);\n"
            "vec3   subgroupQuadSwapVertical(vec3);\n"
            "vec4   subgroupQuadSwapVertical(vec4);\n"
            "int    subgroupQuadSwapVertical(int);\n"
            "ivec2  subgroupQuadSwapVertical(ivec2);\n"
            "ivec3  subgroupQuadSwapVertical(ivec3);\n"
            "ivec4  subgroupQuadSwapVertical(ivec4);\n"
            "uint   subgroupQuadSwapVertical(uint);\n"
            "uvec2  subgroupQuadSwapVertical(uvec2);\n"
            "uvec3  subgroupQuadSwapVertical(uvec3);\n"
            "uvec4  subgroupQuadSwapVertical(uvec4);\n"
            "bool   subgroupQuadSwapVertical(bool);\n"
            "bvec2  subgroupQuadSwapVertical(bvec2);\n"
            "bvec3  subgroupQuadSwapVertical(bvec3);\n"
            "bvec4  subgroupQuadSwapVertical(bvec4);\n"

            "float  subgroupQuadSwapDiagonal(float);\n"
            "vec2   subgroupQuadSwapDiagonal(vec2);\n"
            "vec3   subgroupQuadSwapDiagonal(vec3);\n"
            "vec4   subgroupQuadSwapDiagonal(vec4);\n"
            "int    subgroupQuadSwapDiagonal(int);\n"
            "ivec2  subgroupQuadSwapDiagonal(ivec2);\n"
            "ivec3  subgroupQuadSwapDiagonal(ivec3);\n"
            "ivec4  subgroupQuadSwapDiagonal(ivec4);\n"
            "uint   subgroupQuadSwapDiagonal(uint);\n"
            "uvec2  subgroupQuadSwapDiagonal(uvec2);\n"
            "uvec3  subgroupQuadSwapDiagonal(uvec3);\n"
            "uvec4  subgroupQuadSwapDiagonal(uvec4);\n"
            "bool   subgroupQuadSwapDiagonal(bool);\n"
            "bvec2  subgroupQuadSwapDiagonal(bvec2);\n"
            "bvec3  subgroupQuadSwapDiagonal(bvec3);\n"
            "bvec4  subgroupQuadSwapDiagonal(bvec4);\n"

#ifdef NV_EXTENSIONS
            "uvec4  subgroupPartitionNV(float);\n"
            "uvec4  subgroupPartitionNV(vec2);\n"
            "uvec4  subgroupPartitionNV(vec3);\n"
            "uvec4  subgroupPartitionNV(vec4);\n"
            "uvec4  subgroupPartitionNV(int);\n"
            "uvec4  subgroupPartitionNV(ivec2);\n"
            "uvec4  subgroupPartitionNV(ivec3);\n"
            "uvec4  subgroupPartitionNV(ivec4);\n"
            "uvec4  subgroupPartitionNV(uint);\n"
            "uvec4  subgroupPartitionNV(uvec2);\n"
            "uvec4  subgroupPartitionNV(uvec3);\n"
            "uvec4  subgroupPartitionNV(uvec4);\n"
            "uvec4  subgroupPartitionNV(bool);\n"
            "uvec4  subgroupPartitionNV(bvec2);\n"
            "uvec4  subgroupPartitionNV(bvec3);\n"
            "uvec4  subgroupPartitionNV(bvec4);\n"

            "float  subgroupPartitionedAddNV(float, uvec4 ballot);\n"
            "vec2   subgroupPartitionedAddNV(vec2, uvec4 ballot);\n"
            "vec3   subgroupPartitionedAddNV(vec3, uvec4 ballot);\n"
            "vec4   subgroupPartitionedAddNV(vec4, uvec4 ballot);\n"
            "int    subgroupPartitionedAddNV(int, uvec4 ballot);\n"
            "ivec2  subgroupPartitionedAddNV(ivec2, uvec4 ballot);\n"
            "ivec3  subgroupPartitionedAddNV(ivec3, uvec4 ballot);\n"
            "ivec4  subgroupPartitionedAddNV(ivec4, uvec4 ballot);\n"
            "uint   subgroupPartitionedAddNV(uint, uvec4 ballot);\n"
            "uvec2  subgroupPartitionedAddNV(uvec2, uvec4 ballot);\n"
            "uvec3  subgroupPartitionedAddNV(uvec3, uvec4 ballot);\n"
            "uvec4  subgroupPartitionedAddNV(uvec4, uvec4 ballot);\n"

            "float  subgroupPartitionedMulNV(float, uvec4 ballot);\n"
            "vec2   subgroupPartitionedMulNV(vec2, uvec4 ballot);\n"
            "vec3   subgroupPartitionedMulNV(vec3, uvec4 ballot);\n"
            "vec4   subgroupPartitionedMulNV(vec4, uvec4 ballot);\n"
            "int    subgroupPartitionedMulNV(int, uvec4 ballot);\n"
            "ivec2  subgroupPartitionedMulNV(ivec2, uvec4 ballot);\n"
            "ivec3  subgroupPartitionedMulNV(ivec3, uvec4 ballot);\n"
            "ivec4  subgroupPartitionedMulNV(ivec4, uvec4 ballot);\n"
            "uint   subgroupPartitionedMulNV(uint, uvec4 ballot);\n"
            "uvec2  subgroupPartitionedMulNV(uvec2, uvec4 ballot);\n"
            "uvec3  subgroupPartitionedMulNV(uvec3, uvec4 ballot);\n"
            "uvec4  subgroupPartitionedMulNV(uvec4, uvec4 ballot);\n"

            "float  subgroupPartitionedMinNV(float, uvec4 ballot);\n"
            "vec2   subgroupPartitionedMinNV(vec2, uvec4 ballot);\n"
            "vec3   subgroupPartitionedMinNV(vec3, uvec4 ballot);\n"
            "vec4   subgroupPartitionedMinNV(vec4, uvec4 ballot);\n"
            "int    subgroupPartitionedMinNV(int, uvec4 ballot);\n"
            "ivec2  subgroupPartitionedMinNV(ivec2, uvec4 ballot);\n"
            "ivec3  subgroupPartitionedMinNV(ivec3, uvec4 ballot);\n"
            "ivec4  subgroupPartitionedMinNV(ivec4, uvec4 ballot);\n"
            "uint   subgroupPartitionedMinNV(uint, uvec4 ballot);\n"
            "uvec2  subgroupPartitionedMinNV(uvec2, uvec4 ballot);\n"
            "uvec3  subgroupPartitionedMinNV(uvec3, uvec4 ballot);\n"
            "uvec4  subgroupPartitionedMinNV(uvec4, uvec4 ballot);\n"

            "float  subgroupPartitionedMaxNV(float, uvec4 ballot);\n"
            "vec2   subgroupPartitionedMaxNV(vec2, uvec4 ballot);\n"
            "vec3   subgroupPartitionedMaxNV(vec3, uvec4 ballot);\n"
            "vec4   subgroupPartitionedMaxNV(vec4, uvec4 ballot);\n"
            "int    subgroupPartitionedMaxNV(int, uvec4 ballot);\n"
            "ivec2  subgroupPartitionedMaxNV(ivec2, uvec4 ballot);\n"
            "ivec3  subgroupPartitionedMaxNV(ivec3, uvec4 ballot);\n"
            "ivec4  subgroupPartitionedMaxNV(ivec4, uvec4 ballot);\n"
            "uint   subgroupPartitionedMaxNV(uint, uvec4 ballot);\n"
            "uvec2  subgroupPartitionedMaxNV(uvec2, uvec4 ballot);\n"
            "uvec3  subgroupPartitionedMaxNV(uvec3, uvec4 ballot);\n"
            "uvec4  subgroupPartitionedMaxNV(uvec4, uvec4 ballot);\n"

            "int    subgroupPartitionedAndNV(int, uvec4 ballot);\n"
            "ivec2  subgroupPartitionedAndNV(ivec2, uvec4 ballot);\n"
            "ivec3  subgroupPartitionedAndNV(ivec3, uvec4 ballot);\n"
            "ivec4  subgroupPartitionedAndNV(ivec4, uvec4 ballot);\n"
            "uint   subgroupPartitionedAndNV(uint, uvec4 ballot);\n"
            "uvec2  subgroupPartitionedAndNV(uvec2, uvec4 ballot);\n"
            "uvec3  subgroupPartitionedAndNV(uvec3, uvec4 ballot);\n"
            "uvec4  subgroupPartitionedAndNV(uvec4, uvec4 ballot);\n"
            "bool   subgroupPartitionedAndNV(bool, uvec4 ballot);\n"
            "bvec2  subgroupPartitionedAndNV(bvec2, uvec4 ballot);\n"
            "bvec3  subgroupPartitionedAndNV(bvec3, uvec4 ballot);\n"
            "bvec4  subgroupPartitionedAndNV(bvec4, uvec4 ballot);\n"

            "int    subgroupPartitionedOrNV(int, uvec4 ballot);\n"
            "ivec2  subgroupPartitionedOrNV(ivec2, uvec4 ballot);\n"
            "ivec3  subgroupPartitionedOrNV(ivec3, uvec4 ballot);\n"
            "ivec4  subgroupPartitionedOrNV(ivec4, uvec4 ballot);\n"
            "uint   subgroupPartitionedOrNV(uint, uvec4 ballot);\n"
            "uvec2  subgroupPartitionedOrNV(uvec2, uvec4 ballot);\n"
            "uvec3  subgroupPartitionedOrNV(uvec3, uvec4 ballot);\n"
            "uvec4  subgroupPartitionedOrNV(uvec4, uvec4 ballot);\n"
            "bool   subgroupPartitionedOrNV(bool, uvec4 ballot);\n"
            "bvec2  subgroupPartitionedOrNV(bvec2, uvec4 ballot);\n"
            "bvec3  subgroupPartitionedOrNV(bvec3, uvec4 ballot);\n"
            "bvec4  subgroupPartitionedOrNV(bvec4, uvec4 ballot);\n"

            "int    subgroupPartitionedXorNV(int, uvec4 ballot);\n"
            "ivec2  subgroupPartitionedXorNV(ivec2, uvec4 ballot);\n"
            "ivec3  subgroupPartitionedXorNV(ivec3, uvec4 ballot);\n"
            "ivec4  subgroupPartitionedXorNV(ivec4, uvec4 ballot);\n"
            "uint   subgroupPartitionedXorNV(uint, uvec4 ballot);\n"
            "uvec2  subgroupPartitionedXorNV(uvec2, uvec4 ballot);\n"
            "uvec3  subgroupPartitionedXorNV(uvec3, uvec4 ballot);\n"
            "uvec4  subgroupPartitionedXorNV(uvec4, uvec4 ballot);\n"
            "bool   subgroupPartitionedXorNV(bool, uvec4 ballot);\n"
            "bvec2  subgroupPartitionedXorNV(bvec2, uvec4 ballot);\n"
            "bvec3  subgroupPartitionedXorNV(bvec3, uvec4 ballot);\n"
            "bvec4  subgroupPartitionedXorNV(bvec4, uvec4 ballot);\n"

            "float  subgroupPartitionedInclusiveAddNV(float, uvec4 ballot);\n"
            "vec2   subgroupPartitionedInclusiveAddNV(vec2, uvec4 ballot);\n"
            "vec3   subgroupPartitionedInclusiveAddNV(vec3, uvec4 ballot);\n"
            "vec4   subgroupPartitionedInclusiveAddNV(vec4, uvec4 ballot);\n"
            "int    subgroupPartitionedInclusiveAddNV(int, uvec4 ballot);\n"
            "ivec2  subgroupPartitionedInclusiveAddNV(ivec2, uvec4 ballot);\n"
            "ivec3  subgroupPartitionedInclusiveAddNV(ivec3, uvec4 ballot);\n"
            "ivec4  subgroupPartitionedInclusiveAddNV(ivec4, uvec4 ballot);\n"
            "uint   subgroupPartitionedInclusiveAddNV(uint, uvec4 ballot);\n"
            "uvec2  subgroupPartitionedInclusiveAddNV(uvec2, uvec4 ballot);\n"
            "uvec3  subgroupPartitionedInclusiveAddNV(uvec3, uvec4 ballot);\n"
            "uvec4  subgroupPartitionedInclusiveAddNV(uvec4, uvec4 ballot);\n"

            "float  subgroupPartitionedInclusiveMulNV(float, uvec4 ballot);\n"
            "vec2   subgroupPartitionedInclusiveMulNV(vec2, uvec4 ballot);\n"
            "vec3   subgroupPartitionedInclusiveMulNV(vec3, uvec4 ballot);\n"
            "vec4   subgroupPartitionedInclusiveMulNV(vec4, uvec4 ballot);\n"
            "int    subgroupPartitionedInclusiveMulNV(int, uvec4 ballot);\n"
            "ivec2  subgroupPartitionedInclusiveMulNV(ivec2, uvec4 ballot);\n"
            "ivec3  subgroupPartitionedInclusiveMulNV(ivec3, uvec4 ballot);\n"
            "ivec4  subgroupPartitionedInclusiveMulNV(ivec4, uvec4 ballot);\n"
            "uint   subgroupPartitionedInclusiveMulNV(uint, uvec4 ballot);\n"
            "uvec2  subgroupPartitionedInclusiveMulNV(uvec2, uvec4 ballot);\n"
            "uvec3  subgroupPartitionedInclusiveMulNV(uvec3, uvec4 ballot);\n"
            "uvec4  subgroupPartitionedInclusiveMulNV(uvec4, uvec4 ballot);\n"

            "float  subgroupPartitionedInclusiveMinNV(float, uvec4 ballot);\n"
            "vec2   subgroupPartitionedInclusiveMinNV(vec2, uvec4 ballot);\n"
            "vec3   subgroupPartitionedInclusiveMinNV(vec3, uvec4 ballot);\n"
            "vec4   subgroupPartitionedInclusiveMinNV(vec4, uvec4 ballot);\n"
            "int    subgroupPartitionedInclusiveMinNV(int, uvec4 ballot);\n"
            "ivec2  subgroupPartitionedInclusiveMinNV(ivec2, uvec4 ballot);\n"
            "ivec3  subgroupPartitionedInclusiveMinNV(ivec3, uvec4 ballot);\n"
            "ivec4  subgroupPartitionedInclusiveMinNV(ivec4, uvec4 ballot);\n"
            "uint   subgroupPartitionedInclusiveMinNV(uint, uvec4 ballot);\n"
            "uvec2  subgroupPartitionedInclusiveMinNV(uvec2, uvec4 ballot);\n"
            "uvec3  subgroupPartitionedInclusiveMinNV(uvec3, uvec4 ballot);\n"
            "uvec4  subgroupPartitionedInclusiveMinNV(uvec4, uvec4 ballot);\n"

            "float  subgroupPartitionedInclusiveMaxNV(float, uvec4 ballot);\n"
            "vec2   subgroupPartitionedInclusiveMaxNV(vec2, uvec4 ballot);\n"
            "vec3   subgroupPartitionedInclusiveMaxNV(vec3, uvec4 ballot);\n"
            "vec4   subgroupPartitionedInclusiveMaxNV(vec4, uvec4 ballot);\n"
            "int    subgroupPartitionedInclusiveMaxNV(int, uvec4 ballot);\n"
            "ivec2  subgroupPartitionedInclusiveMaxNV(ivec2, uvec4 ballot);\n"
            "ivec3  subgroupPartitionedInclusiveMaxNV(ivec3, uvec4 ballot);\n"
            "ivec4  subgroupPartitionedInclusiveMaxNV(ivec4, uvec4 ballot);\n"
            "uint   subgroupPartitionedInclusiveMaxNV(uint, uvec4 ballot);\n"
            "uvec2  subgroupPartitionedInclusiveMaxNV(uvec2, uvec4 ballot);\n"
            "uvec3  subgroupPartitionedInclusiveMaxNV(uvec3, uvec4 ballot);\n"
            "uvec4  subgroupPartitionedInclusiveMaxNV(uvec4, uvec4 ballot);\n"

            "int    subgroupPartitionedInclusiveAndNV(int, uvec4 ballot);\n"
            "ivec2  subgroupPartitionedInclusiveAndNV(ivec2, uvec4 ballot);\n"
            "ivec3  subgroupPartitionedInclusiveAndNV(ivec3, uvec4 ballot);\n"
            "ivec4  subgroupPartitionedInclusiveAndNV(ivec4, uvec4 ballot);\n"
            "uint   subgroupPartitionedInclusiveAndNV(uint, uvec4 ballot);\n"
            "uvec2  subgroupPartitionedInclusiveAndNV(uvec2, uvec4 ballot);\n"
            "uvec3  subgroupPartitionedInclusiveAndNV(uvec3, uvec4 ballot);\n"
            "uvec4  subgroupPartitionedInclusiveAndNV(uvec4, uvec4 ballot);\n"
            "bool   subgroupPartitionedInclusiveAndNV(bool, uvec4 ballot);\n"
            "bvec2  subgroupPartitionedInclusiveAndNV(bvec2, uvec4 ballot);\n"
            "bvec3  subgroupPartitionedInclusiveAndNV(bvec3, uvec4 ballot);\n"
            "bvec4  subgroupPartitionedInclusiveAndNV(bvec4, uvec4 ballot);\n"

            "int    subgroupPartitionedInclusiveOrNV(int, uvec4 ballot);\n"
            "ivec2  subgroupPartitionedInclusiveOrNV(ivec2, uvec4 ballot);\n"
            "ivec3  subgroupPartitionedInclusiveOrNV(ivec3, uvec4 ballot);\n"
            "ivec4  subgroupPartitionedInclusiveOrNV(ivec4, uvec4 ballot);\n"
            "uint   subgroupPartitionedInclusiveOrNV(uint, uvec4 ballot);\n"
            "uvec2  subgroupPartitionedInclusiveOrNV(uvec2, uvec4 ballot);\n"
            "uvec3  subgroupPartitionedInclusiveOrNV(uvec3, uvec4 ballot);\n"
            "uvec4  subgroupPartitionedInclusiveOrNV(uvec4, uvec4 ballot);\n"
            "bool   subgroupPartitionedInclusiveOrNV(bool, uvec4 ballot);\n"
            "bvec2  subgroupPartitionedInclusiveOrNV(bvec2, uvec4 ballot);\n"
            "bvec3  subgroupPartitionedInclusiveOrNV(bvec3, uvec4 ballot);\n"
            "bvec4  subgroupPartitionedInclusiveOrNV(bvec4, uvec4 ballot);\n"

            "int    subgroupPartitionedInclusiveXorNV(int, uvec4 ballot);\n"
            "ivec2  subgroupPartitionedInclusiveXorNV(ivec2, uvec4 ballot);\n"
            "ivec3  subgroupPartitionedInclusiveXorNV(ivec3, uvec4 ballot);\n"
            "ivec4  subgroupPartitionedInclusiveXorNV(ivec4, uvec4 ballot);\n"
            "uint   subgroupPartitionedInclusiveXorNV(uint, uvec4 ballot);\n"
            "uvec2  subgroupPartitionedInclusiveXorNV(uvec2, uvec4 ballot);\n"
            "uvec3  subgroupPartitionedInclusiveXorNV(uvec3, uvec4 ballot);\n"
            "uvec4  subgroupPartitionedInclusiveXorNV(uvec4, uvec4 ballot);\n"
            "bool   subgroupPartitionedInclusiveXorNV(bool, uvec4 ballot);\n"
            "bvec2  subgroupPartitionedInclusiveXorNV(bvec2, uvec4 ballot);\n"
            "bvec3  subgroupPartitionedInclusiveXorNV(bvec3, uvec4 ballot);\n"
            "bvec4  subgroupPartitionedInclusiveXorNV(bvec4, uvec4 ballot);\n"

            "float  subgroupPartitionedExclusiveAddNV(float, uvec4 ballot);\n"
            "vec2   subgroupPartitionedExclusiveAddNV(vec2, uvec4 ballot);\n"
            "vec3   subgroupPartitionedExclusiveAddNV(vec3, uvec4 ballot);\n"
            "vec4   subgroupPartitionedExclusiveAddNV(vec4, uvec4 ballot);\n"
            "int    subgroupPartitionedExclusiveAddNV(int, uvec4 ballot);\n"
            "ivec2  subgroupPartitionedExclusiveAddNV(ivec2, uvec4 ballot);\n"
            "ivec3  subgroupPartitionedExclusiveAddNV(ivec3, uvec4 ballot);\n"
            "ivec4  subgroupPartitionedExclusiveAddNV(ivec4, uvec4 ballot);\n"
            "uint   subgroupPartitionedExclusiveAddNV(uint, uvec4 ballot);\n"
            "uvec2  subgroupPartitionedExclusiveAddNV(uvec2, uvec4 ballot);\n"
            "uvec3  subgroupPartitionedExclusiveAddNV(uvec3, uvec4 ballot);\n"
            "uvec4  subgroupPartitionedExclusiveAddNV(uvec4, uvec4 ballot);\n"

            "float  subgroupPartitionedExclusiveMulNV(float, uvec4 ballot);\n"
            "vec2   subgroupPartitionedExclusiveMulNV(vec2, uvec4 ballot);\n"
            "vec3   subgroupPartitionedExclusiveMulNV(vec3, uvec4 ballot);\n"
            "vec4   subgroupPartitionedExclusiveMulNV(vec4, uvec4 ballot);\n"
            "int    subgroupPartitionedExclusiveMulNV(int, uvec4 ballot);\n"
            "ivec2  subgroupPartitionedExclusiveMulNV(ivec2, uvec4 ballot);\n"
            "ivec3  subgroupPartitionedExclusiveMulNV(ivec3, uvec4 ballot);\n"
            "ivec4  subgroupPartitionedExclusiveMulNV(ivec4, uvec4 ballot);\n"
            "uint   subgroupPartitionedExclusiveMulNV(uint, uvec4 ballot);\n"
            "uvec2  subgroupPartitionedExclusiveMulNV(uvec2, uvec4 ballot);\n"
            "uvec3  subgroupPartitionedExclusiveMulNV(uvec3, uvec4 ballot);\n"
            "uvec4  subgroupPartitionedExclusiveMulNV(uvec4, uvec4 ballot);\n"

            "float  subgroupPartitionedExclusiveMinNV(float, uvec4 ballot);\n"
            "vec2   subgroupPartitionedExclusiveMinNV(vec2, uvec4 ballot);\n"
            "vec3   subgroupPartitionedExclusiveMinNV(vec3, uvec4 ballot);\n"
            "vec4   subgroupPartitionedExclusiveMinNV(vec4, uvec4 ballot);\n"
            "int    subgroupPartitionedExclusiveMinNV(int, uvec4 ballot);\n"
            "ivec2  subgroupPartitionedExclusiveMinNV(ivec2, uvec4 ballot);\n"
            "ivec3  subgroupPartitionedExclusiveMinNV(ivec3, uvec4 ballot);\n"
            "ivec4  subgroupPartitionedExclusiveMinNV(ivec4, uvec4 ballot);\n"
            "uint   subgroupPartitionedExclusiveMinNV(uint, uvec4 ballot);\n"
            "uvec2  subgroupPartitionedExclusiveMinNV(uvec2, uvec4 ballot);\n"
            "uvec3  subgroupPartitionedExclusiveMinNV(uvec3, uvec4 ballot);\n"
            "uvec4  subgroupPartitionedExclusiveMinNV(uvec4, uvec4 ballot);\n"

            "float  subgroupPartitionedExclusiveMaxNV(float, uvec4 ballot);\n"
            "vec2   subgroupPartitionedExclusiveMaxNV(vec2, uvec4 ballot);\n"
            "vec3   subgroupPartitionedExclusiveMaxNV(vec3, uvec4 ballot);\n"
            "vec4   subgroupPartitionedExclusiveMaxNV(vec4, uvec4 ballot);\n"
            "int    subgroupPartitionedExclusiveMaxNV(int, uvec4 ballot);\n"
            "ivec2  subgroupPartitionedExclusiveMaxNV(ivec2, uvec4 ballot);\n"
            "ivec3  subgroupPartitionedExclusiveMaxNV(ivec3, uvec4 ballot);\n"
            "ivec4  subgroupPartitionedExclusiveMaxNV(ivec4, uvec4 ballot);\n"
            "uint   subgroupPartitionedExclusiveMaxNV(uint, uvec4 ballot);\n"
            "uvec2  subgroupPartitionedExclusiveMaxNV(uvec2, uvec4 ballot);\n"
            "uvec3  subgroupPartitionedExclusiveMaxNV(uvec3, uvec4 ballot);\n"
            "uvec4  subgroupPartitionedExclusiveMaxNV(uvec4, uvec4 ballot);\n"

            "int    subgroupPartitionedExclusiveAndNV(int, uvec4 ballot);\n"
            "ivec2  subgroupPartitionedExclusiveAndNV(ivec2, uvec4 ballot);\n"
            "ivec3  subgroupPartitionedExclusiveAndNV(ivec3, uvec4 ballot);\n"
            "ivec4  subgroupPartitionedExclusiveAndNV(ivec4, uvec4 ballot);\n"
            "uint   subgroupPartitionedExclusiveAndNV(uint, uvec4 ballot);\n"
            "uvec2  subgroupPartitionedExclusiveAndNV(uvec2, uvec4 ballot);\n"
            "uvec3  subgroupPartitionedExclusiveAndNV(uvec3, uvec4 ballot);\n"
            "uvec4  subgroupPartitionedExclusiveAndNV(uvec4, uvec4 ballot);\n"
            "bool   subgroupPartitionedExclusiveAndNV(bool, uvec4 ballot);\n"
            "bvec2  subgroupPartitionedExclusiveAndNV(bvec2, uvec4 ballot);\n"
            "bvec3  subgroupPartitionedExclusiveAndNV(bvec3, uvec4 ballot);\n"
            "bvec4  subgroupPartitionedExclusiveAndNV(bvec4, uvec4 ballot);\n"

            "int    subgroupPartitionedExclusiveOrNV(int, uvec4 ballot);\n"
            "ivec2  subgroupPartitionedExclusiveOrNV(ivec2, uvec4 ballot);\n"
            "ivec3  subgroupPartitionedExclusiveOrNV(ivec3, uvec4 ballot);\n"
            "ivec4  subgroupPartitionedExclusiveOrNV(ivec4, uvec4 ballot);\n"
            "uint   subgroupPartitionedExclusiveOrNV(uint, uvec4 ballot);\n"
            "uvec2  subgroupPartitionedExclusiveOrNV(uvec2, uvec4 ballot);\n"
            "uvec3  subgroupPartitionedExclusiveOrNV(uvec3, uvec4 ballot);\n"
            "uvec4  subgroupPartitionedExclusiveOrNV(uvec4, uvec4 ballot);\n"
            "bool   subgroupPartitionedExclusiveOrNV(bool, uvec4 ballot);\n"
            "bvec2  subgroupPartitionedExclusiveOrNV(bvec2, uvec4 ballot);\n"
            "bvec3  subgroupPartitionedExclusiveOrNV(bvec3, uvec4 ballot);\n"
            "bvec4  subgroupPartitionedExclusiveOrNV(bvec4, uvec4 ballot);\n"

            "int    subgroupPartitionedExclusiveXorNV(int, uvec4 ballot);\n"
            "ivec2  subgroupPartitionedExclusiveXorNV(ivec2, uvec4 ballot);\n"
            "ivec3  subgroupPartitionedExclusiveXorNV(ivec3, uvec4 ballot);\n"
            "ivec4  subgroupPartitionedExclusiveXorNV(ivec4, uvec4 ballot);\n"
            "uint   subgroupPartitionedExclusiveXorNV(uint, uvec4 ballot);\n"
            "uvec2  subgroupPartitionedExclusiveXorNV(uvec2, uvec4 ballot);\n"
            "uvec3  subgroupPartitionedExclusiveXorNV(uvec3, uvec4 ballot);\n"
            "uvec4  subgroupPartitionedExclusiveXorNV(uvec4, uvec4 ballot);\n"
            "bool   subgroupPartitionedExclusiveXorNV(bool, uvec4 ballot);\n"
            "bvec2  subgroupPartitionedExclusiveXorNV(bvec2, uvec4 ballot);\n"
            "bvec3  subgroupPartitionedExclusiveXorNV(bvec3, uvec4 ballot);\n"
            "bvec4  subgroupPartitionedExclusiveXorNV(bvec4, uvec4 ballot);\n"
#endif

            "\n");

        if (profile != EEsProfile && version >= 400) {
            commonBuiltins.append(
                "bool   subgroupAllEqual(double);\n"
                "bool   subgroupAllEqual(dvec2);\n"
                "bool   subgroupAllEqual(dvec3);\n"
                "bool   subgroupAllEqual(dvec4);\n"

                "double subgroupBroadcast(double, uint);\n"
                "dvec2  subgroupBroadcast(dvec2, uint);\n"
                "dvec3  subgroupBroadcast(dvec3, uint);\n"
                "dvec4  subgroupBroadcast(dvec4, uint);\n"

                "double subgroupBroadcastFirst(double);\n"
                "dvec2  subgroupBroadcastFirst(dvec2);\n"
                "dvec3  subgroupBroadcastFirst(dvec3);\n"
                "dvec4  subgroupBroadcastFirst(dvec4);\n"

                "double subgroupShuffle(double, uint);\n"
                "dvec2  subgroupShuffle(dvec2, uint);\n"
                "dvec3  subgroupShuffle(dvec3, uint);\n"
                "dvec4  subgroupShuffle(dvec4, uint);\n"

                "double subgroupShuffleXor(double, uint);\n"
                "dvec2  subgroupShuffleXor(dvec2, uint);\n"
                "dvec3  subgroupShuffleXor(dvec3, uint);\n"
                "dvec4  subgroupShuffleXor(dvec4, uint);\n"

                "double subgroupShuffleUp(double, uint delta);\n"
                "dvec2  subgroupShuffleUp(dvec2, uint delta);\n"
                "dvec3  subgroupShuffleUp(dvec3, uint delta);\n"
                "dvec4  subgroupShuffleUp(dvec4, uint delta);\n"

                "double subgroupShuffleDown(double, uint delta);\n"
                "dvec2  subgroupShuffleDown(dvec2, uint delta);\n"
                "dvec3  subgroupShuffleDown(dvec3, uint delta);\n"
                "dvec4  subgroupShuffleDown(dvec4, uint delta);\n"

                "double subgroupAdd(double);\n"
                "dvec2  subgroupAdd(dvec2);\n"
                "dvec3  subgroupAdd(dvec3);\n"
                "dvec4  subgroupAdd(dvec4);\n"

                "double subgroupMul(double);\n"
                "dvec2  subgroupMul(dvec2);\n"
                "dvec3  subgroupMul(dvec3);\n"
                "dvec4  subgroupMul(dvec4);\n"

                "double subgroupMin(double);\n"
                "dvec2  subgroupMin(dvec2);\n"
                "dvec3  subgroupMin(dvec3);\n"
                "dvec4  subgroupMin(dvec4);\n"

                "double subgroupMax(double);\n"
                "dvec2  subgroupMax(dvec2);\n"
                "dvec3  subgroupMax(dvec3);\n"
                "dvec4  subgroupMax(dvec4);\n"

                "double subgroupInclusiveAdd(double);\n"
                "dvec2  subgroupInclusiveAdd(dvec2);\n"
                "dvec3  subgroupInclusiveAdd(dvec3);\n"
                "dvec4  subgroupInclusiveAdd(dvec4);\n"

                "double subgroupInclusiveMul(double);\n"
                "dvec2  subgroupInclusiveMul(dvec2);\n"
                "dvec3  subgroupInclusiveMul(dvec3);\n"
                "dvec4  subgroupInclusiveMul(dvec4);\n"

                "double subgroupInclusiveMin(double);\n"
                "dvec2  subgroupInclusiveMin(dvec2);\n"
                "dvec3  subgroupInclusiveMin(dvec3);\n"
                "dvec4  subgroupInclusiveMin(dvec4);\n"

                "double subgroupInclusiveMax(double);\n"
                "dvec2  subgroupInclusiveMax(dvec2);\n"
                "dvec3  subgroupInclusiveMax(dvec3);\n"
                "dvec4  subgroupInclusiveMax(dvec4);\n"

                "double subgroupExclusiveAdd(double);\n"
                "dvec2  subgroupExclusiveAdd(dvec2);\n"
                "dvec3  subgroupExclusiveAdd(dvec3);\n"
                "dvec4  subgroupExclusiveAdd(dvec4);\n"

                "double subgroupExclusiveMul(double);\n"
                "dvec2  subgroupExclusiveMul(dvec2);\n"
                "dvec3  subgroupExclusiveMul(dvec3);\n"
                "dvec4  subgroupExclusiveMul(dvec4);\n"

                "double subgroupExclusiveMin(double);\n"
                "dvec2  subgroupExclusiveMin(dvec2);\n"
                "dvec3  subgroupExclusiveMin(dvec3);\n"
                "dvec4  subgroupExclusiveMin(dvec4);\n"

                "double subgroupExclusiveMax(double);\n"
                "dvec2  subgroupExclusiveMax(dvec2);\n"
                "dvec3  subgroupExclusiveMax(dvec3);\n"
                "dvec4  subgroupExclusiveMax(dvec4);\n"

                "double subgroupClusteredAdd(double, uint);\n"
                "dvec2  subgroupClusteredAdd(dvec2, uint);\n"
                "dvec3  subgroupClusteredAdd(dvec3, uint);\n"
                "dvec4  subgroupClusteredAdd(dvec4, uint);\n"

                "double subgroupClusteredMul(double, uint);\n"
                "dvec2  subgroupClusteredMul(dvec2, uint);\n"
                "dvec3  subgroupClusteredMul(dvec3, uint);\n"
                "dvec4  subgroupClusteredMul(dvec4, uint);\n"

                "double subgroupClusteredMin(double, uint);\n"
                "dvec2  subgroupClusteredMin(dvec2, uint);\n"
                "dvec3  subgroupClusteredMin(dvec3, uint);\n"
                "dvec4  subgroupClusteredMin(dvec4, uint);\n"

                "double subgroupClusteredMax(double, uint);\n"
                "dvec2  subgroupClusteredMax(dvec2, uint);\n"
                "dvec3  subgroupClusteredMax(dvec3, uint);\n"
                "dvec4  subgroupClusteredMax(dvec4, uint);\n"

                "double subgroupQuadBroadcast(double, uint);\n"
                "dvec2  subgroupQuadBroadcast(dvec2, uint);\n"
                "dvec3  subgroupQuadBroadcast(dvec3, uint);\n"
                "dvec4  subgroupQuadBroadcast(dvec4, uint);\n"

                "double subgroupQuadSwapHorizontal(double);\n"
                "dvec2  subgroupQuadSwapHorizontal(dvec2);\n"
                "dvec3  subgroupQuadSwapHorizontal(dvec3);\n"
                "dvec4  subgroupQuadSwapHorizontal(dvec4);\n"

                "double subgroupQuadSwapVertical(double);\n"
                "dvec2  subgroupQuadSwapVertical(dvec2);\n"
                "dvec3  subgroupQuadSwapVertical(dvec3);\n"
                "dvec4  subgroupQuadSwapVertical(dvec4);\n"

                "double subgroupQuadSwapDiagonal(double);\n"
                "dvec2  subgroupQuadSwapDiagonal(dvec2);\n"
                "dvec3  subgroupQuadSwapDiagonal(dvec3);\n"
                "dvec4  subgroupQuadSwapDiagonal(dvec4);\n"


#ifdef NV_EXTENSIONS
                "uvec4  subgroupPartitionNV(double);\n"
                "uvec4  subgroupPartitionNV(dvec2);\n"
                "uvec4  subgroupPartitionNV(dvec3);\n"
                "uvec4  subgroupPartitionNV(dvec4);\n"

                "double subgroupPartitionedAddNV(double, uvec4 ballot);\n"
                "dvec2  subgroupPartitionedAddNV(dvec2, uvec4 ballot);\n"
                "dvec3  subgroupPartitionedAddNV(dvec3, uvec4 ballot);\n"
                "dvec4  subgroupPartitionedAddNV(dvec4, uvec4 ballot);\n"

                "double subgroupPartitionedMulNV(double, uvec4 ballot);\n"
                "dvec2  subgroupPartitionedMulNV(dvec2, uvec4 ballot);\n"
                "dvec3  subgroupPartitionedMulNV(dvec3, uvec4 ballot);\n"
                "dvec4  subgroupPartitionedMulNV(dvec4, uvec4 ballot);\n"

                "double subgroupPartitionedMinNV(double, uvec4 ballot);\n"
                "dvec2  subgroupPartitionedMinNV(dvec2, uvec4 ballot);\n"
                "dvec3  subgroupPartitionedMinNV(dvec3, uvec4 ballot);\n"
                "dvec4  subgroupPartitionedMinNV(dvec4, uvec4 ballot);\n"

                "double subgroupPartitionedMaxNV(double, uvec4 ballot);\n"
                "dvec2  subgroupPartitionedMaxNV(dvec2, uvec4 ballot);\n"
                "dvec3  subgroupPartitionedMaxNV(dvec3, uvec4 ballot);\n"
                "dvec4  subgroupPartitionedMaxNV(dvec4, uvec4 ballot);\n"

                "double subgroupPartitionedInclusiveAddNV(double, uvec4 ballot);\n"
                "dvec2  subgroupPartitionedInclusiveAddNV(dvec2, uvec4 ballot);\n"
                "dvec3  subgroupPartitionedInclusiveAddNV(dvec3, uvec4 ballot);\n"
                "dvec4  subgroupPartitionedInclusiveAddNV(dvec4, uvec4 ballot);\n"

                "double subgroupPartitionedInclusiveMulNV(double, uvec4 ballot);\n"
                "dvec2  subgroupPartitionedInclusiveMulNV(dvec2, uvec4 ballot);\n"
                "dvec3  subgroupPartitionedInclusiveMulNV(dvec3, uvec4 ballot);\n"
                "dvec4  subgroupPartitionedInclusiveMulNV(dvec4, uvec4 ballot);\n"

                "double subgroupPartitionedInclusiveMinNV(double, uvec4 ballot);\n"
                "dvec2  subgroupPartitionedInclusiveMinNV(dvec2, uvec4 ballot);\n"
                "dvec3  subgroupPartitionedInclusiveMinNV(dvec3, uvec4 ballot);\n"
                "dvec4  subgroupPartitionedInclusiveMinNV(dvec4, uvec4 ballot);\n"

                "double subgroupPartitionedInclusiveMaxNV(double, uvec4 ballot);\n"
                "dvec2  subgroupPartitionedInclusiveMaxNV(dvec2, uvec4 ballot);\n"
                "dvec3  subgroupPartitionedInclusiveMaxNV(dvec3, uvec4 ballot);\n"
                "dvec4  subgroupPartitionedInclusiveMaxNV(dvec4, uvec4 ballot);\n"

                "double subgroupPartitionedExclusiveAddNV(double, uvec4 ballot);\n"
                "dvec2  subgroupPartitionedExclusiveAddNV(dvec2, uvec4 ballot);\n"
                "dvec3  subgroupPartitionedExclusiveAddNV(dvec3, uvec4 ballot);\n"
                "dvec4  subgroupPartitionedExclusiveAddNV(dvec4, uvec4 ballot);\n"

                "double subgroupPartitionedExclusiveMulNV(double, uvec4 ballot);\n"
                "dvec2  subgroupPartitionedExclusiveMulNV(dvec2, uvec4 ballot);\n"
                "dvec3  subgroupPartitionedExclusiveMulNV(dvec3, uvec4 ballot);\n"
                "dvec4  subgroupPartitionedExclusiveMulNV(dvec4, uvec4 ballot);\n"

                "double subgroupPartitionedExclusiveMinNV(double, uvec4 ballot);\n"
                "dvec2  subgroupPartitionedExclusiveMinNV(dvec2, uvec4 ballot);\n"
                "dvec3  subgroupPartitionedExclusiveMinNV(dvec3, uvec4 ballot);\n"
                "dvec4  subgroupPartitionedExclusiveMinNV(dvec4, uvec4 ballot);\n"

                "double subgroupPartitionedExclusiveMaxNV(double, uvec4 ballot);\n"
                "dvec2  subgroupPartitionedExclusiveMaxNV(dvec2, uvec4 ballot);\n"
                "dvec3  subgroupPartitionedExclusiveMaxNV(dvec3, uvec4 ballot);\n"
                "dvec4  subgroupPartitionedExclusiveMaxNV(dvec4, uvec4 ballot);\n"
#endif

                "\n");
            }

        stageBuiltins[EShLangCompute].append(
            "void subgroupMemoryBarrierShared();"

            "\n"
            );
#ifdef NV_EXTENSIONS
        stageBuiltins[EShLangMeshNV].append(
            "void subgroupMemoryBarrierShared();"
            "\n"
            );
        stageBuiltins[EShLangTaskNV].append(
            "void subgroupMemoryBarrierShared();"
            "\n"
            );
#endif
    }

    if (profile != EEsProfile && version >= 460) {
        commonBuiltins.append(
            "bool anyInvocation(bool);"
            "bool allInvocations(bool);"
            "bool allInvocationsEqual(bool);"

            "\n");
    }

#ifdef AMD_EXTENSIONS
    // GL_AMD_shader_ballot
    if (profile != EEsProfile && version >= 450) {
        commonBuiltins.append(
            "float minInvocationsAMD(float);"
            "vec2  minInvocationsAMD(vec2);"
            "vec3  minInvocationsAMD(vec3);"
            "vec4  minInvocationsAMD(vec4);"

            "int   minInvocationsAMD(int);"
            "ivec2 minInvocationsAMD(ivec2);"
            "ivec3 minInvocationsAMD(ivec3);"
            "ivec4 minInvocationsAMD(ivec4);"

            "uint  minInvocationsAMD(uint);"
            "uvec2 minInvocationsAMD(uvec2);"
            "uvec3 minInvocationsAMD(uvec3);"
            "uvec4 minInvocationsAMD(uvec4);"

            "double minInvocationsAMD(double);"
            "dvec2  minInvocationsAMD(dvec2);"
            "dvec3  minInvocationsAMD(dvec3);"
            "dvec4  minInvocationsAMD(dvec4);"

            "int64_t minInvocationsAMD(int64_t);"
            "i64vec2 minInvocationsAMD(i64vec2);"
            "i64vec3 minInvocationsAMD(i64vec3);"
            "i64vec4 minInvocationsAMD(i64vec4);"

            "uint64_t minInvocationsAMD(uint64_t);"
            "u64vec2  minInvocationsAMD(u64vec2);"
            "u64vec3  minInvocationsAMD(u64vec3);"
            "u64vec4  minInvocationsAMD(u64vec4);"

            "float16_t minInvocationsAMD(float16_t);"
            "f16vec2   minInvocationsAMD(f16vec2);"
            "f16vec3   minInvocationsAMD(f16vec3);"
            "f16vec4   minInvocationsAMD(f16vec4);"

            "int16_t minInvocationsAMD(int16_t);"
            "i16vec2 minInvocationsAMD(i16vec2);"
            "i16vec3 minInvocationsAMD(i16vec3);"
            "i16vec4 minInvocationsAMD(i16vec4);"

            "uint16_t minInvocationsAMD(uint16_t);"
            "u16vec2  minInvocationsAMD(u16vec2);"
            "u16vec3  minInvocationsAMD(u16vec3);"
            "u16vec4  minInvocationsAMD(u16vec4);"

            "float minInvocationsInclusiveScanAMD(float);"
            "vec2  minInvocationsInclusiveScanAMD(vec2);"
            "vec3  minInvocationsInclusiveScanAMD(vec3);"
            "vec4  minInvocationsInclusiveScanAMD(vec4);"

            "int   minInvocationsInclusiveScanAMD(int);"
            "ivec2 minInvocationsInclusiveScanAMD(ivec2);"
            "ivec3 minInvocationsInclusiveScanAMD(ivec3);"
            "ivec4 minInvocationsInclusiveScanAMD(ivec4);"

            "uint  minInvocationsInclusiveScanAMD(uint);"
            "uvec2 minInvocationsInclusiveScanAMD(uvec2);"
            "uvec3 minInvocationsInclusiveScanAMD(uvec3);"
            "uvec4 minInvocationsInclusiveScanAMD(uvec4);"

            "double minInvocationsInclusiveScanAMD(double);"
            "dvec2  minInvocationsInclusiveScanAMD(dvec2);"
            "dvec3  minInvocationsInclusiveScanAMD(dvec3);"
            "dvec4  minInvocationsInclusiveScanAMD(dvec4);"

            "int64_t minInvocationsInclusiveScanAMD(int64_t);"
            "i64vec2 minInvocationsInclusiveScanAMD(i64vec2);"
            "i64vec3 minInvocationsInclusiveScanAMD(i64vec3);"
            "i64vec4 minInvocationsInclusiveScanAMD(i64vec4);"

            "uint64_t minInvocationsInclusiveScanAMD(uint64_t);"
            "u64vec2  minInvocationsInclusiveScanAMD(u64vec2);"
            "u64vec3  minInvocationsInclusiveScanAMD(u64vec3);"
            "u64vec4  minInvocationsInclusiveScanAMD(u64vec4);"

            "float16_t minInvocationsInclusiveScanAMD(float16_t);"
            "f16vec2   minInvocationsInclusiveScanAMD(f16vec2);"
            "f16vec3   minInvocationsInclusiveScanAMD(f16vec3);"
            "f16vec4   minInvocationsInclusiveScanAMD(f16vec4);"

            "int16_t minInvocationsInclusiveScanAMD(int16_t);"
            "i16vec2 minInvocationsInclusiveScanAMD(i16vec2);"
            "i16vec3 minInvocationsInclusiveScanAMD(i16vec3);"
            "i16vec4 minInvocationsInclusiveScanAMD(i16vec4);"

            "uint16_t minInvocationsInclusiveScanAMD(uint16_t);"
            "u16vec2  minInvocationsInclusiveScanAMD(u16vec2);"
            "u16vec3  minInvocationsInclusiveScanAMD(u16vec3);"
            "u16vec4  minInvocationsInclusiveScanAMD(u16vec4);"

            "float minInvocationsExclusiveScanAMD(float);"
            "vec2  minInvocationsExclusiveScanAMD(vec2);"
            "vec3  minInvocationsExclusiveScanAMD(vec3);"
            "vec4  minInvocationsExclusiveScanAMD(vec4);"

            "int   minInvocationsExclusiveScanAMD(int);"
            "ivec2 minInvocationsExclusiveScanAMD(ivec2);"
            "ivec3 minInvocationsExclusiveScanAMD(ivec3);"
            "ivec4 minInvocationsExclusiveScanAMD(ivec4);"

            "uint  minInvocationsExclusiveScanAMD(uint);"
            "uvec2 minInvocationsExclusiveScanAMD(uvec2);"
            "uvec3 minInvocationsExclusiveScanAMD(uvec3);"
            "uvec4 minInvocationsExclusiveScanAMD(uvec4);"

            "double minInvocationsExclusiveScanAMD(double);"
            "dvec2  minInvocationsExclusiveScanAMD(dvec2);"
            "dvec3  minInvocationsExclusiveScanAMD(dvec3);"
            "dvec4  minInvocationsExclusiveScanAMD(dvec4);"

            "int64_t minInvocationsExclusiveScanAMD(int64_t);"
            "i64vec2 minInvocationsExclusiveScanAMD(i64vec2);"
            "i64vec3 minInvocationsExclusiveScanAMD(i64vec3);"
            "i64vec4 minInvocationsExclusiveScanAMD(i64vec4);"

            "uint64_t minInvocationsExclusiveScanAMD(uint64_t);"
            "u64vec2  minInvocationsExclusiveScanAMD(u64vec2);"
            "u64vec3  minInvocationsExclusiveScanAMD(u64vec3);"
            "u64vec4  minInvocationsExclusiveScanAMD(u64vec4);"

            "float16_t minInvocationsExclusiveScanAMD(float16_t);"
            "f16vec2   minInvocationsExclusiveScanAMD(f16vec2);"
            "f16vec3   minInvocationsExclusiveScanAMD(f16vec3);"
            "f16vec4   minInvocationsExclusiveScanAMD(f16vec4);"

            "int16_t minInvocationsExclusiveScanAMD(int16_t);"
            "i16vec2 minInvocationsExclusiveScanAMD(i16vec2);"
            "i16vec3 minInvocationsExclusiveScanAMD(i16vec3);"
            "i16vec4 minInvocationsExclusiveScanAMD(i16vec4);"

            "uint16_t minInvocationsExclusiveScanAMD(uint16_t);"
            "u16vec2  minInvocationsExclusiveScanAMD(u16vec2);"
            "u16vec3  minInvocationsExclusiveScanAMD(u16vec3);"
            "u16vec4  minInvocationsExclusiveScanAMD(u16vec4);"

            "float maxInvocationsAMD(float);"
            "vec2  maxInvocationsAMD(vec2);"
            "vec3  maxInvocationsAMD(vec3);"
            "vec4  maxInvocationsAMD(vec4);"

            "int   maxInvocationsAMD(int);"
            "ivec2 maxInvocationsAMD(ivec2);"
            "ivec3 maxInvocationsAMD(ivec3);"
            "ivec4 maxInvocationsAMD(ivec4);"

            "uint  maxInvocationsAMD(uint);"
            "uvec2 maxInvocationsAMD(uvec2);"
            "uvec3 maxInvocationsAMD(uvec3);"
            "uvec4 maxInvocationsAMD(uvec4);"

            "double maxInvocationsAMD(double);"
            "dvec2  maxInvocationsAMD(dvec2);"
            "dvec3  maxInvocationsAMD(dvec3);"
            "dvec4  maxInvocationsAMD(dvec4);"

            "int64_t maxInvocationsAMD(int64_t);"
            "i64vec2 maxInvocationsAMD(i64vec2);"
            "i64vec3 maxInvocationsAMD(i64vec3);"
            "i64vec4 maxInvocationsAMD(i64vec4);"

            "uint64_t maxInvocationsAMD(uint64_t);"
            "u64vec2  maxInvocationsAMD(u64vec2);"
            "u64vec3  maxInvocationsAMD(u64vec3);"
            "u64vec4  maxInvocationsAMD(u64vec4);"

            "float16_t maxInvocationsAMD(float16_t);"
            "f16vec2   maxInvocationsAMD(f16vec2);"
            "f16vec3   maxInvocationsAMD(f16vec3);"
            "f16vec4   maxInvocationsAMD(f16vec4);"

            "int16_t maxInvocationsAMD(int16_t);"
            "i16vec2 maxInvocationsAMD(i16vec2);"
            "i16vec3 maxInvocationsAMD(i16vec3);"
            "i16vec4 maxInvocationsAMD(i16vec4);"

            "uint16_t maxInvocationsAMD(uint16_t);"
            "u16vec2  maxInvocationsAMD(u16vec2);"
            "u16vec3  maxInvocationsAMD(u16vec3);"
            "u16vec4  maxInvocationsAMD(u16vec4);"

            "float maxInvocationsInclusiveScanAMD(float);"
            "vec2  maxInvocationsInclusiveScanAMD(vec2);"
            "vec3  maxInvocationsInclusiveScanAMD(vec3);"
            "vec4  maxInvocationsInclusiveScanAMD(vec4);"

            "int   maxInvocationsInclusiveScanAMD(int);"
            "ivec2 maxInvocationsInclusiveScanAMD(ivec2);"
            "ivec3 maxInvocationsInclusiveScanAMD(ivec3);"
            "ivec4 maxInvocationsInclusiveScanAMD(ivec4);"

            "uint  maxInvocationsInclusiveScanAMD(uint);"
            "uvec2 maxInvocationsInclusiveScanAMD(uvec2);"
            "uvec3 maxInvocationsInclusiveScanAMD(uvec3);"
            "uvec4 maxInvocationsInclusiveScanAMD(uvec4);"

            "double maxInvocationsInclusiveScanAMD(double);"
            "dvec2  maxInvocationsInclusiveScanAMD(dvec2);"
            "dvec3  maxInvocationsInclusiveScanAMD(dvec3);"
            "dvec4  maxInvocationsInclusiveScanAMD(dvec4);"

            "int64_t maxInvocationsInclusiveScanAMD(int64_t);"
            "i64vec2 maxInvocationsInclusiveScanAMD(i64vec2);"
            "i64vec3 maxInvocationsInclusiveScanAMD(i64vec3);"
            "i64vec4 maxInvocationsInclusiveScanAMD(i64vec4);"

            "uint64_t maxInvocationsInclusiveScanAMD(uint64_t);"
            "u64vec2  maxInvocationsInclusiveScanAMD(u64vec2);"
            "u64vec3  maxInvocationsInclusiveScanAMD(u64vec3);"
            "u64vec4  maxInvocationsInclusiveScanAMD(u64vec4);"

            "float16_t maxInvocationsInclusiveScanAMD(float16_t);"
            "f16vec2   maxInvocationsInclusiveScanAMD(f16vec2);"
            "f16vec3   maxInvocationsInclusiveScanAMD(f16vec3);"
            "f16vec4   maxInvocationsInclusiveScanAMD(f16vec4);"

            "int16_t maxInvocationsInclusiveScanAMD(int16_t);"
            "i16vec2 maxInvocationsInclusiveScanAMD(i16vec2);"
            "i16vec3 maxInvocationsInclusiveScanAMD(i16vec3);"
            "i16vec4 maxInvocationsInclusiveScanAMD(i16vec4);"

            "uint16_t maxInvocationsInclusiveScanAMD(uint16_t);"
            "u16vec2  maxInvocationsInclusiveScanAMD(u16vec2);"
            "u16vec3  maxInvocationsInclusiveScanAMD(u16vec3);"
            "u16vec4  maxInvocationsInclusiveScanAMD(u16vec4);"

            "float maxInvocationsExclusiveScanAMD(float);"
            "vec2  maxInvocationsExclusiveScanAMD(vec2);"
            "vec3  maxInvocationsExclusiveScanAMD(vec3);"
            "vec4  maxInvocationsExclusiveScanAMD(vec4);"

            "int   maxInvocationsExclusiveScanAMD(int);"
            "ivec2 maxInvocationsExclusiveScanAMD(ivec2);"
            "ivec3 maxInvocationsExclusiveScanAMD(ivec3);"
            "ivec4 maxInvocationsExclusiveScanAMD(ivec4);"

            "uint  maxInvocationsExclusiveScanAMD(uint);"
            "uvec2 maxInvocationsExclusiveScanAMD(uvec2);"
            "uvec3 maxInvocationsExclusiveScanAMD(uvec3);"
            "uvec4 maxInvocationsExclusiveScanAMD(uvec4);"

            "double maxInvocationsExclusiveScanAMD(double);"
            "dvec2  maxInvocationsExclusiveScanAMD(dvec2);"
            "dvec3  maxInvocationsExclusiveScanAMD(dvec3);"
            "dvec4  maxInvocationsExclusiveScanAMD(dvec4);"

            "int64_t maxInvocationsExclusiveScanAMD(int64_t);"
            "i64vec2 maxInvocationsExclusiveScanAMD(i64vec2);"
            "i64vec3 maxInvocationsExclusiveScanAMD(i64vec3);"
            "i64vec4 maxInvocationsExclusiveScanAMD(i64vec4);"

            "uint64_t maxInvocationsExclusiveScanAMD(uint64_t);"
            "u64vec2  maxInvocationsExclusiveScanAMD(u64vec2);"
            "u64vec3  maxInvocationsExclusiveScanAMD(u64vec3);"
            "u64vec4  maxInvocationsExclusiveScanAMD(u64vec4);"

            "float16_t maxInvocationsExclusiveScanAMD(float16_t);"
            "f16vec2   maxInvocationsExclusiveScanAMD(f16vec2);"
            "f16vec3   maxInvocationsExclusiveScanAMD(f16vec3);"
            "f16vec4   maxInvocationsExclusiveScanAMD(f16vec4);"

            "int16_t maxInvocationsExclusiveScanAMD(int16_t);"
            "i16vec2 maxInvocationsExclusiveScanAMD(i16vec2);"
            "i16vec3 maxInvocationsExclusiveScanAMD(i16vec3);"
            "i16vec4 maxInvocationsExclusiveScanAMD(i16vec4);"

            "uint16_t maxInvocationsExclusiveScanAMD(uint16_t);"
            "u16vec2  maxInvocationsExclusiveScanAMD(u16vec2);"
            "u16vec3  maxInvocationsExclusiveScanAMD(u16vec3);"
            "u16vec4  maxInvocationsExclusiveScanAMD(u16vec4);"

            "float addInvocationsAMD(float);"
            "vec2  addInvocationsAMD(vec2);"
            "vec3  addInvocationsAMD(vec3);"
            "vec4  addInvocationsAMD(vec4);"

            "int   addInvocationsAMD(int);"
            "ivec2 addInvocationsAMD(ivec2);"
            "ivec3 addInvocationsAMD(ivec3);"
            "ivec4 addInvocationsAMD(ivec4);"

            "uint  addInvocationsAMD(uint);"
            "uvec2 addInvocationsAMD(uvec2);"
            "uvec3 addInvocationsAMD(uvec3);"
            "uvec4 addInvocationsAMD(uvec4);"

            "double  addInvocationsAMD(double);"
            "dvec2   addInvocationsAMD(dvec2);"
            "dvec3   addInvocationsAMD(dvec3);"
            "dvec4   addInvocationsAMD(dvec4);"

            "int64_t addInvocationsAMD(int64_t);"
            "i64vec2 addInvocationsAMD(i64vec2);"
            "i64vec3 addInvocationsAMD(i64vec3);"
            "i64vec4 addInvocationsAMD(i64vec4);"

            "uint64_t addInvocationsAMD(uint64_t);"
            "u64vec2  addInvocationsAMD(u64vec2);"
            "u64vec3  addInvocationsAMD(u64vec3);"
            "u64vec4  addInvocationsAMD(u64vec4);"

            "float16_t addInvocationsAMD(float16_t);"
            "f16vec2   addInvocationsAMD(f16vec2);"
            "f16vec3   addInvocationsAMD(f16vec3);"
            "f16vec4   addInvocationsAMD(f16vec4);"

            "int16_t addInvocationsAMD(int16_t);"
            "i16vec2 addInvocationsAMD(i16vec2);"
            "i16vec3 addInvocationsAMD(i16vec3);"
            "i16vec4 addInvocationsAMD(i16vec4);"

            "uint16_t addInvocationsAMD(uint16_t);"
            "u16vec2  addInvocationsAMD(u16vec2);"
            "u16vec3  addInvocationsAMD(u16vec3);"
            "u16vec4  addInvocationsAMD(u16vec4);"

            "float addInvocationsInclusiveScanAMD(float);"
            "vec2  addInvocationsInclusiveScanAMD(vec2);"
            "vec3  addInvocationsInclusiveScanAMD(vec3);"
            "vec4  addInvocationsInclusiveScanAMD(vec4);"

            "int   addInvocationsInclusiveScanAMD(int);"
            "ivec2 addInvocationsInclusiveScanAMD(ivec2);"
            "ivec3 addInvocationsInclusiveScanAMD(ivec3);"
            "ivec4 addInvocationsInclusiveScanAMD(ivec4);"

            "uint  addInvocationsInclusiveScanAMD(uint);"
            "uvec2 addInvocationsInclusiveScanAMD(uvec2);"
            "uvec3 addInvocationsInclusiveScanAMD(uvec3);"
            "uvec4 addInvocationsInclusiveScanAMD(uvec4);"

            "double  addInvocationsInclusiveScanAMD(double);"
            "dvec2   addInvocationsInclusiveScanAMD(dvec2);"
            "dvec3   addInvocationsInclusiveScanAMD(dvec3);"
            "dvec4   addInvocationsInclusiveScanAMD(dvec4);"

            "int64_t addInvocationsInclusiveScanAMD(int64_t);"
            "i64vec2 addInvocationsInclusiveScanAMD(i64vec2);"
            "i64vec3 addInvocationsInclusiveScanAMD(i64vec3);"
            "i64vec4 addInvocationsInclusiveScanAMD(i64vec4);"

            "uint64_t addInvocationsInclusiveScanAMD(uint64_t);"
            "u64vec2  addInvocationsInclusiveScanAMD(u64vec2);"
            "u64vec3  addInvocationsInclusiveScanAMD(u64vec3);"
            "u64vec4  addInvocationsInclusiveScanAMD(u64vec4);"

            "float16_t addInvocationsInclusiveScanAMD(float16_t);"
            "f16vec2   addInvocationsInclusiveScanAMD(f16vec2);"
            "f16vec3   addInvocationsInclusiveScanAMD(f16vec3);"
            "f16vec4   addInvocationsInclusiveScanAMD(f16vec4);"

            "int16_t addInvocationsInclusiveScanAMD(int16_t);"
            "i16vec2 addInvocationsInclusiveScanAMD(i16vec2);"
            "i16vec3 addInvocationsInclusiveScanAMD(i16vec3);"
            "i16vec4 addInvocationsInclusiveScanAMD(i16vec4);"

            "uint16_t addInvocationsInclusiveScanAMD(uint16_t);"
            "u16vec2  addInvocationsInclusiveScanAMD(u16vec2);"
            "u16vec3  addInvocationsInclusiveScanAMD(u16vec3);"
            "u16vec4  addInvocationsInclusiveScanAMD(u16vec4);"

            "float addInvocationsExclusiveScanAMD(float);"
            "vec2  addInvocationsExclusiveScanAMD(vec2);"
            "vec3  addInvocationsExclusiveScanAMD(vec3);"
            "vec4  addInvocationsExclusiveScanAMD(vec4);"

            "int   addInvocationsExclusiveScanAMD(int);"
            "ivec2 addInvocationsExclusiveScanAMD(ivec2);"
            "ivec3 addInvocationsExclusiveScanAMD(ivec3);"
            "ivec4 addInvocationsExclusiveScanAMD(ivec4);"

            "uint  addInvocationsExclusiveScanAMD(uint);"
            "uvec2 addInvocationsExclusiveScanAMD(uvec2);"
            "uvec3 addInvocationsExclusiveScanAMD(uvec3);"
            "uvec4 addInvocationsExclusiveScanAMD(uvec4);"

            "double  addInvocationsExclusiveScanAMD(double);"
            "dvec2   addInvocationsExclusiveScanAMD(dvec2);"
            "dvec3   addInvocationsExclusiveScanAMD(dvec3);"
            "dvec4   addInvocationsExclusiveScanAMD(dvec4);"

            "int64_t addInvocationsExclusiveScanAMD(int64_t);"
            "i64vec2 addInvocationsExclusiveScanAMD(i64vec2);"
            "i64vec3 addInvocationsExclusiveScanAMD(i64vec3);"
            "i64vec4 addInvocationsExclusiveScanAMD(i64vec4);"

            "uint64_t addInvocationsExclusiveScanAMD(uint64_t);"
            "u64vec2  addInvocationsExclusiveScanAMD(u64vec2);"
            "u64vec3  addInvocationsExclusiveScanAMD(u64vec3);"
            "u64vec4  addInvocationsExclusiveScanAMD(u64vec4);"

            "float16_t addInvocationsExclusiveScanAMD(float16_t);"
            "f16vec2   addInvocationsExclusiveScanAMD(f16vec2);"
            "f16vec3   addInvocationsExclusiveScanAMD(f16vec3);"
            "f16vec4   addInvocationsExclusiveScanAMD(f16vec4);"

            "int16_t addInvocationsExclusiveScanAMD(int16_t);"
            "i16vec2 addInvocationsExclusiveScanAMD(i16vec2);"
            "i16vec3 addInvocationsExclusiveScanAMD(i16vec3);"
            "i16vec4 addInvocationsExclusiveScanAMD(i16vec4);"

            "uint16_t addInvocationsExclusiveScanAMD(uint16_t);"
            "u16vec2  addInvocationsExclusiveScanAMD(u16vec2);"
            "u16vec3  addInvocationsExclusiveScanAMD(u16vec3);"
            "u16vec4  addInvocationsExclusiveScanAMD(u16vec4);"

            "float minInvocationsNonUniformAMD(float);"
            "vec2  minInvocationsNonUniformAMD(vec2);"
            "vec3  minInvocationsNonUniformAMD(vec3);"
            "vec4  minInvocationsNonUniformAMD(vec4);"

            "int   minInvocationsNonUniformAMD(int);"
            "ivec2 minInvocationsNonUniformAMD(ivec2);"
            "ivec3 minInvocationsNonUniformAMD(ivec3);"
            "ivec4 minInvocationsNonUniformAMD(ivec4);"

            "uint  minInvocationsNonUniformAMD(uint);"
            "uvec2 minInvocationsNonUniformAMD(uvec2);"
            "uvec3 minInvocationsNonUniformAMD(uvec3);"
            "uvec4 minInvocationsNonUniformAMD(uvec4);"

            "double minInvocationsNonUniformAMD(double);"
            "dvec2  minInvocationsNonUniformAMD(dvec2);"
            "dvec3  minInvocationsNonUniformAMD(dvec3);"
            "dvec4  minInvocationsNonUniformAMD(dvec4);"

            "int64_t minInvocationsNonUniformAMD(int64_t);"
            "i64vec2 minInvocationsNonUniformAMD(i64vec2);"
            "i64vec3 minInvocationsNonUniformAMD(i64vec3);"
            "i64vec4 minInvocationsNonUniformAMD(i64vec4);"

            "uint64_t minInvocationsNonUniformAMD(uint64_t);"
            "u64vec2  minInvocationsNonUniformAMD(u64vec2);"
            "u64vec3  minInvocationsNonUniformAMD(u64vec3);"
            "u64vec4  minInvocationsNonUniformAMD(u64vec4);"

            "float16_t minInvocationsNonUniformAMD(float16_t);"
            "f16vec2   minInvocationsNonUniformAMD(f16vec2);"
            "f16vec3   minInvocationsNonUniformAMD(f16vec3);"
            "f16vec4   minInvocationsNonUniformAMD(f16vec4);"

            "int16_t minInvocationsNonUniformAMD(int16_t);"
            "i16vec2 minInvocationsNonUniformAMD(i16vec2);"
            "i16vec3 minInvocationsNonUniformAMD(i16vec3);"
            "i16vec4 minInvocationsNonUniformAMD(i16vec4);"

            "uint16_t minInvocationsNonUniformAMD(uint16_t);"
            "u16vec2  minInvocationsNonUniformAMD(u16vec2);"
            "u16vec3  minInvocationsNonUniformAMD(u16vec3);"
            "u16vec4  minInvocationsNonUniformAMD(u16vec4);"

            "float minInvocationsInclusiveScanNonUniformAMD(float);"
            "vec2  minInvocationsInclusiveScanNonUniformAMD(vec2);"
            "vec3  minInvocationsInclusiveScanNonUniformAMD(vec3);"
            "vec4  minInvocationsInclusiveScanNonUniformAMD(vec4);"

            "int   minInvocationsInclusiveScanNonUniformAMD(int);"
            "ivec2 minInvocationsInclusiveScanNonUniformAMD(ivec2);"
            "ivec3 minInvocationsInclusiveScanNonUniformAMD(ivec3);"
            "ivec4 minInvocationsInclusiveScanNonUniformAMD(ivec4);"

            "uint  minInvocationsInclusiveScanNonUniformAMD(uint);"
            "uvec2 minInvocationsInclusiveScanNonUniformAMD(uvec2);"
            "uvec3 minInvocationsInclusiveScanNonUniformAMD(uvec3);"
            "uvec4 minInvocationsInclusiveScanNonUniformAMD(uvec4);"

            "double minInvocationsInclusiveScanNonUniformAMD(double);"
            "dvec2  minInvocationsInclusiveScanNonUniformAMD(dvec2);"
            "dvec3  minInvocationsInclusiveScanNonUniformAMD(dvec3);"
            "dvec4  minInvocationsInclusiveScanNonUniformAMD(dvec4);"

            "int64_t minInvocationsInclusiveScanNonUniformAMD(int64_t);"
            "i64vec2 minInvocationsInclusiveScanNonUniformAMD(i64vec2);"
            "i64vec3 minInvocationsInclusiveScanNonUniformAMD(i64vec3);"
            "i64vec4 minInvocationsInclusiveScanNonUniformAMD(i64vec4);"

            "uint64_t minInvocationsInclusiveScanNonUniformAMD(uint64_t);"
            "u64vec2  minInvocationsInclusiveScanNonUniformAMD(u64vec2);"
            "u64vec3  minInvocationsInclusiveScanNonUniformAMD(u64vec3);"
            "u64vec4  minInvocationsInclusiveScanNonUniformAMD(u64vec4);"

            "float16_t minInvocationsInclusiveScanNonUniformAMD(float16_t);"
            "f16vec2   minInvocationsInclusiveScanNonUniformAMD(f16vec2);"
            "f16vec3   minInvocationsInclusiveScanNonUniformAMD(f16vec3);"
            "f16vec4   minInvocationsInclusiveScanNonUniformAMD(f16vec4);"

            "int16_t minInvocationsInclusiveScanNonUniformAMD(int16_t);"
            "i16vec2 minInvocationsInclusiveScanNonUniformAMD(i16vec2);"
            "i16vec3 minInvocationsInclusiveScanNonUniformAMD(i16vec3);"
            "i16vec4 minInvocationsInclusiveScanNonUniformAMD(i16vec4);"

            "uint16_t minInvocationsInclusiveScanNonUniformAMD(uint16_t);"
            "u16vec2  minInvocationsInclusiveScanNonUniformAMD(u16vec2);"
            "u16vec3  minInvocationsInclusiveScanNonUniformAMD(u16vec3);"
            "u16vec4  minInvocationsInclusiveScanNonUniformAMD(u16vec4);"

            "float minInvocationsExclusiveScanNonUniformAMD(float);"
            "vec2  minInvocationsExclusiveScanNonUniformAMD(vec2);"
            "vec3  minInvocationsExclusiveScanNonUniformAMD(vec3);"
            "vec4  minInvocationsExclusiveScanNonUniformAMD(vec4);"

            "int   minInvocationsExclusiveScanNonUniformAMD(int);"
            "ivec2 minInvocationsExclusiveScanNonUniformAMD(ivec2);"
            "ivec3 minInvocationsExclusiveScanNonUniformAMD(ivec3);"
            "ivec4 minInvocationsExclusiveScanNonUniformAMD(ivec4);"

            "uint  minInvocationsExclusiveScanNonUniformAMD(uint);"
            "uvec2 minInvocationsExclusiveScanNonUniformAMD(uvec2);"
            "uvec3 minInvocationsExclusiveScanNonUniformAMD(uvec3);"
            "uvec4 minInvocationsExclusiveScanNonUniformAMD(uvec4);"

            "double minInvocationsExclusiveScanNonUniformAMD(double);"
            "dvec2  minInvocationsExclusiveScanNonUniformAMD(dvec2);"
            "dvec3  minInvocationsExclusiveScanNonUniformAMD(dvec3);"
            "dvec4  minInvocationsExclusiveScanNonUniformAMD(dvec4);"

            "int64_t minInvocationsExclusiveScanNonUniformAMD(int64_t);"
            "i64vec2 minInvocationsExclusiveScanNonUniformAMD(i64vec2);"
            "i64vec3 minInvocationsExclusiveScanNonUniformAMD(i64vec3);"
            "i64vec4 minInvocationsExclusiveScanNonUniformAMD(i64vec4);"

            "uint64_t minInvocationsExclusiveScanNonUniformAMD(uint64_t);"
            "u64vec2  minInvocationsExclusiveScanNonUniformAMD(u64vec2);"
            "u64vec3  minInvocationsExclusiveScanNonUniformAMD(u64vec3);"
            "u64vec4  minInvocationsExclusiveScanNonUniformAMD(u64vec4);"

            "float16_t minInvocationsExclusiveScanNonUniformAMD(float16_t);"
            "f16vec2   minInvocationsExclusiveScanNonUniformAMD(f16vec2);"
            "f16vec3   minInvocationsExclusiveScanNonUniformAMD(f16vec3);"
            "f16vec4   minInvocationsExclusiveScanNonUniformAMD(f16vec4);"

            "int16_t minInvocationsExclusiveScanNonUniformAMD(int16_t);"
            "i16vec2 minInvocationsExclusiveScanNonUniformAMD(i16vec2);"
            "i16vec3 minInvocationsExclusiveScanNonUniformAMD(i16vec3);"
            "i16vec4 minInvocationsExclusiveScanNonUniformAMD(i16vec4);"

            "uint16_t minInvocationsExclusiveScanNonUniformAMD(uint16_t);"
            "u16vec2  minInvocationsExclusiveScanNonUniformAMD(u16vec2);"
            "u16vec3  minInvocationsExclusiveScanNonUniformAMD(u16vec3);"
            "u16vec4  minInvocationsExclusiveScanNonUniformAMD(u16vec4);"

            "float maxInvocationsNonUniformAMD(float);"
            "vec2  maxInvocationsNonUniformAMD(vec2);"
            "vec3  maxInvocationsNonUniformAMD(vec3);"
            "vec4  maxInvocationsNonUniformAMD(vec4);"

            "int   maxInvocationsNonUniformAMD(int);"
            "ivec2 maxInvocationsNonUniformAMD(ivec2);"
            "ivec3 maxInvocationsNonUniformAMD(ivec3);"
            "ivec4 maxInvocationsNonUniformAMD(ivec4);"

            "uint  maxInvocationsNonUniformAMD(uint);"
            "uvec2 maxInvocationsNonUniformAMD(uvec2);"
            "uvec3 maxInvocationsNonUniformAMD(uvec3);"
            "uvec4 maxInvocationsNonUniformAMD(uvec4);"

            "double maxInvocationsNonUniformAMD(double);"
            "dvec2  maxInvocationsNonUniformAMD(dvec2);"
            "dvec3  maxInvocationsNonUniformAMD(dvec3);"
            "dvec4  maxInvocationsNonUniformAMD(dvec4);"

            "int64_t maxInvocationsNonUniformAMD(int64_t);"
            "i64vec2 maxInvocationsNonUniformAMD(i64vec2);"
            "i64vec3 maxInvocationsNonUniformAMD(i64vec3);"
            "i64vec4 maxInvocationsNonUniformAMD(i64vec4);"

            "uint64_t maxInvocationsNonUniformAMD(uint64_t);"
            "u64vec2  maxInvocationsNonUniformAMD(u64vec2);"
            "u64vec3  maxInvocationsNonUniformAMD(u64vec3);"
            "u64vec4  maxInvocationsNonUniformAMD(u64vec4);"

            "float16_t maxInvocationsNonUniformAMD(float16_t);"
            "f16vec2   maxInvocationsNonUniformAMD(f16vec2);"
            "f16vec3   maxInvocationsNonUniformAMD(f16vec3);"
            "f16vec4   maxInvocationsNonUniformAMD(f16vec4);"

            "int16_t maxInvocationsNonUniformAMD(int16_t);"
            "i16vec2 maxInvocationsNonUniformAMD(i16vec2);"
            "i16vec3 maxInvocationsNonUniformAMD(i16vec3);"
            "i16vec4 maxInvocationsNonUniformAMD(i16vec4);"

            "uint16_t maxInvocationsNonUniformAMD(uint16_t);"
            "u16vec2  maxInvocationsNonUniformAMD(u16vec2);"
            "u16vec3  maxInvocationsNonUniformAMD(u16vec3);"
            "u16vec4  maxInvocationsNonUniformAMD(u16vec4);"

            "float maxInvocationsInclusiveScanNonUniformAMD(float);"
            "vec2  maxInvocationsInclusiveScanNonUniformAMD(vec2);"
            "vec3  maxInvocationsInclusiveScanNonUniformAMD(vec3);"
            "vec4  maxInvocationsInclusiveScanNonUniformAMD(vec4);"

            "int   maxInvocationsInclusiveScanNonUniformAMD(int);"
            "ivec2 maxInvocationsInclusiveScanNonUniformAMD(ivec2);"
            "ivec3 maxInvocationsInclusiveScanNonUniformAMD(ivec3);"
            "ivec4 maxInvocationsInclusiveScanNonUniformAMD(ivec4);"

            "uint  maxInvocationsInclusiveScanNonUniformAMD(uint);"
            "uvec2 maxInvocationsInclusiveScanNonUniformAMD(uvec2);"
            "uvec3 maxInvocationsInclusiveScanNonUniformAMD(uvec3);"
            "uvec4 maxInvocationsInclusiveScanNonUniformAMD(uvec4);"

            "double maxInvocationsInclusiveScanNonUniformAMD(double);"
            "dvec2  maxInvocationsInclusiveScanNonUniformAMD(dvec2);"
            "dvec3  maxInvocationsInclusiveScanNonUniformAMD(dvec3);"
            "dvec4  maxInvocationsInclusiveScanNonUniformAMD(dvec4);"

            "int64_t maxInvocationsInclusiveScanNonUniformAMD(int64_t);"
            "i64vec2 maxInvocationsInclusiveScanNonUniformAMD(i64vec2);"
            "i64vec3 maxInvocationsInclusiveScanNonUniformAMD(i64vec3);"
            "i64vec4 maxInvocationsInclusiveScanNonUniformAMD(i64vec4);"

            "uint64_t maxInvocationsInclusiveScanNonUniformAMD(uint64_t);"
            "u64vec2  maxInvocationsInclusiveScanNonUniformAMD(u64vec2);"
            "u64vec3  maxInvocationsInclusiveScanNonUniformAMD(u64vec3);"
            "u64vec4  maxInvocationsInclusiveScanNonUniformAMD(u64vec4);"

            "float16_t maxInvocationsInclusiveScanNonUniformAMD(float16_t);"
            "f16vec2   maxInvocationsInclusiveScanNonUniformAMD(f16vec2);"
            "f16vec3   maxInvocationsInclusiveScanNonUniformAMD(f16vec3);"
            "f16vec4   maxInvocationsInclusiveScanNonUniformAMD(f16vec4);"

            "int16_t maxInvocationsInclusiveScanNonUniformAMD(int16_t);"
            "i16vec2 maxInvocationsInclusiveScanNonUniformAMD(i16vec2);"
            "i16vec3 maxInvocationsInclusiveScanNonUniformAMD(i16vec3);"
            "i16vec4 maxInvocationsInclusiveScanNonUniformAMD(i16vec4);"

            "uint16_t maxInvocationsInclusiveScanNonUniformAMD(uint16_t);"
            "u16vec2  maxInvocationsInclusiveScanNonUniformAMD(u16vec2);"
            "u16vec3  maxInvocationsInclusiveScanNonUniformAMD(u16vec3);"
            "u16vec4  maxInvocationsInclusiveScanNonUniformAMD(u16vec4);"

            "float maxInvocationsExclusiveScanNonUniformAMD(float);"
            "vec2  maxInvocationsExclusiveScanNonUniformAMD(vec2);"
            "vec3  maxInvocationsExclusiveScanNonUniformAMD(vec3);"
            "vec4  maxInvocationsExclusiveScanNonUniformAMD(vec4);"

            "int   maxInvocationsExclusiveScanNonUniformAMD(int);"
            "ivec2 maxInvocationsExclusiveScanNonUniformAMD(ivec2);"
            "ivec3 maxInvocationsExclusiveScanNonUniformAMD(ivec3);"
            "ivec4 maxInvocationsExclusiveScanNonUniformAMD(ivec4);"

            "uint  maxInvocationsExclusiveScanNonUniformAMD(uint);"
            "uvec2 maxInvocationsExclusiveScanNonUniformAMD(uvec2);"
            "uvec3 maxInvocationsExclusiveScanNonUniformAMD(uvec3);"
            "uvec4 maxInvocationsExclusiveScanNonUniformAMD(uvec4);"

            "double maxInvocationsExclusiveScanNonUniformAMD(double);"
            "dvec2  maxInvocationsExclusiveScanNonUniformAMD(dvec2);"
            "dvec3  maxInvocationsExclusiveScanNonUniformAMD(dvec3);"
            "dvec4  maxInvocationsExclusiveScanNonUniformAMD(dvec4);"

            "int64_t maxInvocationsExclusiveScanNonUniformAMD(int64_t);"
            "i64vec2 maxInvocationsExclusiveScanNonUniformAMD(i64vec2);"
            "i64vec3 maxInvocationsExclusiveScanNonUniformAMD(i64vec3);"
            "i64vec4 maxInvocationsExclusiveScanNonUniformAMD(i64vec4);"

            "uint64_t maxInvocationsExclusiveScanNonUniformAMD(uint64_t);"
            "u64vec2  maxInvocationsExclusiveScanNonUniformAMD(u64vec2);"
            "u64vec3  maxInvocationsExclusiveScanNonUniformAMD(u64vec3);"
            "u64vec4  maxInvocationsExclusiveScanNonUniformAMD(u64vec4);"

            "float16_t maxInvocationsExclusiveScanNonUniformAMD(float16_t);"
            "f16vec2   maxInvocationsExclusiveScanNonUniformAMD(f16vec2);"
            "f16vec3   maxInvocationsExclusiveScanNonUniformAMD(f16vec3);"
            "f16vec4   maxInvocationsExclusiveScanNonUniformAMD(f16vec4);"

            "int16_t maxInvocationsExclusiveScanNonUniformAMD(int16_t);"
            "i16vec2 maxInvocationsExclusiveScanNonUniformAMD(i16vec2);"
            "i16vec3 maxInvocationsExclusiveScanNonUniformAMD(i16vec3);"
            "i16vec4 maxInvocationsExclusiveScanNonUniformAMD(i16vec4);"

            "uint16_t maxInvocationsExclusiveScanNonUniformAMD(uint16_t);"
            "u16vec2  maxInvocationsExclusiveScanNonUniformAMD(u16vec2);"
            "u16vec3  maxInvocationsExclusiveScanNonUniformAMD(u16vec3);"
            "u16vec4  maxInvocationsExclusiveScanNonUniformAMD(u16vec4);"

            "float addInvocationsNonUniformAMD(float);"
            "vec2  addInvocationsNonUniformAMD(vec2);"
            "vec3  addInvocationsNonUniformAMD(vec3);"
            "vec4  addInvocationsNonUniformAMD(vec4);"

            "int   addInvocationsNonUniformAMD(int);"
            "ivec2 addInvocationsNonUniformAMD(ivec2);"
            "ivec3 addInvocationsNonUniformAMD(ivec3);"
            "ivec4 addInvocationsNonUniformAMD(ivec4);"

            "uint  addInvocationsNonUniformAMD(uint);"
            "uvec2 addInvocationsNonUniformAMD(uvec2);"
            "uvec3 addInvocationsNonUniformAMD(uvec3);"
            "uvec4 addInvocationsNonUniformAMD(uvec4);"

            "double addInvocationsNonUniformAMD(double);"
            "dvec2  addInvocationsNonUniformAMD(dvec2);"
            "dvec3  addInvocationsNonUniformAMD(dvec3);"
            "dvec4  addInvocationsNonUniformAMD(dvec4);"

            "int64_t addInvocationsNonUniformAMD(int64_t);"
            "i64vec2 addInvocationsNonUniformAMD(i64vec2);"
            "i64vec3 addInvocationsNonUniformAMD(i64vec3);"
            "i64vec4 addInvocationsNonUniformAMD(i64vec4);"

            "uint64_t addInvocationsNonUniformAMD(uint64_t);"
            "u64vec2  addInvocationsNonUniformAMD(u64vec2);"
            "u64vec3  addInvocationsNonUniformAMD(u64vec3);"
            "u64vec4  addInvocationsNonUniformAMD(u64vec4);"

            "float16_t addInvocationsNonUniformAMD(float16_t);"
            "f16vec2   addInvocationsNonUniformAMD(f16vec2);"
            "f16vec3   addInvocationsNonUniformAMD(f16vec3);"
            "f16vec4   addInvocationsNonUniformAMD(f16vec4);"

            "int16_t addInvocationsNonUniformAMD(int16_t);"
            "i16vec2 addInvocationsNonUniformAMD(i16vec2);"
            "i16vec3 addInvocationsNonUniformAMD(i16vec3);"
            "i16vec4 addInvocationsNonUniformAMD(i16vec4);"

            "uint16_t addInvocationsNonUniformAMD(uint16_t);"
            "u16vec2  addInvocationsNonUniformAMD(u16vec2);"
            "u16vec3  addInvocationsNonUniformAMD(u16vec3);"
            "u16vec4  addInvocationsNonUniformAMD(u16vec4);"

            "float addInvocationsInclusiveScanNonUniformAMD(float);"
            "vec2  addInvocationsInclusiveScanNonUniformAMD(vec2);"
            "vec3  addInvocationsInclusiveScanNonUniformAMD(vec3);"
            "vec4  addInvocationsInclusiveScanNonUniformAMD(vec4);"

            "int   addInvocationsInclusiveScanNonUniformAMD(int);"
            "ivec2 addInvocationsInclusiveScanNonUniformAMD(ivec2);"
            "ivec3 addInvocationsInclusiveScanNonUniformAMD(ivec3);"
            "ivec4 addInvocationsInclusiveScanNonUniformAMD(ivec4);"

            "uint  addInvocationsInclusiveScanNonUniformAMD(uint);"
            "uvec2 addInvocationsInclusiveScanNonUniformAMD(uvec2);"
            "uvec3 addInvocationsInclusiveScanNonUniformAMD(uvec3);"
            "uvec4 addInvocationsInclusiveScanNonUniformAMD(uvec4);"

            "double addInvocationsInclusiveScanNonUniformAMD(double);"
            "dvec2  addInvocationsInclusiveScanNonUniformAMD(dvec2);"
            "dvec3  addInvocationsInclusiveScanNonUniformAMD(dvec3);"
            "dvec4  addInvocationsInclusiveScanNonUniformAMD(dvec4);"

            "int64_t addInvocationsInclusiveScanNonUniformAMD(int64_t);"
            "i64vec2 addInvocationsInclusiveScanNonUniformAMD(i64vec2);"
            "i64vec3 addInvocationsInclusiveScanNonUniformAMD(i64vec3);"
            "i64vec4 addInvocationsInclusiveScanNonUniformAMD(i64vec4);"

            "uint64_t addInvocationsInclusiveScanNonUniformAMD(uint64_t);"
            "u64vec2  addInvocationsInclusiveScanNonUniformAMD(u64vec2);"
            "u64vec3  addInvocationsInclusiveScanNonUniformAMD(u64vec3);"
            "u64vec4  addInvocationsInclusiveScanNonUniformAMD(u64vec4);"

            "float16_t addInvocationsInclusiveScanNonUniformAMD(float16_t);"
            "f16vec2   addInvocationsInclusiveScanNonUniformAMD(f16vec2);"
            "f16vec3   addInvocationsInclusiveScanNonUniformAMD(f16vec3);"
            "f16vec4   addInvocationsInclusiveScanNonUniformAMD(f16vec4);"

            "int16_t addInvocationsInclusiveScanNonUniformAMD(int16_t);"
            "i16vec2 addInvocationsInclusiveScanNonUniformAMD(i16vec2);"
            "i16vec3 addInvocationsInclusiveScanNonUniformAMD(i16vec3);"
            "i16vec4 addInvocationsInclusiveScanNonUniformAMD(i16vec4);"

            "uint16_t addInvocationsInclusiveScanNonUniformAMD(uint16_t);"
            "u16vec2  addInvocationsInclusiveScanNonUniformAMD(u16vec2);"
            "u16vec3  addInvocationsInclusiveScanNonUniformAMD(u16vec3);"
            "u16vec4  addInvocationsInclusiveScanNonUniformAMD(u16vec4);"

            "float addInvocationsExclusiveScanNonUniformAMD(float);"
            "vec2  addInvocationsExclusiveScanNonUniformAMD(vec2);"
            "vec3  addInvocationsExclusiveScanNonUniformAMD(vec3);"
            "vec4  addInvocationsExclusiveScanNonUniformAMD(vec4);"

            "int   addInvocationsExclusiveScanNonUniformAMD(int);"
            "ivec2 addInvocationsExclusiveScanNonUniformAMD(ivec2);"
            "ivec3 addInvocationsExclusiveScanNonUniformAMD(ivec3);"
            "ivec4 addInvocationsExclusiveScanNonUniformAMD(ivec4);"

            "uint  addInvocationsExclusiveScanNonUniformAMD(uint);"
            "uvec2 addInvocationsExclusiveScanNonUniformAMD(uvec2);"
            "uvec3 addInvocationsExclusiveScanNonUniformAMD(uvec3);"
            "uvec4 addInvocationsExclusiveScanNonUniformAMD(uvec4);"

            "double addInvocationsExclusiveScanNonUniformAMD(double);"
            "dvec2  addInvocationsExclusiveScanNonUniformAMD(dvec2);"
            "dvec3  addInvocationsExclusiveScanNonUniformAMD(dvec3);"
            "dvec4  addInvocationsExclusiveScanNonUniformAMD(dvec4);"

            "int64_t addInvocationsExclusiveScanNonUniformAMD(int64_t);"
            "i64vec2 addInvocationsExclusiveScanNonUniformAMD(i64vec2);"
            "i64vec3 addInvocationsExclusiveScanNonUniformAMD(i64vec3);"
            "i64vec4 addInvocationsExclusiveScanNonUniformAMD(i64vec4);"

            "uint64_t addInvocationsExclusiveScanNonUniformAMD(uint64_t);"
            "u64vec2  addInvocationsExclusiveScanNonUniformAMD(u64vec2);"
            "u64vec3  addInvocationsExclusiveScanNonUniformAMD(u64vec3);"
            "u64vec4  addInvocationsExclusiveScanNonUniformAMD(u64vec4);"

            "float16_t addInvocationsExclusiveScanNonUniformAMD(float16_t);"
            "f16vec2   addInvocationsExclusiveScanNonUniformAMD(f16vec2);"
            "f16vec3   addInvocationsExclusiveScanNonUniformAMD(f16vec3);"
            "f16vec4   addInvocationsExclusiveScanNonUniformAMD(f16vec4);"

            "int16_t addInvocationsExclusiveScanNonUniformAMD(int16_t);"
            "i16vec2 addInvocationsExclusiveScanNonUniformAMD(i16vec2);"
            "i16vec3 addInvocationsExclusiveScanNonUniformAMD(i16vec3);"
            "i16vec4 addInvocationsExclusiveScanNonUniformAMD(i16vec4);"

            "uint16_t addInvocationsExclusiveScanNonUniformAMD(uint16_t);"
            "u16vec2  addInvocationsExclusiveScanNonUniformAMD(u16vec2);"
            "u16vec3  addInvocationsExclusiveScanNonUniformAMD(u16vec3);"
            "u16vec4  addInvocationsExclusiveScanNonUniformAMD(u16vec4);"

            "float swizzleInvocationsAMD(float, uvec4);"
            "vec2  swizzleInvocationsAMD(vec2,  uvec4);"
            "vec3  swizzleInvocationsAMD(vec3,  uvec4);"
            "vec4  swizzleInvocationsAMD(vec4,  uvec4);"

            "int   swizzleInvocationsAMD(int,   uvec4);"
            "ivec2 swizzleInvocationsAMD(ivec2, uvec4);"
            "ivec3 swizzleInvocationsAMD(ivec3, uvec4);"
            "ivec4 swizzleInvocationsAMD(ivec4, uvec4);"

            "uint  swizzleInvocationsAMD(uint,  uvec4);"
            "uvec2 swizzleInvocationsAMD(uvec2, uvec4);"
            "uvec3 swizzleInvocationsAMD(uvec3, uvec4);"
            "uvec4 swizzleInvocationsAMD(uvec4, uvec4);"

            "float swizzleInvocationsMaskedAMD(float, uvec3);"
            "vec2  swizzleInvocationsMaskedAMD(vec2,  uvec3);"
            "vec3  swizzleInvocationsMaskedAMD(vec3,  uvec3);"
            "vec4  swizzleInvocationsMaskedAMD(vec4,  uvec3);"

            "int   swizzleInvocationsMaskedAMD(int,   uvec3);"
            "ivec2 swizzleInvocationsMaskedAMD(ivec2, uvec3);"
            "ivec3 swizzleInvocationsMaskedAMD(ivec3, uvec3);"
            "ivec4 swizzleInvocationsMaskedAMD(ivec4, uvec3);"

            "uint  swizzleInvocationsMaskedAMD(uint,  uvec3);"
            "uvec2 swizzleInvocationsMaskedAMD(uvec2, uvec3);"
            "uvec3 swizzleInvocationsMaskedAMD(uvec3, uvec3);"
            "uvec4 swizzleInvocationsMaskedAMD(uvec4, uvec3);"

            "float writeInvocationAMD(float, float, uint);"
            "vec2  writeInvocationAMD(vec2,  vec2,  uint);"
            "vec3  writeInvocationAMD(vec3,  vec3,  uint);"
            "vec4  writeInvocationAMD(vec4,  vec4,  uint);"

            "int   writeInvocationAMD(int,   int,   uint);"
            "ivec2 writeInvocationAMD(ivec2, ivec2, uint);"
            "ivec3 writeInvocationAMD(ivec3, ivec3, uint);"
            "ivec4 writeInvocationAMD(ivec4, ivec4, uint);"

            "uint  writeInvocationAMD(uint,  uint,  uint);"
            "uvec2 writeInvocationAMD(uvec2, uvec2, uint);"
            "uvec3 writeInvocationAMD(uvec3, uvec3, uint);"
            "uvec4 writeInvocationAMD(uvec4, uvec4, uint);"

            "uint mbcntAMD(uint64_t);"

            "\n");
    }

    // GL_AMD_gcn_shader
    if (profile != EEsProfile && version >= 450) {
        commonBuiltins.append(
            "float cubeFaceIndexAMD(vec3);"
            "vec2  cubeFaceCoordAMD(vec3);"
            "uint64_t timeAMD();"

            "\n");
    }

    // GL_AMD_shader_fragment_mask
    if (profile != EEsProfile && version >= 450) {
        commonBuiltins.append(
            "uint fragmentMaskFetchAMD(sampler2DMS,       ivec2);"
            "uint fragmentMaskFetchAMD(isampler2DMS,      ivec2);"
            "uint fragmentMaskFetchAMD(usampler2DMS,      ivec2);"

            "uint fragmentMaskFetchAMD(sampler2DMSArray,  ivec3);"
            "uint fragmentMaskFetchAMD(isampler2DMSArray, ivec3);"
            "uint fragmentMaskFetchAMD(usampler2DMSArray, ivec3);"

            "vec4  fragmentFetchAMD(sampler2DMS,       ivec2, uint);"
            "ivec4 fragmentFetchAMD(isampler2DMS,      ivec2, uint);"
            "uvec4 fragmentFetchAMD(usampler2DMS,      ivec2, uint);"

            "vec4  fragmentFetchAMD(sampler2DMSArray,  ivec3, uint);"
            "ivec4 fragmentFetchAMD(isampler2DMSArray, ivec3, uint);"
            "uvec4 fragmentFetchAMD(usampler2DMSArray, ivec3, uint);"

            "\n");
    }

#endif  // AMD_EXTENSIONS


#ifdef NV_EXTENSIONS
    if ((profile != EEsProfile && version >= 450) || 
        (profile == EEsProfile && version >= 320)) {
        commonBuiltins.append(
            "struct gl_TextureFootprint2DNV {"
                "uvec2 anchor;"
                "uvec2 offset;"
                "uvec2 mask;"
                "uint lod;"
                "uint granularity;"
            "};"

            "struct gl_TextureFootprint3DNV {"
                "uvec3 anchor;"
                "uvec3 offset;"
                "uvec2 mask;"
                "uint lod;"
                "uint granularity;"
            "};"
            "bool textureFootprintNV(sampler2D, vec2, int, bool, out gl_TextureFootprint2DNV);"
            "bool textureFootprintNV(sampler3D, vec3, int, bool, out gl_TextureFootprint3DNV);"
            "bool textureFootprintNV(sampler2D, vec2, int, bool, out gl_TextureFootprint2DNV, float);"
            "bool textureFootprintNV(sampler3D, vec3, int, bool, out gl_TextureFootprint3DNV, float);"
            "bool textureFootprintClampNV(sampler2D, vec2, float, int, bool, out gl_TextureFootprint2DNV);"
            "bool textureFootprintClampNV(sampler3D, vec3, float, int, bool, out gl_TextureFootprint3DNV);"
            "bool textureFootprintClampNV(sampler2D, vec2, float, int, bool, out gl_TextureFootprint2DNV, float);"
            "bool textureFootprintClampNV(sampler3D, vec3, float, int, bool, out gl_TextureFootprint3DNV, float);"
            "bool textureFootprintLodNV(sampler2D, vec2, float, int, bool, out gl_TextureFootprint2DNV);"
            "bool textureFootprintLodNV(sampler3D, vec3, float, int, bool, out gl_TextureFootprint3DNV);"
            "bool textureFootprintGradNV(sampler2D, vec2, vec2, vec2, int, bool, out gl_TextureFootprint2DNV);"
            "bool textureFootprintGradClampNV(sampler2D, vec2, vec2, vec2, float, int, bool, out gl_TextureFootprint2DNV);"
            "\n");
    }

#endif // NV_EXTENSIONS
    // GL_AMD_gpu_shader_half_float/Explicit types
    if (profile != EEsProfile && version >= 450) {
        commonBuiltins.append(
            "float16_t radians(float16_t);"
            "f16vec2   radians(f16vec2);"
            "f16vec3   radians(f16vec3);"
            "f16vec4   radians(f16vec4);"

            "float16_t degrees(float16_t);"
            "f16vec2   degrees(f16vec2);"
            "f16vec3   degrees(f16vec3);"
            "f16vec4   degrees(f16vec4);"

            "float16_t sin(float16_t);"
            "f16vec2   sin(f16vec2);"
            "f16vec3   sin(f16vec3);"
            "f16vec4   sin(f16vec4);"

            "float16_t cos(float16_t);"
            "f16vec2   cos(f16vec2);"
            "f16vec3   cos(f16vec3);"
            "f16vec4   cos(f16vec4);"

            "float16_t tan(float16_t);"
            "f16vec2   tan(f16vec2);"
            "f16vec3   tan(f16vec3);"
            "f16vec4   tan(f16vec4);"

            "float16_t asin(float16_t);"
            "f16vec2   asin(f16vec2);"
            "f16vec3   asin(f16vec3);"
            "f16vec4   asin(f16vec4);"

            "float16_t acos(float16_t);"
            "f16vec2   acos(f16vec2);"
            "f16vec3   acos(f16vec3);"
            "f16vec4   acos(f16vec4);"

            "float16_t atan(float16_t, float16_t);"
            "f16vec2   atan(f16vec2,   f16vec2);"
            "f16vec3   atan(f16vec3,   f16vec3);"
            "f16vec4   atan(f16vec4,   f16vec4);"

            "float16_t atan(float16_t);"
            "f16vec2   atan(f16vec2);"
            "f16vec3   atan(f16vec3);"
            "f16vec4   atan(f16vec4);"

            "float16_t sinh(float16_t);"
            "f16vec2   sinh(f16vec2);"
            "f16vec3   sinh(f16vec3);"
            "f16vec4   sinh(f16vec4);"

            "float16_t cosh(float16_t);"
            "f16vec2   cosh(f16vec2);"
            "f16vec3   cosh(f16vec3);"
            "f16vec4   cosh(f16vec4);"

            "float16_t tanh(float16_t);"
            "f16vec2   tanh(f16vec2);"
            "f16vec3   tanh(f16vec3);"
            "f16vec4   tanh(f16vec4);"

            "float16_t asinh(float16_t);"
            "f16vec2   asinh(f16vec2);"
            "f16vec3   asinh(f16vec3);"
            "f16vec4   asinh(f16vec4);"

            "float16_t acosh(float16_t);"
            "f16vec2   acosh(f16vec2);"
            "f16vec3   acosh(f16vec3);"
            "f16vec4   acosh(f16vec4);"

            "float16_t atanh(float16_t);"
            "f16vec2   atanh(f16vec2);"
            "f16vec3   atanh(f16vec3);"
            "f16vec4   atanh(f16vec4);"

            "float16_t pow(float16_t, float16_t);"
            "f16vec2   pow(f16vec2,   f16vec2);"
            "f16vec3   pow(f16vec3,   f16vec3);"
            "f16vec4   pow(f16vec4,   f16vec4);"

            "float16_t exp(float16_t);"
            "f16vec2   exp(f16vec2);"
            "f16vec3   exp(f16vec3);"
            "f16vec4   exp(f16vec4);"

            "float16_t log(float16_t);"
            "f16vec2   log(f16vec2);"
            "f16vec3   log(f16vec3);"
            "f16vec4   log(f16vec4);"

            "float16_t exp2(float16_t);"
            "f16vec2   exp2(f16vec2);"
            "f16vec3   exp2(f16vec3);"
            "f16vec4   exp2(f16vec4);"

            "float16_t log2(float16_t);"
            "f16vec2   log2(f16vec2);"
            "f16vec3   log2(f16vec3);"
            "f16vec4   log2(f16vec4);"

            "float16_t sqrt(float16_t);"
            "f16vec2   sqrt(f16vec2);"
            "f16vec3   sqrt(f16vec3);"
            "f16vec4   sqrt(f16vec4);"

            "float16_t inversesqrt(float16_t);"
            "f16vec2   inversesqrt(f16vec2);"
            "f16vec3   inversesqrt(f16vec3);"
            "f16vec4   inversesqrt(f16vec4);"

            "float16_t abs(float16_t);"
            "f16vec2   abs(f16vec2);"
            "f16vec3   abs(f16vec3);"
            "f16vec4   abs(f16vec4);"

            "float16_t sign(float16_t);"
            "f16vec2   sign(f16vec2);"
            "f16vec3   sign(f16vec3);"
            "f16vec4   sign(f16vec4);"

            "float16_t floor(float16_t);"
            "f16vec2   floor(f16vec2);"
            "f16vec3   floor(f16vec3);"
            "f16vec4   floor(f16vec4);"

            "float16_t trunc(float16_t);"
            "f16vec2   trunc(f16vec2);"
            "f16vec3   trunc(f16vec3);"
            "f16vec4   trunc(f16vec4);"

            "float16_t round(float16_t);"
            "f16vec2   round(f16vec2);"
            "f16vec3   round(f16vec3);"
            "f16vec4   round(f16vec4);"

            "float16_t roundEven(float16_t);"
            "f16vec2   roundEven(f16vec2);"
            "f16vec3   roundEven(f16vec3);"
            "f16vec4   roundEven(f16vec4);"

            "float16_t ceil(float16_t);"
            "f16vec2   ceil(f16vec2);"
            "f16vec3   ceil(f16vec3);"
            "f16vec4   ceil(f16vec4);"

            "float16_t fract(float16_t);"
            "f16vec2   fract(f16vec2);"
            "f16vec3   fract(f16vec3);"
            "f16vec4   fract(f16vec4);"

            "float16_t mod(float16_t, float16_t);"
            "f16vec2   mod(f16vec2,   float16_t);"
            "f16vec3   mod(f16vec3,   float16_t);"
            "f16vec4   mod(f16vec4,   float16_t);"
            "f16vec2   mod(f16vec2,   f16vec2);"
            "f16vec3   mod(f16vec3,   f16vec3);"
            "f16vec4   mod(f16vec4,   f16vec4);"

            "float16_t modf(float16_t, out float16_t);"
            "f16vec2   modf(f16vec2,   out f16vec2);"
            "f16vec3   modf(f16vec3,   out f16vec3);"
            "f16vec4   modf(f16vec4,   out f16vec4);"

            "float16_t min(float16_t, float16_t);"
            "f16vec2   min(f16vec2,   float16_t);"
            "f16vec3   min(f16vec3,   float16_t);"
            "f16vec4   min(f16vec4,   float16_t);"
            "f16vec2   min(f16vec2,   f16vec2);"
            "f16vec3   min(f16vec3,   f16vec3);"
            "f16vec4   min(f16vec4,   f16vec4);"

            "float16_t max(float16_t, float16_t);"
            "f16vec2   max(f16vec2,   float16_t);"
            "f16vec3   max(f16vec3,   float16_t);"
            "f16vec4   max(f16vec4,   float16_t);"
            "f16vec2   max(f16vec2,   f16vec2);"
            "f16vec3   max(f16vec3,   f16vec3);"
            "f16vec4   max(f16vec4,   f16vec4);"

            "float16_t clamp(float16_t, float16_t, float16_t);"
            "f16vec2   clamp(f16vec2,   float16_t, float16_t);"
            "f16vec3   clamp(f16vec3,   float16_t, float16_t);"
            "f16vec4   clamp(f16vec4,   float16_t, float16_t);"
            "f16vec2   clamp(f16vec2,   f16vec2,   f16vec2);"
            "f16vec3   clamp(f16vec3,   f16vec3,   f16vec3);"
            "f16vec4   clamp(f16vec4,   f16vec4,   f16vec4);"

            "float16_t mix(float16_t, float16_t, float16_t);"
            "f16vec2   mix(f16vec2,   f16vec2,   float16_t);"
            "f16vec3   mix(f16vec3,   f16vec3,   float16_t);"
            "f16vec4   mix(f16vec4,   f16vec4,   float16_t);"
            "f16vec2   mix(f16vec2,   f16vec2,   f16vec2);"
            "f16vec3   mix(f16vec3,   f16vec3,   f16vec3);"
            "f16vec4   mix(f16vec4,   f16vec4,   f16vec4);"
            "float16_t mix(float16_t, float16_t, bool);"
            "f16vec2   mix(f16vec2,   f16vec2,   bvec2);"
            "f16vec3   mix(f16vec3,   f16vec3,   bvec3);"
            "f16vec4   mix(f16vec4,   f16vec4,   bvec4);"

            "float16_t step(float16_t, float16_t);"
            "f16vec2   step(f16vec2,   f16vec2);"
            "f16vec3   step(f16vec3,   f16vec3);"
            "f16vec4   step(f16vec4,   f16vec4);"
            "f16vec2   step(float16_t, f16vec2);"
            "f16vec3   step(float16_t, f16vec3);"
            "f16vec4   step(float16_t, f16vec4);"

            "float16_t smoothstep(float16_t, float16_t, float16_t);"
            "f16vec2   smoothstep(f16vec2,   f16vec2,   f16vec2);"
            "f16vec3   smoothstep(f16vec3,   f16vec3,   f16vec3);"
            "f16vec4   smoothstep(f16vec4,   f16vec4,   f16vec4);"
            "f16vec2   smoothstep(float16_t, float16_t, f16vec2);"
            "f16vec3   smoothstep(float16_t, float16_t, f16vec3);"
            "f16vec4   smoothstep(float16_t, float16_t, f16vec4);"

            "bool  isnan(float16_t);"
            "bvec2 isnan(f16vec2);"
            "bvec3 isnan(f16vec3);"
            "bvec4 isnan(f16vec4);"

            "bool  isinf(float16_t);"
            "bvec2 isinf(f16vec2);"
            "bvec3 isinf(f16vec3);"
            "bvec4 isinf(f16vec4);"

            "float16_t fma(float16_t, float16_t, float16_t);"
            "f16vec2   fma(f16vec2,   f16vec2,   f16vec2);"
            "f16vec3   fma(f16vec3,   f16vec3,   f16vec3);"
            "f16vec4   fma(f16vec4,   f16vec4,   f16vec4);"

            "float16_t frexp(float16_t, out int);"
            "f16vec2   frexp(f16vec2,   out ivec2);"
            "f16vec3   frexp(f16vec3,   out ivec3);"
            "f16vec4   frexp(f16vec4,   out ivec4);"

            "float16_t ldexp(float16_t, in int);"
            "f16vec2   ldexp(f16vec2,   in ivec2);"
            "f16vec3   ldexp(f16vec3,   in ivec3);"
            "f16vec4   ldexp(f16vec4,   in ivec4);"

            "uint    packFloat2x16(f16vec2);"
            "f16vec2 unpackFloat2x16(uint);"

            "float16_t length(float16_t);"
            "float16_t length(f16vec2);"
            "float16_t length(f16vec3);"
            "float16_t length(f16vec4);"

            "float16_t distance(float16_t, float16_t);"
            "float16_t distance(f16vec2,   f16vec2);"
            "float16_t distance(f16vec3,   f16vec3);"
            "float16_t distance(f16vec4,   f16vec4);"

            "float16_t dot(float16_t, float16_t);"
            "float16_t dot(f16vec2,   f16vec2);"
            "float16_t dot(f16vec3,   f16vec3);"
            "float16_t dot(f16vec4,   f16vec4);"

            "f16vec3 cross(f16vec3, f16vec3);"

            "float16_t normalize(float16_t);"
            "f16vec2   normalize(f16vec2);"
            "f16vec3   normalize(f16vec3);"
            "f16vec4   normalize(f16vec4);"

            "float16_t faceforward(float16_t, float16_t, float16_t);"
            "f16vec2   faceforward(f16vec2,   f16vec2,   f16vec2);"
            "f16vec3   faceforward(f16vec3,   f16vec3,   f16vec3);"
            "f16vec4   faceforward(f16vec4,   f16vec4,   f16vec4);"

            "float16_t reflect(float16_t, float16_t);"
            "f16vec2   reflect(f16vec2,   f16vec2);"
            "f16vec3   reflect(f16vec3,   f16vec3);"
            "f16vec4   reflect(f16vec4,   f16vec4);"

            "float16_t refract(float16_t, float16_t, float16_t);"
            "f16vec2   refract(f16vec2,   f16vec2,   float16_t);"
            "f16vec3   refract(f16vec3,   f16vec3,   float16_t);"
            "f16vec4   refract(f16vec4,   f16vec4,   float16_t);"

            "f16mat2   matrixCompMult(f16mat2,   f16mat2);"
            "f16mat3   matrixCompMult(f16mat3,   f16mat3);"
            "f16mat4   matrixCompMult(f16mat4,   f16mat4);"
            "f16mat2x3 matrixCompMult(f16mat2x3, f16mat2x3);"
            "f16mat2x4 matrixCompMult(f16mat2x4, f16mat2x4);"
            "f16mat3x2 matrixCompMult(f16mat3x2, f16mat3x2);"
            "f16mat3x4 matrixCompMult(f16mat3x4, f16mat3x4);"
            "f16mat4x2 matrixCompMult(f16mat4x2, f16mat4x2);"
            "f16mat4x3 matrixCompMult(f16mat4x3, f16mat4x3);"

            "f16mat2   outerProduct(f16vec2, f16vec2);"
            "f16mat3   outerProduct(f16vec3, f16vec3);"
            "f16mat4   outerProduct(f16vec4, f16vec4);"
            "f16mat2x3 outerProduct(f16vec3, f16vec2);"
            "f16mat3x2 outerProduct(f16vec2, f16vec3);"
            "f16mat2x4 outerProduct(f16vec4, f16vec2);"
            "f16mat4x2 outerProduct(f16vec2, f16vec4);"
            "f16mat3x4 outerProduct(f16vec4, f16vec3);"
            "f16mat4x3 outerProduct(f16vec3, f16vec4);"

            "f16mat2   transpose(f16mat2);"
            "f16mat3   transpose(f16mat3);"
            "f16mat4   transpose(f16mat4);"
            "f16mat2x3 transpose(f16mat3x2);"
            "f16mat3x2 transpose(f16mat2x3);"
            "f16mat2x4 transpose(f16mat4x2);"
            "f16mat4x2 transpose(f16mat2x4);"
            "f16mat3x4 transpose(f16mat4x3);"
            "f16mat4x3 transpose(f16mat3x4);"

            "float16_t determinant(f16mat2);"
            "float16_t determinant(f16mat3);"
            "float16_t determinant(f16mat4);"

            "f16mat2 inverse(f16mat2);"
            "f16mat3 inverse(f16mat3);"
            "f16mat4 inverse(f16mat4);"

            "bvec2 lessThan(f16vec2, f16vec2);"
            "bvec3 lessThan(f16vec3, f16vec3);"
            "bvec4 lessThan(f16vec4, f16vec4);"

            "bvec2 lessThanEqual(f16vec2, f16vec2);"
            "bvec3 lessThanEqual(f16vec3, f16vec3);"
            "bvec4 lessThanEqual(f16vec4, f16vec4);"

            "bvec2 greaterThan(f16vec2, f16vec2);"
            "bvec3 greaterThan(f16vec3, f16vec3);"
            "bvec4 greaterThan(f16vec4, f16vec4);"

            "bvec2 greaterThanEqual(f16vec2, f16vec2);"
            "bvec3 greaterThanEqual(f16vec3, f16vec3);"
            "bvec4 greaterThanEqual(f16vec4, f16vec4);"

            "bvec2 equal(f16vec2, f16vec2);"
            "bvec3 equal(f16vec3, f16vec3);"
            "bvec4 equal(f16vec4, f16vec4);"

            "bvec2 notEqual(f16vec2, f16vec2);"
            "bvec3 notEqual(f16vec3, f16vec3);"
            "bvec4 notEqual(f16vec4, f16vec4);"

            "\n");
    }

    // Explicit types
    if (profile != EEsProfile && version >= 450) {
        commonBuiltins.append(
            "int8_t abs(int8_t);"
            "i8vec2 abs(i8vec2);"
            "i8vec3 abs(i8vec3);"
            "i8vec4 abs(i8vec4);"

            "int8_t sign(int8_t);"
            "i8vec2 sign(i8vec2);"
            "i8vec3 sign(i8vec3);"
            "i8vec4 sign(i8vec4);"

            "int8_t min(int8_t x, int8_t y);"
            "i8vec2 min(i8vec2 x, int8_t y);"
            "i8vec3 min(i8vec3 x, int8_t y);"
            "i8vec4 min(i8vec4 x, int8_t y);"
            "i8vec2 min(i8vec2 x, i8vec2 y);"
            "i8vec3 min(i8vec3 x, i8vec3 y);"
            "i8vec4 min(i8vec4 x, i8vec4 y);"

            "uint8_t min(uint8_t x, uint8_t y);"
            "u8vec2 min(u8vec2 x, uint8_t y);"
            "u8vec3 min(u8vec3 x, uint8_t y);"
            "u8vec4 min(u8vec4 x, uint8_t y);"
            "u8vec2 min(u8vec2 x, u8vec2 y);"
            "u8vec3 min(u8vec3 x, u8vec3 y);"
            "u8vec4 min(u8vec4 x, u8vec4 y);"

            "int8_t max(int8_t x, int8_t y);"
            "i8vec2 max(i8vec2 x, int8_t y);"
            "i8vec3 max(i8vec3 x, int8_t y);"
            "i8vec4 max(i8vec4 x, int8_t y);"
            "i8vec2 max(i8vec2 x, i8vec2 y);"
            "i8vec3 max(i8vec3 x, i8vec3 y);"
            "i8vec4 max(i8vec4 x, i8vec4 y);"

            "uint8_t max(uint8_t x, uint8_t y);"
            "u8vec2 max(u8vec2 x, uint8_t y);"
            "u8vec3 max(u8vec3 x, uint8_t y);"
            "u8vec4 max(u8vec4 x, uint8_t y);"
            "u8vec2 max(u8vec2 x, u8vec2 y);"
            "u8vec3 max(u8vec3 x, u8vec3 y);"
            "u8vec4 max(u8vec4 x, u8vec4 y);"

            "int8_t    clamp(int8_t x, int8_t minVal, int8_t maxVal);"
            "i8vec2  clamp(i8vec2  x, int8_t minVal, int8_t maxVal);"
            "i8vec3  clamp(i8vec3  x, int8_t minVal, int8_t maxVal);"
            "i8vec4  clamp(i8vec4  x, int8_t minVal, int8_t maxVal);"
            "i8vec2  clamp(i8vec2  x, i8vec2  minVal, i8vec2  maxVal);"
            "i8vec3  clamp(i8vec3  x, i8vec3  minVal, i8vec3  maxVal);"
            "i8vec4  clamp(i8vec4  x, i8vec4  minVal, i8vec4  maxVal);"

            "uint8_t   clamp(uint8_t x, uint8_t minVal, uint8_t maxVal);"
            "u8vec2  clamp(u8vec2  x, uint8_t minVal, uint8_t maxVal);"
            "u8vec3  clamp(u8vec3  x, uint8_t minVal, uint8_t maxVal);"
            "u8vec4  clamp(u8vec4  x, uint8_t minVal, uint8_t maxVal);"
            "u8vec2  clamp(u8vec2  x, u8vec2  minVal, u8vec2  maxVal);"
            "u8vec3  clamp(u8vec3  x, u8vec3  minVal, u8vec3  maxVal);"
            "u8vec4  clamp(u8vec4  x, u8vec4  minVal, u8vec4  maxVal);"

            "int8_t  mix(int8_t,  int8_t,  bool);"
            "i8vec2  mix(i8vec2,  i8vec2,  bvec2);"
            "i8vec3  mix(i8vec3,  i8vec3,  bvec3);"
            "i8vec4  mix(i8vec4,  i8vec4,  bvec4);"
            "uint8_t mix(uint8_t, uint8_t, bool);"
            "u8vec2  mix(u8vec2,  u8vec2,  bvec2);"
            "u8vec3  mix(u8vec3,  u8vec3,  bvec3);"
            "u8vec4  mix(u8vec4,  u8vec4,  bvec4);"

            "bvec2 lessThan(i8vec2, i8vec2);"
            "bvec3 lessThan(i8vec3, i8vec3);"
            "bvec4 lessThan(i8vec4, i8vec4);"
            "bvec2 lessThan(u8vec2, u8vec2);"
            "bvec3 lessThan(u8vec3, u8vec3);"
            "bvec4 lessThan(u8vec4, u8vec4);"

            "bvec2 lessThanEqual(i8vec2, i8vec2);"
            "bvec3 lessThanEqual(i8vec3, i8vec3);"
            "bvec4 lessThanEqual(i8vec4, i8vec4);"
            "bvec2 lessThanEqual(u8vec2, u8vec2);"
            "bvec3 lessThanEqual(u8vec3, u8vec3);"
            "bvec4 lessThanEqual(u8vec4, u8vec4);"

            "bvec2 greaterThan(i8vec2, i8vec2);"
            "bvec3 greaterThan(i8vec3, i8vec3);"
            "bvec4 greaterThan(i8vec4, i8vec4);"
            "bvec2 greaterThan(u8vec2, u8vec2);"
            "bvec3 greaterThan(u8vec3, u8vec3);"
            "bvec4 greaterThan(u8vec4, u8vec4);"

            "bvec2 greaterThanEqual(i8vec2, i8vec2);"
            "bvec3 greaterThanEqual(i8vec3, i8vec3);"
            "bvec4 greaterThanEqual(i8vec4, i8vec4);"
            "bvec2 greaterThanEqual(u8vec2, u8vec2);"
            "bvec3 greaterThanEqual(u8vec3, u8vec3);"
            "bvec4 greaterThanEqual(u8vec4, u8vec4);"

            "bvec2 equal(i8vec2, i8vec2);"
            "bvec3 equal(i8vec3, i8vec3);"
            "bvec4 equal(i8vec4, i8vec4);"
            "bvec2 equal(u8vec2, u8vec2);"
            "bvec3 equal(u8vec3, u8vec3);"
            "bvec4 equal(u8vec4, u8vec4);"

            "bvec2 notEqual(i8vec2, i8vec2);"
            "bvec3 notEqual(i8vec3, i8vec3);"
            "bvec4 notEqual(i8vec4, i8vec4);"
            "bvec2 notEqual(u8vec2, u8vec2);"
            "bvec3 notEqual(u8vec3, u8vec3);"
            "bvec4 notEqual(u8vec4, u8vec4);"

            "  int8_t bitfieldExtract(  int8_t, int8_t, int8_t);"
            "i8vec2 bitfieldExtract(i8vec2, int8_t, int8_t);"
            "i8vec3 bitfieldExtract(i8vec3, int8_t, int8_t);"
            "i8vec4 bitfieldExtract(i8vec4, int8_t, int8_t);"

            " uint8_t bitfieldExtract( uint8_t, int8_t, int8_t);"
            "u8vec2 bitfieldExtract(u8vec2, int8_t, int8_t);"
            "u8vec3 bitfieldExtract(u8vec3, int8_t, int8_t);"
            "u8vec4 bitfieldExtract(u8vec4, int8_t, int8_t);"

            "  int8_t bitfieldInsert(  int8_t base,   int8_t, int8_t, int8_t);"
            "i8vec2 bitfieldInsert(i8vec2 base, i8vec2, int8_t, int8_t);"
            "i8vec3 bitfieldInsert(i8vec3 base, i8vec3, int8_t, int8_t);"
            "i8vec4 bitfieldInsert(i8vec4 base, i8vec4, int8_t, int8_t);"

            " uint8_t bitfieldInsert( uint8_t base,  uint8_t, int8_t, int8_t);"
            "u8vec2 bitfieldInsert(u8vec2 base, u8vec2, int8_t, int8_t);"
            "u8vec3 bitfieldInsert(u8vec3 base, u8vec3, int8_t, int8_t);"
            "u8vec4 bitfieldInsert(u8vec4 base, u8vec4, int8_t, int8_t);"

            "  int8_t bitCount(  int8_t);"
            "i8vec2 bitCount(i8vec2);"
            "i8vec3 bitCount(i8vec3);"
            "i8vec4 bitCount(i8vec4);"

            "  int8_t bitCount( uint8_t);"
            "i8vec2 bitCount(u8vec2);"
            "i8vec3 bitCount(u8vec3);"
            "i8vec4 bitCount(u8vec4);"

            "  int8_t findLSB(  int8_t);"
            "i8vec2 findLSB(i8vec2);"
            "i8vec3 findLSB(i8vec3);"
            "i8vec4 findLSB(i8vec4);"

            "  int8_t findLSB( uint8_t);"
            "i8vec2 findLSB(u8vec2);"
            "i8vec3 findLSB(u8vec3);"
            "i8vec4 findLSB(u8vec4);"

            "  int8_t findMSB(  int8_t);"
            "i8vec2 findMSB(i8vec2);"
            "i8vec3 findMSB(i8vec3);"
            "i8vec4 findMSB(i8vec4);"

            "  int8_t findMSB( uint8_t);"
            "i8vec2 findMSB(u8vec2);"
            "i8vec3 findMSB(u8vec3);"
            "i8vec4 findMSB(u8vec4);"

            "int16_t abs(int16_t);"
            "i16vec2 abs(i16vec2);"
            "i16vec3 abs(i16vec3);"
            "i16vec4 abs(i16vec4);"

            "int16_t sign(int16_t);"
            "i16vec2 sign(i16vec2);"
            "i16vec3 sign(i16vec3);"
            "i16vec4 sign(i16vec4);"

            "int16_t min(int16_t x, int16_t y);"
            "i16vec2 min(i16vec2 x, int16_t y);"
            "i16vec3 min(i16vec3 x, int16_t y);"
            "i16vec4 min(i16vec4 x, int16_t y);"
            "i16vec2 min(i16vec2 x, i16vec2 y);"
            "i16vec3 min(i16vec3 x, i16vec3 y);"
            "i16vec4 min(i16vec4 x, i16vec4 y);"

            "uint16_t min(uint16_t x, uint16_t y);"
            "u16vec2 min(u16vec2 x, uint16_t y);"
            "u16vec3 min(u16vec3 x, uint16_t y);"
            "u16vec4 min(u16vec4 x, uint16_t y);"
            "u16vec2 min(u16vec2 x, u16vec2 y);"
            "u16vec3 min(u16vec3 x, u16vec3 y);"
            "u16vec4 min(u16vec4 x, u16vec4 y);"

            "int16_t max(int16_t x, int16_t y);"
            "i16vec2 max(i16vec2 x, int16_t y);"
            "i16vec3 max(i16vec3 x, int16_t y);"
            "i16vec4 max(i16vec4 x, int16_t y);"
            "i16vec2 max(i16vec2 x, i16vec2 y);"
            "i16vec3 max(i16vec3 x, i16vec3 y);"
            "i16vec4 max(i16vec4 x, i16vec4 y);"

            "uint16_t max(uint16_t x, uint16_t y);"
            "u16vec2 max(u16vec2 x, uint16_t y);"
            "u16vec3 max(u16vec3 x, uint16_t y);"
            "u16vec4 max(u16vec4 x, uint16_t y);"
            "u16vec2 max(u16vec2 x, u16vec2 y);"
            "u16vec3 max(u16vec3 x, u16vec3 y);"
            "u16vec4 max(u16vec4 x, u16vec4 y);"

            "int16_t    clamp(int16_t x, int16_t minVal, int16_t maxVal);"
            "i16vec2  clamp(i16vec2  x, int16_t minVal, int16_t maxVal);"
            "i16vec3  clamp(i16vec3  x, int16_t minVal, int16_t maxVal);"
            "i16vec4  clamp(i16vec4  x, int16_t minVal, int16_t maxVal);"
            "i16vec2  clamp(i16vec2  x, i16vec2  minVal, i16vec2  maxVal);"
            "i16vec3  clamp(i16vec3  x, i16vec3  minVal, i16vec3  maxVal);"
            "i16vec4  clamp(i16vec4  x, i16vec4  minVal, i16vec4  maxVal);"

            "uint16_t   clamp(uint16_t x, uint16_t minVal, uint16_t maxVal);"
            "u16vec2  clamp(u16vec2  x, uint16_t minVal, uint16_t maxVal);"
            "u16vec3  clamp(u16vec3  x, uint16_t minVal, uint16_t maxVal);"
            "u16vec4  clamp(u16vec4  x, uint16_t minVal, uint16_t maxVal);"
            "u16vec2  clamp(u16vec2  x, u16vec2  minVal, u16vec2  maxVal);"
            "u16vec3  clamp(u16vec3  x, u16vec3  minVal, u16vec3  maxVal);"
            "u16vec4  clamp(u16vec4  x, u16vec4  minVal, u16vec4  maxVal);"

            "int16_t  mix(int16_t,  int16_t,  bool);"
            "i16vec2  mix(i16vec2,  i16vec2,  bvec2);"
            "i16vec3  mix(i16vec3,  i16vec3,  bvec3);"
            "i16vec4  mix(i16vec4,  i16vec4,  bvec4);"
            "uint16_t mix(uint16_t, uint16_t, bool);"
            "u16vec2  mix(u16vec2,  u16vec2,  bvec2);"
            "u16vec3  mix(u16vec3,  u16vec3,  bvec3);"
            "u16vec4  mix(u16vec4,  u16vec4,  bvec4);"

            "float16_t frexp(float16_t, out int16_t);"
            "f16vec2   frexp(f16vec2,   out i16vec2);"
            "f16vec3   frexp(f16vec3,   out i16vec3);"
            "f16vec4   frexp(f16vec4,   out i16vec4);"

            "float16_t ldexp(float16_t, int16_t);"
            "f16vec2   ldexp(f16vec2,   i16vec2);"
            "f16vec3   ldexp(f16vec3,   i16vec3);"
            "f16vec4   ldexp(f16vec4,   i16vec4);"

            "int16_t halfBitsToInt16(float16_t);"
            "i16vec2 halfBitsToInt16(f16vec2);"
            "i16vec3 halhBitsToInt16(f16vec3);"
            "i16vec4 halfBitsToInt16(f16vec4);"

            "uint16_t halfBitsToUint16(float16_t);"
            "u16vec2  halfBitsToUint16(f16vec2);"
            "u16vec3  halfBitsToUint16(f16vec3);"
            "u16vec4  halfBitsToUint16(f16vec4);"

            "int16_t float16BitsToInt16(float16_t);"
            "i16vec2 float16BitsToInt16(f16vec2);"
            "i16vec3 float16BitsToInt16(f16vec3);"
            "i16vec4 float16BitsToInt16(f16vec4);"

            "uint16_t float16BitsToUint16(float16_t);"
            "u16vec2  float16BitsToUint16(f16vec2);"
            "u16vec3  float16BitsToUint16(f16vec3);"
            "u16vec4  float16BitsToUint16(f16vec4);"

            "float16_t int16BitsToFloat16(int16_t);"
            "f16vec2   int16BitsToFloat16(i16vec2);"
            "f16vec3   int16BitsToFloat16(i16vec3);"
            "f16vec4   int16BitsToFloat16(i16vec4);"

            "float16_t uint16BitsToFloat16(uint16_t);"
            "f16vec2   uint16BitsToFloat16(u16vec2);"
            "f16vec3   uint16BitsToFloat16(u16vec3);"
            "f16vec4   uint16BitsToFloat16(u16vec4);"

            "float16_t int16BitsToHalf(int16_t);"
            "f16vec2   int16BitsToHalf(i16vec2);"
            "f16vec3   int16BitsToHalf(i16vec3);"
            "f16vec4   int16BitsToHalf(i16vec4);"

            "float16_t uint16BitsToHalf(uint16_t);"
            "f16vec2   uint16BitsToHalf(u16vec2);"
            "f16vec3   uint16BitsToHalf(u16vec3);"
            "f16vec4   uint16BitsToHalf(u16vec4);"

            "int      packInt2x16(i16vec2);"
            "uint     packUint2x16(u16vec2);"
            "int64_t  packInt4x16(i16vec4);"
            "uint64_t packUint4x16(u16vec4);"
            "i16vec2  unpackInt2x16(int);"
            "u16vec2  unpackUint2x16(uint);"
            "i16vec4  unpackInt4x16(int64_t);"
            "u16vec4  unpackUint4x16(uint64_t);"

            "bvec2 lessThan(i16vec2, i16vec2);"
            "bvec3 lessThan(i16vec3, i16vec3);"
            "bvec4 lessThan(i16vec4, i16vec4);"
            "bvec2 lessThan(u16vec2, u16vec2);"
            "bvec3 lessThan(u16vec3, u16vec3);"
            "bvec4 lessThan(u16vec4, u16vec4);"

            "bvec2 lessThanEqual(i16vec2, i16vec2);"
            "bvec3 lessThanEqual(i16vec3, i16vec3);"
            "bvec4 lessThanEqual(i16vec4, i16vec4);"
            "bvec2 lessThanEqual(u16vec2, u16vec2);"
            "bvec3 lessThanEqual(u16vec3, u16vec3);"
            "bvec4 lessThanEqual(u16vec4, u16vec4);"

            "bvec2 greaterThan(i16vec2, i16vec2);"
            "bvec3 greaterThan(i16vec3, i16vec3);"
            "bvec4 greaterThan(i16vec4, i16vec4);"
            "bvec2 greaterThan(u16vec2, u16vec2);"
            "bvec3 greaterThan(u16vec3, u16vec3);"
            "bvec4 greaterThan(u16vec4, u16vec4);"

            "bvec2 greaterThanEqual(i16vec2, i16vec2);"
            "bvec3 greaterThanEqual(i16vec3, i16vec3);"
            "bvec4 greaterThanEqual(i16vec4, i16vec4);"
            "bvec2 greaterThanEqual(u16vec2, u16vec2);"
            "bvec3 greaterThanEqual(u16vec3, u16vec3);"
            "bvec4 greaterThanEqual(u16vec4, u16vec4);"

            "bvec2 equal(i16vec2, i16vec2);"
            "bvec3 equal(i16vec3, i16vec3);"
            "bvec4 equal(i16vec4, i16vec4);"
            "bvec2 equal(u16vec2, u16vec2);"
            "bvec3 equal(u16vec3, u16vec3);"
            "bvec4 equal(u16vec4, u16vec4);"

            "bvec2 notEqual(i16vec2, i16vec2);"
            "bvec3 notEqual(i16vec3, i16vec3);"
            "bvec4 notEqual(i16vec4, i16vec4);"
            "bvec2 notEqual(u16vec2, u16vec2);"
            "bvec3 notEqual(u16vec3, u16vec3);"
            "bvec4 notEqual(u16vec4, u16vec4);"

            "  int16_t bitfieldExtract(  int16_t, int16_t, int16_t);"
            "i16vec2 bitfieldExtract(i16vec2, int16_t, int16_t);"
            "i16vec3 bitfieldExtract(i16vec3, int16_t, int16_t);"
            "i16vec4 bitfieldExtract(i16vec4, int16_t, int16_t);"

            " uint16_t bitfieldExtract( uint16_t, int16_t, int16_t);"
            "u16vec2 bitfieldExtract(u16vec2, int16_t, int16_t);"
            "u16vec3 bitfieldExtract(u16vec3, int16_t, int16_t);"
            "u16vec4 bitfieldExtract(u16vec4, int16_t, int16_t);"

            "  int16_t bitfieldInsert(  int16_t base,   int16_t, int16_t, int16_t);"
            "i16vec2 bitfieldInsert(i16vec2 base, i16vec2, int16_t, int16_t);"
            "i16vec3 bitfieldInsert(i16vec3 base, i16vec3, int16_t, int16_t);"
            "i16vec4 bitfieldInsert(i16vec4 base, i16vec4, int16_t, int16_t);"

            " uint16_t bitfieldInsert( uint16_t base,  uint16_t, int16_t, int16_t);"
            "u16vec2 bitfieldInsert(u16vec2 base, u16vec2, int16_t, int16_t);"
            "u16vec3 bitfieldInsert(u16vec3 base, u16vec3, int16_t, int16_t);"
            "u16vec4 bitfieldInsert(u16vec4 base, u16vec4, int16_t, int16_t);"

            "  int16_t bitCount(  int16_t);"
            "i16vec2 bitCount(i16vec2);"
            "i16vec3 bitCount(i16vec3);"
            "i16vec4 bitCount(i16vec4);"

            "  int16_t bitCount( uint16_t);"
            "i16vec2 bitCount(u16vec2);"
            "i16vec3 bitCount(u16vec3);"
            "i16vec4 bitCount(u16vec4);"

            "  int16_t findLSB(  int16_t);"
            "i16vec2 findLSB(i16vec2);"
            "i16vec3 findLSB(i16vec3);"
            "i16vec4 findLSB(i16vec4);"

            "  int16_t findLSB( uint16_t);"
            "i16vec2 findLSB(u16vec2);"
            "i16vec3 findLSB(u16vec3);"
            "i16vec4 findLSB(u16vec4);"

            "  int16_t findMSB(  int16_t);"
            "i16vec2 findMSB(i16vec2);"
            "i16vec3 findMSB(i16vec3);"
            "i16vec4 findMSB(i16vec4);"

            "  int16_t findMSB( uint16_t);"
            "i16vec2 findMSB(u16vec2);"
            "i16vec3 findMSB(u16vec3);"
            "i16vec4 findMSB(u16vec4);"

            "int16_t  pack16(i8vec2);"
            "uint16_t pack16(u8vec2);"
            "int32_t  pack32(i8vec4);"
            "uint32_t pack32(u8vec4);"
            "int32_t  pack32(i16vec2);"
            "uint32_t pack32(u16vec2);"
            "int64_t  pack64(i16vec4);"
            "uint64_t pack64(u16vec4);"
            "int64_t  pack64(i32vec2);"
            "uint64_t pack64(u32vec2);"

            "i8vec2   unpack8(int16_t);"
            "u8vec2   unpack8(uint16_t);"
            "i8vec4   unpack8(int32_t);"
            "u8vec4   unpack8(uint32_t);"
            "i16vec2  unpack16(int32_t);"
            "u16vec2  unpack16(uint32_t);"
            "i16vec4  unpack16(int64_t);"
            "u16vec4  unpack16(uint64_t);"
            "i32vec2  unpack32(int64_t);"
            "u32vec2  unpack32(uint64_t);"

            "float64_t radians(float64_t);"
            "f64vec2   radians(f64vec2);"
            "f64vec3   radians(f64vec3);"
            "f64vec4   radians(f64vec4);"

            "float64_t degrees(float64_t);"
            "f64vec2   degrees(f64vec2);"
            "f64vec3   degrees(f64vec3);"
            "f64vec4   degrees(f64vec4);"

            "float64_t sin(float64_t);"
            "f64vec2   sin(f64vec2);"
            "f64vec3   sin(f64vec3);"
            "f64vec4   sin(f64vec4);"

            "float64_t cos(float64_t);"
            "f64vec2   cos(f64vec2);"
            "f64vec3   cos(f64vec3);"
            "f64vec4   cos(f64vec4);"

            "float64_t tan(float64_t);"
            "f64vec2   tan(f64vec2);"
            "f64vec3   tan(f64vec3);"
            "f64vec4   tan(f64vec4);"

            "float64_t asin(float64_t);"
            "f64vec2   asin(f64vec2);"
            "f64vec3   asin(f64vec3);"
            "f64vec4   asin(f64vec4);"

            "float64_t acos(float64_t);"
            "f64vec2   acos(f64vec2);"
            "f64vec3   acos(f64vec3);"
            "f64vec4   acos(f64vec4);"

            "float64_t atan(float64_t, float64_t);"
            "f64vec2   atan(f64vec2,   f64vec2);"
            "f64vec3   atan(f64vec3,   f64vec3);"
            "f64vec4   atan(f64vec4,   f64vec4);"

            "float64_t atan(float64_t);"
            "f64vec2   atan(f64vec2);"
            "f64vec3   atan(f64vec3);"
            "f64vec4   atan(f64vec4);"

            "float64_t sinh(float64_t);"
            "f64vec2   sinh(f64vec2);"
            "f64vec3   sinh(f64vec3);"
            "f64vec4   sinh(f64vec4);"

            "float64_t cosh(float64_t);"
            "f64vec2   cosh(f64vec2);"
            "f64vec3   cosh(f64vec3);"
            "f64vec4   cosh(f64vec4);"

            "float64_t tanh(float64_t);"
            "f64vec2   tanh(f64vec2);"
            "f64vec3   tanh(f64vec3);"
            "f64vec4   tanh(f64vec4);"

            "float64_t asinh(float64_t);"
            "f64vec2   asinh(f64vec2);"
            "f64vec3   asinh(f64vec3);"
            "f64vec4   asinh(f64vec4);"

            "float64_t acosh(float64_t);"
            "f64vec2   acosh(f64vec2);"
            "f64vec3   acosh(f64vec3);"
            "f64vec4   acosh(f64vec4);"

            "float64_t atanh(float64_t);"
            "f64vec2   atanh(f64vec2);"
            "f64vec3   atanh(f64vec3);"
            "f64vec4   atanh(f64vec4);"

            "float64_t pow(float64_t, float64_t);"
            "f64vec2   pow(f64vec2,   f64vec2);"
            "f64vec3   pow(f64vec3,   f64vec3);"
            "f64vec4   pow(f64vec4,   f64vec4);"

            "float64_t exp(float64_t);"
            "f64vec2   exp(f64vec2);"
            "f64vec3   exp(f64vec3);"
            "f64vec4   exp(f64vec4);"

            "float64_t log(float64_t);"
            "f64vec2   log(f64vec2);"
            "f64vec3   log(f64vec3);"
            "f64vec4   log(f64vec4);"

            "float64_t exp2(float64_t);"
            "f64vec2   exp2(f64vec2);"
            "f64vec3   exp2(f64vec3);"
            "f64vec4   exp2(f64vec4);"

            "float64_t log2(float64_t);"
            "f64vec2   log2(f64vec2);"
            "f64vec3   log2(f64vec3);"
            "f64vec4   log2(f64vec4);"
            "\n");
        }
        if (profile != EEsProfile && version >= 450) {
            stageBuiltins[EShLangFragment].append(derivativesAndControl64bits);
            stageBuiltins[EShLangFragment].append(
                "float64_t interpolateAtCentroid(float64_t);"
                "f64vec2   interpolateAtCentroid(f64vec2);"
                "f64vec3   interpolateAtCentroid(f64vec3);"
                "f64vec4   interpolateAtCentroid(f64vec4);"

                "float64_t interpolateAtSample(float64_t, int);"
                "f64vec2   interpolateAtSample(f64vec2,   int);"
                "f64vec3   interpolateAtSample(f64vec3,   int);"
                "f64vec4   interpolateAtSample(f64vec4,   int);"

                "float64_t interpolateAtOffset(float64_t, f64vec2);"
                "f64vec2   interpolateAtOffset(f64vec2,   f64vec2);"
                "f64vec3   interpolateAtOffset(f64vec3,   f64vec2);"
                "f64vec4   interpolateAtOffset(f64vec4,   f64vec2);"

                "\n");

    }

    //============================================================================
    //
    // Prototypes for built-in functions seen by vertex shaders only.
    // (Except legacy lod functions, where it depends which release they are
    // vertex only.)
    //
    //============================================================================

    //
    // Geometric Functions.
    //
    if (IncludeLegacy(version, profile, spvVersion))
        stageBuiltins[EShLangVertex].append("vec4 ftransform();");

    //
    // Original-style texture Functions with lod.
    //
    TString* s;
    if (version == 100)
        s = &stageBuiltins[EShLangVertex];
    else
        s = &commonBuiltins;
    if ((profile == EEsProfile && version == 100) ||
         profile == ECompatibilityProfile ||
        (profile == ECoreProfile && version < 420) ||
         profile == ENoProfile) {
        if (spvVersion.spv == 0) {
            s->append(
                "vec4 texture2DLod(sampler2D, vec2, float);"         // GL_ARB_shader_texture_lod
                "vec4 texture2DProjLod(sampler2D, vec3, float);"     // GL_ARB_shader_texture_lod
                "vec4 texture2DProjLod(sampler2D, vec4, float);"     // GL_ARB_shader_texture_lod
                "vec4 texture3DLod(sampler3D, vec3, float);"         // GL_ARB_shader_texture_lod  // OES_texture_3D, but caught by keyword check
                "vec4 texture3DProjLod(sampler3D, vec4, float);"     // GL_ARB_shader_texture_lod  // OES_texture_3D, but caught by keyword check
                "vec4 textureCubeLod(samplerCube, vec3, float);"     // GL_ARB_shader_texture_lod

                "\n");
        }
    }
    if ( profile == ECompatibilityProfile ||
        (profile == ECoreProfile && version < 420) ||
         profile == ENoProfile) {
        if (spvVersion.spv == 0) {
            s->append(
                "vec4 texture1DLod(sampler1D, float, float);"                          // GL_ARB_shader_texture_lod
                "vec4 texture1DProjLod(sampler1D, vec2, float);"                       // GL_ARB_shader_texture_lod
                "vec4 texture1DProjLod(sampler1D, vec4, float);"                       // GL_ARB_shader_texture_lod
                "vec4 shadow1DLod(sampler1DShadow, vec3, float);"                      // GL_ARB_shader_texture_lod
                "vec4 shadow2DLod(sampler2DShadow, vec3, float);"                      // GL_ARB_shader_texture_lod
                "vec4 shadow1DProjLod(sampler1DShadow, vec4, float);"                  // GL_ARB_shader_texture_lod
                "vec4 shadow2DProjLod(sampler2DShadow, vec4, float);"                  // GL_ARB_shader_texture_lod

                "vec4 texture1DGradARB(sampler1D, float, float, float);"               // GL_ARB_shader_texture_lod
                "vec4 texture1DProjGradARB(sampler1D, vec2, float, float);"            // GL_ARB_shader_texture_lod
                "vec4 texture1DProjGradARB(sampler1D, vec4, float, float);"            // GL_ARB_shader_texture_lod
                "vec4 texture2DGradARB(sampler2D, vec2, vec2, vec2);"                  // GL_ARB_shader_texture_lod
                "vec4 texture2DProjGradARB(sampler2D, vec3, vec2, vec2);"              // GL_ARB_shader_texture_lod
                "vec4 texture2DProjGradARB(sampler2D, vec4, vec2, vec2);"              // GL_ARB_shader_texture_lod
                "vec4 texture3DGradARB(sampler3D, vec3, vec3, vec3);"                  // GL_ARB_shader_texture_lod
                "vec4 texture3DProjGradARB(sampler3D, vec4, vec3, vec3);"              // GL_ARB_shader_texture_lod
                "vec4 textureCubeGradARB(samplerCube, vec3, vec3, vec3);"              // GL_ARB_shader_texture_lod
                "vec4 shadow1DGradARB(sampler1DShadow, vec3, float, float);"           // GL_ARB_shader_texture_lod
                "vec4 shadow1DProjGradARB( sampler1DShadow, vec4, float, float);"      // GL_ARB_shader_texture_lod
                "vec4 shadow2DGradARB(sampler2DShadow, vec3, vec2, vec2);"             // GL_ARB_shader_texture_lod
                "vec4 shadow2DProjGradARB( sampler2DShadow, vec4, vec2, vec2);"        // GL_ARB_shader_texture_lod
                "vec4 texture2DRectGradARB(sampler2DRect, vec2, vec2, vec2);"          // GL_ARB_shader_texture_lod
                "vec4 texture2DRectProjGradARB( sampler2DRect, vec3, vec2, vec2);"     // GL_ARB_shader_texture_lod
                "vec4 texture2DRectProjGradARB( sampler2DRect, vec4, vec2, vec2);"     // GL_ARB_shader_texture_lod
                "vec4 shadow2DRectGradARB( sampler2DRectShadow, vec3, vec2, vec2);"    // GL_ARB_shader_texture_lod
                "vec4 shadow2DRectProjGradARB(sampler2DRectShadow, vec4, vec2, vec2);" // GL_ARB_shader_texture_lod

                "\n");
        }
    }

    if ((profile != EEsProfile && version >= 150) ||
        (profile == EEsProfile && version >= 310)) {
        //============================================================================
        //
        // Prototypes for built-in functions seen by geometry shaders only.
        //
        //============================================================================

        if (profile != EEsProfile && version >= 400) {
            stageBuiltins[EShLangGeometry].append(
                "void EmitStreamVertex(int);"
                "void EndStreamPrimitive(int);"
                );
        }
        stageBuiltins[EShLangGeometry].append(
            "void EmitVertex();"
            "void EndPrimitive();"
            "\n");
    }

    //============================================================================
    //
    // Prototypes for all control functions.
    //
    //============================================================================
    bool esBarrier = (profile == EEsProfile && version >= 310);
    if ((profile != EEsProfile && version >= 150) || esBarrier)
        stageBuiltins[EShLangTessControl].append(
            "void barrier();"
            );
    if ((profile != EEsProfile && version >= 420) || esBarrier)
        stageBuiltins[EShLangCompute].append(
            "void barrier();"
            );
#ifdef NV_EXTENSIONS
<<<<<<< HEAD
    if ((profile != EEsProfile && version >= 450) || esBarrier) {
=======
    if ((profile != EEsProfile && version >= 450) || (profile == EEsProfile && version >= 320)) {
>>>>>>> 5130ac21
        stageBuiltins[EShLangMeshNV].append(
            "void barrier();"
            );
        stageBuiltins[EShLangTaskNV].append(
            "void barrier();"
            );
    }
#endif
    if ((profile != EEsProfile && version >= 130) || esBarrier)
        commonBuiltins.append(
            "void memoryBarrier();"
            );
    if ((profile != EEsProfile && version >= 420) || esBarrier) {
        commonBuiltins.append(
            "void memoryBarrierAtomicCounter();"
            "void memoryBarrierBuffer();"
            "void memoryBarrierImage();"
            );
        stageBuiltins[EShLangCompute].append(
            "void memoryBarrierShared();"
            "void groupMemoryBarrier();"
            );
    }
#ifdef NV_EXTENSIONS
<<<<<<< HEAD
    if (profile != EEsProfile && version >= 450) {
=======
    if ((profile != EEsProfile && version >= 450) || (profile == EEsProfile && version >= 320)) {
>>>>>>> 5130ac21
        stageBuiltins[EShLangMeshNV].append(
            "void memoryBarrierShared();"
            "void groupMemoryBarrier();"
        );
        stageBuiltins[EShLangTaskNV].append(
            "void memoryBarrierShared();"
            "void groupMemoryBarrier();"
        );
    }
#endif

    commonBuiltins.append("void controlBarrier(int, int, int, int);\n"
                          "void memoryBarrier(int, int, int);\n");

    //============================================================================
    //
    // Prototypes for built-in functions seen by fragment shaders only.
    //
    //============================================================================

    //
    // Original-style texture Functions with bias.
    //
    if (spvVersion.spv == 0 && (profile != EEsProfile || version == 100)) {
        stageBuiltins[EShLangFragment].append(
            "vec4 texture2D(sampler2D, vec2, float);"
            "vec4 texture2DProj(sampler2D, vec3, float);"
            "vec4 texture2DProj(sampler2D, vec4, float);"
            "vec4 texture3D(sampler3D, vec3, float);"        // OES_texture_3D
            "vec4 texture3DProj(sampler3D, vec4, float);"    // OES_texture_3D
            "vec4 textureCube(samplerCube, vec3, float);"

            "\n");
    }
    if (spvVersion.spv == 0 && (profile != EEsProfile && version > 100)) {
        stageBuiltins[EShLangFragment].append(
            "vec4 texture1D(sampler1D, float, float);"
            "vec4 texture1DProj(sampler1D, vec2, float);"
            "vec4 texture1DProj(sampler1D, vec4, float);"
            "vec4 shadow1D(sampler1DShadow, vec3, float);"
            "vec4 shadow2D(sampler2DShadow, vec3, float);"
            "vec4 shadow1DProj(sampler1DShadow, vec4, float);"
            "vec4 shadow2DProj(sampler2DShadow, vec4, float);"

            "\n");
    }
    if (spvVersion.spv == 0 && profile == EEsProfile) {
        stageBuiltins[EShLangFragment].append(
            "vec4 texture2DLodEXT(sampler2D, vec2, float);"      // GL_EXT_shader_texture_lod
            "vec4 texture2DProjLodEXT(sampler2D, vec3, float);"  // GL_EXT_shader_texture_lod
            "vec4 texture2DProjLodEXT(sampler2D, vec4, float);"  // GL_EXT_shader_texture_lod
            "vec4 textureCubeLodEXT(samplerCube, vec3, float);"  // GL_EXT_shader_texture_lod

            "\n");
    }

    stageBuiltins[EShLangFragment].append(derivatives);
    stageBuiltins[EShLangFragment].append("\n");

    // GL_ARB_derivative_control
    if (profile != EEsProfile && version >= 400) {
        stageBuiltins[EShLangFragment].append(derivativeControls);
        stageBuiltins[EShLangFragment].append("\n");
    }

    // GL_OES_shader_multisample_interpolation
    if ((profile == EEsProfile && version >= 310) ||
        (profile != EEsProfile && version >= 400)) {
        stageBuiltins[EShLangFragment].append(
            "float interpolateAtCentroid(float);"
            "vec2  interpolateAtCentroid(vec2);"
            "vec3  interpolateAtCentroid(vec3);"
            "vec4  interpolateAtCentroid(vec4);"

            "float interpolateAtSample(float, int);"
            "vec2  interpolateAtSample(vec2,  int);"
            "vec3  interpolateAtSample(vec3,  int);"
            "vec4  interpolateAtSample(vec4,  int);"

            "float interpolateAtOffset(float, vec2);"
            "vec2  interpolateAtOffset(vec2,  vec2);"
            "vec3  interpolateAtOffset(vec3,  vec2);"
            "vec4  interpolateAtOffset(vec4,  vec2);"

            "\n");
    }

#ifdef AMD_EXTENSIONS
    // GL_AMD_shader_explicit_vertex_parameter
    if (profile != EEsProfile && version >= 450) {
        stageBuiltins[EShLangFragment].append(
            "float interpolateAtVertexAMD(float, uint);"
            "vec2  interpolateAtVertexAMD(vec2,  uint);"
            "vec3  interpolateAtVertexAMD(vec3,  uint);"
            "vec4  interpolateAtVertexAMD(vec4,  uint);"

            "int   interpolateAtVertexAMD(int,   uint);"
            "ivec2 interpolateAtVertexAMD(ivec2, uint);"
            "ivec3 interpolateAtVertexAMD(ivec3, uint);"
            "ivec4 interpolateAtVertexAMD(ivec4, uint);"

            "uint  interpolateAtVertexAMD(uint,  uint);"
            "uvec2 interpolateAtVertexAMD(uvec2, uint);"
            "uvec3 interpolateAtVertexAMD(uvec3, uint);"
            "uvec4 interpolateAtVertexAMD(uvec4, uint);"

            "float16_t interpolateAtVertexAMD(float16_t, uint);"
            "f16vec2   interpolateAtVertexAMD(f16vec2,   uint);"
            "f16vec3   interpolateAtVertexAMD(f16vec3,   uint);"
            "f16vec4   interpolateAtVertexAMD(f16vec4,   uint);"

            "\n");
    }

    // GL_AMD_gpu_shader_half_float
    if (profile != EEsProfile && version >= 450) {
        stageBuiltins[EShLangFragment].append(derivativesAndControl16bits);
        stageBuiltins[EShLangFragment].append("\n");

        stageBuiltins[EShLangFragment].append(
            "float16_t interpolateAtCentroid(float16_t);"
            "f16vec2   interpolateAtCentroid(f16vec2);"
            "f16vec3   interpolateAtCentroid(f16vec3);"
            "f16vec4   interpolateAtCentroid(f16vec4);"

            "float16_t interpolateAtSample(float16_t, int);"
            "f16vec2   interpolateAtSample(f16vec2,   int);"
            "f16vec3   interpolateAtSample(f16vec3,   int);"
            "f16vec4   interpolateAtSample(f16vec4,   int);"

            "float16_t interpolateAtOffset(float16_t, f16vec2);"
            "f16vec2   interpolateAtOffset(f16vec2,   f16vec2);"
            "f16vec3   interpolateAtOffset(f16vec3,   f16vec2);"
            "f16vec4   interpolateAtOffset(f16vec4,   f16vec2);"

            "\n");
    }

    // GL_AMD_shader_fragment_mask
    if (profile != EEsProfile && version >= 450 && spvVersion.vulkan > 0) {
        stageBuiltins[EShLangFragment].append(
            "uint fragmentMaskFetchAMD(subpassInputMS);"
            "uint fragmentMaskFetchAMD(isubpassInputMS);"
            "uint fragmentMaskFetchAMD(usubpassInputMS);"

            "vec4  fragmentFetchAMD(subpassInputMS,  uint);"
            "ivec4 fragmentFetchAMD(isubpassInputMS, uint);"
            "uvec4 fragmentFetchAMD(usubpassInputMS, uint);"

            "\n");
        }
#endif

#ifdef NV_EXTENSIONS

    // Builtins for GL_NV_raytracing
    if (profile != EEsProfile && version >= 460) {
        stageBuiltins[EShLangRayGenNV].append(
            "void traceNVX(accelerationStructureNVX,uint,uint,uint,uint,uint,vec3,float,vec3,float,int);"
            "\n");
        stageBuiltins[EShLangIntersectNV].append(
            "bool reportIntersectionNVX(float, uint);"
            "\n");
        stageBuiltins[EShLangAnyHitNV].append(
            "void ignoreIntersectionNVX();"
            "void terminateRayNVX();"
            "\n");
        stageBuiltins[EShLangClosestHitNV].append(
            "void traceNVX(accelerationStructureNVX,uint,uint,uint,uint,uint,vec3,float,vec3,float,int);"
            "\n");
        stageBuiltins[EShLangMissNV].append(
            "void traceNVX(accelerationStructureNVX,uint,uint,uint,uint,uint,vec3,float,vec3,float,int);"
            "\n");
    }

    //E_SPV_NV_compute_shader_derivatives
    
    stageBuiltins[EShLangCompute].append(derivatives);
    stageBuiltins[EShLangCompute].append(derivativeControls);
    stageBuiltins[EShLangCompute].append("\n");
    

    if (profile != EEsProfile && version >= 450) {

        stageBuiltins[EShLangCompute].append(derivativesAndControl16bits);
        stageBuiltins[EShLangCompute].append(derivativesAndControl64bits);
        stageBuiltins[EShLangCompute].append("\n");
    }

    // Builtins for GL_NV_mesh_shader
<<<<<<< HEAD
    if (profile != EEsProfile && version >= 450) {
=======
    if ((profile != EEsProfile && version >= 450) || (profile == EEsProfile && version >= 320)) {
>>>>>>> 5130ac21
        stageBuiltins[EShLangMeshNV].append(
            "void writePackedPrimitiveIndices4x8NV(uint, uint);"
            "\n");   
    }
#endif

    //============================================================================
    //
    // Standard Uniforms
    //
    //============================================================================

    //
    // Depth range in window coordinates, p. 33
    //
    if (spvVersion.spv == 0) {
        commonBuiltins.append(
            "struct gl_DepthRangeParameters {"
            );
        if (profile == EEsProfile) {
            commonBuiltins.append(
                "highp float near;"   // n
                "highp float far;"    // f
                "highp float diff;"   // f - n
                );
        } else {
            commonBuiltins.append(
                "float near;"  // n
                "float far;"   // f
                "float diff;"  // f - n
                );
        }

        commonBuiltins.append(
            "};"
            "uniform gl_DepthRangeParameters gl_DepthRange;"
            "\n");
    }

    if (spvVersion.spv == 0 && IncludeLegacy(version, profile, spvVersion)) {
        //
        // Matrix state. p. 31, 32, 37, 39, 40.
        //
        commonBuiltins.append(
            "uniform mat4  gl_ModelViewMatrix;"
            "uniform mat4  gl_ProjectionMatrix;"
            "uniform mat4  gl_ModelViewProjectionMatrix;"

            //
            // Derived matrix state that provides inverse and transposed versions
            // of the matrices above.
            //
            "uniform mat3  gl_NormalMatrix;"

            "uniform mat4  gl_ModelViewMatrixInverse;"
            "uniform mat4  gl_ProjectionMatrixInverse;"
            "uniform mat4  gl_ModelViewProjectionMatrixInverse;"

            "uniform mat4  gl_ModelViewMatrixTranspose;"
            "uniform mat4  gl_ProjectionMatrixTranspose;"
            "uniform mat4  gl_ModelViewProjectionMatrixTranspose;"

            "uniform mat4  gl_ModelViewMatrixInverseTranspose;"
            "uniform mat4  gl_ProjectionMatrixInverseTranspose;"
            "uniform mat4  gl_ModelViewProjectionMatrixInverseTranspose;"

            //
            // Normal scaling p. 39.
            //
            "uniform float gl_NormalScale;"

            //
            // Point Size, p. 66, 67.
            //
            "struct gl_PointParameters {"
                "float size;"
                "float sizeMin;"
                "float sizeMax;"
                "float fadeThresholdSize;"
                "float distanceConstantAttenuation;"
                "float distanceLinearAttenuation;"
                "float distanceQuadraticAttenuation;"
            "};"

            "uniform gl_PointParameters gl_Point;"

            //
            // Material State p. 50, 55.
            //
            "struct gl_MaterialParameters {"
                "vec4  emission;"    // Ecm
                "vec4  ambient;"     // Acm
                "vec4  diffuse;"     // Dcm
                "vec4  specular;"    // Scm
                "float shininess;"   // Srm
            "};"
            "uniform gl_MaterialParameters  gl_FrontMaterial;"
            "uniform gl_MaterialParameters  gl_BackMaterial;"

            //
            // Light State p 50, 53, 55.
            //
            "struct gl_LightSourceParameters {"
                "vec4  ambient;"             // Acli
                "vec4  diffuse;"             // Dcli
                "vec4  specular;"            // Scli
                "vec4  position;"            // Ppli
                "vec4  halfVector;"          // Derived: Hi
                "vec3  spotDirection;"       // Sdli
                "float spotExponent;"        // Srli
                "float spotCutoff;"          // Crli
                                                        // (range: [0.0,90.0], 180.0)
                "float spotCosCutoff;"       // Derived: cos(Crli)
                                                        // (range: [1.0,0.0],-1.0)
                "float constantAttenuation;" // K0
                "float linearAttenuation;"   // K1
                "float quadraticAttenuation;"// K2
            "};"

            "struct gl_LightModelParameters {"
                "vec4  ambient;"       // Acs
            "};"

            "uniform gl_LightModelParameters  gl_LightModel;"

            //
            // Derived state from products of light and material.
            //
            "struct gl_LightModelProducts {"
                "vec4  sceneColor;"     // Derived. Ecm + Acm * Acs
            "};"

            "uniform gl_LightModelProducts gl_FrontLightModelProduct;"
            "uniform gl_LightModelProducts gl_BackLightModelProduct;"

            "struct gl_LightProducts {"
                "vec4  ambient;"        // Acm * Acli
                "vec4  diffuse;"        // Dcm * Dcli
                "vec4  specular;"       // Scm * Scli
            "};"

            //
            // Fog p. 161
            //
            "struct gl_FogParameters {"
                "vec4  color;"
                "float density;"
                "float start;"
                "float end;"
                "float scale;"   //  1 / (gl_FogEnd - gl_FogStart)
            "};"

            "uniform gl_FogParameters gl_Fog;"

            "\n");
    }

    //============================================================================
    //
    // Define the interface to the compute shader.
    //
    //============================================================================

    if ((profile != EEsProfile && version >= 420) ||
        (profile == EEsProfile && version >= 310)) {
        stageBuiltins[EShLangCompute].append(
            "in    highp uvec3 gl_NumWorkGroups;"
            "const highp uvec3 gl_WorkGroupSize = uvec3(1,1,1);"

            "in highp uvec3 gl_WorkGroupID;"
            "in highp uvec3 gl_LocalInvocationID;"

            "in highp uvec3 gl_GlobalInvocationID;"
            "in highp uint gl_LocalInvocationIndex;"

            "\n");
    }

    if ((profile != EEsProfile && version >= 140) ||
        (profile == EEsProfile && version >= 310)) {
        stageBuiltins[EShLangCompute].append(
            "in highp int gl_DeviceIndex;"     // GL_EXT_device_group
            "\n");
    }

#ifdef NV_EXTENSIONS
    //============================================================================
    //
    // Define the interface to the mesh/task shader.
    //
    //============================================================================

<<<<<<< HEAD
    if (profile != EEsProfile && version >= 450) {
=======
    if ((profile != EEsProfile && version >= 450) || (profile == EEsProfile && version >= 320)) {
>>>>>>> 5130ac21
        // per-vertex attributes
        stageBuiltins[EShLangMeshNV].append(
            "out gl_MeshPerVertexNV {"
                "vec4 gl_Position;"
                "float gl_PointSize;"
                "float gl_ClipDistance[];"
                "float gl_CullDistance[];"
                "perviewNV vec4 gl_PositionPerViewNV[];"
<<<<<<< HEAD
                "perviewNV float gl_ClipDistancePerViewNV[][8];"
                "perviewNV float gl_CullDistancePerViewNV[][8];"
=======
                "perviewNV float gl_ClipDistancePerViewNV[][];"
                "perviewNV float gl_CullDistancePerViewNV[][];"
>>>>>>> 5130ac21
            "} gl_MeshVerticesNV[];"
        );

        // per-primitive attributes
        stageBuiltins[EShLangMeshNV].append(
            "perprimitiveNV out gl_MeshPerPrimitiveNV {"
                "int gl_PrimitiveID;"
                "int gl_Layer;"
                "int gl_ViewportIndex;"
                "int gl_ViewportMask[];"
                "perviewNV int gl_LayerPerViewNV[];"
<<<<<<< HEAD
                "perviewNV int gl_ViewportMaskPerViewNV[][1];"
=======
                "perviewNV int gl_ViewportMaskPerViewNV[][];"
>>>>>>> 5130ac21
            "} gl_MeshPrimitivesNV[];"
        );

        stageBuiltins[EShLangMeshNV].append(
            "out uint gl_PrimitiveCountNV;"
            "out uint gl_PrimitiveIndicesNV[];"

            "in uint gl_MeshViewCountNV;"
            "in uint gl_MeshViewIndicesNV[4];"

            "const highp uvec3 gl_WorkGroupSize = uvec3(1,1,1);"

            "in highp uvec3 gl_WorkGroupID;"
            "in highp uvec3 gl_LocalInvocationID;"

            "in highp uvec3 gl_GlobalInvocationID;"
            "in highp uint gl_LocalInvocationIndex;"

<<<<<<< HEAD
            "in highp int gl_DeviceIndex;"     // GL_EXT_device_group
            "in int gl_DrawIDARB;"             // GL_ARB_shader_draw_parameters

            "\n");

        if (version >= 460) {
            stageBuiltins[EShLangMeshNV].append(
                "in int gl_DrawID;"
            );
        }

=======
            "\n");

>>>>>>> 5130ac21
        stageBuiltins[EShLangTaskNV].append(
            "out uint gl_TaskCountNV;"

            "const highp uvec3 gl_WorkGroupSize = uvec3(1,1,1);"

            "in highp uvec3 gl_WorkGroupID;"
            "in highp uvec3 gl_LocalInvocationID;"

            "in highp uvec3 gl_GlobalInvocationID;"
            "in highp uint gl_LocalInvocationIndex;"

<<<<<<< HEAD
            "in highp int gl_DeviceIndex;"     // GL_EXT_device_group
            "in int gl_DrawIDARB;"             // GL_ARB_shader_draw_parameters

            "\n");

        if (version >= 460) {
            stageBuiltins[EShLangTaskNV].append(
                "in int gl_DrawID;"
            );
=======
            "\n");
    }

    if (profile != EEsProfile && version >= 450) {
        stageBuiltins[EShLangMeshNV].append(
            "in highp int gl_DeviceIndex;"     // GL_EXT_device_group
            "in int gl_DrawIDARB;"             // GL_ARB_shader_draw_parameters
            "\n");

        stageBuiltins[EShLangTaskNV].append(
            "in highp int gl_DeviceIndex;"     // GL_EXT_device_group
            "in int gl_DrawIDARB;"             // GL_ARB_shader_draw_parameters
            "\n");

        if (version >= 460) {
            stageBuiltins[EShLangMeshNV].append(
                "in int gl_DrawID;"
                "\n");

            stageBuiltins[EShLangTaskNV].append(
                "in int gl_DrawID;"
                "\n");
>>>>>>> 5130ac21
        }
    }
#endif

    //============================================================================
    //
    // Define the interface to the vertex shader.
    //
    //============================================================================

    if (profile != EEsProfile) {
        if (version < 130) {
            stageBuiltins[EShLangVertex].append(
                "attribute vec4  gl_Color;"
                "attribute vec4  gl_SecondaryColor;"
                "attribute vec3  gl_Normal;"
                "attribute vec4  gl_Vertex;"
                "attribute vec4  gl_MultiTexCoord0;"
                "attribute vec4  gl_MultiTexCoord1;"
                "attribute vec4  gl_MultiTexCoord2;"
                "attribute vec4  gl_MultiTexCoord3;"
                "attribute vec4  gl_MultiTexCoord4;"
                "attribute vec4  gl_MultiTexCoord5;"
                "attribute vec4  gl_MultiTexCoord6;"
                "attribute vec4  gl_MultiTexCoord7;"
                "attribute float gl_FogCoord;"
                "\n");
        } else if (IncludeLegacy(version, profile, spvVersion)) {
            stageBuiltins[EShLangVertex].append(
                "in vec4  gl_Color;"
                "in vec4  gl_SecondaryColor;"
                "in vec3  gl_Normal;"
                "in vec4  gl_Vertex;"
                "in vec4  gl_MultiTexCoord0;"
                "in vec4  gl_MultiTexCoord1;"
                "in vec4  gl_MultiTexCoord2;"
                "in vec4  gl_MultiTexCoord3;"
                "in vec4  gl_MultiTexCoord4;"
                "in vec4  gl_MultiTexCoord5;"
                "in vec4  gl_MultiTexCoord6;"
                "in vec4  gl_MultiTexCoord7;"
                "in float gl_FogCoord;"
                "\n");
        }

        if (version < 150) {
            if (version < 130) {
                stageBuiltins[EShLangVertex].append(
                    "        vec4  gl_ClipVertex;"       // needs qualifier fixed later
                    "varying vec4  gl_FrontColor;"
                    "varying vec4  gl_BackColor;"
                    "varying vec4  gl_FrontSecondaryColor;"
                    "varying vec4  gl_BackSecondaryColor;"
                    "varying vec4  gl_TexCoord[];"
                    "varying float gl_FogFragCoord;"
                    "\n");
            } else if (IncludeLegacy(version, profile, spvVersion)) {
                stageBuiltins[EShLangVertex].append(
                    "    vec4  gl_ClipVertex;"       // needs qualifier fixed later
                    "out vec4  gl_FrontColor;"
                    "out vec4  gl_BackColor;"
                    "out vec4  gl_FrontSecondaryColor;"
                    "out vec4  gl_BackSecondaryColor;"
                    "out vec4  gl_TexCoord[];"
                    "out float gl_FogFragCoord;"
                    "\n");
            }
            stageBuiltins[EShLangVertex].append(
                "vec4 gl_Position;"   // needs qualifier fixed later
                "float gl_PointSize;" // needs qualifier fixed later
                );

            if (version == 130 || version == 140)
                stageBuiltins[EShLangVertex].append(
                    "out float gl_ClipDistance[];"
                    );
        } else {
            // version >= 150
            stageBuiltins[EShLangVertex].append(
                "out gl_PerVertex {"
                    "vec4 gl_Position;"     // needs qualifier fixed later
                    "float gl_PointSize;"   // needs qualifier fixed later
                    "float gl_ClipDistance[];"
                    );
            if (IncludeLegacy(version, profile, spvVersion))
                stageBuiltins[EShLangVertex].append(
                    "vec4 gl_ClipVertex;"   // needs qualifier fixed later
                    "vec4 gl_FrontColor;"
                    "vec4 gl_BackColor;"
                    "vec4 gl_FrontSecondaryColor;"
                    "vec4 gl_BackSecondaryColor;"
                    "vec4 gl_TexCoord[];"
                    "float gl_FogFragCoord;"
                    );
            if (version >= 450)
                stageBuiltins[EShLangVertex].append(
                    "float gl_CullDistance[];"
                    );
            stageBuiltins[EShLangVertex].append(
                "};"
                "\n");
        }
        if (version >= 130 && spvVersion.vulkan == 0)
            stageBuiltins[EShLangVertex].append(
                "int gl_VertexID;"            // needs qualifier fixed later
                );
        if (version >= 140 && spvVersion.vulkan == 0)
            stageBuiltins[EShLangVertex].append(
                "int gl_InstanceID;"          // needs qualifier fixed later
                );
        if (spvVersion.vulkan > 0 && version >= 140)
            stageBuiltins[EShLangVertex].append(
                "in int gl_VertexIndex;"
                "in int gl_InstanceIndex;"
                );
        if (version >= 440) {
            stageBuiltins[EShLangVertex].append(
                "in int gl_BaseVertexARB;"
                "in int gl_BaseInstanceARB;"
                "in int gl_DrawIDARB;"
                );
        }
        if (version >= 410) {
            stageBuiltins[EShLangVertex].append(
                "out int gl_ViewportIndex;"
                "out int gl_Layer;"
                );
        }
        if (version >= 460) {
            stageBuiltins[EShLangVertex].append(
                "in int gl_BaseVertex;"
                "in int gl_BaseInstance;"
                "in int gl_DrawID;"
                );
        }

#ifdef NV_EXTENSIONS
        if (version >= 450)
            stageBuiltins[EShLangVertex].append(
                "out int gl_ViewportMask[];"             // GL_NV_viewport_array2
                "out int gl_SecondaryViewportMaskNV[];"  // GL_NV_stereo_view_rendering
                "out vec4 gl_SecondaryPositionNV;"       // GL_NV_stereo_view_rendering
                "out vec4 gl_PositionPerViewNV[];"       // GL_NVX_multiview_per_view_attributes
                "out int  gl_ViewportMaskPerViewNV[];"   // GL_NVX_multiview_per_view_attributes
                );
#endif

    } else {
        // ES profile
        if (version == 100) {
            stageBuiltins[EShLangVertex].append(
                "highp   vec4  gl_Position;"  // needs qualifier fixed later
                "mediump float gl_PointSize;" // needs qualifier fixed later
                );
        } else {
            if (spvVersion.vulkan == 0)
                stageBuiltins[EShLangVertex].append(
                    "in highp int gl_VertexID;"      // needs qualifier fixed later
                    "in highp int gl_InstanceID;"    // needs qualifier fixed later
                    );
            if (spvVersion.vulkan > 0)
                stageBuiltins[EShLangVertex].append(
                    "in highp int gl_VertexIndex;"
                    "in highp int gl_InstanceIndex;"
                    );
            if (version < 310)
                stageBuiltins[EShLangVertex].append(
                    "highp vec4  gl_Position;"    // needs qualifier fixed later
                    "highp float gl_PointSize;"   // needs qualifier fixed later
                    );
            else
                stageBuiltins[EShLangVertex].append(
                    "out gl_PerVertex {"
                        "highp vec4  gl_Position;"    // needs qualifier fixed later
                        "highp float gl_PointSize;"   // needs qualifier fixed later
                    "};"
                    );
        }
    }

    if ((profile != EEsProfile && version >= 140) ||
        (profile == EEsProfile && version >= 310)) {
        stageBuiltins[EShLangVertex].append(
            "in highp int gl_DeviceIndex;"     // GL_EXT_device_group
            "in highp int gl_ViewIndex;"       // GL_EXT_multiview
            "\n");
    }

    if (version >= 300 /* both ES and non-ES */) {
        stageBuiltins[EShLangVertex].append(
            "in highp uint gl_ViewID_OVR;"     // GL_OVR_multiview, GL_OVR_multiview2
            "\n");
    }


    //============================================================================
    //
    // Define the interface to the geometry shader.
    //
    //============================================================================

    if (profile == ECoreProfile || profile == ECompatibilityProfile) {
        stageBuiltins[EShLangGeometry].append(
            "in gl_PerVertex {"
                "vec4 gl_Position;"
                "float gl_PointSize;"
                "float gl_ClipDistance[];"
                );
        if (profile == ECompatibilityProfile)
            stageBuiltins[EShLangGeometry].append(
                "vec4 gl_ClipVertex;"
                "vec4 gl_FrontColor;"
                "vec4 gl_BackColor;"
                "vec4 gl_FrontSecondaryColor;"
                "vec4 gl_BackSecondaryColor;"
                "vec4 gl_TexCoord[];"
                "float gl_FogFragCoord;"
                );
        if (version >= 450)
            stageBuiltins[EShLangGeometry].append(
                "float gl_CullDistance[];"
#ifdef NV_EXTENSIONS
                "vec4 gl_SecondaryPositionNV;"   // GL_NV_stereo_view_rendering
                "vec4 gl_PositionPerViewNV[];"   // GL_NVX_multiview_per_view_attributes
#endif
                );
        stageBuiltins[EShLangGeometry].append(
            "} gl_in[];"

            "in int gl_PrimitiveIDIn;"
            "out gl_PerVertex {"
                "vec4 gl_Position;"
                "float gl_PointSize;"
                "float gl_ClipDistance[];"
                "\n");
        if (profile == ECompatibilityProfile && version >= 400)
            stageBuiltins[EShLangGeometry].append(
                "vec4 gl_ClipVertex;"
                "vec4 gl_FrontColor;"
                "vec4 gl_BackColor;"
                "vec4 gl_FrontSecondaryColor;"
                "vec4 gl_BackSecondaryColor;"
                "vec4 gl_TexCoord[];"
                "float gl_FogFragCoord;"
                );
        if (version >= 450)
            stageBuiltins[EShLangGeometry].append(
                "float gl_CullDistance[];"
                );
        stageBuiltins[EShLangGeometry].append(
            "};"

            "out int gl_PrimitiveID;"
            "out int gl_Layer;");

        if (version >= 150)
            stageBuiltins[EShLangGeometry].append(
            "out int gl_ViewportIndex;"
            );

        if (profile == ECompatibilityProfile && version < 400)
            stageBuiltins[EShLangGeometry].append(
            "out vec4 gl_ClipVertex;"
            );

        if (version >= 400)
            stageBuiltins[EShLangGeometry].append(
            "in int gl_InvocationID;"
            );

#ifdef NV_EXTENSIONS
        if (version >= 450)
            stageBuiltins[EShLangGeometry].append(
                "out int gl_ViewportMask[];"               // GL_NV_viewport_array2
                "out int gl_SecondaryViewportMaskNV[];"    // GL_NV_stereo_view_rendering
                "out vec4 gl_SecondaryPositionNV;"         // GL_NV_stereo_view_rendering
                "out vec4 gl_PositionPerViewNV[];"         // GL_NVX_multiview_per_view_attributes
                "out int  gl_ViewportMaskPerViewNV[];"     // GL_NVX_multiview_per_view_attributes
            );
#endif

        stageBuiltins[EShLangGeometry].append("\n");
    } else if (profile == EEsProfile && version >= 310) {
        stageBuiltins[EShLangGeometry].append(
            "in gl_PerVertex {"
                "highp vec4 gl_Position;"
                "highp float gl_PointSize;"
            "} gl_in[];"
            "\n"
            "in highp int gl_PrimitiveIDIn;"
            "in highp int gl_InvocationID;"
            "\n"
            "out gl_PerVertex {"
                "highp vec4 gl_Position;"
                "highp float gl_PointSize;"
            "};"
            "\n"
            "out highp int gl_PrimitiveID;"
            "out highp int gl_Layer;"
            "\n"
            );
    }

    if ((profile != EEsProfile && version >= 140) ||
        (profile == EEsProfile && version >= 310)) {
        stageBuiltins[EShLangGeometry].append(
            "in highp int gl_DeviceIndex;"     // GL_EXT_device_group
            "in highp int gl_ViewIndex;"       // GL_EXT_multiview
            "\n");
    }

    //============================================================================
    //
    // Define the interface to the tessellation control shader.
    //
    //============================================================================

    if (profile != EEsProfile && version >= 150) {
        // Note:  "in gl_PerVertex {...} gl_in[gl_MaxPatchVertices];" is declared in initialize() below,
        // as it depends on the resource sizing of gl_MaxPatchVertices.

        stageBuiltins[EShLangTessControl].append(
            "in int gl_PatchVerticesIn;"
            "in int gl_PrimitiveID;"
            "in int gl_InvocationID;"

            "out gl_PerVertex {"
                "vec4 gl_Position;"
                "float gl_PointSize;"
                "float gl_ClipDistance[];"
                );
        if (profile == ECompatibilityProfile)
            stageBuiltins[EShLangTessControl].append(
                "vec4 gl_ClipVertex;"
                "vec4 gl_FrontColor;"
                "vec4 gl_BackColor;"
                "vec4 gl_FrontSecondaryColor;"
                "vec4 gl_BackSecondaryColor;"
                "vec4 gl_TexCoord[];"
                "float gl_FogFragCoord;"
                );
        if (version >= 450)
            stageBuiltins[EShLangTessControl].append(
                "float gl_CullDistance[];"
#ifdef NV_EXTENSIONS
                "int  gl_ViewportMask[];"             // GL_NV_viewport_array2
                "vec4 gl_SecondaryPositionNV;"        // GL_NV_stereo_view_rendering
                "int  gl_SecondaryViewportMaskNV[];"  // GL_NV_stereo_view_rendering
                "vec4 gl_PositionPerViewNV[];"        // GL_NVX_multiview_per_view_attributes
                "int  gl_ViewportMaskPerViewNV[];"    // GL_NVX_multiview_per_view_attributes
#endif
                );
        stageBuiltins[EShLangTessControl].append(
            "} gl_out[];"

            "patch out float gl_TessLevelOuter[4];"
            "patch out float gl_TessLevelInner[2];"
            "\n");

        if (version >= 410)
            stageBuiltins[EShLangTessControl].append(
                "out int gl_ViewportIndex;"
                "out int gl_Layer;"
                "\n");

    } else {
        // Note:  "in gl_PerVertex {...} gl_in[gl_MaxPatchVertices];" is declared in initialize() below,
        // as it depends on the resource sizing of gl_MaxPatchVertices.

        stageBuiltins[EShLangTessControl].append(
            "in highp int gl_PatchVerticesIn;"
            "in highp int gl_PrimitiveID;"
            "in highp int gl_InvocationID;"

            "out gl_PerVertex {"
                "highp vec4 gl_Position;"
                "highp float gl_PointSize;"
                );
        stageBuiltins[EShLangTessControl].append(
            "} gl_out[];"

            "patch out highp float gl_TessLevelOuter[4];"
            "patch out highp float gl_TessLevelInner[2];"
            "patch out highp vec4 gl_BoundingBoxOES[2];"
            "\n");
    }

    if ((profile != EEsProfile && version >= 140) ||
        (profile == EEsProfile && version >= 310)) {
        stageBuiltins[EShLangTessControl].append(
            "in highp int gl_DeviceIndex;"     // GL_EXT_device_group
            "in highp int gl_ViewIndex;"       // GL_EXT_multiview
            "\n");
    }

    //============================================================================
    //
    // Define the interface to the tessellation evaluation shader.
    //
    //============================================================================

    if (profile != EEsProfile && version >= 150) {
        // Note:  "in gl_PerVertex {...} gl_in[gl_MaxPatchVertices];" is declared in initialize() below,
        // as it depends on the resource sizing of gl_MaxPatchVertices.

        stageBuiltins[EShLangTessEvaluation].append(
            "in int gl_PatchVerticesIn;"
            "in int gl_PrimitiveID;"
            "in vec3 gl_TessCoord;"

            "patch in float gl_TessLevelOuter[4];"
            "patch in float gl_TessLevelInner[2];"

            "out gl_PerVertex {"
                "vec4 gl_Position;"
                "float gl_PointSize;"
                "float gl_ClipDistance[];"
            );
        if (version >= 400 && profile == ECompatibilityProfile)
            stageBuiltins[EShLangTessEvaluation].append(
                "vec4 gl_ClipVertex;"
                "vec4 gl_FrontColor;"
                "vec4 gl_BackColor;"
                "vec4 gl_FrontSecondaryColor;"
                "vec4 gl_BackSecondaryColor;"
                "vec4 gl_TexCoord[];"
                "float gl_FogFragCoord;"
                );
        if (version >= 450)
            stageBuiltins[EShLangTessEvaluation].append(
                "float gl_CullDistance[];"
                );
        stageBuiltins[EShLangTessEvaluation].append(
            "};"
            "\n");

        if (version >= 410)
            stageBuiltins[EShLangTessEvaluation].append(
                "out int gl_ViewportIndex;"
                "out int gl_Layer;"
                "\n");

#ifdef NV_EXTENSIONS
        if (version >= 450)
            stageBuiltins[EShLangTessEvaluation].append(
                "out int  gl_ViewportMask[];"             // GL_NV_viewport_array2
                "out vec4 gl_SecondaryPositionNV;"        // GL_NV_stereo_view_rendering
                "out int  gl_SecondaryViewportMaskNV[];"  // GL_NV_stereo_view_rendering
                "out vec4 gl_PositionPerViewNV[];"        // GL_NVX_multiview_per_view_attributes
                "out int  gl_ViewportMaskPerViewNV[];"    // GL_NVX_multiview_per_view_attributes
                );
#endif

    } else if (profile == EEsProfile && version >= 310) {
        // Note:  "in gl_PerVertex {...} gl_in[gl_MaxPatchVertices];" is declared in initialize() below,
        // as it depends on the resource sizing of gl_MaxPatchVertices.

        stageBuiltins[EShLangTessEvaluation].append(
            "in highp int gl_PatchVerticesIn;"
            "in highp int gl_PrimitiveID;"
            "in highp vec3 gl_TessCoord;"

            "patch in highp float gl_TessLevelOuter[4];"
            "patch in highp float gl_TessLevelInner[2];"

            "out gl_PerVertex {"
                "highp vec4 gl_Position;"
                "highp float gl_PointSize;"
            );
        stageBuiltins[EShLangTessEvaluation].append(
            "};"
            "\n");
    }

    if ((profile != EEsProfile && version >= 140) ||
        (profile == EEsProfile && version >= 310)) {
        stageBuiltins[EShLangTessEvaluation].append(
            "in highp int gl_DeviceIndex;"     // GL_EXT_device_group
            "in highp int gl_ViewIndex;"       // GL_EXT_multiview
            "\n");
    }

    //============================================================================
    //
    // Define the interface to the fragment shader.
    //
    //============================================================================

    if (profile != EEsProfile) {

        stageBuiltins[EShLangFragment].append(
            "vec4  gl_FragCoord;"   // needs qualifier fixed later
            "bool  gl_FrontFacing;" // needs qualifier fixed later
            "float gl_FragDepth;"   // needs qualifier fixed later
            );
        if (version >= 120)
            stageBuiltins[EShLangFragment].append(
                "vec2 gl_PointCoord;"  // needs qualifier fixed later
                );
        if (version >= 140)
            stageBuiltins[EShLangFragment].append(
                "out int gl_FragStencilRefARB;"
                );
        if (IncludeLegacy(version, profile, spvVersion) || (! ForwardCompatibility && version < 420))
            stageBuiltins[EShLangFragment].append(
                "vec4 gl_FragColor;"   // needs qualifier fixed later
                );

        if (version < 130) {
            stageBuiltins[EShLangFragment].append(
                "varying vec4  gl_Color;"
                "varying vec4  gl_SecondaryColor;"
                "varying vec4  gl_TexCoord[];"
                "varying float gl_FogFragCoord;"
                );
        } else {
            stageBuiltins[EShLangFragment].append(
                "in float gl_ClipDistance[];"
                );

            if (IncludeLegacy(version, profile, spvVersion)) {
                if (version < 150)
                    stageBuiltins[EShLangFragment].append(
                        "in float gl_FogFragCoord;"
                        "in vec4  gl_TexCoord[];"
                        "in vec4  gl_Color;"
                        "in vec4  gl_SecondaryColor;"
                        );
                else
                    stageBuiltins[EShLangFragment].append(
                        "in gl_PerFragment {"
                            "in float gl_FogFragCoord;"
                            "in vec4  gl_TexCoord[];"
                            "in vec4  gl_Color;"
                            "in vec4  gl_SecondaryColor;"
                        "};"
                        );
            }
        }

        if (version >= 150)
            stageBuiltins[EShLangFragment].append(
                "flat in int gl_PrimitiveID;"
                );

        if (version >= 400) {
            stageBuiltins[EShLangFragment].append(
                "flat in  int  gl_SampleID;"
                "     in  vec2 gl_SamplePosition;"
                "flat in  int  gl_SampleMaskIn[];"
                "     out int  gl_SampleMask[];"
                );
            if (spvVersion.spv == 0)
                stageBuiltins[EShLangFragment].append(
                    "uniform int gl_NumSamples;"
                    );
        }

        if (version >= 430)
            stageBuiltins[EShLangFragment].append(
                "flat in int gl_Layer;"
                "flat in int gl_ViewportIndex;"
                );

        if (version >= 450)
            stageBuiltins[EShLangFragment].append(
                "in float gl_CullDistance[];"
                "bool gl_HelperInvocation;"     // needs qualifier fixed later
                );

#ifdef AMD_EXTENSIONS
        if (version >= 450)
            stageBuiltins[EShLangFragment].append(
                "in vec2 gl_BaryCoordNoPerspAMD;"
                "in vec2 gl_BaryCoordNoPerspCentroidAMD;"
                "in vec2 gl_BaryCoordNoPerspSampleAMD;"
                "in vec2 gl_BaryCoordSmoothAMD;"
                "in vec2 gl_BaryCoordSmoothCentroidAMD;"
                "in vec2 gl_BaryCoordSmoothSampleAMD;"
                "in vec3 gl_BaryCoordPullModelAMD;"
                );
#endif

#ifdef NV_EXTENSIONS
        if (version >= 430)
            stageBuiltins[EShLangFragment].append(
                "in bool gl_FragFullyCoveredNV;"
                );
        if (version >= 450)
            stageBuiltins[EShLangFragment].append(
                "flat in ivec2 gl_FragmentSizeNV;"
                "flat in int   gl_InvocationsPerPixelNV;"
                "in vec3 gl_BaryCoordNV;"
                "in vec3 gl_BaryCoordNoPerspNV;"
                );

#endif
    } else {
        // ES profile

        if (version == 100) {
            stageBuiltins[EShLangFragment].append(
                "mediump vec4 gl_FragCoord;"    // needs qualifier fixed later
                "        bool gl_FrontFacing;"  // needs qualifier fixed later
                "mediump vec4 gl_FragColor;"    // needs qualifier fixed later
                "mediump vec2 gl_PointCoord;"   // needs qualifier fixed later
                );
        }
        if (version >= 300) {
            stageBuiltins[EShLangFragment].append(
                "highp   vec4  gl_FragCoord;"    // needs qualifier fixed later
                "        bool  gl_FrontFacing;"  // needs qualifier fixed later
                "mediump vec2  gl_PointCoord;"   // needs qualifier fixed later
                "highp   float gl_FragDepth;"    // needs qualifier fixed later
                );
        }
        if (version >= 310) {
            stageBuiltins[EShLangFragment].append(
                "bool gl_HelperInvocation;"          // needs qualifier fixed later
                "flat in highp int gl_PrimitiveID;"  // needs qualifier fixed later
                "flat in highp int gl_Layer;"        // needs qualifier fixed later
                );

            stageBuiltins[EShLangFragment].append(  // GL_OES_sample_variables
                "flat  in lowp     int gl_SampleID;"
                "      in mediump vec2 gl_SamplePosition;"
                "flat  in highp    int gl_SampleMaskIn[];"
                "     out highp    int gl_SampleMask[];"
                );
            if (spvVersion.spv == 0)
                stageBuiltins[EShLangFragment].append(  // GL_OES_sample_variables
                    "uniform lowp int gl_NumSamples;"
                    );
        }
        stageBuiltins[EShLangFragment].append(
            "highp float gl_FragDepthEXT;"       // GL_EXT_frag_depth
            );
#ifdef NV_EXTENSIONS
        if (version >= 320)
            stageBuiltins[EShLangFragment].append(
                "flat in ivec2 gl_FragmentSizeNV;"
                "flat in int   gl_InvocationsPerPixelNV;"
            );
       if (version >= 320)
            stageBuiltins[EShLangFragment].append(
                "in vec3 gl_BaryCoordNV;"
                "in vec3 gl_BaryCoordNoPerspNV;"
                );
#endif

    }
    stageBuiltins[EShLangFragment].append("\n");

    if (version >= 130)
        add2ndGenerationSamplingImaging(version, profile, spvVersion);

    // GL_ARB_shader_ballot
    if (profile != EEsProfile && version >= 450) {
        const char* ballotDecls = 
            "uniform uint gl_SubGroupSizeARB;"
            "in uint     gl_SubGroupInvocationARB;"
            "in uint64_t gl_SubGroupEqMaskARB;"
            "in uint64_t gl_SubGroupGeMaskARB;"
            "in uint64_t gl_SubGroupGtMaskARB;"
            "in uint64_t gl_SubGroupLeMaskARB;"
            "in uint64_t gl_SubGroupLtMaskARB;"
            "\n";
        const char* fragmentBallotDecls = 
            "uniform uint gl_SubGroupSizeARB;"
            "flat in uint     gl_SubGroupInvocationARB;"
            "flat in uint64_t gl_SubGroupEqMaskARB;"
            "flat in uint64_t gl_SubGroupGeMaskARB;"
            "flat in uint64_t gl_SubGroupGtMaskARB;"
            "flat in uint64_t gl_SubGroupLeMaskARB;"
            "flat in uint64_t gl_SubGroupLtMaskARB;"
            "\n";
        stageBuiltins[EShLangVertex]        .append(ballotDecls);
        stageBuiltins[EShLangTessControl]   .append(ballotDecls);
        stageBuiltins[EShLangTessEvaluation].append(ballotDecls);
        stageBuiltins[EShLangGeometry]      .append(ballotDecls);
        stageBuiltins[EShLangCompute]       .append(ballotDecls);
        stageBuiltins[EShLangFragment]      .append(fragmentBallotDecls);
#ifdef NV_EXTENSIONS
        stageBuiltins[EShLangMeshNV]        .append(ballotDecls);
        stageBuiltins[EShLangTaskNV]        .append(ballotDecls);
#endif
    }

    if ((profile != EEsProfile && version >= 140) ||
        (profile == EEsProfile && version >= 310)) {
        stageBuiltins[EShLangFragment].append(
            "flat in highp int gl_DeviceIndex;"     // GL_EXT_device_group
            "flat in highp int gl_ViewIndex;"       // GL_EXT_multiview
            "\n");
    }

    // GL_KHR_shader_subgroup
    if (spvVersion.vulkan > 0) {
        const char* ballotDecls = 
            "in mediump uint  gl_SubgroupSize;"
            "in mediump uint  gl_SubgroupInvocationID;"
            "in highp   uvec4 gl_SubgroupEqMask;"
            "in highp   uvec4 gl_SubgroupGeMask;"
            "in highp   uvec4 gl_SubgroupGtMask;"
            "in highp   uvec4 gl_SubgroupLeMask;"
            "in highp   uvec4 gl_SubgroupLtMask;"
            "\n";
        const char* fragmentBallotDecls = 
            "flat in mediump uint  gl_SubgroupSize;"
            "flat in mediump uint  gl_SubgroupInvocationID;"
            "flat in highp   uvec4 gl_SubgroupEqMask;"
            "flat in highp   uvec4 gl_SubgroupGeMask;"
            "flat in highp   uvec4 gl_SubgroupGtMask;"
            "flat in highp   uvec4 gl_SubgroupLeMask;"
            "flat in highp   uvec4 gl_SubgroupLtMask;"
            "\n";
        stageBuiltins[EShLangVertex]        .append(ballotDecls);
        stageBuiltins[EShLangTessControl]   .append(ballotDecls);
        stageBuiltins[EShLangTessEvaluation].append(ballotDecls);
        stageBuiltins[EShLangGeometry]      .append(ballotDecls);
        stageBuiltins[EShLangCompute]       .append(ballotDecls);
        stageBuiltins[EShLangFragment]      .append(fragmentBallotDecls);
#ifdef NV_EXTENSIONS
        stageBuiltins[EShLangMeshNV]        .append(ballotDecls);
        stageBuiltins[EShLangTaskNV]        .append(ballotDecls);
#endif

        stageBuiltins[EShLangCompute].append(
            "highp   in uint  gl_NumSubgroups;"
            "highp   in uint  gl_SubgroupID;"
            "\n");
#ifdef NV_EXTENSIONS
        stageBuiltins[EShLangMeshNV].append(
            "highp   in uint  gl_NumSubgroups;"
            "highp   in uint  gl_SubgroupID;"
            "\n");
        stageBuiltins[EShLangTaskNV].append(
            "highp   in uint  gl_NumSubgroups;"
            "highp   in uint  gl_SubgroupID;"
            "\n");
#endif
<<<<<<< HEAD
    }

#ifdef NV_EXTENSIONS
    // GL_NV_raytracing
    if (profile != EEsProfile && version >= 460) {

        const char *constRayFlags =
            "const uint gl_RayFlagsNoneNVX = 0U;"
            "const uint gl_RayFlagsOpaqueNVX = 1U;"
            "const uint gl_RayFlagsNoOpaqueNVX = 2U;"
            "const uint gl_RayFlagsTerminateOnFirstHitNVX = 4U;"
            "const uint gl_RayFlagsSkipClosestHitShaderNVX = 8U;"
            "const uint gl_RayFlagsCullBackFacingTrianglesNVX = 16U;"
            "const uint gl_RayFlagsCullFrontFacingTrianglesNVX = 32U;"
            "const uint gl_RayFlagsCullOpaqueNVX = 64U;"
            "const uint gl_RayFlagsCullNoOpaqueNVX = 128U;"
            "\n";
        const char *rayGenDecls =
            "in    uvec2  gl_LaunchIDNVX;"
            "in    uvec2  gl_LaunchSizeNVX;"
            "\n";
        const char *intersectDecls =
            "in    uvec2  gl_LaunchIDNVX;"
            "in    uvec2  gl_LaunchSizeNVX;"
            "in     int   gl_PrimitiveID;"
            "in     int   gl_InstanceID;"
            "in     int   gl_InstanceCustomIndexNVX;"
            "in    vec3   gl_WorldRayOriginNVX;"
            "in    vec3   gl_WorldRayDirectionNVX;"
            "in    vec3   gl_ObjectRayOriginNVX;"
            "in    vec3   gl_ObjectRayDirectionNVX;"
            "in    float  gl_RayTminNVX;"
            "in    float  gl_RayTmaxNVX;"
            "in    mat4x3 gl_ObjectToWorldNVX;"
            "in    mat4x3 gl_WorldToObjectNVX;"
            "\n";
        const char *hitDecls =
            "in    uvec2  gl_LaunchIDNVX;"
            "in    uvec2  gl_LaunchSizeNVX;"
            "in     int   gl_PrimitiveID;"
            "in     int   gl_InstanceID;"
            "in     int   gl_InstanceCustomIndexNVX;"
            "in    vec3   gl_WorldRayOriginNVX;"
            "in    vec3   gl_WorldRayDirectionNVX;"
            "in    vec3   gl_ObjectRayOriginNVX;"
            "in    vec3   gl_ObjectRayDirectionNVX;"
            "in    float  gl_RayTminNVX;"
            "in    float  gl_RayTmaxNVX;"
            "in    float  gl_HitTNVX;"
            "in    uint   gl_HitKindNVX;"
            "in    mat4x3 gl_ObjectToWorldNVX;"
            "in    mat4x3 gl_WorldToObjectNVX;"
            "\n";
        const char *missDecls =
            "in    uvec2  gl_LaunchIDNVX;"
            "in    uvec2  gl_LaunchSizeNVX;"
            "in    vec3   gl_WorldRayOriginNVX;"
            "in    vec3   gl_WorldRayDirectionNVX;"
            "in    vec3   gl_ObjectRayOriginNVX;"
            "in    vec3   gl_ObjectRayDirectionNVX;"
            "in    float  gl_RayTminNVX;"
            "in    float  gl_RayTmaxNVX;"
            "\n";

        stageBuiltins[EShLangRayGenNV].append(rayGenDecls);
        stageBuiltins[EShLangRayGenNV].append(constRayFlags);

        stageBuiltins[EShLangIntersectNV].append(intersectDecls);

        stageBuiltins[EShLangAnyHitNV].append(hitDecls);

        stageBuiltins[EShLangClosestHitNV].append(hitDecls);
        stageBuiltins[EShLangClosestHitNV].append(constRayFlags);

        stageBuiltins[EShLangMissNV].append(missDecls);
        stageBuiltins[EShLangMissNV].append(constRayFlags);
    }
    if ((profile != EEsProfile && version >= 140)) {
        const char *deviceIndex =
            "in highp int gl_DeviceIndex;"     // GL_EXT_device_group
            "\n";

        stageBuiltins[EShLangRayGenNV].append(deviceIndex);
        stageBuiltins[EShLangIntersectNV].append(deviceIndex);
        stageBuiltins[EShLangAnyHitNV].append(deviceIndex);
        stageBuiltins[EShLangClosestHitNV].append(deviceIndex);
        stageBuiltins[EShLangMissNV].append(deviceIndex);
=======
>>>>>>> 5130ac21
    }
#endif

#ifdef NV_EXTENSIONS
    // GL_NV_raytracing
    if (profile != EEsProfile && version >= 460) {

        const char *constRayFlags =
            "const uint gl_RayFlagsNoneNVX = 0U;"
            "const uint gl_RayFlagsOpaqueNVX = 1U;"
            "const uint gl_RayFlagsNoOpaqueNVX = 2U;"
            "const uint gl_RayFlagsTerminateOnFirstHitNVX = 4U;"
            "const uint gl_RayFlagsSkipClosestHitShaderNVX = 8U;"
            "const uint gl_RayFlagsCullBackFacingTrianglesNVX = 16U;"
            "const uint gl_RayFlagsCullFrontFacingTrianglesNVX = 32U;"
            "const uint gl_RayFlagsCullOpaqueNVX = 64U;"
            "const uint gl_RayFlagsCullNoOpaqueNVX = 128U;"
            "\n";
        const char *rayGenDecls =
            "in    uvec2  gl_LaunchIDNVX;"
            "in    uvec2  gl_LaunchSizeNVX;"
            "\n";
        const char *intersectDecls =
            "in    uvec2  gl_LaunchIDNVX;"
            "in    uvec2  gl_LaunchSizeNVX;"
            "in     int   gl_PrimitiveID;"
            "in     int   gl_InstanceID;"
            "in     int   gl_InstanceCustomIndexNVX;"
            "in    vec3   gl_WorldRayOriginNVX;"
            "in    vec3   gl_WorldRayDirectionNVX;"
            "in    vec3   gl_ObjectRayOriginNVX;"
            "in    vec3   gl_ObjectRayDirectionNVX;"
            "in    float  gl_RayTminNVX;"
            "in    float  gl_RayTmaxNVX;"
            "in    mat4x3 gl_ObjectToWorldNVX;"
            "in    mat4x3 gl_WorldToObjectNVX;"
            "\n";
        const char *hitDecls =
            "in    uvec2  gl_LaunchIDNVX;"
            "in    uvec2  gl_LaunchSizeNVX;"
            "in     int   gl_PrimitiveID;"
            "in     int   gl_InstanceID;"
            "in     int   gl_InstanceCustomIndexNVX;"
            "in    vec3   gl_WorldRayOriginNVX;"
            "in    vec3   gl_WorldRayDirectionNVX;"
            "in    vec3   gl_ObjectRayOriginNVX;"
            "in    vec3   gl_ObjectRayDirectionNVX;"
            "in    float  gl_RayTminNVX;"
            "in    float  gl_RayTmaxNVX;"
            "in    float  gl_HitTNVX;"
            "in    uint   gl_HitKindNVX;"
            "in    mat4x3 gl_ObjectToWorldNVX;"
            "in    mat4x3 gl_WorldToObjectNVX;"
            "\n";
        const char *missDecls =
            "in    uvec2  gl_LaunchIDNVX;"
            "in    uvec2  gl_LaunchSizeNVX;"
            "in    vec3   gl_WorldRayOriginNVX;"
            "in    vec3   gl_WorldRayDirectionNVX;"
            "in    vec3   gl_ObjectRayOriginNVX;"
            "in    vec3   gl_ObjectRayDirectionNVX;"
            "in    float  gl_RayTminNVX;"
            "in    float  gl_RayTmaxNVX;"
            "\n";

        stageBuiltins[EShLangRayGenNV].append(rayGenDecls);
        stageBuiltins[EShLangRayGenNV].append(constRayFlags);

        stageBuiltins[EShLangIntersectNV].append(intersectDecls);

        stageBuiltins[EShLangAnyHitNV].append(hitDecls);

        stageBuiltins[EShLangClosestHitNV].append(hitDecls);
        stageBuiltins[EShLangClosestHitNV].append(constRayFlags);

        stageBuiltins[EShLangMissNV].append(missDecls);
        stageBuiltins[EShLangMissNV].append(constRayFlags);
    }
    if ((profile != EEsProfile && version >= 140)) {
        const char *deviceIndex =
            "in highp int gl_DeviceIndex;"     // GL_EXT_device_group
            "\n";

        stageBuiltins[EShLangRayGenNV].append(deviceIndex);
        stageBuiltins[EShLangIntersectNV].append(deviceIndex);
        stageBuiltins[EShLangAnyHitNV].append(deviceIndex);
        stageBuiltins[EShLangClosestHitNV].append(deviceIndex);
        stageBuiltins[EShLangMissNV].append(deviceIndex);
    }
#endif

    if (version >= 300 /* both ES and non-ES */) {
        stageBuiltins[EShLangFragment].append(
            "flat in highp uint gl_ViewID_OVR;"     // GL_OVR_multiview, GL_OVR_multiview2
            "\n");
    }

    if ((profile != EEsProfile && version >= 420) ||
        (profile == EEsProfile && version >= 310)) {
        commonBuiltins.append("const int gl_ScopeDevice      = 1;\n");
        commonBuiltins.append("const int gl_ScopeWorkgroup   = 2;\n");
        commonBuiltins.append("const int gl_ScopeSubgroup    = 3;\n");
        commonBuiltins.append("const int gl_ScopeInvocation  = 4;\n");
        commonBuiltins.append("const int gl_ScopeQueueFamily = 5;\n");

        commonBuiltins.append("const int gl_SemanticsRelaxed         = 0x0;\n");
        commonBuiltins.append("const int gl_SemanticsAcquire         = 0x2;\n");
        commonBuiltins.append("const int gl_SemanticsRelease         = 0x4;\n");
        commonBuiltins.append("const int gl_SemanticsAcquireRelease  = 0x8;\n");
        commonBuiltins.append("const int gl_SemanticsMakeAvailable   = 0x2000;\n");
        commonBuiltins.append("const int gl_SemanticsMakeVisible     = 0x4000;\n");

        commonBuiltins.append("const int gl_StorageSemanticsNone     = 0x0;\n");
        commonBuiltins.append("const int gl_StorageSemanticsBuffer   = 0x40;\n");
        commonBuiltins.append("const int gl_StorageSemanticsShared   = 0x100;\n");
        commonBuiltins.append("const int gl_StorageSemanticsImage    = 0x800;\n");
        commonBuiltins.append("const int gl_StorageSemanticsOutput   = 0x1000;\n");
    }

    // printf("%s\n", commonBuiltins.c_str());
    // printf("%s\n", stageBuiltins[EShLangFragment].c_str());
}

//
// Helper function for initialize(), to add the second set of names for texturing,
// when adding context-independent built-in functions.
//
void TBuiltIns::add2ndGenerationSamplingImaging(int version, EProfile profile, const SpvVersion& spvVersion)
{
    //
    // In this function proper, enumerate the types, then calls the next set of functions
    // to enumerate all the uses for that type.
    //
#ifdef AMD_EXTENSIONS
    TBasicType bTypes[4] = { EbtFloat, EbtFloat16, EbtInt, EbtUint };
#else
    TBasicType bTypes[3] = { EbtFloat, EbtInt, EbtUint };
#endif
    bool skipBuffer = (profile == EEsProfile && version < 310) || (profile != EEsProfile && version < 140);
    bool skipCubeArrayed = (profile == EEsProfile && version < 310) || (profile != EEsProfile && version < 130);

    // enumerate all the types
    for (int image = 0; image <= 1; ++image) { // loop over "bool" image vs sampler

        for (int shadow = 0; shadow <= 1; ++shadow) { // loop over "bool" shadow or not
            for (int ms = 0; ms <=1; ++ms) {
                if ((ms || image) && shadow)
                    continue;
                if (ms && profile != EEsProfile && version < 150)
                    continue;
                if (ms && image && profile == EEsProfile)
                    continue;
                if (ms && profile == EEsProfile && version < 310)
                    continue;

                for (int arrayed = 0; arrayed <= 1; ++arrayed) { // loop over "bool" arrayed or not
                    for (int dim = Esd1D; dim < EsdNumDims; ++dim) { // 1D, 2D, ..., buffer
                        if (dim == EsdSubpass && spvVersion.vulkan == 0)
                            continue;
                        if (dim == EsdSubpass && (image || shadow || arrayed))
                            continue;
                        if ((dim == Esd1D || dim == EsdRect) && profile == EEsProfile)
                            continue;
                        if (dim != Esd2D && dim != EsdSubpass && ms)
                            continue;
                        if ((dim == Esd3D || dim == EsdRect) && arrayed)
                            continue;
                        if (dim == Esd3D && shadow)
                            continue;
                        if (dim == EsdCube && arrayed && skipCubeArrayed)
                            continue;
                        if (dim == EsdBuffer && skipBuffer)
                            continue;
                        if (dim == EsdBuffer && (shadow || arrayed || ms))
                            continue;
                        if (ms && arrayed && profile == EEsProfile && version < 310)
                            continue;
#ifdef AMD_EXTENSIONS
                        for (int bType = 0; bType < 4; ++bType) { // float, float16, int, uint results

                            if (shadow && bType > 1)
                                continue;

                            if (bTypes[bType] == EbtFloat16 && (profile == EEsProfile ||version < 450))
                                continue;
#else
                        for (int bType = 0; bType < 3; ++bType) { // float, int, uint results

                            if (shadow && bType > 0)
                                continue;
#endif
                            if (dim == EsdRect && version < 140 && bType > 0)
                                continue;

                            //
                            // Now, make all the function prototypes for the type we just built...
                            //

                            TSampler sampler;
                            if (dim == EsdSubpass) {
                                sampler.setSubpass(bTypes[bType], ms ? true : false);
                            } else if (image) {
                                sampler.setImage(bTypes[bType], (TSamplerDim)dim, arrayed ? true : false,
                                                                                  shadow  ? true : false,
                                                                                  ms      ? true : false);
                            } else {
                                sampler.set(bTypes[bType], (TSamplerDim)dim, arrayed ? true : false,
                                                                             shadow  ? true : false,
                                                                             ms      ? true : false);
                            }

                            TString typeName = sampler.getString();

                            if (dim == EsdSubpass) {
                                addSubpassSampling(sampler, typeName, version, profile);
                                continue;
                            }

                            addQueryFunctions(sampler, typeName, version, profile);

                            if (image)
                                addImageFunctions(sampler, typeName, version, profile);
                            else {
                                addSamplingFunctions(sampler, typeName, version, profile);
                                addGatherFunctions(sampler, typeName, version, profile);

                                if (spvVersion.vulkan > 0 && sampler.isCombined() && !sampler.shadow) {
                                    // Base Vulkan allows texelFetch() for
                                    // textureBuffer (i.e. without sampler).
                                    //
                                    // GL_EXT_samplerless_texture_functions
                                    // allows texelFetch() and query functions
                                    // (other than textureQueryLod()) for all
                                    // texture types.
                                    sampler.setTexture(sampler.type, sampler.dim, sampler.arrayed, sampler.shadow,
                                                       sampler.ms);
                                    TString textureTypeName = sampler.getString();
                                    addSamplingFunctions(sampler, textureTypeName, version, profile);
                                    addQueryFunctions(sampler, textureTypeName, version, profile);
                                }
                            }
                        }
                    }
                }
            }
        }
    }

    //
    // sparseTexelsResidentARB()
    //

    if (profile != EEsProfile && version >= 450) {
        commonBuiltins.append("bool sparseTexelsResidentARB(int code);\n");
    }
}

//
// Helper function for add2ndGenerationSamplingImaging(),
// when adding context-independent built-in functions.
//
// Add all the query functions for the given type.
//
void TBuiltIns::addQueryFunctions(TSampler sampler, const TString& typeName, int version, EProfile profile)
{
    if (sampler.image && ((profile == EEsProfile && version < 310) || (profile != EEsProfile && version < 430)))
        return;

    //
    // textureSize() and imageSize()
    //

    int sizeDims = dimMap[sampler.dim] + (sampler.arrayed ? 1 : 0) - (sampler.dim == EsdCube ? 1 : 0);
    if (profile == EEsProfile)
        commonBuiltins.append("highp ");
    if (sizeDims == 1)
        commonBuiltins.append("int");
    else {
        commonBuiltins.append("ivec");
        commonBuiltins.append(postfixes[sizeDims]);
    }
    if (sampler.image)
        commonBuiltins.append(" imageSize(readonly writeonly volatile coherent ");
    else
        commonBuiltins.append(" textureSize(");
    commonBuiltins.append(typeName);
    if (! sampler.image && sampler.dim != EsdRect && sampler.dim != EsdBuffer && ! sampler.ms)
        commonBuiltins.append(",int);\n");
    else
        commonBuiltins.append(");\n");

    //
    // textureSamples() and imageSamples()
    //

    // GL_ARB_shader_texture_image_samples
    // TODO: spec issue? there are no memory qualifiers; how to query a writeonly/readonly image, etc?
    if (profile != EEsProfile && version >= 430 && sampler.ms) {
        commonBuiltins.append("int ");
        if (sampler.image)
            commonBuiltins.append("imageSamples(readonly writeonly volatile coherent ");
        else
            commonBuiltins.append("textureSamples(");
        commonBuiltins.append(typeName);
        commonBuiltins.append(");\n");
    }

    //
    // textureQueryLod(), fragment stage only
    //

    if (profile != EEsProfile && version >= 400 && sampler.combined && sampler.dim != EsdRect && ! sampler.ms && sampler.dim != EsdBuffer) {
#ifdef AMD_EXTENSIONS
        for (int f16TexAddr = 0; f16TexAddr < 2; ++f16TexAddr) {
            if (f16TexAddr && sampler.type != EbtFloat16)
                continue;
#endif
            stageBuiltins[EShLangFragment].append("vec2 textureQueryLod(");
            stageBuiltins[EShLangFragment].append(typeName);
            if (dimMap[sampler.dim] == 1)
#ifdef AMD_EXTENSIONS
                if (f16TexAddr)
                    stageBuiltins[EShLangFragment].append(", float16_t");
                else
                    stageBuiltins[EShLangFragment].append(", float");
#else
                stageBuiltins[EShLangFragment].append(", float");
#endif
            else {
#ifdef AMD_EXTENSIONS
                if (f16TexAddr)
                    stageBuiltins[EShLangFragment].append(", f16vec");
                else
                    stageBuiltins[EShLangFragment].append(", vec");
#else
                stageBuiltins[EShLangFragment].append(", vec");
#endif
                stageBuiltins[EShLangFragment].append(postfixes[dimMap[sampler.dim]]);
            }
            stageBuiltins[EShLangFragment].append(");\n");
#ifdef AMD_EXTENSIONS
        }
#endif

#ifdef NV_EXTENSIONS
        stageBuiltins[EShLangCompute].append("vec2 textureQueryLod(");
        stageBuiltins[EShLangCompute].append(typeName);
        if (dimMap[sampler.dim] == 1)
            stageBuiltins[EShLangCompute].append(", float");
        else {
            stageBuiltins[EShLangCompute].append(", vec");
            stageBuiltins[EShLangCompute].append(postfixes[dimMap[sampler.dim]]);
        }
        stageBuiltins[EShLangCompute].append(");\n");
#endif
    }

    //
    // textureQueryLevels()
    //

    if (profile != EEsProfile && version >= 430 && ! sampler.image && sampler.dim != EsdRect && ! sampler.ms && sampler.dim != EsdBuffer) {
        commonBuiltins.append("int textureQueryLevels(");
        commonBuiltins.append(typeName);
        commonBuiltins.append(");\n");
    }
}

//
// Helper function for add2ndGenerationSamplingImaging(),
// when adding context-independent built-in functions.
//
// Add all the image access functions for the given type.
//
void TBuiltIns::addImageFunctions(TSampler sampler, const TString& typeName, int version, EProfile profile)
{
    int dims = dimMap[sampler.dim];
    // most things with an array add a dimension, except for cubemaps
    if (sampler.arrayed && sampler.dim != EsdCube)
        ++dims;

    TString imageParams = typeName;
    if (dims == 1)
        imageParams.append(", int");
    else {
        imageParams.append(", ivec");
        imageParams.append(postfixes[dims]);
    }
    if (sampler.ms)
        imageParams.append(", int");

    if (profile == EEsProfile)
        commonBuiltins.append("highp ");
    commonBuiltins.append(prefixes[sampler.type]);
    commonBuiltins.append("vec4 imageLoad(readonly volatile coherent ");
    commonBuiltins.append(imageParams);
    commonBuiltins.append(");\n");

    commonBuiltins.append("void imageStore(writeonly volatile coherent ");
    commonBuiltins.append(imageParams);
    commonBuiltins.append(", ");
    commonBuiltins.append(prefixes[sampler.type]);
    commonBuiltins.append("vec4);\n");

    if (sampler.dim != Esd1D && sampler.dim != EsdBuffer && profile != EEsProfile && version >= 450) {
        commonBuiltins.append("int sparseImageLoadARB(readonly volatile coherent ");
        commonBuiltins.append(imageParams);
        commonBuiltins.append(", out ");
        commonBuiltins.append(prefixes[sampler.type]);
        commonBuiltins.append("vec4");
        commonBuiltins.append(");\n");
    }

    if ( profile != EEsProfile ||
        (profile == EEsProfile && version >= 310)) {
        if (sampler.type == EbtInt || sampler.type == EbtUint) {
            const char* dataType = sampler.type == EbtInt ? "highp int" : "highp uint";

            const int numBuiltins = 7;

            static const char* atomicFunc[numBuiltins] = {
                " imageAtomicAdd(volatile coherent ",
                " imageAtomicMin(volatile coherent ",
                " imageAtomicMax(volatile coherent ",
                " imageAtomicAnd(volatile coherent ",
                " imageAtomicOr(volatile coherent ",
                " imageAtomicXor(volatile coherent ",
                " imageAtomicExchange(volatile coherent "
            };

            // Loop twice to add prototypes with/without scope/semantics
            for (int j = 0; j < 2; ++j) {
                for (size_t i = 0; i < numBuiltins; ++i) {
                    commonBuiltins.append(dataType);
                    commonBuiltins.append(atomicFunc[i]);
                    commonBuiltins.append(imageParams);
                    commonBuiltins.append(", ");
                    commonBuiltins.append(dataType);
                    if (j == 1) {
                        commonBuiltins.append(", int, int, int");
                    }
                    commonBuiltins.append(");\n");
                }

                commonBuiltins.append(dataType);
                commonBuiltins.append(" imageAtomicCompSwap(volatile coherent ");
                commonBuiltins.append(imageParams);
                commonBuiltins.append(", ");
                commonBuiltins.append(dataType);
                commonBuiltins.append(", ");
                commonBuiltins.append(dataType);
                if (j == 1) {
                    commonBuiltins.append(", int, int, int, int, int");
                }
                commonBuiltins.append(");\n");
            }

            commonBuiltins.append(dataType);
            commonBuiltins.append(" imageAtomicLoad(volatile coherent ");
            commonBuiltins.append(imageParams);
            commonBuiltins.append(", int, int, int);\n");

            commonBuiltins.append("void imageAtomicStore(volatile coherent ");
            commonBuiltins.append(imageParams);
            commonBuiltins.append(", ");
            commonBuiltins.append(dataType);
            commonBuiltins.append(", int, int, int);\n");

        } else {
            // not int or uint
            // GL_ARB_ES3_1_compatibility
            // TODO: spec issue: are there restrictions on the kind of layout() that can be used?  what about dropping memory qualifiers?
            if ((profile != EEsProfile && version >= 450) ||
                (profile == EEsProfile && version >= 310)) {
                commonBuiltins.append("float imageAtomicExchange(volatile coherent ");
                commonBuiltins.append(imageParams);
                commonBuiltins.append(", float);\n");
            }
        }
    }

#ifdef AMD_EXTENSIONS
    if (sampler.dim == EsdRect || sampler.dim == EsdBuffer || sampler.shadow || sampler.ms)
        return;

    if (profile == EEsProfile || version < 450)
        return;

    TString imageLodParams = typeName;
    if (dims == 1)
        imageLodParams.append(", int");
    else {
        imageLodParams.append(", ivec");
        imageLodParams.append(postfixes[dims]);
    }
    imageLodParams.append(", int");

    commonBuiltins.append(prefixes[sampler.type]);
    commonBuiltins.append("vec4 imageLoadLodAMD(readonly volatile coherent ");
    commonBuiltins.append(imageLodParams);
    commonBuiltins.append(");\n");

    commonBuiltins.append("void imageStoreLodAMD(writeonly volatile coherent ");
    commonBuiltins.append(imageLodParams);
    commonBuiltins.append(", ");
    commonBuiltins.append(prefixes[sampler.type]);
    commonBuiltins.append("vec4);\n");

    if (sampler.dim != Esd1D) {
        commonBuiltins.append("int sparseImageLoadLodAMD(readonly volatile coherent ");
        commonBuiltins.append(imageLodParams);
        commonBuiltins.append(", out ");
        commonBuiltins.append(prefixes[sampler.type]);
        commonBuiltins.append("vec4");
        commonBuiltins.append(");\n");
    }
#endif
}

//
// Helper function for initialize(),
// when adding context-independent built-in functions.
//
// Add all the subpass access functions for the given type.
//
void TBuiltIns::addSubpassSampling(TSampler sampler, const TString& typeName, int /*version*/, EProfile /*profile*/)
{
    stageBuiltins[EShLangFragment].append(prefixes[sampler.type]);
    stageBuiltins[EShLangFragment].append("vec4 subpassLoad");
    stageBuiltins[EShLangFragment].append("(");
    stageBuiltins[EShLangFragment].append(typeName.c_str());
    if (sampler.ms)
        stageBuiltins[EShLangFragment].append(", int");
    stageBuiltins[EShLangFragment].append(");\n");
}

//
// Helper function for add2ndGenerationSamplingImaging(),
// when adding context-independent built-in functions.
//
// Add all the texture lookup functions for the given type.
//
void TBuiltIns::addSamplingFunctions(TSampler sampler, const TString& typeName, int version, EProfile profile)
{
    //
    // texturing
    //
    for (int proj = 0; proj <= 1; ++proj) { // loop over "bool" projective or not

        if (proj && (sampler.dim == EsdCube || sampler.dim == EsdBuffer || sampler.arrayed || sampler.ms || !sampler.combined))
            continue;

        for (int lod = 0; lod <= 1; ++lod) {

            if (lod && (sampler.dim == EsdBuffer || sampler.dim == EsdRect || sampler.ms || !sampler.combined))
                continue;
            if (lod && sampler.dim == Esd2D && sampler.arrayed && sampler.shadow)
                continue;
            if (lod && sampler.dim == EsdCube && sampler.shadow)
                continue;

            for (int bias = 0; bias <= 1; ++bias) {

                if (bias && (lod || sampler.ms || !sampler.combined))
                    continue;
                if (bias && (sampler.dim == Esd2D || sampler.dim == EsdCube) && sampler.shadow && sampler.arrayed)
                    continue;
                if (bias && (sampler.dim == EsdRect || sampler.dim == EsdBuffer))
                    continue;

                for (int offset = 0; offset <= 1; ++offset) { // loop over "bool" offset or not

                    if (proj + offset + bias + lod > 3)
                        continue;
                    if (offset && (sampler.dim == EsdCube || sampler.dim == EsdBuffer || sampler.ms))
                        continue;

                    for (int fetch = 0; fetch <= 1; ++fetch) { // loop over "bool" fetch or not

                        if (proj + offset + fetch + bias + lod > 3)
                            continue;
                        if (fetch && (lod || bias))
                            continue;
                        if (fetch && (sampler.shadow || sampler.dim == EsdCube))
                            continue;
                        if (fetch == 0 && (sampler.ms || sampler.dim == EsdBuffer || !sampler.combined))
                            continue;

                        for (int grad = 0; grad <= 1; ++grad) { // loop over "bool" grad or not

                            if (grad && (lod || bias || sampler.ms || !sampler.combined))
                                continue;
                            if (grad && sampler.dim == EsdBuffer)
                                continue;
                            if (proj + offset + fetch + grad + bias + lod > 3)
                                continue;

                            for (int extraProj = 0; extraProj <= 1; ++extraProj) {
                                bool compare = false;
                                int totalDims = dimMap[sampler.dim] + (sampler.arrayed ? 1 : 0);
                                // skip dummy unused second component for 1D non-array shadows
                                if (sampler.shadow && totalDims < 2)
                                    totalDims = 2;
                                totalDims += (sampler.shadow ? 1 : 0) + proj;
                                if (totalDims > 4 && sampler.shadow) {
                                    compare = true;
                                    totalDims = 4;
                                }
                                assert(totalDims <= 4);

                                if (extraProj && ! proj)
                                    continue;
                                if (extraProj && (sampler.dim == Esd3D || sampler.shadow || !sampler.combined))
                                    continue;
#ifdef AMD_EXTENSIONS
                                for (int f16TexAddr = 0; f16TexAddr <= 1; ++f16TexAddr) { // loop over 16-bit floating-point texel addressing

                                    if (f16TexAddr && sampler.type != EbtFloat16)
                                        continue;
                                    if (f16TexAddr && sampler.shadow && ! compare) {
                                        compare = true; // compare argument is always present
                                        totalDims--;
                                    }
#endif
                                    for (int lodClamp = 0; lodClamp <= 1 ;++lodClamp) { // loop over "bool" lod clamp

                                        if (lodClamp && (profile == EEsProfile || version < 450))
                                            continue;
                                        if (lodClamp && (proj || lod || fetch))
                                            continue;

                                        for (int sparse = 0; sparse <= 1; ++sparse) { // loop over "bool" sparse or not

                                            if (sparse && (profile == EEsProfile || version < 450))
                                                continue;
                                            // Sparse sampling is not for 1D/1D array texture, buffer texture, and projective texture
                                            if (sparse && (sampler.dim == Esd1D || sampler.dim == EsdBuffer || proj))
                                                continue;

                                            TString s;

                                            // return type
                                            if (sparse)
                                                s.append("int ");
                                            else {
                                                if (sampler.shadow)
#ifdef AMD_EXTENSIONS
                                                    if (sampler.type == EbtFloat16)
                                                        s.append("float16_t ");
                                                    else
                                                        s.append("float ");
#else
                                                    s.append("float ");
#endif
                                                else {
                                                    s.append(prefixes[sampler.type]);
                                                    s.append("vec4 ");
                                                }
                                            }

                                            // name
                                            if (sparse) {
                                                if (fetch)
                                                    s.append("sparseTexel");
                                                else
                                                    s.append("sparseTexture");
                                            }
                                            else {
                                                if (fetch)
                                                    s.append("texel");
                                                else
                                                    s.append("texture");
                                            }
                                            if (proj)
                                                s.append("Proj");
                                            if (lod)
                                                s.append("Lod");
                                            if (grad)
                                                s.append("Grad");
                                            if (fetch)
                                                s.append("Fetch");
                                            if (offset)
                                                s.append("Offset");
                                            if (lodClamp)
                                                s.append("Clamp");
                                            if (lodClamp || sparse)
                                                s.append("ARB");
                                            s.append("(");

                                            // sampler type
                                            s.append(typeName);
#ifdef AMD_EXTENSIONS
                                            // P coordinate
                                            if (extraProj) {
                                                if (f16TexAddr)
                                                    s.append(",f16vec4");
                                                else
                                                    s.append(",vec4");
                                            } else {
                                                s.append(",");
                                                TBasicType t = fetch ? EbtInt : (f16TexAddr ? EbtFloat16 : EbtFloat);
                                                if (totalDims == 1)
                                                    s.append(TType::getBasicString(t));
                                                else {
                                                    s.append(prefixes[t]);
                                                    s.append("vec");
                                                    s.append(postfixes[totalDims]);
                                                }
                                            }
#else
                                            // P coordinate
                                            if (extraProj)
                                                s.append(",vec4");
                                            else {
                                                s.append(",");
                                                TBasicType t = fetch ? EbtInt : EbtFloat;
                                                if (totalDims == 1)
                                                    s.append(TType::getBasicString(t));
                                                else {
                                                    s.append(prefixes[t]);
                                                    s.append("vec");
                                                    s.append(postfixes[totalDims]);
                                                }
                                            }
#endif
                                            // non-optional compare
                                            if (compare)
                                                s.append(",float");

                                            // non-optional lod argument (lod that's not driven by lod loop) or sample
                                            if ((fetch && sampler.dim != EsdBuffer && sampler.dim != EsdRect && !sampler.ms) ||
                                                (sampler.ms && fetch))
                                                s.append(",int");
#ifdef AMD_EXTENSIONS
                                            // non-optional lod
                                            if (lod) {
                                                if (f16TexAddr)
                                                    s.append(",float16_t");
                                                else
                                                    s.append(",float");
                                            }

                                            // gradient arguments
                                            if (grad) {
                                                if (dimMap[sampler.dim] == 1) {
                                                    if (f16TexAddr)
                                                        s.append(",float16_t,float16_t");
                                                    else
                                                        s.append(",float,float");
                                                } else {
                                                    if (f16TexAddr)
                                                        s.append(",f16vec");
                                                    else
                                                        s.append(",vec");
                                                    s.append(postfixes[dimMap[sampler.dim]]);
                                                    if (f16TexAddr)
                                                        s.append(",f16vec");
                                                    else
                                                        s.append(",vec");
                                                    s.append(postfixes[dimMap[sampler.dim]]);
                                                }
                                            }
#else
                                            // non-optional lod
                                            if (lod)
                                                s.append(",float");

                                            // gradient arguments
                                            if (grad) {
                                                if (dimMap[sampler.dim] == 1)
                                                    s.append(",float,float");
                                                else {
                                                    s.append(",vec");
                                                    s.append(postfixes[dimMap[sampler.dim]]);
                                                    s.append(",vec");
                                                    s.append(postfixes[dimMap[sampler.dim]]);
                                                }
                                            }
#endif
                                            // offset
                                            if (offset) {
                                                if (dimMap[sampler.dim] == 1)
                                                    s.append(",int");
                                                else {
                                                    s.append(",ivec");
                                                    s.append(postfixes[dimMap[sampler.dim]]);
                                                }
                                            }

#ifdef AMD_EXTENSIONS
                                            // lod clamp
                                            if (lodClamp) {
                                                if (f16TexAddr)
                                                    s.append(",float16_t");
                                                else
                                                    s.append(",float");
                                            }
#else
                                            // lod clamp
                                            if (lodClamp)
                                                s.append(",float");
#endif
                                            // texel out (for sparse texture)
                                            if (sparse) {
                                                s.append(",out ");
                                                if (sampler.shadow)
#ifdef AMD_EXTENSIONS
                                                    if (sampler.type == EbtFloat16)
                                                        s.append("float16_t");
                                                    else
                                                        s.append("float");
#else
                                                    s.append("float");
#endif
                                                else {
                                                    s.append(prefixes[sampler.type]);
                                                    s.append("vec4");
                                                }
                                            }
#ifdef AMD_EXTENSIONS
                                            // optional bias
                                            if (bias) {
                                                if (f16TexAddr)
                                                    s.append(",float16_t");
                                                else
                                                    s.append(",float");
                                            }
#else
                                            // optional bias
                                            if (bias)
                                                s.append(",float");
#endif
                                            s.append(");\n");

                                            // Add to the per-language set of built-ins
                                            if (bias || lodClamp) {
                                                stageBuiltins[EShLangFragment].append(s);
#ifdef NV_EXTENSIONS
                                                stageBuiltins[EShLangCompute].append(s);
#endif
                                            } else
                                                commonBuiltins.append(s);

                                        }
                                    }
#ifdef AMD_EXTENSIONS
                                }
#endif
                            }
                        }
                    }
                }
            }
        }
    }
}

//
// Helper function for add2ndGenerationSamplingImaging(),
// when adding context-independent built-in functions.
//
// Add all the texture gather functions for the given type.
//
void TBuiltIns::addGatherFunctions(TSampler sampler, const TString& typeName, int version, EProfile profile)
{
    switch (sampler.dim) {
    case Esd2D:
    case EsdRect:
    case EsdCube:
        break;
    default:
        return;
    }

    if (sampler.ms)
        return;

    if (version < 140 && sampler.dim == EsdRect && sampler.type != EbtFloat)
        return;

#ifdef AMD_EXTENSIONS
    for (int f16TexAddr = 0; f16TexAddr <= 1; ++f16TexAddr) { // loop over 16-bit floating-point texel addressing

        if (f16TexAddr && sampler.type != EbtFloat16)
            continue;
#endif
        for (int offset = 0; offset < 3; ++offset) { // loop over three forms of offset in the call name:  none, Offset, and Offsets

            for (int comp = 0; comp < 2; ++comp) { // loop over presence of comp argument

                if (comp > 0 && sampler.shadow)
                    continue;

                if (offset > 0 && sampler.dim == EsdCube)
                    continue;

                for (int sparse = 0; sparse <= 1; ++sparse) { // loop over "bool" sparse or not
                    if (sparse && (profile == EEsProfile || version < 450))
                        continue;

                    TString s;

                    // return type
                    if (sparse)
                        s.append("int ");
                    else {
                        s.append(prefixes[sampler.type]);
                        s.append("vec4 ");
                    }

                    // name
                    if (sparse)
                        s.append("sparseTextureGather");
                    else
                        s.append("textureGather");
                    switch (offset) {
                    case 1:
                        s.append("Offset");
                        break;
                    case 2:
                        s.append("Offsets");
                        break;
                    default:
                        break;
                    }
                    if (sparse)
                        s.append("ARB");
                    s.append("(");

                    // sampler type argument
                    s.append(typeName);

                    // P coordinate argument
#ifdef AMD_EXTENSIONS
                    if (f16TexAddr)
                        s.append(",f16vec");
                    else
                        s.append(",vec");
#else
                    s.append(",vec");
#endif
                    int totalDims = dimMap[sampler.dim] + (sampler.arrayed ? 1 : 0);
                    s.append(postfixes[totalDims]);

                    // refZ argument
                    if (sampler.shadow)
                        s.append(",float");

                    // offset argument
                    if (offset > 0) {
                        s.append(",ivec2");
                        if (offset == 2)
                            s.append("[4]");
                    }

                    // texel out (for sparse texture)
                    if (sparse) {
                        s.append(",out ");
                        s.append(prefixes[sampler.type]);
                        s.append("vec4 ");
                    }

                    // comp argument
                    if (comp)
                        s.append(",int");

                    s.append(");\n");
                    commonBuiltins.append(s);
#ifdef AMD_EXTENSIONS
                }
#endif
            }
        }
    }

#ifdef AMD_EXTENSIONS
    if (sampler.dim == EsdRect || sampler.shadow)
        return;

    if (profile == EEsProfile || version < 450)
        return;

    for (int bias = 0; bias < 2; ++bias) { // loop over presence of bias argument

        for (int lod = 0; lod < 2; ++lod) { // loop over presence of lod argument

            if ((lod && bias) || (lod == 0 && bias == 0))
                continue;

            for (int f16TexAddr = 0; f16TexAddr <= 1; ++f16TexAddr) { // loop over 16-bit floating-point texel addressing

                if (f16TexAddr && sampler.type != EbtFloat16)
                    continue;

                for (int offset = 0; offset < 3; ++offset) { // loop over three forms of offset in the call name:  none, Offset, and Offsets

                    for (int comp = 0; comp < 2; ++comp) { // loop over presence of comp argument

                        if (comp == 0 && bias)
                            continue;

                        if (offset > 0 && sampler.dim == EsdCube)
                            continue;

                        for (int sparse = 0; sparse <= 1; ++sparse) { // loop over "bool" sparse or not
                            if (sparse && (profile == EEsProfile || version < 450))
                                continue;

                            TString s;

                            // return type
                            if (sparse)
                                s.append("int ");
                            else {
                                s.append(prefixes[sampler.type]);
                                s.append("vec4 ");
                            }

                            // name
                            if (sparse)
                                s.append("sparseTextureGather");
                            else
                                s.append("textureGather");

                            if (lod)
                                s.append("Lod");

                            switch (offset) {
                            case 1:
                                s.append("Offset");
                                break;
                            case 2:
                                s.append("Offsets");
                                break;
                            default:
                                break;
                            }

                            if (lod)
                                s.append("AMD");
                            else if (sparse)
                                s.append("ARB");

                            s.append("(");

                            // sampler type argument
                            s.append(typeName);

                            // P coordinate argument
                            if (f16TexAddr)
                                s.append(",f16vec");
                            else
                                s.append(",vec");
                            int totalDims = dimMap[sampler.dim] + (sampler.arrayed ? 1 : 0);
                            s.append(postfixes[totalDims]);

                            // lod argument
                            if (lod) {
                                if (f16TexAddr)
                                    s.append(",float16_t");
                                else
                                    s.append(",float");
                            }

                            // offset argument
                            if (offset > 0) {
                                s.append(",ivec2");
                                if (offset == 2)
                                    s.append("[4]");
                            }

                            // texel out (for sparse texture)
                            if (sparse) {
                                s.append(",out ");
                                s.append(prefixes[sampler.type]);
                                s.append("vec4 ");
                            }

                            // comp argument
                            if (comp)
                                s.append(",int");

                            // bias argument
                            if (bias) {
                                if (f16TexAddr)
                                    s.append(",float16_t");
                                else
                                    s.append(",float");
                            }

                            s.append(");\n");
                            if (bias)
                                stageBuiltins[EShLangFragment].append(s);
                            else
                                commonBuiltins.append(s);
                        }
                    }
                }
            }
        }
    }
#endif
}

//
// Add context-dependent built-in functions and variables that are present
// for the given version and profile.  All the results are put into just the
// commonBuiltins, because it is called for just a specific stage.  So,
// add stage-specific entries to the commonBuiltins, and only if that stage
// was requested.
//
void TBuiltIns::initialize(const TBuiltInResource &resources, int version, EProfile profile, const SpvVersion& spvVersion, EShLanguage language)
{
    //
    // Initialize the context-dependent (resource-dependent) built-in strings for parsing.
    //

    //============================================================================
    //
    // Standard Uniforms
    //
    //============================================================================

    TString& s = commonBuiltins;
    const int maxSize = 80;
    char builtInConstant[maxSize];

    //
    // Build string of implementation dependent constants.
    //

    if (profile == EEsProfile) {
        snprintf(builtInConstant, maxSize, "const mediump int  gl_MaxVertexAttribs = %d;", resources.maxVertexAttribs);
        s.append(builtInConstant);

        snprintf(builtInConstant, maxSize, "const mediump int  gl_MaxVertexUniformVectors = %d;", resources.maxVertexUniformVectors);
        s.append(builtInConstant);

        snprintf(builtInConstant, maxSize, "const mediump int  gl_MaxVertexTextureImageUnits = %d;", resources.maxVertexTextureImageUnits);
        s.append(builtInConstant);

        snprintf(builtInConstant, maxSize, "const mediump int  gl_MaxCombinedTextureImageUnits = %d;", resources.maxCombinedTextureImageUnits);
        s.append(builtInConstant);

        snprintf(builtInConstant, maxSize, "const mediump int  gl_MaxTextureImageUnits = %d;", resources.maxTextureImageUnits);
        s.append(builtInConstant);

        snprintf(builtInConstant, maxSize, "const mediump int  gl_MaxFragmentUniformVectors = %d;", resources.maxFragmentUniformVectors);
        s.append(builtInConstant);

        snprintf(builtInConstant, maxSize, "const mediump int  gl_MaxDrawBuffers = %d;", resources.maxDrawBuffers);
        s.append(builtInConstant);

        if (version == 100) {
            snprintf(builtInConstant, maxSize, "const mediump int  gl_MaxVaryingVectors = %d;", resources.maxVaryingVectors);
            s.append(builtInConstant);
        } else {
            snprintf(builtInConstant, maxSize, "const mediump int  gl_MaxVertexOutputVectors = %d;", resources.maxVertexOutputVectors);
            s.append(builtInConstant);

            snprintf(builtInConstant, maxSize, "const mediump int  gl_MaxFragmentInputVectors = %d;", resources.maxFragmentInputVectors);
            s.append(builtInConstant);

            snprintf(builtInConstant, maxSize, "const mediump int  gl_MinProgramTexelOffset = %d;", resources.minProgramTexelOffset);
            s.append(builtInConstant);

            snprintf(builtInConstant, maxSize, "const mediump int  gl_MaxProgramTexelOffset = %d;", resources.maxProgramTexelOffset);
            s.append(builtInConstant);
        }

        if (version >= 310) {
            // geometry

            snprintf(builtInConstant, maxSize, "const int gl_MaxGeometryInputComponents = %d;", resources.maxGeometryInputComponents);
            s.append(builtInConstant);
            snprintf(builtInConstant, maxSize, "const int gl_MaxGeometryOutputComponents = %d;", resources.maxGeometryOutputComponents);
            s.append(builtInConstant);
            snprintf(builtInConstant, maxSize, "const int gl_MaxGeometryImageUniforms = %d;", resources.maxGeometryImageUniforms);
            s.append(builtInConstant);
            snprintf(builtInConstant, maxSize, "const int gl_MaxGeometryTextureImageUnits = %d;", resources.maxGeometryTextureImageUnits);
            s.append(builtInConstant);
            snprintf(builtInConstant, maxSize, "const int gl_MaxGeometryOutputVertices = %d;", resources.maxGeometryOutputVertices);
            s.append(builtInConstant);
            snprintf(builtInConstant, maxSize, "const int gl_MaxGeometryTotalOutputComponents = %d;", resources.maxGeometryTotalOutputComponents);
            s.append(builtInConstant);
            snprintf(builtInConstant, maxSize, "const int gl_MaxGeometryUniformComponents = %d;", resources.maxGeometryUniformComponents);
            s.append(builtInConstant);
            snprintf(builtInConstant, maxSize, "const int gl_MaxGeometryAtomicCounters = %d;", resources.maxGeometryAtomicCounters);
            s.append(builtInConstant);
            snprintf(builtInConstant, maxSize, "const int gl_MaxGeometryAtomicCounterBuffers = %d;", resources.maxGeometryAtomicCounterBuffers);
            s.append(builtInConstant);

            // tessellation

            snprintf(builtInConstant, maxSize, "const int gl_MaxTessControlInputComponents = %d;", resources.maxTessControlInputComponents);
            s.append(builtInConstant);
            snprintf(builtInConstant, maxSize, "const int gl_MaxTessControlOutputComponents = %d;", resources.maxTessControlOutputComponents);
            s.append(builtInConstant);
            snprintf(builtInConstant, maxSize, "const int gl_MaxTessControlTextureImageUnits = %d;", resources.maxTessControlTextureImageUnits);
            s.append(builtInConstant);
            snprintf(builtInConstant, maxSize, "const int gl_MaxTessControlUniformComponents = %d;", resources.maxTessControlUniformComponents);
            s.append(builtInConstant);
            snprintf(builtInConstant, maxSize, "const int gl_MaxTessControlTotalOutputComponents = %d;", resources.maxTessControlTotalOutputComponents);
            s.append(builtInConstant);

            snprintf(builtInConstant, maxSize, "const int gl_MaxTessEvaluationInputComponents = %d;", resources.maxTessEvaluationInputComponents);
            s.append(builtInConstant);
            snprintf(builtInConstant, maxSize, "const int gl_MaxTessEvaluationOutputComponents = %d;", resources.maxTessEvaluationOutputComponents);
            s.append(builtInConstant);
            snprintf(builtInConstant, maxSize, "const int gl_MaxTessEvaluationTextureImageUnits = %d;", resources.maxTessEvaluationTextureImageUnits);
            s.append(builtInConstant);
            snprintf(builtInConstant, maxSize, "const int gl_MaxTessEvaluationUniformComponents = %d;", resources.maxTessEvaluationUniformComponents);
            s.append(builtInConstant);

            snprintf(builtInConstant, maxSize, "const int gl_MaxTessPatchComponents = %d;", resources.maxTessPatchComponents);
            s.append(builtInConstant);

            snprintf(builtInConstant, maxSize, "const int gl_MaxPatchVertices = %d;", resources.maxPatchVertices);
            s.append(builtInConstant);
            snprintf(builtInConstant, maxSize, "const int gl_MaxTessGenLevel = %d;", resources.maxTessGenLevel);
            s.append(builtInConstant);

            // this is here instead of with the others in initialize(version, profile) due to the dependence on gl_MaxPatchVertices
            if (language == EShLangTessControl || language == EShLangTessEvaluation) {
                s.append(
                    "in gl_PerVertex {"
                        "highp vec4 gl_Position;"
                        "highp float gl_PointSize;"
#ifdef NV_EXTENSIONS
                        "highp vec4 gl_SecondaryPositionNV;"  // GL_NV_stereo_view_rendering
                        "highp vec4 gl_PositionPerViewNV[];"  // GL_NVX_multiview_per_view_attributes
#endif
                    "} gl_in[gl_MaxPatchVertices];"
                    "\n");
            }
        }

    } else {
        // non-ES profile

        snprintf(builtInConstant, maxSize, "const int  gl_MaxVertexAttribs = %d;", resources.maxVertexAttribs);
        s.append(builtInConstant);

        snprintf(builtInConstant, maxSize, "const int  gl_MaxVertexTextureImageUnits = %d;", resources.maxVertexTextureImageUnits);
        s.append(builtInConstant);

        snprintf(builtInConstant, maxSize, "const int  gl_MaxCombinedTextureImageUnits = %d;", resources.maxCombinedTextureImageUnits);
        s.append(builtInConstant);

        snprintf(builtInConstant, maxSize, "const int  gl_MaxTextureImageUnits = %d;", resources.maxTextureImageUnits);
        s.append(builtInConstant);

        snprintf(builtInConstant, maxSize, "const int  gl_MaxDrawBuffers = %d;", resources.maxDrawBuffers);
        s.append(builtInConstant);

        snprintf(builtInConstant, maxSize, "const int  gl_MaxLights = %d;", resources.maxLights);
        s.append(builtInConstant);

        snprintf(builtInConstant, maxSize, "const int  gl_MaxClipPlanes = %d;", resources.maxClipPlanes);
        s.append(builtInConstant);

        snprintf(builtInConstant, maxSize, "const int  gl_MaxTextureUnits = %d;", resources.maxTextureUnits);
        s.append(builtInConstant);

        snprintf(builtInConstant, maxSize, "const int  gl_MaxTextureCoords = %d;", resources.maxTextureCoords);
        s.append(builtInConstant);

        snprintf(builtInConstant, maxSize, "const int  gl_MaxVertexUniformComponents = %d;", resources.maxVertexUniformComponents);
        s.append(builtInConstant);

        if (version < 150 || ARBCompatibility) {
            snprintf(builtInConstant, maxSize, "const int  gl_MaxVaryingFloats = %d;", resources.maxVaryingFloats);
            s.append(builtInConstant);
        }

        snprintf(builtInConstant, maxSize, "const int  gl_MaxFragmentUniformComponents = %d;", resources.maxFragmentUniformComponents);
        s.append(builtInConstant);

        if (spvVersion.spv == 0 && IncludeLegacy(version, profile, spvVersion)) {
            //
            // OpenGL'uniform' state.  Page numbers are in reference to version
            // 1.4 of the OpenGL specification.
            //

            //
            // Matrix state. p. 31, 32, 37, 39, 40.
            //
            s.append("uniform mat4  gl_TextureMatrix[gl_MaxTextureCoords];"

            //
            // Derived matrix state that provides inverse and transposed versions
            // of the matrices above.
            //
                        "uniform mat4  gl_TextureMatrixInverse[gl_MaxTextureCoords];"

                        "uniform mat4  gl_TextureMatrixTranspose[gl_MaxTextureCoords];"

                        "uniform mat4  gl_TextureMatrixInverseTranspose[gl_MaxTextureCoords];"

            //
            // Clip planes p. 42.
            //
                        "uniform vec4  gl_ClipPlane[gl_MaxClipPlanes];"

            //
            // Light State p 50, 53, 55.
            //
                        "uniform gl_LightSourceParameters  gl_LightSource[gl_MaxLights];"

            //
            // Derived state from products of light.
            //
                        "uniform gl_LightProducts gl_FrontLightProduct[gl_MaxLights];"
                        "uniform gl_LightProducts gl_BackLightProduct[gl_MaxLights];"

            //
            // Texture Environment and Generation, p. 152, p. 40-42.
            //
                        "uniform vec4  gl_TextureEnvColor[gl_MaxTextureImageUnits];"
                        "uniform vec4  gl_EyePlaneS[gl_MaxTextureCoords];"
                        "uniform vec4  gl_EyePlaneT[gl_MaxTextureCoords];"
                        "uniform vec4  gl_EyePlaneR[gl_MaxTextureCoords];"
                        "uniform vec4  gl_EyePlaneQ[gl_MaxTextureCoords];"
                        "uniform vec4  gl_ObjectPlaneS[gl_MaxTextureCoords];"
                        "uniform vec4  gl_ObjectPlaneT[gl_MaxTextureCoords];"
                        "uniform vec4  gl_ObjectPlaneR[gl_MaxTextureCoords];"
                        "uniform vec4  gl_ObjectPlaneQ[gl_MaxTextureCoords];");
        }

        if (version >= 130) {
            snprintf(builtInConstant, maxSize, "const int gl_MaxClipDistances = %d;", resources.maxClipDistances);
            s.append(builtInConstant);
            snprintf(builtInConstant, maxSize, "const int gl_MaxVaryingComponents = %d;", resources.maxVaryingComponents);
            s.append(builtInConstant);

            // GL_ARB_shading_language_420pack
            snprintf(builtInConstant, maxSize, "const mediump int  gl_MinProgramTexelOffset = %d;", resources.minProgramTexelOffset);
            s.append(builtInConstant);
            snprintf(builtInConstant, maxSize, "const mediump int  gl_MaxProgramTexelOffset = %d;", resources.maxProgramTexelOffset);
            s.append(builtInConstant);
        }

        // geometry
        if (version >= 150) {
            snprintf(builtInConstant, maxSize, "const int gl_MaxGeometryInputComponents = %d;", resources.maxGeometryInputComponents);
            s.append(builtInConstant);
            snprintf(builtInConstant, maxSize, "const int gl_MaxGeometryOutputComponents = %d;", resources.maxGeometryOutputComponents);
            s.append(builtInConstant);
            snprintf(builtInConstant, maxSize, "const int gl_MaxGeometryTextureImageUnits = %d;", resources.maxGeometryTextureImageUnits);
            s.append(builtInConstant);
            snprintf(builtInConstant, maxSize, "const int gl_MaxGeometryOutputVertices = %d;", resources.maxGeometryOutputVertices);
            s.append(builtInConstant);
            snprintf(builtInConstant, maxSize, "const int gl_MaxGeometryTotalOutputComponents = %d;", resources.maxGeometryTotalOutputComponents);
            s.append(builtInConstant);
            snprintf(builtInConstant, maxSize, "const int gl_MaxGeometryUniformComponents = %d;", resources.maxGeometryUniformComponents);
            s.append(builtInConstant);
            snprintf(builtInConstant, maxSize, "const int gl_MaxGeometryVaryingComponents = %d;", resources.maxGeometryVaryingComponents);
            s.append(builtInConstant);

        }

        if (version >= 150) {
            snprintf(builtInConstant, maxSize, "const int gl_MaxVertexOutputComponents = %d;", resources.maxVertexOutputComponents);
            s.append(builtInConstant);
            snprintf(builtInConstant, maxSize, "const int gl_MaxFragmentInputComponents = %d;", resources.maxFragmentInputComponents);
            s.append(builtInConstant);
        }

        // tessellation
        if (version >= 150) {
            snprintf(builtInConstant, maxSize, "const int gl_MaxTessControlInputComponents = %d;", resources.maxTessControlInputComponents);
            s.append(builtInConstant);
            snprintf(builtInConstant, maxSize, "const int gl_MaxTessControlOutputComponents = %d;", resources.maxTessControlOutputComponents);
            s.append(builtInConstant);
            snprintf(builtInConstant, maxSize, "const int gl_MaxTessControlTextureImageUnits = %d;", resources.maxTessControlTextureImageUnits);
            s.append(builtInConstant);
            snprintf(builtInConstant, maxSize, "const int gl_MaxTessControlUniformComponents = %d;", resources.maxTessControlUniformComponents);
            s.append(builtInConstant);
            snprintf(builtInConstant, maxSize, "const int gl_MaxTessControlTotalOutputComponents = %d;", resources.maxTessControlTotalOutputComponents);
            s.append(builtInConstant);

            snprintf(builtInConstant, maxSize, "const int gl_MaxTessEvaluationInputComponents = %d;", resources.maxTessEvaluationInputComponents);
            s.append(builtInConstant);
            snprintf(builtInConstant, maxSize, "const int gl_MaxTessEvaluationOutputComponents = %d;", resources.maxTessEvaluationOutputComponents);
            s.append(builtInConstant);
            snprintf(builtInConstant, maxSize, "const int gl_MaxTessEvaluationTextureImageUnits = %d;", resources.maxTessEvaluationTextureImageUnits);
            s.append(builtInConstant);
            snprintf(builtInConstant, maxSize, "const int gl_MaxTessEvaluationUniformComponents = %d;", resources.maxTessEvaluationUniformComponents);
            s.append(builtInConstant);

            snprintf(builtInConstant, maxSize, "const int gl_MaxTessPatchComponents = %d;", resources.maxTessPatchComponents);
            s.append(builtInConstant);
            snprintf(builtInConstant, maxSize, "const int gl_MaxTessGenLevel = %d;", resources.maxTessGenLevel);
            s.append(builtInConstant);
            snprintf(builtInConstant, maxSize, "const int gl_MaxPatchVertices = %d;", resources.maxPatchVertices);
            s.append(builtInConstant);

            // this is here instead of with the others in initialize(version, profile) due to the dependence on gl_MaxPatchVertices
            if (language == EShLangTessControl || language == EShLangTessEvaluation) {
                s.append(
                    "in gl_PerVertex {"
                        "vec4 gl_Position;"
                        "float gl_PointSize;"
                        "float gl_ClipDistance[];"
                    );
                if (profile == ECompatibilityProfile)
                    s.append(
                        "vec4 gl_ClipVertex;"
                        "vec4 gl_FrontColor;"
                        "vec4 gl_BackColor;"
                        "vec4 gl_FrontSecondaryColor;"
                        "vec4 gl_BackSecondaryColor;"
                        "vec4 gl_TexCoord[];"
                        "float gl_FogFragCoord;"
                        );
                if (profile != EEsProfile && version >= 450)
                    s.append(
                        "float gl_CullDistance[];"
#ifdef NV_EXTENSIONS
                        "vec4 gl_SecondaryPositionNV;"  // GL_NV_stereo_view_rendering
                        "vec4 gl_PositionPerViewNV[];"  // GL_NVX_multiview_per_view_attributes
#endif
                       );
                s.append(
                    "} gl_in[gl_MaxPatchVertices];"
                    "\n");
            }
        }

        if (version >= 150) {
            snprintf(builtInConstant, maxSize, "const int gl_MaxViewports = %d;", resources.maxViewports);
            s.append(builtInConstant);
        }

        // images
        if (version >= 130) {
            snprintf(builtInConstant, maxSize, "const int gl_MaxCombinedImageUnitsAndFragmentOutputs = %d;", resources.maxCombinedImageUnitsAndFragmentOutputs);
            s.append(builtInConstant);
            snprintf(builtInConstant, maxSize, "const int gl_MaxImageSamples = %d;", resources.maxImageSamples);
            s.append(builtInConstant);
            snprintf(builtInConstant, maxSize, "const int gl_MaxTessControlImageUniforms = %d;", resources.maxTessControlImageUniforms);
            s.append(builtInConstant);
            snprintf(builtInConstant, maxSize, "const int gl_MaxTessEvaluationImageUniforms = %d;", resources.maxTessEvaluationImageUniforms);
            s.append(builtInConstant);
            snprintf(builtInConstant, maxSize, "const int gl_MaxGeometryImageUniforms = %d;", resources.maxGeometryImageUniforms);
            s.append(builtInConstant);
        }

        // enhanced layouts
        if (version >= 430) {
            snprintf(builtInConstant, maxSize, "const int gl_MaxTransformFeedbackBuffers = %d;", resources.maxTransformFeedbackBuffers);
            s.append(builtInConstant);
            snprintf(builtInConstant, maxSize, "const int gl_MaxTransformFeedbackInterleavedComponents = %d;", resources.maxTransformFeedbackInterleavedComponents);
            s.append(builtInConstant);
        }
    }

    // images (some in compute below)
    if ((profile == EEsProfile && version >= 310) ||
        (profile != EEsProfile && version >= 130)) {
        snprintf(builtInConstant, maxSize, "const int gl_MaxImageUnits = %d;", resources.maxImageUnits);
        s.append(builtInConstant);
        snprintf(builtInConstant, maxSize, "const int gl_MaxCombinedShaderOutputResources = %d;", resources.maxCombinedShaderOutputResources);
        s.append(builtInConstant);
        snprintf(builtInConstant, maxSize, "const int gl_MaxVertexImageUniforms = %d;", resources.maxVertexImageUniforms);
        s.append(builtInConstant);
        snprintf(builtInConstant, maxSize, "const int gl_MaxFragmentImageUniforms = %d;", resources.maxFragmentImageUniforms);
        s.append(builtInConstant);
        snprintf(builtInConstant, maxSize, "const int gl_MaxCombinedImageUniforms = %d;", resources.maxCombinedImageUniforms);
        s.append(builtInConstant);
    }

    // atomic counters (some in compute below)
    if ((profile == EEsProfile && version >= 310) ||
        (profile != EEsProfile && version >= 420)) {
        snprintf(builtInConstant, maxSize, "const int gl_MaxVertexAtomicCounters = %d;", resources.               maxVertexAtomicCounters);
        s.append(builtInConstant);
        snprintf(builtInConstant, maxSize, "const int gl_MaxFragmentAtomicCounters = %d;", resources.             maxFragmentAtomicCounters);
        s.append(builtInConstant);
        snprintf(builtInConstant, maxSize, "const int gl_MaxCombinedAtomicCounters = %d;", resources.             maxCombinedAtomicCounters);
        s.append(builtInConstant);
        snprintf(builtInConstant, maxSize, "const int gl_MaxAtomicCounterBindings = %d;", resources.              maxAtomicCounterBindings);
        s.append(builtInConstant);
        snprintf(builtInConstant, maxSize, "const int gl_MaxVertexAtomicCounterBuffers = %d;", resources.         maxVertexAtomicCounterBuffers);
        s.append(builtInConstant);
        snprintf(builtInConstant, maxSize, "const int gl_MaxFragmentAtomicCounterBuffers = %d;", resources.       maxFragmentAtomicCounterBuffers);
        s.append(builtInConstant);
        snprintf(builtInConstant, maxSize, "const int gl_MaxCombinedAtomicCounterBuffers = %d;", resources.       maxCombinedAtomicCounterBuffers);
        s.append(builtInConstant);
        snprintf(builtInConstant, maxSize, "const int gl_MaxAtomicCounterBufferSize = %d;", resources.            maxAtomicCounterBufferSize);
        s.append(builtInConstant);
    }
    if (profile != EEsProfile && version >= 420) {
        snprintf(builtInConstant, maxSize, "const int gl_MaxTessControlAtomicCounters = %d;", resources.          maxTessControlAtomicCounters);
        s.append(builtInConstant);
        snprintf(builtInConstant, maxSize, "const int gl_MaxTessEvaluationAtomicCounters = %d;", resources.       maxTessEvaluationAtomicCounters);
        s.append(builtInConstant);
        snprintf(builtInConstant, maxSize, "const int gl_MaxGeometryAtomicCounters = %d;", resources.             maxGeometryAtomicCounters);
        s.append(builtInConstant);
        snprintf(builtInConstant, maxSize, "const int gl_MaxTessControlAtomicCounterBuffers = %d;", resources.    maxTessControlAtomicCounterBuffers);
        s.append(builtInConstant);
        snprintf(builtInConstant, maxSize, "const int gl_MaxTessEvaluationAtomicCounterBuffers = %d;", resources. maxTessEvaluationAtomicCounterBuffers);
        s.append(builtInConstant);
        snprintf(builtInConstant, maxSize, "const int gl_MaxGeometryAtomicCounterBuffers = %d;", resources.       maxGeometryAtomicCounterBuffers);
        s.append(builtInConstant);

        s.append("\n");
    }

    // compute
    if ((profile == EEsProfile && version >= 310) || (profile != EEsProfile && version >= 420)) {
        snprintf(builtInConstant, maxSize, "const ivec3 gl_MaxComputeWorkGroupCount = ivec3(%d,%d,%d);", resources.maxComputeWorkGroupCountX,
                                                                                                         resources.maxComputeWorkGroupCountY,
                                                                                                         resources.maxComputeWorkGroupCountZ);
        s.append(builtInConstant);
        snprintf(builtInConstant, maxSize, "const ivec3 gl_MaxComputeWorkGroupSize = ivec3(%d,%d,%d);", resources.maxComputeWorkGroupSizeX,
                                                                                                        resources.maxComputeWorkGroupSizeY,
                                                                                                        resources.maxComputeWorkGroupSizeZ);
        s.append(builtInConstant);

        snprintf(builtInConstant, maxSize, "const int gl_MaxComputeUniformComponents = %d;", resources.maxComputeUniformComponents);
        s.append(builtInConstant);
        snprintf(builtInConstant, maxSize, "const int gl_MaxComputeTextureImageUnits = %d;", resources.maxComputeTextureImageUnits);
        s.append(builtInConstant);
        snprintf(builtInConstant, maxSize, "const int gl_MaxComputeImageUniforms = %d;", resources.maxComputeImageUniforms);
        s.append(builtInConstant);
        snprintf(builtInConstant, maxSize, "const int gl_MaxComputeAtomicCounters = %d;", resources.maxComputeAtomicCounters);
        s.append(builtInConstant);
        snprintf(builtInConstant, maxSize, "const int gl_MaxComputeAtomicCounterBuffers = %d;", resources.maxComputeAtomicCounterBuffers);
        s.append(builtInConstant);

        s.append("\n");
    }

    // GL_ARB_cull_distance
    if (profile != EEsProfile && version >= 450) {
        snprintf(builtInConstant, maxSize, "const int gl_MaxCullDistances = %d;",                resources.maxCullDistances);
        s.append(builtInConstant);
        snprintf(builtInConstant, maxSize, "const int gl_MaxCombinedClipAndCullDistances = %d;", resources.maxCombinedClipAndCullDistances);
        s.append(builtInConstant);
    }

    // GL_ARB_ES3_1_compatibility
    if ((profile != EEsProfile && version >= 450) ||
        (profile == EEsProfile && version >= 310)) {
        snprintf(builtInConstant, maxSize, "const int gl_MaxSamples = %d;", resources.maxSamples);
        s.append(builtInConstant);
    }

#ifdef AMD_EXTENSIONS
    // GL_AMD_gcn_shader
    if (profile != EEsProfile && version >= 450) {
        snprintf(builtInConstant, maxSize, "const int gl_SIMDGroupSizeAMD = 64;");
        s.append(builtInConstant);
    }
#endif

#ifdef NV_EXTENSIONS
    // SPV_NV_mesh_shader
<<<<<<< HEAD
    if (profile != EEsProfile && version >= 450) {
=======
    if ((profile != EEsProfile && version >= 450) || (profile == EEsProfile && version >= 320)) {
>>>>>>> 5130ac21
        snprintf(builtInConstant, maxSize, "const int gl_MaxMeshOutputVerticesNV = %d;", resources.maxMeshOutputVerticesNV);
        s.append(builtInConstant);

        snprintf(builtInConstant, maxSize, "const int gl_MaxMeshOutputPrimitivesNV = %d;", resources.maxMeshOutputPrimitivesNV);
        s.append(builtInConstant);

        snprintf(builtInConstant, maxSize, "const ivec3 gl_MaxMeshWorkGroupSizeNV = ivec3(%d,%d,%d);", resources.maxMeshWorkGroupSizeX_NV,
                                                                                                       resources.maxMeshWorkGroupSizeY_NV,
                                                                                                       resources.maxMeshWorkGroupSizeZ_NV);
        s.append(builtInConstant);
        snprintf(builtInConstant, maxSize, "const ivec3 gl_MaxTaskWorkGroupSizeNV = ivec3(%d,%d,%d);", resources.maxTaskWorkGroupSizeX_NV,
                                                                                                       resources.maxTaskWorkGroupSizeY_NV,
                                                                                                       resources.maxTaskWorkGroupSizeZ_NV);
        s.append(builtInConstant);

        snprintf(builtInConstant, maxSize, "const int gl_MaxMeshViewCountNV = %d;", resources.maxMeshViewCountNV);
        s.append(builtInConstant);

        s.append("\n");
    }
#endif

    s.append("\n");
}

//
// To support special built-ins that have a special qualifier that cannot be declared textually
// in a shader, like gl_Position.
//
// This lets the type of the built-in be declared textually, and then have just its qualifier be
// updated afterward.
//
// Safe to call even if name is not present.
//
// Only use this for built-in variables that have a special qualifier in TStorageQualifier.
// New built-in variables should use a generic (textually declarable) qualifier in
// TStoraregQualifier and only call BuiltInVariable().
//
static void SpecialQualifier(const char* name, TStorageQualifier qualifier, TBuiltInVariable builtIn, TSymbolTable& symbolTable)
{
    TSymbol* symbol = symbolTable.find(name);
    if (symbol) {
        TQualifier& symQualifier = symbol->getWritableType().getQualifier();
        symQualifier.storage = qualifier;
        symQualifier.builtIn = builtIn;
    }
}

//
// To tag built-in variables with their TBuiltInVariable enum.  Use this when the
// normal declaration text already gets the qualifier right, and all that's needed
// is setting the builtIn field.  This should be the normal way for all new
// built-in variables.
//
// If SpecialQualifier() was called, this does not need to be called.
//
// Safe to call even if name is not present.
//
static void BuiltInVariable(const char* name, TBuiltInVariable builtIn, TSymbolTable& symbolTable)
{
    TSymbol* symbol = symbolTable.find(name);
    if (! symbol)
        return;

    TQualifier& symQualifier = symbol->getWritableType().getQualifier();
    symQualifier.builtIn = builtIn;
}

//
// For built-in variables inside a named block.
// SpecialQualifier() won't ever go inside a block; their member's qualifier come
// from the qualification of the block.
//
// See comments above for other detail.
//
static void BuiltInVariable(const char* blockName, const char* name, TBuiltInVariable builtIn, TSymbolTable& symbolTable)
{
    TSymbol* symbol = symbolTable.find(blockName);
    if (! symbol)
        return;

    TTypeList& structure = *symbol->getWritableType().getWritableStruct();
    for (int i = 0; i < (int)structure.size(); ++i) {
        if (structure[i].type->getFieldName().compare(name) == 0) {
            structure[i].type->getQualifier().builtIn = builtIn;
            return;
        }
    }
}

//
// Finish adding/processing context-independent built-in symbols.
// 1) Programmatically add symbols that could not be added by simple text strings above.
// 2) Map built-in functions to operators, for those that will turn into an operation node
//    instead of remaining a function call.
// 3) Tag extension-related symbols added to their base version with their extensions, so
//    that if an early version has the extension turned off, there is an error reported on use.
//
void TBuiltIns::identifyBuiltIns(int version, EProfile profile, const SpvVersion& spvVersion, EShLanguage language, TSymbolTable& symbolTable)
{
    //
    // Tag built-in variables and functions with additional qualifier and extension information
    // that cannot be declared with the text strings.
    //

    // N.B.: a symbol should only be tagged once, and this function is called multiple times, once
    // per stage that's used for this profile.  So
    //  - generally, stick common ones in the fragment stage to ensure they are tagged exactly once
    //  - for ES, which has different precisions for different stages, the coarsest-grained tagging
    //    for a built-in used in many stages needs to be once for the fragment stage and once for
    //    the vertex stage

    switch(language) {
    case EShLangVertex:
        if (profile != EEsProfile) {
            if (version >= 440) {
                symbolTable.setVariableExtensions("gl_BaseVertexARB",   1, &E_GL_ARB_shader_draw_parameters);
                symbolTable.setVariableExtensions("gl_BaseInstanceARB", 1, &E_GL_ARB_shader_draw_parameters);
                symbolTable.setVariableExtensions("gl_DrawIDARB",       1, &E_GL_ARB_shader_draw_parameters);
                BuiltInVariable("gl_BaseVertexARB",   EbvBaseVertex,   symbolTable);
                BuiltInVariable("gl_BaseInstanceARB", EbvBaseInstance, symbolTable);
                BuiltInVariable("gl_DrawIDARB",       EbvDrawId,       symbolTable);
            }
            if (version >= 460) {
                BuiltInVariable("gl_BaseVertex",   EbvBaseVertex,   symbolTable);
                BuiltInVariable("gl_BaseInstance", EbvBaseInstance, symbolTable);
                BuiltInVariable("gl_DrawID",       EbvDrawId,       symbolTable);
            }
            symbolTable.setVariableExtensions("gl_SubGroupSizeARB",       1, &E_GL_ARB_shader_ballot);
            symbolTable.setVariableExtensions("gl_SubGroupInvocationARB", 1, &E_GL_ARB_shader_ballot);
            symbolTable.setVariableExtensions("gl_SubGroupEqMaskARB",     1, &E_GL_ARB_shader_ballot);
            symbolTable.setVariableExtensions("gl_SubGroupGeMaskARB",     1, &E_GL_ARB_shader_ballot);
            symbolTable.setVariableExtensions("gl_SubGroupGtMaskARB",     1, &E_GL_ARB_shader_ballot);
            symbolTable.setVariableExtensions("gl_SubGroupLeMaskARB",     1, &E_GL_ARB_shader_ballot);
            symbolTable.setVariableExtensions("gl_SubGroupLtMaskARB",     1, &E_GL_ARB_shader_ballot);

            symbolTable.setFunctionExtensions("ballotARB",              1, &E_GL_ARB_shader_ballot);
            symbolTable.setFunctionExtensions("readInvocationARB",      1, &E_GL_ARB_shader_ballot);
            symbolTable.setFunctionExtensions("readFirstInvocationARB", 1, &E_GL_ARB_shader_ballot);

            BuiltInVariable("gl_SubGroupInvocationARB", EbvSubGroupInvocation, symbolTable);
            BuiltInVariable("gl_SubGroupEqMaskARB",     EbvSubGroupEqMask,     symbolTable);
            BuiltInVariable("gl_SubGroupGeMaskARB",     EbvSubGroupGeMask,     symbolTable);
            BuiltInVariable("gl_SubGroupGtMaskARB",     EbvSubGroupGtMask,     symbolTable);
            BuiltInVariable("gl_SubGroupLeMaskARB",     EbvSubGroupLeMask,     symbolTable);
            BuiltInVariable("gl_SubGroupLtMaskARB",     EbvSubGroupLtMask,     symbolTable);

            if (spvVersion.vulkan > 0)
                // Treat "gl_SubGroupSizeARB" as shader input instead of uniform for Vulkan
                SpecialQualifier("gl_SubGroupSizeARB", EvqVaryingIn, EbvSubGroupSize, symbolTable);
            else
                BuiltInVariable("gl_SubGroupSizeARB", EbvSubGroupSize, symbolTable);

            if (version >= 430) {
                symbolTable.setFunctionExtensions("anyInvocationARB",       1, &E_GL_ARB_shader_group_vote);
                symbolTable.setFunctionExtensions("allInvocationsARB",      1, &E_GL_ARB_shader_group_vote);
                symbolTable.setFunctionExtensions("allInvocationsEqualARB", 1, &E_GL_ARB_shader_group_vote);
            }
        }

#ifdef AMD_EXTENSIONS
        if (profile != EEsProfile) {
            symbolTable.setFunctionExtensions("minInvocationsAMD",                1, &E_GL_AMD_shader_ballot);
            symbolTable.setFunctionExtensions("maxInvocationsAMD",                1, &E_GL_AMD_shader_ballot);
            symbolTable.setFunctionExtensions("addInvocationsAMD",                1, &E_GL_AMD_shader_ballot);
            symbolTable.setFunctionExtensions("minInvocationsNonUniformAMD",      1, &E_GL_AMD_shader_ballot);
            symbolTable.setFunctionExtensions("maxInvocationsNonUniformAMD",      1, &E_GL_AMD_shader_ballot);
            symbolTable.setFunctionExtensions("addInvocationsNonUniformAMD",      1, &E_GL_AMD_shader_ballot);
            symbolTable.setFunctionExtensions("swizzleInvocationsAMD",            1, &E_GL_AMD_shader_ballot);
            symbolTable.setFunctionExtensions("swizzleInvocationsWithPatternAMD", 1, &E_GL_AMD_shader_ballot);
            symbolTable.setFunctionExtensions("writeInvocationAMD",               1, &E_GL_AMD_shader_ballot);
            symbolTable.setFunctionExtensions("mbcntAMD",                         1, &E_GL_AMD_shader_ballot);

            symbolTable.setFunctionExtensions("minInvocationsInclusiveScanAMD",             1, &E_GL_AMD_shader_ballot);
            symbolTable.setFunctionExtensions("maxInvocationsInclusiveScanAMD",             1, &E_GL_AMD_shader_ballot);
            symbolTable.setFunctionExtensions("addInvocationsInclusiveScanAMD",             1, &E_GL_AMD_shader_ballot);
            symbolTable.setFunctionExtensions("minInvocationsInclusiveScanNonUniformAMD",   1, &E_GL_AMD_shader_ballot);
            symbolTable.setFunctionExtensions("maxInvocationsInclusiveScanNonUniformAMD",   1, &E_GL_AMD_shader_ballot);
            symbolTable.setFunctionExtensions("addInvocationsInclusiveScanNonUniformAMD",   1, &E_GL_AMD_shader_ballot);
            symbolTable.setFunctionExtensions("minInvocationsExclusiveScanAMD",             1, &E_GL_AMD_shader_ballot);
            symbolTable.setFunctionExtensions("maxInvocationsExclusiveScanAMD",             1, &E_GL_AMD_shader_ballot);
            symbolTable.setFunctionExtensions("addInvocationsExclusiveScanAMD",             1, &E_GL_AMD_shader_ballot);
            symbolTable.setFunctionExtensions("minInvocationsExclusiveScanNonUniformAMD",   1, &E_GL_AMD_shader_ballot);
            symbolTable.setFunctionExtensions("maxInvocationsExclusiveScanNonUniformAMD",   1, &E_GL_AMD_shader_ballot);
            symbolTable.setFunctionExtensions("addInvocationsExclusiveScanNonUniformAMD",   1, &E_GL_AMD_shader_ballot);
        }

        if (profile != EEsProfile) {
            symbolTable.setFunctionExtensions("min3", 1, &E_GL_AMD_shader_trinary_minmax);
            symbolTable.setFunctionExtensions("max3", 1, &E_GL_AMD_shader_trinary_minmax);
            symbolTable.setFunctionExtensions("mid3", 1, &E_GL_AMD_shader_trinary_minmax);
        }

        if (profile != EEsProfile) {
            symbolTable.setFunctionExtensions("cubeFaceIndexAMD", 1, &E_GL_AMD_gcn_shader);
            symbolTable.setFunctionExtensions("cubeFaceCoordAMD", 1, &E_GL_AMD_gcn_shader);
            symbolTable.setFunctionExtensions("timeAMD",          1, &E_GL_AMD_gcn_shader);
        }

        if (profile != EEsProfile) {
            symbolTable.setFunctionExtensions("fragmentMaskFetchAMD", 1, &E_GL_AMD_shader_fragment_mask);
            symbolTable.setFunctionExtensions("fragmentFetchAMD",     1, &E_GL_AMD_shader_fragment_mask);
        }
#endif

#ifdef NV_EXTENSIONS
        symbolTable.setFunctionExtensions("textureFootprintNV",          1, &E_GL_NV_shader_texture_footprint);
        symbolTable.setFunctionExtensions("textureFootprintClampNV",     1, &E_GL_NV_shader_texture_footprint);
        symbolTable.setFunctionExtensions("textureFootprintLodNV",       1, &E_GL_NV_shader_texture_footprint);
        symbolTable.setFunctionExtensions("textureFootprintGradNV",      1, &E_GL_NV_shader_texture_footprint);
        symbolTable.setFunctionExtensions("textureFootprintGradClampNV", 1, &E_GL_NV_shader_texture_footprint);
#endif
        // Compatibility variables, vertex only
        if (spvVersion.spv == 0) {
            BuiltInVariable("gl_Color",          EbvColor,          symbolTable);
            BuiltInVariable("gl_SecondaryColor", EbvSecondaryColor, symbolTable);
            BuiltInVariable("gl_Normal",         EbvNormal,         symbolTable);
            BuiltInVariable("gl_Vertex",         EbvVertex,         symbolTable);
            BuiltInVariable("gl_MultiTexCoord0", EbvMultiTexCoord0, symbolTable);
            BuiltInVariable("gl_MultiTexCoord1", EbvMultiTexCoord1, symbolTable);
            BuiltInVariable("gl_MultiTexCoord2", EbvMultiTexCoord2, symbolTable);
            BuiltInVariable("gl_MultiTexCoord3", EbvMultiTexCoord3, symbolTable);
            BuiltInVariable("gl_MultiTexCoord4", EbvMultiTexCoord4, symbolTable);
            BuiltInVariable("gl_MultiTexCoord5", EbvMultiTexCoord5, symbolTable);
            BuiltInVariable("gl_MultiTexCoord6", EbvMultiTexCoord6, symbolTable);
            BuiltInVariable("gl_MultiTexCoord7", EbvMultiTexCoord7, symbolTable);
            BuiltInVariable("gl_FogCoord",       EbvFogFragCoord,   symbolTable);
        }

        if (profile == EEsProfile) {
            if (spvVersion.spv == 0) {
                symbolTable.setFunctionExtensions("texture2DGradEXT",     1, &E_GL_EXT_shader_texture_lod);
                symbolTable.setFunctionExtensions("texture2DProjGradEXT", 1, &E_GL_EXT_shader_texture_lod);
                symbolTable.setFunctionExtensions("textureCubeGradEXT",   1, &E_GL_EXT_shader_texture_lod);
                if (version == 310)
                    symbolTable.setFunctionExtensions("textureGatherOffsets", Num_AEP_gpu_shader5, AEP_gpu_shader5);
            }
            if (version == 310)
                symbolTable.setFunctionExtensions("fma", Num_AEP_gpu_shader5, AEP_gpu_shader5);
        }

        if (profile == EEsProfile && version < 320) {
            symbolTable.setFunctionExtensions("imageAtomicAdd",      1, &E_GL_OES_shader_image_atomic);
            symbolTable.setFunctionExtensions("imageAtomicMin",      1, &E_GL_OES_shader_image_atomic);
            symbolTable.setFunctionExtensions("imageAtomicMax",      1, &E_GL_OES_shader_image_atomic);
            symbolTable.setFunctionExtensions("imageAtomicAnd",      1, &E_GL_OES_shader_image_atomic);
            symbolTable.setFunctionExtensions("imageAtomicOr",       1, &E_GL_OES_shader_image_atomic);
            symbolTable.setFunctionExtensions("imageAtomicXor",      1, &E_GL_OES_shader_image_atomic);
            symbolTable.setFunctionExtensions("imageAtomicExchange", 1, &E_GL_OES_shader_image_atomic);
            symbolTable.setFunctionExtensions("imageAtomicCompSwap", 1, &E_GL_OES_shader_image_atomic);
        }

        if (spvVersion.vulkan == 0) {
            SpecialQualifier("gl_VertexID",   EvqVertexId,   EbvVertexId,   symbolTable);
            SpecialQualifier("gl_InstanceID", EvqInstanceId, EbvInstanceId, symbolTable);
        }

        if (spvVersion.vulkan > 0) {
            BuiltInVariable("gl_VertexIndex",   EbvVertexIndex,   symbolTable);
            BuiltInVariable("gl_InstanceIndex", EbvInstanceIndex, symbolTable);
        }

        if (version >= 300 /* both ES and non-ES */) {
            symbolTable.setVariableExtensions("gl_ViewID_OVR", Num_OVR_multiview_EXTs, OVR_multiview_EXTs);
            BuiltInVariable("gl_ViewID_OVR", EbvViewIndex, symbolTable);
        }

        if (profile == EEsProfile) {
            symbolTable.setFunctionExtensions("shadow2DEXT",        1, &E_GL_EXT_shadow_samplers);
            symbolTable.setFunctionExtensions("shadow2DProjEXT",    1, &E_GL_EXT_shadow_samplers);
        }

        // Fall through

    case EShLangTessControl:
        if (profile == EEsProfile && version >= 310) {
            BuiltInVariable("gl_BoundingBoxOES", EbvBoundingBox, symbolTable);
            if (version < 320)
                symbolTable.setVariableExtensions("gl_BoundingBoxOES", Num_AEP_primitive_bounding_box,
                                                  AEP_primitive_bounding_box);
        }

        // Fall through

    case EShLangTessEvaluation:
    case EShLangGeometry:
        SpecialQualifier("gl_Position",   EvqPosition,   EbvPosition,   symbolTable);
        SpecialQualifier("gl_PointSize",  EvqPointSize,  EbvPointSize,  symbolTable);
        SpecialQualifier("gl_ClipVertex", EvqClipVertex, EbvClipVertex, symbolTable);

        BuiltInVariable("gl_in",  "gl_Position",     EbvPosition,     symbolTable);
        BuiltInVariable("gl_in",  "gl_PointSize",    EbvPointSize,    symbolTable);
        BuiltInVariable("gl_in",  "gl_ClipDistance", EbvClipDistance, symbolTable);
        BuiltInVariable("gl_in",  "gl_CullDistance", EbvCullDistance, symbolTable);

        BuiltInVariable("gl_out", "gl_Position",     EbvPosition,     symbolTable);
        BuiltInVariable("gl_out", "gl_PointSize",    EbvPointSize,    symbolTable);
        BuiltInVariable("gl_out", "gl_ClipDistance", EbvClipDistance, symbolTable);
        BuiltInVariable("gl_out", "gl_CullDistance", EbvCullDistance, symbolTable);

        BuiltInVariable("gl_ClipDistance",    EbvClipDistance,   symbolTable);
        BuiltInVariable("gl_CullDistance",    EbvCullDistance,   symbolTable);
        BuiltInVariable("gl_PrimitiveIDIn",   EbvPrimitiveId,    symbolTable);
        BuiltInVariable("gl_PrimitiveID",     EbvPrimitiveId,    symbolTable);
        BuiltInVariable("gl_InvocationID",    EbvInvocationId,   symbolTable);
        BuiltInVariable("gl_Layer",           EbvLayer,          symbolTable);
        BuiltInVariable("gl_ViewportIndex",   EbvViewportIndex,  symbolTable);

#ifdef NV_EXTENSIONS
        if (language != EShLangGeometry) {
            symbolTable.setVariableExtensions("gl_Layer",         Num_viewportEXTs, viewportEXTs);
            symbolTable.setVariableExtensions("gl_ViewportIndex", Num_viewportEXTs, viewportEXTs);
        }
#else
        if (language != EShLangGeometry && version >= 410) {
            symbolTable.setVariableExtensions("gl_Layer",         1, &E_GL_ARB_shader_viewport_layer_array);
            symbolTable.setVariableExtensions("gl_ViewportIndex", 1, &E_GL_ARB_shader_viewport_layer_array);
        }
#endif

#ifdef NV_EXTENSIONS
        symbolTable.setVariableExtensions("gl_ViewportMask",            1, &E_GL_NV_viewport_array2);
        symbolTable.setVariableExtensions("gl_SecondaryPositionNV",     1, &E_GL_NV_stereo_view_rendering);
        symbolTable.setVariableExtensions("gl_SecondaryViewportMaskNV", 1, &E_GL_NV_stereo_view_rendering);
        symbolTable.setVariableExtensions("gl_PositionPerViewNV",       1, &E_GL_NVX_multiview_per_view_attributes);
        symbolTable.setVariableExtensions("gl_ViewportMaskPerViewNV",   1, &E_GL_NVX_multiview_per_view_attributes);

        BuiltInVariable("gl_ViewportMask",              EbvViewportMaskNV,          symbolTable);
        BuiltInVariable("gl_SecondaryPositionNV",       EbvSecondaryPositionNV,     symbolTable);
        BuiltInVariable("gl_SecondaryViewportMaskNV",   EbvSecondaryViewportMaskNV, symbolTable);
        BuiltInVariable("gl_PositionPerViewNV",         EbvPositionPerViewNV,       symbolTable);
        BuiltInVariable("gl_ViewportMaskPerViewNV",     EbvViewportMaskPerViewNV,   symbolTable);

        if (language != EShLangVertex) {
            BuiltInVariable("gl_in", "gl_SecondaryPositionNV", EbvSecondaryPositionNV, symbolTable);
            BuiltInVariable("gl_in", "gl_PositionPerViewNV",   EbvPositionPerViewNV,   symbolTable);
        }
        BuiltInVariable("gl_out", "gl_ViewportMask",            EbvViewportMaskNV,          symbolTable);
        BuiltInVariable("gl_out", "gl_SecondaryPositionNV",     EbvSecondaryPositionNV,     symbolTable);
        BuiltInVariable("gl_out", "gl_SecondaryViewportMaskNV", EbvSecondaryViewportMaskNV, symbolTable);
        BuiltInVariable("gl_out", "gl_PositionPerViewNV",       EbvPositionPerViewNV,       symbolTable);
        BuiltInVariable("gl_out", "gl_ViewportMaskPerViewNV",   EbvViewportMaskPerViewNV,   symbolTable);
#endif

        BuiltInVariable("gl_PatchVerticesIn", EbvPatchVertices,  symbolTable);
        BuiltInVariable("gl_TessLevelOuter",  EbvTessLevelOuter, symbolTable);
        BuiltInVariable("gl_TessLevelInner",  EbvTessLevelInner, symbolTable);
        BuiltInVariable("gl_TessCoord",       EbvTessCoord,      symbolTable);

        if (version < 410)
            symbolTable.setVariableExtensions("gl_ViewportIndex", 1, &E_GL_ARB_viewport_array);

        // Compatibility variables

        BuiltInVariable("gl_in", "gl_ClipVertex",          EbvClipVertex,          symbolTable);
        BuiltInVariable("gl_in", "gl_FrontColor",          EbvFrontColor,          symbolTable);
        BuiltInVariable("gl_in", "gl_BackColor",           EbvBackColor,           symbolTable);
        BuiltInVariable("gl_in", "gl_FrontSecondaryColor", EbvFrontSecondaryColor, symbolTable);
        BuiltInVariable("gl_in", "gl_BackSecondaryColor",  EbvBackSecondaryColor,  symbolTable);
        BuiltInVariable("gl_in", "gl_TexCoord",            EbvTexCoord,            symbolTable);
        BuiltInVariable("gl_in", "gl_FogFragCoord",        EbvFogFragCoord,        symbolTable);

        BuiltInVariable("gl_out", "gl_ClipVertex",          EbvClipVertex,          symbolTable);
        BuiltInVariable("gl_out", "gl_FrontColor",          EbvFrontColor,          symbolTable);
        BuiltInVariable("gl_out", "gl_BackColor",           EbvBackColor,           symbolTable);
        BuiltInVariable("gl_out", "gl_FrontSecondaryColor", EbvFrontSecondaryColor, symbolTable);
        BuiltInVariable("gl_out", "gl_BackSecondaryColor",  EbvBackSecondaryColor,  symbolTable);
        BuiltInVariable("gl_out", "gl_TexCoord",            EbvTexCoord,            symbolTable);
        BuiltInVariable("gl_out", "gl_FogFragCoord",        EbvFogFragCoord,        symbolTable);

        BuiltInVariable("gl_ClipVertex",          EbvClipVertex,          symbolTable);
        BuiltInVariable("gl_FrontColor",          EbvFrontColor,          symbolTable);
        BuiltInVariable("gl_BackColor",           EbvBackColor,           symbolTable);
        BuiltInVariable("gl_FrontSecondaryColor", EbvFrontSecondaryColor, symbolTable);
        BuiltInVariable("gl_BackSecondaryColor",  EbvBackSecondaryColor,  symbolTable);
        BuiltInVariable("gl_TexCoord",            EbvTexCoord,            symbolTable);
        BuiltInVariable("gl_FogFragCoord",        EbvFogFragCoord,        symbolTable);

        // gl_PointSize, when it needs to be tied to an extension, is always a member of a block.
        // (Sometimes with an instance name, sometimes anonymous).
        // However, the current automatic extension scheme does not work per block member,
        // so for now check when parsing.
        //
        // if (profile == EEsProfile) {
        //    if (language == EShLangGeometry)
        //        symbolTable.setVariableExtensions("gl_PointSize", Num_AEP_geometry_point_size, AEP_geometry_point_size);
        //    else if (language == EShLangTessEvaluation || language == EShLangTessControl)
        //        symbolTable.setVariableExtensions("gl_PointSize", Num_AEP_tessellation_point_size, AEP_tessellation_point_size);
        //}

        if ((profile != EEsProfile && version >= 140) ||
            (profile == EEsProfile && version >= 310)) {
            symbolTable.setVariableExtensions("gl_DeviceIndex",  1, &E_GL_EXT_device_group);
            BuiltInVariable("gl_DeviceIndex", EbvDeviceIndex, symbolTable);
            symbolTable.setVariableExtensions("gl_ViewIndex", 1, &E_GL_EXT_multiview);
            BuiltInVariable("gl_ViewIndex", EbvViewIndex, symbolTable);
        }
        
        // GL_KHR_shader_subgroup
        if (spvVersion.vulkan > 0) {
            symbolTable.setVariableExtensions("gl_SubgroupSize",         1, &E_GL_KHR_shader_subgroup_basic);
            symbolTable.setVariableExtensions("gl_SubgroupInvocationID", 1, &E_GL_KHR_shader_subgroup_basic);
            symbolTable.setVariableExtensions("gl_SubgroupEqMask",       1, &E_GL_KHR_shader_subgroup_ballot);
            symbolTable.setVariableExtensions("gl_SubgroupGeMask",       1, &E_GL_KHR_shader_subgroup_ballot);
            symbolTable.setVariableExtensions("gl_SubgroupGtMask",       1, &E_GL_KHR_shader_subgroup_ballot);
            symbolTable.setVariableExtensions("gl_SubgroupLeMask",       1, &E_GL_KHR_shader_subgroup_ballot);
            symbolTable.setVariableExtensions("gl_SubgroupLtMask",       1, &E_GL_KHR_shader_subgroup_ballot);

            BuiltInVariable("gl_SubgroupSize",         EbvSubgroupSize2,       symbolTable);
            BuiltInVariable("gl_SubgroupInvocationID", EbvSubgroupInvocation2, symbolTable);
            BuiltInVariable("gl_SubgroupEqMask",       EbvSubgroupEqMask2,     symbolTable);
            BuiltInVariable("gl_SubgroupGeMask",       EbvSubgroupGeMask2,     symbolTable);
            BuiltInVariable("gl_SubgroupGtMask",       EbvSubgroupGtMask2,     symbolTable);
            BuiltInVariable("gl_SubgroupLeMask",       EbvSubgroupLeMask2,     symbolTable);
            BuiltInVariable("gl_SubgroupLtMask",       EbvSubgroupLtMask2,     symbolTable);
        }

        break;

    case EShLangFragment:
        SpecialQualifier("gl_FrontFacing",      EvqFace,       EbvFace,             symbolTable);
        SpecialQualifier("gl_FragCoord",        EvqFragCoord,  EbvFragCoord,        symbolTable);
        SpecialQualifier("gl_PointCoord",       EvqPointCoord, EbvPointCoord,       symbolTable);
        if (spvVersion.spv == 0)
            SpecialQualifier("gl_FragColor",    EvqFragColor,  EbvFragColor,        symbolTable);
        else {
            TSymbol* symbol = symbolTable.find("gl_FragColor");
            if (symbol) {
                symbol->getWritableType().getQualifier().storage = EvqVaryingOut;
                symbol->getWritableType().getQualifier().layoutLocation = 0;
            }
        }
        SpecialQualifier("gl_FragDepth",        EvqFragDepth,  EbvFragDepth,        symbolTable);
        SpecialQualifier("gl_FragDepthEXT",     EvqFragDepth,  EbvFragDepth,        symbolTable);
        SpecialQualifier("gl_HelperInvocation", EvqVaryingIn,  EbvHelperInvocation, symbolTable);

        BuiltInVariable("gl_ClipDistance",    EbvClipDistance,   symbolTable);
        BuiltInVariable("gl_CullDistance",    EbvCullDistance,   symbolTable);
        BuiltInVariable("gl_PrimitiveID",     EbvPrimitiveId,    symbolTable);

        if (profile != EEsProfile && version >= 140) {
            symbolTable.setVariableExtensions("gl_FragStencilRefARB", 1, &E_GL_ARB_shader_stencil_export);
            BuiltInVariable("gl_FragStencilRefARB", EbvFragStencilRef, symbolTable);
        }

        if ((profile != EEsProfile && version >= 400) ||
            (profile == EEsProfile && version >= 310)) {
            BuiltInVariable("gl_SampleID",        EbvSampleId,       symbolTable);
            BuiltInVariable("gl_SamplePosition",  EbvSamplePosition, symbolTable);
            BuiltInVariable("gl_SampleMaskIn",    EbvSampleMask,     symbolTable);
            BuiltInVariable("gl_SampleMask",      EbvSampleMask,     symbolTable);
            if (profile == EEsProfile && version < 320) {
                symbolTable.setVariableExtensions("gl_SampleID",       1, &E_GL_OES_sample_variables);
                symbolTable.setVariableExtensions("gl_SamplePosition", 1, &E_GL_OES_sample_variables);
                symbolTable.setVariableExtensions("gl_SampleMaskIn",   1, &E_GL_OES_sample_variables);
                symbolTable.setVariableExtensions("gl_SampleMask",     1, &E_GL_OES_sample_variables);
                symbolTable.setVariableExtensions("gl_NumSamples",     1, &E_GL_OES_sample_variables);
            }
        }

        BuiltInVariable("gl_Layer",           EbvLayer,          symbolTable);
        BuiltInVariable("gl_ViewportIndex",   EbvViewportIndex,  symbolTable);

        // Compatibility variables

        BuiltInVariable("gl_in", "gl_FogFragCoord",   EbvFogFragCoord,   symbolTable);
        BuiltInVariable("gl_in", "gl_TexCoord",       EbvTexCoord,       symbolTable);
        BuiltInVariable("gl_in", "gl_Color",          EbvColor,          symbolTable);
        BuiltInVariable("gl_in", "gl_SecondaryColor", EbvSecondaryColor, symbolTable);

        BuiltInVariable("gl_FogFragCoord",   EbvFogFragCoord,   symbolTable);
        BuiltInVariable("gl_TexCoord",       EbvTexCoord,       symbolTable);
        BuiltInVariable("gl_Color",          EbvColor,          symbolTable);
        BuiltInVariable("gl_SecondaryColor", EbvSecondaryColor, symbolTable);

        // built-in functions

        if (profile == EEsProfile) {
            if (spvVersion.spv == 0) {
                symbolTable.setFunctionExtensions("texture2DLodEXT",      1, &E_GL_EXT_shader_texture_lod);
                symbolTable.setFunctionExtensions("texture2DProjLodEXT",  1, &E_GL_EXT_shader_texture_lod);
                symbolTable.setFunctionExtensions("textureCubeLodEXT",    1, &E_GL_EXT_shader_texture_lod);
                symbolTable.setFunctionExtensions("texture2DGradEXT",     1, &E_GL_EXT_shader_texture_lod);
                symbolTable.setFunctionExtensions("texture2DProjGradEXT", 1, &E_GL_EXT_shader_texture_lod);
                symbolTable.setFunctionExtensions("textureCubeGradEXT",   1, &E_GL_EXT_shader_texture_lod);
                if (version < 320)
                    symbolTable.setFunctionExtensions("textureGatherOffsets", Num_AEP_gpu_shader5, AEP_gpu_shader5);
            }
            if (version == 100) {
                symbolTable.setFunctionExtensions("dFdx",   1, &E_GL_OES_standard_derivatives);
                symbolTable.setFunctionExtensions("dFdy",   1, &E_GL_OES_standard_derivatives);
                symbolTable.setFunctionExtensions("fwidth", 1, &E_GL_OES_standard_derivatives);
            }
            if (version == 310) {
                symbolTable.setFunctionExtensions("fma", Num_AEP_gpu_shader5, AEP_gpu_shader5);
                symbolTable.setFunctionExtensions("interpolateAtCentroid", 1, &E_GL_OES_shader_multisample_interpolation);
                symbolTable.setFunctionExtensions("interpolateAtSample",   1, &E_GL_OES_shader_multisample_interpolation);
                symbolTable.setFunctionExtensions("interpolateAtOffset",   1, &E_GL_OES_shader_multisample_interpolation);
            }
        } else if (version < 130) {
            if (spvVersion.spv == 0) {
                symbolTable.setFunctionExtensions("texture1DLod",        1, &E_GL_ARB_shader_texture_lod);
                symbolTable.setFunctionExtensions("texture2DLod",        1, &E_GL_ARB_shader_texture_lod);
                symbolTable.setFunctionExtensions("texture3DLod",        1, &E_GL_ARB_shader_texture_lod);
                symbolTable.setFunctionExtensions("textureCubeLod",      1, &E_GL_ARB_shader_texture_lod);
                symbolTable.setFunctionExtensions("texture1DProjLod",    1, &E_GL_ARB_shader_texture_lod);
                symbolTable.setFunctionExtensions("texture2DProjLod",    1, &E_GL_ARB_shader_texture_lod);
                symbolTable.setFunctionExtensions("texture3DProjLod",    1, &E_GL_ARB_shader_texture_lod);
                symbolTable.setFunctionExtensions("shadow1DLod",         1, &E_GL_ARB_shader_texture_lod);
                symbolTable.setFunctionExtensions("shadow2DLod",         1, &E_GL_ARB_shader_texture_lod);
                symbolTable.setFunctionExtensions("shadow1DProjLod",     1, &E_GL_ARB_shader_texture_lod);
                symbolTable.setFunctionExtensions("shadow2DProjLod",     1, &E_GL_ARB_shader_texture_lod);
            }
        }

        // E_GL_ARB_shader_texture_lod functions usable only with the extension enabled
        if (profile != EEsProfile && spvVersion.spv == 0) {
            symbolTable.setFunctionExtensions("texture1DGradARB",         1, &E_GL_ARB_shader_texture_lod);
            symbolTable.setFunctionExtensions("texture1DProjGradARB",     1, &E_GL_ARB_shader_texture_lod);
            symbolTable.setFunctionExtensions("texture2DGradARB",         1, &E_GL_ARB_shader_texture_lod);
            symbolTable.setFunctionExtensions("texture2DProjGradARB",     1, &E_GL_ARB_shader_texture_lod);
            symbolTable.setFunctionExtensions("texture3DGradARB",         1, &E_GL_ARB_shader_texture_lod);
            symbolTable.setFunctionExtensions("texture3DProjGradARB",     1, &E_GL_ARB_shader_texture_lod);
            symbolTable.setFunctionExtensions("textureCubeGradARB",       1, &E_GL_ARB_shader_texture_lod);
            symbolTable.setFunctionExtensions("shadow1DGradARB",          1, &E_GL_ARB_shader_texture_lod);
            symbolTable.setFunctionExtensions("shadow1DProjGradARB",      1, &E_GL_ARB_shader_texture_lod);
            symbolTable.setFunctionExtensions("shadow2DGradARB",          1, &E_GL_ARB_shader_texture_lod);
            symbolTable.setFunctionExtensions("shadow2DProjGradARB",      1, &E_GL_ARB_shader_texture_lod);
            symbolTable.setFunctionExtensions("texture2DRectGradARB",     1, &E_GL_ARB_shader_texture_lod);
            symbolTable.setFunctionExtensions("texture2DRectProjGradARB", 1, &E_GL_ARB_shader_texture_lod);
            symbolTable.setFunctionExtensions("shadow2DRectGradARB",      1, &E_GL_ARB_shader_texture_lod);
            symbolTable.setFunctionExtensions("shadow2DRectProjGradARB",  1, &E_GL_ARB_shader_texture_lod);
        }

        // E_GL_ARB_shader_image_load_store
        if (profile != EEsProfile && version < 420)
            symbolTable.setFunctionExtensions("memoryBarrier", 1, &E_GL_ARB_shader_image_load_store);
        // All the image access functions are protected by checks on the type of the first argument.

        // E_GL_ARB_shader_atomic_counters
        if (profile != EEsProfile && version < 420) {
            symbolTable.setFunctionExtensions("atomicCounterIncrement", 1, &E_GL_ARB_shader_atomic_counters);
            symbolTable.setFunctionExtensions("atomicCounterDecrement", 1, &E_GL_ARB_shader_atomic_counters);
            symbolTable.setFunctionExtensions("atomicCounter"         , 1, &E_GL_ARB_shader_atomic_counters);
        }

        // E_GL_ARB_derivative_control
        if (profile != EEsProfile && version < 450) {
            symbolTable.setFunctionExtensions("dFdxFine",     1, &E_GL_ARB_derivative_control);
            symbolTable.setFunctionExtensions("dFdyFine",     1, &E_GL_ARB_derivative_control);
            symbolTable.setFunctionExtensions("fwidthFine",   1, &E_GL_ARB_derivative_control);
            symbolTable.setFunctionExtensions("dFdxCoarse",   1, &E_GL_ARB_derivative_control);
            symbolTable.setFunctionExtensions("dFdyCoarse",   1, &E_GL_ARB_derivative_control);
            symbolTable.setFunctionExtensions("fwidthCoarse", 1, &E_GL_ARB_derivative_control);
        }

        // E_GL_ARB_sparse_texture2
        if (profile != EEsProfile)
        {
            symbolTable.setFunctionExtensions("sparseTextureARB",              1, &E_GL_ARB_sparse_texture2);
            symbolTable.setFunctionExtensions("sparseTextureLodARB",           1, &E_GL_ARB_sparse_texture2);
            symbolTable.setFunctionExtensions("sparseTextureOffsetARB",        1, &E_GL_ARB_sparse_texture2);
            symbolTable.setFunctionExtensions("sparseTexelFetchARB",           1, &E_GL_ARB_sparse_texture2);
            symbolTable.setFunctionExtensions("sparseTexelFetchOffsetARB",     1, &E_GL_ARB_sparse_texture2);
            symbolTable.setFunctionExtensions("sparseTextureLodOffsetARB",     1, &E_GL_ARB_sparse_texture2);
            symbolTable.setFunctionExtensions("sparseTextureGradARB",          1, &E_GL_ARB_sparse_texture2);
            symbolTable.setFunctionExtensions("sparseTextureGradOffsetARB",    1, &E_GL_ARB_sparse_texture2);
            symbolTable.setFunctionExtensions("sparseTextureGatherARB",        1, &E_GL_ARB_sparse_texture2);
            symbolTable.setFunctionExtensions("sparseTextureGatherOffsetARB",  1, &E_GL_ARB_sparse_texture2);
            symbolTable.setFunctionExtensions("sparseTextureGatherOffsetsARB", 1, &E_GL_ARB_sparse_texture2);
            symbolTable.setFunctionExtensions("sparseImageLoadARB",            1, &E_GL_ARB_sparse_texture2);
            symbolTable.setFunctionExtensions("sparseTexelsResident",          1, &E_GL_ARB_sparse_texture2);
        }

        // E_GL_ARB_sparse_texture_clamp
        if (profile != EEsProfile)
        {
            symbolTable.setFunctionExtensions("sparseTextureClampARB",              1, &E_GL_ARB_sparse_texture_clamp);
            symbolTable.setFunctionExtensions("sparseTextureOffsetClampARB",        1, &E_GL_ARB_sparse_texture_clamp);
            symbolTable.setFunctionExtensions("sparseTextureGradClampARB",          1, &E_GL_ARB_sparse_texture_clamp);
            symbolTable.setFunctionExtensions("sparseTextureGradOffsetClampARB",    1, &E_GL_ARB_sparse_texture_clamp);
            symbolTable.setFunctionExtensions("textureClampARB",                    1, &E_GL_ARB_sparse_texture_clamp);
            symbolTable.setFunctionExtensions("textureOffsetClampARB",              1, &E_GL_ARB_sparse_texture_clamp);
            symbolTable.setFunctionExtensions("textureGradClampARB",                1, &E_GL_ARB_sparse_texture_clamp);
            symbolTable.setFunctionExtensions("textureGradOffsetClampARB",          1, &E_GL_ARB_sparse_texture_clamp);
        }

#ifdef AMD_EXTENSIONS
        // E_GL_AMD_shader_explicit_vertex_parameter
        if (profile != EEsProfile) {
            symbolTable.setVariableExtensions("gl_BaryCoordNoPerspAMD",         1, &E_GL_AMD_shader_explicit_vertex_parameter);
            symbolTable.setVariableExtensions("gl_BaryCoordNoPerspCentroidAMD", 1, &E_GL_AMD_shader_explicit_vertex_parameter);
            symbolTable.setVariableExtensions("gl_BaryCoordNoPerspSampleAMD",   1, &E_GL_AMD_shader_explicit_vertex_parameter);
            symbolTable.setVariableExtensions("gl_BaryCoordSmoothAMD",          1, &E_GL_AMD_shader_explicit_vertex_parameter);
            symbolTable.setVariableExtensions("gl_BaryCoordSmoothCentroidAMD",  1, &E_GL_AMD_shader_explicit_vertex_parameter);
            symbolTable.setVariableExtensions("gl_BaryCoordSmoothSampleAMD",    1, &E_GL_AMD_shader_explicit_vertex_parameter);
            symbolTable.setVariableExtensions("gl_BaryCoordPullModelAMD",       1, &E_GL_AMD_shader_explicit_vertex_parameter);

            symbolTable.setFunctionExtensions("interpolateAtVertexAMD",         1, &E_GL_AMD_shader_explicit_vertex_parameter);

            BuiltInVariable("gl_BaryCoordNoPerspAMD",           EbvBaryCoordNoPersp,         symbolTable);
            BuiltInVariable("gl_BaryCoordNoPerspCentroidAMD",   EbvBaryCoordNoPerspCentroid, symbolTable);
            BuiltInVariable("gl_BaryCoordNoPerspSampleAMD",     EbvBaryCoordNoPerspSample,   symbolTable);
            BuiltInVariable("gl_BaryCoordSmoothAMD",            EbvBaryCoordSmooth,          symbolTable);
            BuiltInVariable("gl_BaryCoordSmoothCentroidAMD",    EbvBaryCoordSmoothCentroid,  symbolTable);
            BuiltInVariable("gl_BaryCoordSmoothSampleAMD",      EbvBaryCoordSmoothSample,    symbolTable);
            BuiltInVariable("gl_BaryCoordPullModelAMD",         EbvBaryCoordPullModel,       symbolTable);
        }

        // E_GL_AMD_texture_gather_bias_lod
        if (profile != EEsProfile) {
            symbolTable.setFunctionExtensions("textureGatherLodAMD",                1, &E_GL_AMD_texture_gather_bias_lod);
            symbolTable.setFunctionExtensions("textureGatherLodOffsetAMD",          1, &E_GL_AMD_texture_gather_bias_lod);
            symbolTable.setFunctionExtensions("textureGatherLodOffsetsAMD",         1, &E_GL_AMD_texture_gather_bias_lod);
            symbolTable.setFunctionExtensions("sparseTextureGatherLodAMD",          1, &E_GL_AMD_texture_gather_bias_lod);
            symbolTable.setFunctionExtensions("sparseTextureGatherLodOffsetAMD",    1, &E_GL_AMD_texture_gather_bias_lod);
            symbolTable.setFunctionExtensions("sparseTextureGatherLodOffsetsAMD",   1, &E_GL_AMD_texture_gather_bias_lod);
        }

        // E_GL_AMD_shader_image_load_store_lod
        if (profile != EEsProfile) {
            symbolTable.setFunctionExtensions("imageLoadLodAMD",        1, &E_GL_AMD_shader_image_load_store_lod);
            symbolTable.setFunctionExtensions("imageStoreLodAMD",       1, &E_GL_AMD_shader_image_load_store_lod);
            symbolTable.setFunctionExtensions("sparseImageLoadLodAMD",  1, &E_GL_AMD_shader_image_load_store_lod);
        }
#endif

#ifdef NV_EXTENSIONS
        if (profile != EEsProfile && version >= 430) {
            symbolTable.setVariableExtensions("gl_FragFullyCoveredNV", 1, &E_GL_NV_conservative_raster_underestimation);
            BuiltInVariable("gl_FragFullyCoveredNV", EbvFragFullyCoveredNV, symbolTable);
        }
        if ((profile != EEsProfile && version >= 450) ||
            (profile == EEsProfile && version >= 320)) {
            symbolTable.setVariableExtensions("gl_FragmentSizeNV",        1, &E_GL_NV_shading_rate_image);
            symbolTable.setVariableExtensions("gl_InvocationsPerPixelNV", 1, &E_GL_NV_shading_rate_image);
            BuiltInVariable("gl_FragmentSizeNV",        EbvFragmentSizeNV, symbolTable);
            BuiltInVariable("gl_InvocationsPerPixelNV", EbvInvocationsPerPixelNV, symbolTable);
            symbolTable.setVariableExtensions("gl_BaryCoordNV",        1, &E_GL_NV_fragment_shader_barycentric);
            symbolTable.setVariableExtensions("gl_BaryCoordNoPerspNV", 1, &E_GL_NV_fragment_shader_barycentric);
            BuiltInVariable("gl_BaryCoordNV",        EbvBaryCoordNV,        symbolTable);
            BuiltInVariable("gl_BaryCoordNoPerspNV", EbvBaryCoordNoPerspNV, symbolTable);
        }
        if (((profile != EEsProfile && version >= 450) ||
            (profile == EEsProfile && version >= 320)) &&
            language == EShLangCompute) {
            symbolTable.setFunctionExtensions("dFdx",                   1, &E_GL_NV_compute_shader_derivatives);
            symbolTable.setFunctionExtensions("dFdy",                   1, &E_GL_NV_compute_shader_derivatives);
            symbolTable.setFunctionExtensions("fwidth",                 1, &E_GL_NV_compute_shader_derivatives);
            symbolTable.setFunctionExtensions("dFdxFine",               1, &E_GL_NV_compute_shader_derivatives);
            symbolTable.setFunctionExtensions("dFdyFine",               1, &E_GL_NV_compute_shader_derivatives);
            symbolTable.setFunctionExtensions("fwidthFine",             1, &E_GL_NV_compute_shader_derivatives);
            symbolTable.setFunctionExtensions("dFdxCoarse",             1, &E_GL_NV_compute_shader_derivatives);
            symbolTable.setFunctionExtensions("dFdyCoarse",             1, &E_GL_NV_compute_shader_derivatives);
            symbolTable.setFunctionExtensions("fwidthCoarse",           1, &E_GL_NV_compute_shader_derivatives);
        }
#endif

        symbolTable.setVariableExtensions("gl_FragDepthEXT", 1, &E_GL_EXT_frag_depth);

        if (profile == EEsProfile && version < 320) {
            symbolTable.setVariableExtensions("gl_PrimitiveID",  Num_AEP_geometry_shader, AEP_geometry_shader);
            symbolTable.setVariableExtensions("gl_Layer",        Num_AEP_geometry_shader, AEP_geometry_shader);
        }

        if (profile == EEsProfile && version < 320) {
            symbolTable.setFunctionExtensions("imageAtomicAdd",      1, &E_GL_OES_shader_image_atomic);
            symbolTable.setFunctionExtensions("imageAtomicMin",      1, &E_GL_OES_shader_image_atomic);
            symbolTable.setFunctionExtensions("imageAtomicMax",      1, &E_GL_OES_shader_image_atomic);
            symbolTable.setFunctionExtensions("imageAtomicAnd",      1, &E_GL_OES_shader_image_atomic);
            symbolTable.setFunctionExtensions("imageAtomicOr",       1, &E_GL_OES_shader_image_atomic);
            symbolTable.setFunctionExtensions("imageAtomicXor",      1, &E_GL_OES_shader_image_atomic);
            symbolTable.setFunctionExtensions("imageAtomicExchange", 1, &E_GL_OES_shader_image_atomic);
            symbolTable.setFunctionExtensions("imageAtomicCompSwap", 1, &E_GL_OES_shader_image_atomic);
        }

        symbolTable.setVariableExtensions("gl_DeviceIndex",  1, &E_GL_EXT_device_group);
        BuiltInVariable("gl_DeviceIndex", EbvDeviceIndex, symbolTable);
        symbolTable.setVariableExtensions("gl_ViewIndex", 1, &E_GL_EXT_multiview);
        BuiltInVariable("gl_ViewIndex", EbvViewIndex, symbolTable);
        if (version >= 300 /* both ES and non-ES */) {
            symbolTable.setVariableExtensions("gl_ViewID_OVR", Num_OVR_multiview_EXTs, OVR_multiview_EXTs);
            BuiltInVariable("gl_ViewID_OVR", EbvViewIndex, symbolTable);
        }

        // GL_ARB_shader_ballot
        if (profile != EEsProfile) {
            symbolTable.setVariableExtensions("gl_SubGroupSizeARB",       1, &E_GL_ARB_shader_ballot);
            symbolTable.setVariableExtensions("gl_SubGroupInvocationARB", 1, &E_GL_ARB_shader_ballot);
            symbolTable.setVariableExtensions("gl_SubGroupEqMaskARB",     1, &E_GL_ARB_shader_ballot);
            symbolTable.setVariableExtensions("gl_SubGroupGeMaskARB",     1, &E_GL_ARB_shader_ballot);
            symbolTable.setVariableExtensions("gl_SubGroupGtMaskARB",     1, &E_GL_ARB_shader_ballot);
            symbolTable.setVariableExtensions("gl_SubGroupLeMaskARB",     1, &E_GL_ARB_shader_ballot);
            symbolTable.setVariableExtensions("gl_SubGroupLtMaskARB",     1, &E_GL_ARB_shader_ballot);

            BuiltInVariable("gl_SubGroupInvocationARB", EbvSubGroupInvocation, symbolTable);
            BuiltInVariable("gl_SubGroupEqMaskARB",     EbvSubGroupEqMask,     symbolTable);
            BuiltInVariable("gl_SubGroupGeMaskARB",     EbvSubGroupGeMask,     symbolTable);
            BuiltInVariable("gl_SubGroupGtMaskARB",     EbvSubGroupGtMask,     symbolTable);
            BuiltInVariable("gl_SubGroupLeMaskARB",     EbvSubGroupLeMask,     symbolTable);
            BuiltInVariable("gl_SubGroupLtMaskARB",     EbvSubGroupLtMask,     symbolTable);

            if (spvVersion.vulkan > 0)
                // Treat "gl_SubGroupSizeARB" as shader input instead of uniform for Vulkan
                SpecialQualifier("gl_SubGroupSizeARB", EvqVaryingIn, EbvSubGroupSize, symbolTable);
            else
                BuiltInVariable("gl_SubGroupSizeARB", EbvSubGroupSize, symbolTable);
        }

        // GL_KHR_shader_subgroup
        if (spvVersion.vulkan > 0) {
            symbolTable.setVariableExtensions("gl_SubgroupSize",         1, &E_GL_KHR_shader_subgroup_basic);
            symbolTable.setVariableExtensions("gl_SubgroupInvocationID", 1, &E_GL_KHR_shader_subgroup_basic);
            symbolTable.setVariableExtensions("gl_SubgroupEqMask",       1, &E_GL_KHR_shader_subgroup_ballot);
            symbolTable.setVariableExtensions("gl_SubgroupGeMask",       1, &E_GL_KHR_shader_subgroup_ballot);
            symbolTable.setVariableExtensions("gl_SubgroupGtMask",       1, &E_GL_KHR_shader_subgroup_ballot);
            symbolTable.setVariableExtensions("gl_SubgroupLeMask",       1, &E_GL_KHR_shader_subgroup_ballot);
            symbolTable.setVariableExtensions("gl_SubgroupLtMask",       1, &E_GL_KHR_shader_subgroup_ballot);

            BuiltInVariable("gl_SubgroupSize",         EbvSubgroupSize2,       symbolTable);
            BuiltInVariable("gl_SubgroupInvocationID", EbvSubgroupInvocation2, symbolTable);
            BuiltInVariable("gl_SubgroupEqMask",       EbvSubgroupEqMask2,     symbolTable);
            BuiltInVariable("gl_SubgroupGeMask",       EbvSubgroupGeMask2,     symbolTable);
            BuiltInVariable("gl_SubgroupGtMask",       EbvSubgroupGtMask2,     symbolTable);
            BuiltInVariable("gl_SubgroupLeMask",       EbvSubgroupLeMask2,     symbolTable);
            BuiltInVariable("gl_SubgroupLtMask",       EbvSubgroupLtMask2,     symbolTable);

            symbolTable.setFunctionExtensions("subgroupBarrier",                 1, &E_GL_KHR_shader_subgroup_basic);
            symbolTable.setFunctionExtensions("subgroupMemoryBarrier",           1, &E_GL_KHR_shader_subgroup_basic);
            symbolTable.setFunctionExtensions("subgroupMemoryBarrierBuffer",     1, &E_GL_KHR_shader_subgroup_basic);
            symbolTable.setFunctionExtensions("subgroupMemoryBarrierImage",      1, &E_GL_KHR_shader_subgroup_basic);
            symbolTable.setFunctionExtensions("subgroupElect",                   1, &E_GL_KHR_shader_subgroup_basic);
            symbolTable.setFunctionExtensions("subgroupAll",                     1, &E_GL_KHR_shader_subgroup_vote);
            symbolTable.setFunctionExtensions("subgroupAny",                     1, &E_GL_KHR_shader_subgroup_vote);
            symbolTable.setFunctionExtensions("subgroupAllEqual",                1, &E_GL_KHR_shader_subgroup_vote);
            symbolTable.setFunctionExtensions("subgroupBroadcast",               1, &E_GL_KHR_shader_subgroup_ballot);
            symbolTable.setFunctionExtensions("subgroupBroadcastFirst",          1, &E_GL_KHR_shader_subgroup_ballot);
            symbolTable.setFunctionExtensions("subgroupBallot",                  1, &E_GL_KHR_shader_subgroup_ballot);
            symbolTable.setFunctionExtensions("subgroupInverseBallot",           1, &E_GL_KHR_shader_subgroup_ballot);
            symbolTable.setFunctionExtensions("subgroupBallotBitExtract",        1, &E_GL_KHR_shader_subgroup_ballot);
            symbolTable.setFunctionExtensions("subgroupBallotBitCount",          1, &E_GL_KHR_shader_subgroup_ballot);
            symbolTable.setFunctionExtensions("subgroupBallotInclusiveBitCount", 1, &E_GL_KHR_shader_subgroup_ballot);
            symbolTable.setFunctionExtensions("subgroupBallotExclusiveBitCount", 1, &E_GL_KHR_shader_subgroup_ballot);
            symbolTable.setFunctionExtensions("subgroupBallotFindLSB",           1, &E_GL_KHR_shader_subgroup_ballot);
            symbolTable.setFunctionExtensions("subgroupBallotFindMSB",           1, &E_GL_KHR_shader_subgroup_ballot);
            symbolTable.setFunctionExtensions("subgroupShuffle",                 1, &E_GL_KHR_shader_subgroup_shuffle);
            symbolTable.setFunctionExtensions("subgroupShuffleXor",              1, &E_GL_KHR_shader_subgroup_shuffle);
            symbolTable.setFunctionExtensions("subgroupShuffleUp",               1, &E_GL_KHR_shader_subgroup_shuffle_relative);
            symbolTable.setFunctionExtensions("subgroupShuffleDown",             1, &E_GL_KHR_shader_subgroup_shuffle_relative);
            symbolTable.setFunctionExtensions("subgroupAdd",                     1, &E_GL_KHR_shader_subgroup_arithmetic);
            symbolTable.setFunctionExtensions("subgroupMul",                     1, &E_GL_KHR_shader_subgroup_arithmetic);
            symbolTable.setFunctionExtensions("subgroupMin",                     1, &E_GL_KHR_shader_subgroup_arithmetic);
            symbolTable.setFunctionExtensions("subgroupMax",                     1, &E_GL_KHR_shader_subgroup_arithmetic);
            symbolTable.setFunctionExtensions("subgroupAnd",                     1, &E_GL_KHR_shader_subgroup_arithmetic);
            symbolTable.setFunctionExtensions("subgroupOr",                      1, &E_GL_KHR_shader_subgroup_arithmetic);
            symbolTable.setFunctionExtensions("subgroupXor",                     1, &E_GL_KHR_shader_subgroup_arithmetic);
            symbolTable.setFunctionExtensions("subgroupInclusiveAdd",            1, &E_GL_KHR_shader_subgroup_arithmetic);
            symbolTable.setFunctionExtensions("subgroupInclusiveMul",            1, &E_GL_KHR_shader_subgroup_arithmetic);
            symbolTable.setFunctionExtensions("subgroupInclusiveMin",            1, &E_GL_KHR_shader_subgroup_arithmetic);
            symbolTable.setFunctionExtensions("subgroupInclusiveMax",            1, &E_GL_KHR_shader_subgroup_arithmetic);
            symbolTable.setFunctionExtensions("subgroupInclusiveAnd",            1, &E_GL_KHR_shader_subgroup_arithmetic);
            symbolTable.setFunctionExtensions("subgroupInclusiveOr",             1, &E_GL_KHR_shader_subgroup_arithmetic);
            symbolTable.setFunctionExtensions("subgroupInclusiveXor",            1, &E_GL_KHR_shader_subgroup_arithmetic);
            symbolTable.setFunctionExtensions("subgroupExclusiveAdd",            1, &E_GL_KHR_shader_subgroup_arithmetic);
            symbolTable.setFunctionExtensions("subgroupExclusiveMul",            1, &E_GL_KHR_shader_subgroup_arithmetic);
            symbolTable.setFunctionExtensions("subgroupExclusiveMin",            1, &E_GL_KHR_shader_subgroup_arithmetic);
            symbolTable.setFunctionExtensions("subgroupExclusiveMax",            1, &E_GL_KHR_shader_subgroup_arithmetic);
            symbolTable.setFunctionExtensions("subgroupExclusiveAnd",            1, &E_GL_KHR_shader_subgroup_arithmetic);
            symbolTable.setFunctionExtensions("subgroupExclusiveOr",             1, &E_GL_KHR_shader_subgroup_arithmetic);
            symbolTable.setFunctionExtensions("subgroupExclusiveXor",            1, &E_GL_KHR_shader_subgroup_arithmetic);
            symbolTable.setFunctionExtensions("subgroupClusteredAdd",            1, &E_GL_KHR_shader_subgroup_clustered);
            symbolTable.setFunctionExtensions("subgroupClusteredMul",            1, &E_GL_KHR_shader_subgroup_clustered);
            symbolTable.setFunctionExtensions("subgroupClusteredMin",            1, &E_GL_KHR_shader_subgroup_clustered);
            symbolTable.setFunctionExtensions("subgroupClusteredMax",            1, &E_GL_KHR_shader_subgroup_clustered);
            symbolTable.setFunctionExtensions("subgroupClusteredAnd",            1, &E_GL_KHR_shader_subgroup_clustered);
            symbolTable.setFunctionExtensions("subgroupClusteredOr",             1, &E_GL_KHR_shader_subgroup_clustered);
            symbolTable.setFunctionExtensions("subgroupClusteredXor",            1, &E_GL_KHR_shader_subgroup_clustered);
            symbolTable.setFunctionExtensions("subgroupQuadBroadcast",           1, &E_GL_KHR_shader_subgroup_quad);
            symbolTable.setFunctionExtensions("subgroupQuadSwapHorizontal",      1, &E_GL_KHR_shader_subgroup_quad);
            symbolTable.setFunctionExtensions("subgroupQuadSwapVertical",        1, &E_GL_KHR_shader_subgroup_quad);
            symbolTable.setFunctionExtensions("subgroupQuadSwapDiagonal",        1, &E_GL_KHR_shader_subgroup_quad);

#ifdef NV_EXTENSIONS
            symbolTable.setFunctionExtensions("subgroupPartitionNV",                          1, &E_GL_NV_shader_subgroup_partitioned);
            symbolTable.setFunctionExtensions("subgroupPartitionedAddNV",                     1, &E_GL_NV_shader_subgroup_partitioned);
            symbolTable.setFunctionExtensions("subgroupPartitionedMulNV",                     1, &E_GL_NV_shader_subgroup_partitioned);
            symbolTable.setFunctionExtensions("subgroupPartitionedMinNV",                     1, &E_GL_NV_shader_subgroup_partitioned);
            symbolTable.setFunctionExtensions("subgroupPartitionedMaxNV",                     1, &E_GL_NV_shader_subgroup_partitioned);
            symbolTable.setFunctionExtensions("subgroupPartitionedAndNV",                     1, &E_GL_NV_shader_subgroup_partitioned);
            symbolTable.setFunctionExtensions("subgroupPartitionedOrNV",                      1, &E_GL_NV_shader_subgroup_partitioned);
            symbolTable.setFunctionExtensions("subgroupPartitionedXorNV",                     1, &E_GL_NV_shader_subgroup_partitioned);
            symbolTable.setFunctionExtensions("subgroupPartitionedInclusiveAddNV",            1, &E_GL_NV_shader_subgroup_partitioned);
            symbolTable.setFunctionExtensions("subgroupPartitionedInclusiveMulNV",            1, &E_GL_NV_shader_subgroup_partitioned);
            symbolTable.setFunctionExtensions("subgroupPartitionedInclusiveMinNV",            1, &E_GL_NV_shader_subgroup_partitioned);
            symbolTable.setFunctionExtensions("subgroupPartitionedInclusiveMaxNV",            1, &E_GL_NV_shader_subgroup_partitioned);
            symbolTable.setFunctionExtensions("subgroupPartitionedInclusiveAndNV",            1, &E_GL_NV_shader_subgroup_partitioned);
            symbolTable.setFunctionExtensions("subgroupPartitionedInclusiveOrNV",             1, &E_GL_NV_shader_subgroup_partitioned);
            symbolTable.setFunctionExtensions("subgroupPartitionedInclusiveXorNV",            1, &E_GL_NV_shader_subgroup_partitioned);
            symbolTable.setFunctionExtensions("subgroupPartitionedExclusiveAddNV",            1, &E_GL_NV_shader_subgroup_partitioned);
            symbolTable.setFunctionExtensions("subgroupPartitionedExclusiveMulNV",            1, &E_GL_NV_shader_subgroup_partitioned);
            symbolTable.setFunctionExtensions("subgroupPartitionedExclusiveMinNV",            1, &E_GL_NV_shader_subgroup_partitioned);
            symbolTable.setFunctionExtensions("subgroupPartitionedExclusiveMaxNV",            1, &E_GL_NV_shader_subgroup_partitioned);
            symbolTable.setFunctionExtensions("subgroupPartitionedExclusiveAndNV",            1, &E_GL_NV_shader_subgroup_partitioned);
            symbolTable.setFunctionExtensions("subgroupPartitionedExclusiveOrNV",             1, &E_GL_NV_shader_subgroup_partitioned);
            symbolTable.setFunctionExtensions("subgroupPartitionedExclusiveXorNV",            1, &E_GL_NV_shader_subgroup_partitioned);
#endif

        }

        if (profile == EEsProfile) {
            symbolTable.setFunctionExtensions("shadow2DEXT",        1, &E_GL_EXT_shadow_samplers);
            symbolTable.setFunctionExtensions("shadow2DProjEXT",    1, &E_GL_EXT_shadow_samplers);
        }

        if (spvVersion.vulkan > 0) {
            symbolTable.setVariableExtensions("gl_ScopeDevice",             1, &E_GL_KHR_memory_scope_semantics);
            symbolTable.setVariableExtensions("gl_ScopeWorkgroup",          1, &E_GL_KHR_memory_scope_semantics);
            symbolTable.setVariableExtensions("gl_ScopeSubgroup",           1, &E_GL_KHR_memory_scope_semantics);
            symbolTable.setVariableExtensions("gl_ScopeInvocation",         1, &E_GL_KHR_memory_scope_semantics);

            symbolTable.setVariableExtensions("gl_SemanticsRelaxed",        1, &E_GL_KHR_memory_scope_semantics);
            symbolTable.setVariableExtensions("gl_SemanticsAcquire",        1, &E_GL_KHR_memory_scope_semantics);
            symbolTable.setVariableExtensions("gl_SemanticsRelease",        1, &E_GL_KHR_memory_scope_semantics);
            symbolTable.setVariableExtensions("gl_SemanticsAcquireRelease", 1, &E_GL_KHR_memory_scope_semantics);
            symbolTable.setVariableExtensions("gl_SemanticsMakeAvailable",  1, &E_GL_KHR_memory_scope_semantics);
            symbolTable.setVariableExtensions("gl_SemanticsMakeVisible",    1, &E_GL_KHR_memory_scope_semantics);

            symbolTable.setVariableExtensions("gl_StorageSemanticsNone",    1, &E_GL_KHR_memory_scope_semantics);
            symbolTable.setVariableExtensions("gl_StorageSemanticsBuffer",  1, &E_GL_KHR_memory_scope_semantics);
            symbolTable.setVariableExtensions("gl_StorageSemanticsShared",  1, &E_GL_KHR_memory_scope_semantics);
            symbolTable.setVariableExtensions("gl_StorageSemanticsImage",   1, &E_GL_KHR_memory_scope_semantics);
            symbolTable.setVariableExtensions("gl_StorageSemanticsOutput",  1, &E_GL_KHR_memory_scope_semantics);
        }
        break;

    case EShLangCompute:
        BuiltInVariable("gl_NumWorkGroups",         EbvNumWorkGroups,        symbolTable);
        BuiltInVariable("gl_WorkGroupSize",         EbvWorkGroupSize,        symbolTable);
        BuiltInVariable("gl_WorkGroupID",           EbvWorkGroupId,          symbolTable);
        BuiltInVariable("gl_LocalInvocationID",     EbvLocalInvocationId,    symbolTable);
        BuiltInVariable("gl_GlobalInvocationID",    EbvGlobalInvocationId,   symbolTable);
        BuiltInVariable("gl_LocalInvocationIndex",  EbvLocalInvocationIndex, symbolTable);

        if (profile != EEsProfile && version < 430) {
            symbolTable.setVariableExtensions("gl_NumWorkGroups",        1, &E_GL_ARB_compute_shader);
            symbolTable.setVariableExtensions("gl_WorkGroupSize",        1, &E_GL_ARB_compute_shader);
            symbolTable.setVariableExtensions("gl_WorkGroupID",          1, &E_GL_ARB_compute_shader);
            symbolTable.setVariableExtensions("gl_LocalInvocationID",    1, &E_GL_ARB_compute_shader);
            symbolTable.setVariableExtensions("gl_GlobalInvocationID",   1, &E_GL_ARB_compute_shader);
            symbolTable.setVariableExtensions("gl_LocalInvocationIndex", 1, &E_GL_ARB_compute_shader);

            symbolTable.setVariableExtensions("gl_MaxComputeWorkGroupCount",       1, &E_GL_ARB_compute_shader);
            symbolTable.setVariableExtensions("gl_MaxComputeWorkGroupSize",        1, &E_GL_ARB_compute_shader);
            symbolTable.setVariableExtensions("gl_MaxComputeUniformComponents",    1, &E_GL_ARB_compute_shader);
            symbolTable.setVariableExtensions("gl_MaxComputeTextureImageUnits",    1, &E_GL_ARB_compute_shader);
            symbolTable.setVariableExtensions("gl_MaxComputeImageUniforms",        1, &E_GL_ARB_compute_shader);
            symbolTable.setVariableExtensions("gl_MaxComputeAtomicCounters",       1, &E_GL_ARB_compute_shader);
            symbolTable.setVariableExtensions("gl_MaxComputeAtomicCounterBuffers", 1, &E_GL_ARB_compute_shader);

            symbolTable.setFunctionExtensions("barrier",                    1, &E_GL_ARB_compute_shader);
            symbolTable.setFunctionExtensions("memoryBarrierAtomicCounter", 1, &E_GL_ARB_compute_shader);
            symbolTable.setFunctionExtensions("memoryBarrierBuffer",        1, &E_GL_ARB_compute_shader);
            symbolTable.setFunctionExtensions("memoryBarrierImage",         1, &E_GL_ARB_compute_shader);
            symbolTable.setFunctionExtensions("memoryBarrierShared",        1, &E_GL_ARB_compute_shader);
            symbolTable.setFunctionExtensions("groupMemoryBarrier",         1, &E_GL_ARB_compute_shader);
        }

        symbolTable.setFunctionExtensions("controlBarrier",                 1, &E_GL_KHR_memory_scope_semantics);

        // GL_ARB_shader_ballot
        if (profile != EEsProfile) {
            symbolTable.setVariableExtensions("gl_SubGroupSizeARB",       1, &E_GL_ARB_shader_ballot);
            symbolTable.setVariableExtensions("gl_SubGroupInvocationARB", 1, &E_GL_ARB_shader_ballot);
            symbolTable.setVariableExtensions("gl_SubGroupEqMaskARB",     1, &E_GL_ARB_shader_ballot);
            symbolTable.setVariableExtensions("gl_SubGroupGeMaskARB",     1, &E_GL_ARB_shader_ballot);
            symbolTable.setVariableExtensions("gl_SubGroupGtMaskARB",     1, &E_GL_ARB_shader_ballot);
            symbolTable.setVariableExtensions("gl_SubGroupLeMaskARB",     1, &E_GL_ARB_shader_ballot);
            symbolTable.setVariableExtensions("gl_SubGroupLtMaskARB",     1, &E_GL_ARB_shader_ballot);

            BuiltInVariable("gl_SubGroupInvocationARB", EbvSubGroupInvocation, symbolTable);
            BuiltInVariable("gl_SubGroupEqMaskARB",     EbvSubGroupEqMask,     symbolTable);
            BuiltInVariable("gl_SubGroupGeMaskARB",     EbvSubGroupGeMask,     symbolTable);
            BuiltInVariable("gl_SubGroupGtMaskARB",     EbvSubGroupGtMask,     symbolTable);
            BuiltInVariable("gl_SubGroupLeMaskARB",     EbvSubGroupLeMask,     symbolTable);
            BuiltInVariable("gl_SubGroupLtMaskARB",     EbvSubGroupLtMask,     symbolTable);

            if (spvVersion.vulkan > 0)
                // Treat "gl_SubGroupSizeARB" as shader input instead of uniform for Vulkan
                SpecialQualifier("gl_SubGroupSizeARB", EvqVaryingIn, EbvSubGroupSize, symbolTable);
            else
                BuiltInVariable("gl_SubGroupSizeARB", EbvSubGroupSize, symbolTable);
        }

        // GL_KHR_shader_subgroup
        if (spvVersion.vulkan > 0) {
            symbolTable.setVariableExtensions("gl_SubgroupSize",         1, &E_GL_KHR_shader_subgroup_basic);
            symbolTable.setVariableExtensions("gl_SubgroupInvocationID", 1, &E_GL_KHR_shader_subgroup_basic);
            symbolTable.setVariableExtensions("gl_SubgroupEqMask",       1, &E_GL_KHR_shader_subgroup_ballot);
            symbolTable.setVariableExtensions("gl_SubgroupGeMask",       1, &E_GL_KHR_shader_subgroup_ballot);
            symbolTable.setVariableExtensions("gl_SubgroupGtMask",       1, &E_GL_KHR_shader_subgroup_ballot);
            symbolTable.setVariableExtensions("gl_SubgroupLeMask",       1, &E_GL_KHR_shader_subgroup_ballot);
            symbolTable.setVariableExtensions("gl_SubgroupLtMask",       1, &E_GL_KHR_shader_subgroup_ballot);

            BuiltInVariable("gl_SubgroupSize",         EbvSubgroupSize2,       symbolTable);
            BuiltInVariable("gl_SubgroupInvocationID", EbvSubgroupInvocation2, symbolTable);
            BuiltInVariable("gl_SubgroupEqMask",       EbvSubgroupEqMask2,     symbolTable);
            BuiltInVariable("gl_SubgroupGeMask",       EbvSubgroupGeMask2,     symbolTable);
            BuiltInVariable("gl_SubgroupGtMask",       EbvSubgroupGtMask2,     symbolTable);
            BuiltInVariable("gl_SubgroupLeMask",       EbvSubgroupLeMask2,     symbolTable);
            BuiltInVariable("gl_SubgroupLtMask",       EbvSubgroupLtMask2,     symbolTable);
        }

        if ((profile != EEsProfile && version >= 140) ||
            (profile == EEsProfile && version >= 310)) {
            symbolTable.setVariableExtensions("gl_DeviceIndex",  1, &E_GL_EXT_device_group);
            BuiltInVariable("gl_DeviceIndex", EbvDeviceIndex, symbolTable);
            symbolTable.setVariableExtensions("gl_ViewIndex", 1, &E_GL_EXT_multiview);
            BuiltInVariable("gl_ViewIndex", EbvViewIndex, symbolTable);
        }

        // GL_KHR_shader_subgroup
        if (spvVersion.vulkan > 0) {
            symbolTable.setVariableExtensions("gl_NumSubgroups", 1, &E_GL_KHR_shader_subgroup_basic);
            symbolTable.setVariableExtensions("gl_SubgroupID",   1, &E_GL_KHR_shader_subgroup_basic);

            BuiltInVariable("gl_NumSubgroups", EbvNumSubgroups, symbolTable);
            BuiltInVariable("gl_SubgroupID",   EbvSubgroupID,   symbolTable);

            symbolTable.setFunctionExtensions("subgroupMemoryBarrierShared", 1, &E_GL_KHR_shader_subgroup_basic);
        }
        break;
#ifdef NV_EXTENSIONS
    case EShLangRayGenNV:
    case EShLangIntersectNV:
    case EShLangAnyHitNV:
    case EShLangClosestHitNV:
    case EShLangMissNV:
        if (profile != EEsProfile && version >= 460) {
            symbolTable.setVariableExtensions("gl_LaunchIDNVX", 1, &E_GL_NVX_raytracing);
            symbolTable.setVariableExtensions("gl_LaunchSizeNVX", 1, &E_GL_NVX_raytracing);
            symbolTable.setVariableExtensions("gl_PrimitiveID", 1, &E_GL_NVX_raytracing);
            symbolTable.setVariableExtensions("gl_InstanceID", 1, &E_GL_NVX_raytracing);
            symbolTable.setVariableExtensions("gl_InstanceCustomIndexNVX", 1, &E_GL_NVX_raytracing);
            symbolTable.setVariableExtensions("gl_WorldRayOriginNVX", 1, &E_GL_NVX_raytracing);
            symbolTable.setVariableExtensions("gl_WorldRayDirectionNVX", 1, &E_GL_NVX_raytracing);
            symbolTable.setVariableExtensions("gl_ObjectRayOriginNVX", 1, &E_GL_NVX_raytracing);
            symbolTable.setVariableExtensions("gl_ObjectRayDirectionNVX", 1, &E_GL_NVX_raytracing);
            symbolTable.setVariableExtensions("gl_RayTminNVX", 1, &E_GL_NVX_raytracing);
            symbolTable.setVariableExtensions("gl_RayTmaxNVX", 1, &E_GL_NVX_raytracing);
            symbolTable.setVariableExtensions("gl_HitTNVX", 1, &E_GL_NVX_raytracing);
            symbolTable.setVariableExtensions("gl_HitKindNVX", 1, &E_GL_NVX_raytracing);
            symbolTable.setVariableExtensions("gl_ObjectToWorldNVX", 1, &E_GL_NVX_raytracing);
            symbolTable.setVariableExtensions("gl_WorldToObjectNVX", 1, &E_GL_NVX_raytracing);
            symbolTable.setVariableExtensions("gl_DeviceIndex", 1, &E_GL_EXT_device_group);

            BuiltInVariable("gl_LaunchIDNVX",           EbvLaunchIdNV,           symbolTable);
            BuiltInVariable("gl_LaunchSizeNVX",         EbvLaunchSizeNV,         symbolTable);
            BuiltInVariable("gl_PrimitiveID",           EbvPrimitiveId,          symbolTable);
            BuiltInVariable("gl_InstanceID",            EbvInstanceId,           symbolTable);
            BuiltInVariable("gl_InstanceCustomIndexNVX",EbvInstanceCustomIndexNV,symbolTable);
            BuiltInVariable("gl_WorldRayOriginNVX",     EbvWorldRayOriginNV,     symbolTable);
            BuiltInVariable("gl_WorldRayDirectionNVX",  EbvWorldRayDirectionNV,  symbolTable);
            BuiltInVariable("gl_ObjectRayOriginNVX",    EbvObjectRayOriginNV,    symbolTable);
            BuiltInVariable("gl_ObjectRayDirectionNVX", EbvObjectRayDirectionNV, symbolTable);
            BuiltInVariable("gl_RayTminNVX",            EbvRayTminNV,            symbolTable);
            BuiltInVariable("gl_RayTmaxNVX",            EbvRayTmaxNV,            symbolTable);
            BuiltInVariable("gl_HitTNVX",               EbvHitTNV,               symbolTable);
            BuiltInVariable("gl_HitKindNVX",            EbvHitKindNV,            symbolTable);
            BuiltInVariable("gl_ObjectToWorldNVX",      EbvObjectToWorldNV,      symbolTable);
            BuiltInVariable("gl_WorldToObjectNVX",      EbvWorldToObjectNV,      symbolTable);
            BuiltInVariable("gl_DeviceIndex",           EbvDeviceIndex,          symbolTable);
        } 
        break;
    case EShLangMeshNV:
<<<<<<< HEAD
        if (profile != EEsProfile && version >= 450) {
=======
        if ((profile != EEsProfile && version >= 450) || (profile == EEsProfile && version >= 320)) {
>>>>>>> 5130ac21
            // Per-vertex builtins
            BuiltInVariable("gl_MeshVerticesNV", "gl_Position",     EbvPosition,     symbolTable);
            BuiltInVariable("gl_MeshVerticesNV", "gl_PointSize",    EbvPointSize,    symbolTable);
            BuiltInVariable("gl_MeshVerticesNV", "gl_ClipDistance", EbvClipDistance, symbolTable);
            BuiltInVariable("gl_MeshVerticesNV", "gl_CullDistance", EbvCullDistance, symbolTable);
            // Per-view builtins
            BuiltInVariable("gl_MeshVerticesNV", "gl_PositionPerViewNV",     EbvPositionPerViewNV,     symbolTable);
            BuiltInVariable("gl_MeshVerticesNV", "gl_ClipDistancePerViewNV", EbvClipDistancePerViewNV, symbolTable);
            BuiltInVariable("gl_MeshVerticesNV", "gl_CullDistancePerViewNV", EbvCullDistancePerViewNV, symbolTable);

            // Per-primitive builtins
            BuiltInVariable("gl_MeshPrimitivesNV", "gl_PrimitiveID",   EbvPrimitiveId,    symbolTable);
            BuiltInVariable("gl_MeshPrimitivesNV", "gl_Layer",         EbvLayer,          symbolTable);
            BuiltInVariable("gl_MeshPrimitivesNV", "gl_ViewportIndex", EbvViewportIndex,  symbolTable);
            BuiltInVariable("gl_MeshPrimitivesNV", "gl_ViewportMask",  EbvViewportMaskNV, symbolTable);
            // Per-view builtins
            BuiltInVariable("gl_MeshPrimitivesNV", "gl_LayerPerViewNV",        EbvLayerPerViewNV,        symbolTable);
            BuiltInVariable("gl_MeshPrimitivesNV", "gl_ViewportMaskPerViewNV", EbvViewportMaskPerViewNV, symbolTable);

            symbolTable.setVariableExtensions("gl_PrimitiveCountNV",     1, &E_GL_NV_mesh_shader);
            symbolTable.setVariableExtensions("gl_PrimitiveIndicesNV",   1, &E_GL_NV_mesh_shader);
            symbolTable.setVariableExtensions("gl_MeshViewCountNV",      1, &E_GL_NV_mesh_shader);
            symbolTable.setVariableExtensions("gl_MeshViewIndicesNV",    1, &E_GL_NV_mesh_shader);
            symbolTable.setVariableExtensions("gl_WorkGroupSize",        1, &E_GL_NV_mesh_shader);
            symbolTable.setVariableExtensions("gl_WorkGroupID",          1, &E_GL_NV_mesh_shader);
            symbolTable.setVariableExtensions("gl_LocalInvocationID",    1, &E_GL_NV_mesh_shader);
            symbolTable.setVariableExtensions("gl_GlobalInvocationID",   1, &E_GL_NV_mesh_shader);
            symbolTable.setVariableExtensions("gl_LocalInvocationIndex", 1, &E_GL_NV_mesh_shader);

            BuiltInVariable("gl_PrimitiveCountNV",     EbvPrimitiveCountNV,     symbolTable);
            BuiltInVariable("gl_PrimitiveIndicesNV",   EbvPrimitiveIndicesNV,   symbolTable);
            BuiltInVariable("gl_MeshViewCountNV",      EbvMeshViewCountNV,      symbolTable);
            BuiltInVariable("gl_MeshViewIndicesNV",    EbvMeshViewIndicesNV,    symbolTable);
            BuiltInVariable("gl_WorkGroupSize",        EbvWorkGroupSize,        symbolTable);
            BuiltInVariable("gl_WorkGroupID",          EbvWorkGroupId,          symbolTable);
            BuiltInVariable("gl_LocalInvocationID",    EbvLocalInvocationId,    symbolTable);
            BuiltInVariable("gl_GlobalInvocationID",   EbvGlobalInvocationId,   symbolTable);
            BuiltInVariable("gl_LocalInvocationIndex", EbvLocalInvocationIndex, symbolTable);

            symbolTable.setVariableExtensions("gl_MaxMeshOutputVerticesNV",   1, &E_GL_NV_mesh_shader);
            symbolTable.setVariableExtensions("gl_MaxMeshOutputPrimitivesNV", 1, &E_GL_NV_mesh_shader);
            symbolTable.setVariableExtensions("gl_MaxMeshWorkGroupSizeNV",    1, &E_GL_NV_mesh_shader);
            symbolTable.setVariableExtensions("gl_MaxMeshViewCountNV",        1, &E_GL_NV_mesh_shader);

            symbolTable.setFunctionExtensions("barrier",                      1, &E_GL_NV_mesh_shader);
            symbolTable.setFunctionExtensions("memoryBarrierShared",          1, &E_GL_NV_mesh_shader);
            symbolTable.setFunctionExtensions("groupMemoryBarrier",           1, &E_GL_NV_mesh_shader);
<<<<<<< HEAD

=======
        }

        if (profile != EEsProfile && version >= 450) {
>>>>>>> 5130ac21
            // GL_EXT_device_group
            symbolTable.setVariableExtensions("gl_DeviceIndex", 1, &E_GL_EXT_device_group);
            BuiltInVariable("gl_DeviceIndex", EbvDeviceIndex, symbolTable);

            // GL_ARB_shader_draw_parameters
            symbolTable.setVariableExtensions("gl_DrawIDARB", 1, &E_GL_ARB_shader_draw_parameters);
            BuiltInVariable("gl_DrawIDARB", EbvDrawId, symbolTable);
            if (version >= 460) {
                BuiltInVariable("gl_DrawID", EbvDrawId, symbolTable);
            }

            // GL_ARB_shader_ballot
            symbolTable.setVariableExtensions("gl_SubGroupSizeARB",       1, &E_GL_ARB_shader_ballot);
            symbolTable.setVariableExtensions("gl_SubGroupInvocationARB", 1, &E_GL_ARB_shader_ballot);
            symbolTable.setVariableExtensions("gl_SubGroupEqMaskARB",     1, &E_GL_ARB_shader_ballot);
            symbolTable.setVariableExtensions("gl_SubGroupGeMaskARB",     1, &E_GL_ARB_shader_ballot);
            symbolTable.setVariableExtensions("gl_SubGroupGtMaskARB",     1, &E_GL_ARB_shader_ballot);
            symbolTable.setVariableExtensions("gl_SubGroupLeMaskARB",     1, &E_GL_ARB_shader_ballot);
            symbolTable.setVariableExtensions("gl_SubGroupLtMaskARB",     1, &E_GL_ARB_shader_ballot);

            BuiltInVariable("gl_SubGroupInvocationARB", EbvSubGroupInvocation, symbolTable);
            BuiltInVariable("gl_SubGroupEqMaskARB",     EbvSubGroupEqMask,     symbolTable);
            BuiltInVariable("gl_SubGroupGeMaskARB",     EbvSubGroupGeMask,     symbolTable);
            BuiltInVariable("gl_SubGroupGtMaskARB",     EbvSubGroupGtMask,     symbolTable);
            BuiltInVariable("gl_SubGroupLeMaskARB",     EbvSubGroupLeMask,     symbolTable);
            BuiltInVariable("gl_SubGroupLtMaskARB",     EbvSubGroupLtMask,     symbolTable);

            if (spvVersion.vulkan > 0)
                // Treat "gl_SubGroupSizeARB" as shader input instead of uniform for Vulkan
                SpecialQualifier("gl_SubGroupSizeARB", EvqVaryingIn, EbvSubGroupSize, symbolTable);
            else
                BuiltInVariable("gl_SubGroupSizeARB", EbvSubGroupSize, symbolTable);
        }

        // GL_KHR_shader_subgroup
        if (spvVersion.vulkan > 0) {
            symbolTable.setVariableExtensions("gl_NumSubgroups",         1, &E_GL_KHR_shader_subgroup_basic);
            symbolTable.setVariableExtensions("gl_SubgroupID",           1, &E_GL_KHR_shader_subgroup_basic);
            symbolTable.setVariableExtensions("gl_SubgroupSize",         1, &E_GL_KHR_shader_subgroup_basic);
            symbolTable.setVariableExtensions("gl_SubgroupInvocationID", 1, &E_GL_KHR_shader_subgroup_basic);
            symbolTable.setVariableExtensions("gl_SubgroupEqMask",       1, &E_GL_KHR_shader_subgroup_ballot);
            symbolTable.setVariableExtensions("gl_SubgroupGeMask",       1, &E_GL_KHR_shader_subgroup_ballot);
            symbolTable.setVariableExtensions("gl_SubgroupGtMask",       1, &E_GL_KHR_shader_subgroup_ballot);
            symbolTable.setVariableExtensions("gl_SubgroupLeMask",       1, &E_GL_KHR_shader_subgroup_ballot);
            symbolTable.setVariableExtensions("gl_SubgroupLtMask",       1, &E_GL_KHR_shader_subgroup_ballot);

            BuiltInVariable("gl_NumSubgroups",         EbvNumSubgroups,        symbolTable);
            BuiltInVariable("gl_SubgroupID",           EbvSubgroupID,          symbolTable);
            BuiltInVariable("gl_SubgroupSize",         EbvSubgroupSize2,       symbolTable);
            BuiltInVariable("gl_SubgroupInvocationID", EbvSubgroupInvocation2, symbolTable);
            BuiltInVariable("gl_SubgroupEqMask",       EbvSubgroupEqMask2,     symbolTable);
            BuiltInVariable("gl_SubgroupGeMask",       EbvSubgroupGeMask2,     symbolTable);
            BuiltInVariable("gl_SubgroupGtMask",       EbvSubgroupGtMask2,     symbolTable);
            BuiltInVariable("gl_SubgroupLeMask",       EbvSubgroupLeMask2,     symbolTable);
            BuiltInVariable("gl_SubgroupLtMask",       EbvSubgroupLtMask2,     symbolTable);

            symbolTable.setFunctionExtensions("subgroupMemoryBarrierShared", 1, &E_GL_KHR_shader_subgroup_basic);
        }
        break;

    case EShLangTaskNV:
<<<<<<< HEAD
        if (profile != EEsProfile && version >= 450) {
=======
        if ((profile != EEsProfile && version >= 450) || (profile == EEsProfile && version >= 320)) {
>>>>>>> 5130ac21
            symbolTable.setVariableExtensions("gl_TaskCountNV",          1, &E_GL_NV_mesh_shader);
            symbolTable.setVariableExtensions("gl_WorkGroupSize",        1, &E_GL_NV_mesh_shader);
            symbolTable.setVariableExtensions("gl_WorkGroupID",          1, &E_GL_NV_mesh_shader);
            symbolTable.setVariableExtensions("gl_LocalInvocationID",    1, &E_GL_NV_mesh_shader);
            symbolTable.setVariableExtensions("gl_GlobalInvocationID",   1, &E_GL_NV_mesh_shader);
            symbolTable.setVariableExtensions("gl_LocalInvocationIndex", 1, &E_GL_NV_mesh_shader);

            BuiltInVariable("gl_TaskCountNV",          EbvTaskCountNV,          symbolTable);
            BuiltInVariable("gl_WorkGroupSize",        EbvWorkGroupSize,        symbolTable);
            BuiltInVariable("gl_WorkGroupID",          EbvWorkGroupId,          symbolTable);
            BuiltInVariable("gl_LocalInvocationID",    EbvLocalInvocationId,    symbolTable);
            BuiltInVariable("gl_GlobalInvocationID",   EbvGlobalInvocationId,   symbolTable);
            BuiltInVariable("gl_LocalInvocationIndex", EbvLocalInvocationIndex, symbolTable);

            symbolTable.setVariableExtensions("gl_MaxTaskWorkGroupSizeNV", 1, &E_GL_NV_mesh_shader);

            symbolTable.setFunctionExtensions("barrier",                   1, &E_GL_NV_mesh_shader);
            symbolTable.setFunctionExtensions("memoryBarrierShared",       1, &E_GL_NV_mesh_shader);
            symbolTable.setFunctionExtensions("groupMemoryBarrier",        1, &E_GL_NV_mesh_shader);
<<<<<<< HEAD

=======
        }

        if (profile != EEsProfile && version >= 450) {
>>>>>>> 5130ac21
            // GL_EXT_device_group
            symbolTable.setVariableExtensions("gl_DeviceIndex", 1, &E_GL_EXT_device_group);
            BuiltInVariable("gl_DeviceIndex", EbvDeviceIndex, symbolTable);

            // GL_ARB_shader_draw_parameters
            symbolTable.setVariableExtensions("gl_DrawIDARB", 1, &E_GL_ARB_shader_draw_parameters);
            BuiltInVariable("gl_DrawIDARB", EbvDrawId, symbolTable);
            if (version >= 460) {
                BuiltInVariable("gl_DrawID", EbvDrawId, symbolTable);
            }

            // GL_ARB_shader_ballot
            symbolTable.setVariableExtensions("gl_SubGroupSizeARB",       1, &E_GL_ARB_shader_ballot);
            symbolTable.setVariableExtensions("gl_SubGroupInvocationARB", 1, &E_GL_ARB_shader_ballot);
            symbolTable.setVariableExtensions("gl_SubGroupEqMaskARB",     1, &E_GL_ARB_shader_ballot);
            symbolTable.setVariableExtensions("gl_SubGroupGeMaskARB",     1, &E_GL_ARB_shader_ballot);
            symbolTable.setVariableExtensions("gl_SubGroupGtMaskARB",     1, &E_GL_ARB_shader_ballot);
            symbolTable.setVariableExtensions("gl_SubGroupLeMaskARB",     1, &E_GL_ARB_shader_ballot);
            symbolTable.setVariableExtensions("gl_SubGroupLtMaskARB",     1, &E_GL_ARB_shader_ballot);

            BuiltInVariable("gl_SubGroupInvocationARB", EbvSubGroupInvocation, symbolTable);
            BuiltInVariable("gl_SubGroupEqMaskARB",     EbvSubGroupEqMask,     symbolTable);
            BuiltInVariable("gl_SubGroupGeMaskARB",     EbvSubGroupGeMask,     symbolTable);
            BuiltInVariable("gl_SubGroupGtMaskARB",     EbvSubGroupGtMask,     symbolTable);
            BuiltInVariable("gl_SubGroupLeMaskARB",     EbvSubGroupLeMask,     symbolTable);
            BuiltInVariable("gl_SubGroupLtMaskARB",     EbvSubGroupLtMask,     symbolTable);

            if (spvVersion.vulkan > 0)
                // Treat "gl_SubGroupSizeARB" as shader input instead of uniform for Vulkan
                SpecialQualifier("gl_SubGroupSizeARB", EvqVaryingIn, EbvSubGroupSize, symbolTable);
            else
                BuiltInVariable("gl_SubGroupSizeARB", EbvSubGroupSize, symbolTable);
        }

        // GL_KHR_shader_subgroup
        if (spvVersion.vulkan > 0) {
            symbolTable.setVariableExtensions("gl_NumSubgroups",         1, &E_GL_KHR_shader_subgroup_basic);
            symbolTable.setVariableExtensions("gl_SubgroupID",           1, &E_GL_KHR_shader_subgroup_basic);
            symbolTable.setVariableExtensions("gl_SubgroupSize",         1, &E_GL_KHR_shader_subgroup_basic);
            symbolTable.setVariableExtensions("gl_SubgroupInvocationID", 1, &E_GL_KHR_shader_subgroup_basic);
            symbolTable.setVariableExtensions("gl_SubgroupEqMask",       1, &E_GL_KHR_shader_subgroup_ballot);
            symbolTable.setVariableExtensions("gl_SubgroupGeMask",       1, &E_GL_KHR_shader_subgroup_ballot);
            symbolTable.setVariableExtensions("gl_SubgroupGtMask",       1, &E_GL_KHR_shader_subgroup_ballot);
            symbolTable.setVariableExtensions("gl_SubgroupLeMask",       1, &E_GL_KHR_shader_subgroup_ballot);
            symbolTable.setVariableExtensions("gl_SubgroupLtMask",       1, &E_GL_KHR_shader_subgroup_ballot);

            BuiltInVariable("gl_NumSubgroups",         EbvNumSubgroups,        symbolTable);
            BuiltInVariable("gl_SubgroupID",           EbvSubgroupID,          symbolTable);
            BuiltInVariable("gl_SubgroupSize",         EbvSubgroupSize2,       symbolTable);
            BuiltInVariable("gl_SubgroupInvocationID", EbvSubgroupInvocation2, symbolTable);
            BuiltInVariable("gl_SubgroupEqMask",       EbvSubgroupEqMask2,     symbolTable);
            BuiltInVariable("gl_SubgroupGeMask",       EbvSubgroupGeMask2,     symbolTable);
            BuiltInVariable("gl_SubgroupGtMask",       EbvSubgroupGtMask2,     symbolTable);
            BuiltInVariable("gl_SubgroupLeMask",       EbvSubgroupLeMask2,     symbolTable);
            BuiltInVariable("gl_SubgroupLtMask",       EbvSubgroupLtMask2,     symbolTable);

            symbolTable.setFunctionExtensions("subgroupMemoryBarrierShared", 1, &E_GL_KHR_shader_subgroup_basic);
        }
        break;
#endif

    default:
        assert(false && "Language not supported");
        break;
    }

    //
    // Next, identify which built-ins have a mapping to an operator.
    // If PureOperatorBuiltins is false, those that are not identified as such are
    // expected to be resolved through a library of functions, versus as
    // operations.
    //
    symbolTable.relateToOperator("not",              EOpVectorLogicalNot);

    symbolTable.relateToOperator("matrixCompMult",   EOpMul);
    // 120 and 150 are correct for both ES and desktop
    if (version >= 120) {
        symbolTable.relateToOperator("outerProduct", EOpOuterProduct);
        symbolTable.relateToOperator("transpose", EOpTranspose);
        if (version >= 150) {
            symbolTable.relateToOperator("determinant", EOpDeterminant);
            symbolTable.relateToOperator("inverse", EOpMatrixInverse);
        }
    }

    symbolTable.relateToOperator("mod",              EOpMod);
    symbolTable.relateToOperator("modf",             EOpModf);

    symbolTable.relateToOperator("equal",            EOpVectorEqual);
    symbolTable.relateToOperator("notEqual",         EOpVectorNotEqual);
    symbolTable.relateToOperator("lessThan",         EOpLessThan);
    symbolTable.relateToOperator("greaterThan",      EOpGreaterThan);
    symbolTable.relateToOperator("lessThanEqual",    EOpLessThanEqual);
    symbolTable.relateToOperator("greaterThanEqual", EOpGreaterThanEqual);

    symbolTable.relateToOperator("radians",      EOpRadians);
    symbolTable.relateToOperator("degrees",      EOpDegrees);
    symbolTable.relateToOperator("sin",          EOpSin);
    symbolTable.relateToOperator("cos",          EOpCos);
    symbolTable.relateToOperator("tan",          EOpTan);
    symbolTable.relateToOperator("asin",         EOpAsin);
    symbolTable.relateToOperator("acos",         EOpAcos);
    symbolTable.relateToOperator("atan",         EOpAtan);
    symbolTable.relateToOperator("sinh",         EOpSinh);
    symbolTable.relateToOperator("cosh",         EOpCosh);
    symbolTable.relateToOperator("tanh",         EOpTanh);
    symbolTable.relateToOperator("asinh",        EOpAsinh);
    symbolTable.relateToOperator("acosh",        EOpAcosh);
    symbolTable.relateToOperator("atanh",        EOpAtanh);

    symbolTable.relateToOperator("pow",          EOpPow);
    symbolTable.relateToOperator("exp2",         EOpExp2);
    symbolTable.relateToOperator("log",          EOpLog);
    symbolTable.relateToOperator("exp",          EOpExp);
    symbolTable.relateToOperator("log2",         EOpLog2);
    symbolTable.relateToOperator("sqrt",         EOpSqrt);
    symbolTable.relateToOperator("inversesqrt",  EOpInverseSqrt);

    symbolTable.relateToOperator("abs",          EOpAbs);
    symbolTable.relateToOperator("sign",         EOpSign);
    symbolTable.relateToOperator("floor",        EOpFloor);
    symbolTable.relateToOperator("trunc",        EOpTrunc);
    symbolTable.relateToOperator("round",        EOpRound);
    symbolTable.relateToOperator("roundEven",    EOpRoundEven);
    symbolTable.relateToOperator("ceil",         EOpCeil);
    symbolTable.relateToOperator("fract",        EOpFract);
    symbolTable.relateToOperator("min",          EOpMin);
    symbolTable.relateToOperator("max",          EOpMax);
    symbolTable.relateToOperator("clamp",        EOpClamp);
    symbolTable.relateToOperator("mix",          EOpMix);
    symbolTable.relateToOperator("step",         EOpStep);
    symbolTable.relateToOperator("smoothstep",   EOpSmoothStep);

    symbolTable.relateToOperator("isnan",  EOpIsNan);
    symbolTable.relateToOperator("isinf",  EOpIsInf);

    symbolTable.relateToOperator("floatBitsToInt",  EOpFloatBitsToInt);
    symbolTable.relateToOperator("floatBitsToUint", EOpFloatBitsToUint);
    symbolTable.relateToOperator("intBitsToFloat",  EOpIntBitsToFloat);
    symbolTable.relateToOperator("uintBitsToFloat", EOpUintBitsToFloat);
    symbolTable.relateToOperator("doubleBitsToInt64",  EOpDoubleBitsToInt64);
    symbolTable.relateToOperator("doubleBitsToUint64", EOpDoubleBitsToUint64);
    symbolTable.relateToOperator("int64BitsToDouble",  EOpInt64BitsToDouble);
    symbolTable.relateToOperator("uint64BitsToDouble", EOpUint64BitsToDouble);
    symbolTable.relateToOperator("halfBitsToInt16",  EOpFloat16BitsToInt16);
    symbolTable.relateToOperator("halfBitsToUint16", EOpFloat16BitsToUint16);
    symbolTable.relateToOperator("float16BitsToInt16",  EOpFloat16BitsToInt16);
    symbolTable.relateToOperator("float16BitsToUint16", EOpFloat16BitsToUint16);
    symbolTable.relateToOperator("int16BitsToFloat16",  EOpInt16BitsToFloat16);
    symbolTable.relateToOperator("uint16BitsToFloat16", EOpUint16BitsToFloat16);

    symbolTable.relateToOperator("int16BitsToHalf",  EOpInt16BitsToFloat16);
    symbolTable.relateToOperator("uint16BitsToHalf", EOpUint16BitsToFloat16);

    symbolTable.relateToOperator("packSnorm2x16",   EOpPackSnorm2x16);
    symbolTable.relateToOperator("unpackSnorm2x16", EOpUnpackSnorm2x16);
    symbolTable.relateToOperator("packUnorm2x16",   EOpPackUnorm2x16);
    symbolTable.relateToOperator("unpackUnorm2x16", EOpUnpackUnorm2x16);

    symbolTable.relateToOperator("packSnorm4x8",    EOpPackSnorm4x8);
    symbolTable.relateToOperator("unpackSnorm4x8",  EOpUnpackSnorm4x8);
    symbolTable.relateToOperator("packUnorm4x8",    EOpPackUnorm4x8);
    symbolTable.relateToOperator("unpackUnorm4x8",  EOpUnpackUnorm4x8);

    symbolTable.relateToOperator("packDouble2x32",    EOpPackDouble2x32);
    symbolTable.relateToOperator("unpackDouble2x32",  EOpUnpackDouble2x32);

    symbolTable.relateToOperator("packHalf2x16",    EOpPackHalf2x16);
    symbolTable.relateToOperator("unpackHalf2x16",  EOpUnpackHalf2x16);

    symbolTable.relateToOperator("packInt2x32",     EOpPackInt2x32);
    symbolTable.relateToOperator("unpackInt2x32",   EOpUnpackInt2x32);
    symbolTable.relateToOperator("packUint2x32",    EOpPackUint2x32);
    symbolTable.relateToOperator("unpackUint2x32",  EOpUnpackUint2x32);

    symbolTable.relateToOperator("packInt2x16",     EOpPackInt2x16);
    symbolTable.relateToOperator("unpackInt2x16",   EOpUnpackInt2x16);
    symbolTable.relateToOperator("packUint2x16",    EOpPackUint2x16);
    symbolTable.relateToOperator("unpackUint2x16",  EOpUnpackUint2x16);

    symbolTable.relateToOperator("packInt4x16",     EOpPackInt4x16);
    symbolTable.relateToOperator("unpackInt4x16",   EOpUnpackInt4x16);
    symbolTable.relateToOperator("packUint4x16",    EOpPackUint4x16);
    symbolTable.relateToOperator("unpackUint4x16",  EOpUnpackUint4x16);
    symbolTable.relateToOperator("packFloat2x16",   EOpPackFloat2x16);
    symbolTable.relateToOperator("unpackFloat2x16", EOpUnpackFloat2x16);

    symbolTable.relateToOperator("pack16",          EOpPack16);
    symbolTable.relateToOperator("pack32",          EOpPack32);
    symbolTable.relateToOperator("pack64",          EOpPack64);

    symbolTable.relateToOperator("unpack32",        EOpUnpack32);
    symbolTable.relateToOperator("unpack16",        EOpUnpack16);
    symbolTable.relateToOperator("unpack8",         EOpUnpack8);

    symbolTable.relateToOperator("length",       EOpLength);
    symbolTable.relateToOperator("distance",     EOpDistance);
    symbolTable.relateToOperator("dot",          EOpDot);
    symbolTable.relateToOperator("cross",        EOpCross);
    symbolTable.relateToOperator("normalize",    EOpNormalize);
    symbolTable.relateToOperator("faceforward",  EOpFaceForward);
    symbolTable.relateToOperator("reflect",      EOpReflect);
    symbolTable.relateToOperator("refract",      EOpRefract);

    symbolTable.relateToOperator("any",          EOpAny);
    symbolTable.relateToOperator("all",          EOpAll);

    symbolTable.relateToOperator("barrier",                    EOpBarrier);
    symbolTable.relateToOperator("controlBarrier",             EOpBarrier);
    symbolTable.relateToOperator("memoryBarrier",              EOpMemoryBarrier);
    symbolTable.relateToOperator("memoryBarrierAtomicCounter", EOpMemoryBarrierAtomicCounter);
    symbolTable.relateToOperator("memoryBarrierBuffer",        EOpMemoryBarrierBuffer);
    symbolTable.relateToOperator("memoryBarrierImage",         EOpMemoryBarrierImage);

    symbolTable.relateToOperator("atomicAdd",      EOpAtomicAdd);
    symbolTable.relateToOperator("atomicMin",      EOpAtomicMin);
    symbolTable.relateToOperator("atomicMax",      EOpAtomicMax);
    symbolTable.relateToOperator("atomicAnd",      EOpAtomicAnd);
    symbolTable.relateToOperator("atomicOr",       EOpAtomicOr);
    symbolTable.relateToOperator("atomicXor",      EOpAtomicXor);
    symbolTable.relateToOperator("atomicExchange", EOpAtomicExchange);
    symbolTable.relateToOperator("atomicCompSwap", EOpAtomicCompSwap);
    symbolTable.relateToOperator("atomicLoad",     EOpAtomicLoad);
    symbolTable.relateToOperator("atomicStore",    EOpAtomicStore);

    symbolTable.relateToOperator("atomicCounterIncrement", EOpAtomicCounterIncrement);
    symbolTable.relateToOperator("atomicCounterDecrement", EOpAtomicCounterDecrement);
    symbolTable.relateToOperator("atomicCounter",          EOpAtomicCounter);

    if (profile != EEsProfile && version >= 460) {
        symbolTable.relateToOperator("atomicCounterAdd",      EOpAtomicCounterAdd);
        symbolTable.relateToOperator("atomicCounterSubtract", EOpAtomicCounterSubtract);
        symbolTable.relateToOperator("atomicCounterMin",      EOpAtomicCounterMin);
        symbolTable.relateToOperator("atomicCounterMax",      EOpAtomicCounterMax);
        symbolTable.relateToOperator("atomicCounterAnd",      EOpAtomicCounterAnd);
        symbolTable.relateToOperator("atomicCounterOr",       EOpAtomicCounterOr);
        symbolTable.relateToOperator("atomicCounterXor",      EOpAtomicCounterXor);
        symbolTable.relateToOperator("atomicCounterExchange", EOpAtomicCounterExchange);
        symbolTable.relateToOperator("atomicCounterCompSwap", EOpAtomicCounterCompSwap);
    }

    symbolTable.relateToOperator("fma",               EOpFma);
    symbolTable.relateToOperator("frexp",             EOpFrexp);
    symbolTable.relateToOperator("ldexp",             EOpLdexp);
    symbolTable.relateToOperator("uaddCarry",         EOpAddCarry);
    symbolTable.relateToOperator("usubBorrow",        EOpSubBorrow);
    symbolTable.relateToOperator("umulExtended",      EOpUMulExtended);
    symbolTable.relateToOperator("imulExtended",      EOpIMulExtended);
    symbolTable.relateToOperator("bitfieldExtract",   EOpBitfieldExtract);
    symbolTable.relateToOperator("bitfieldInsert",    EOpBitfieldInsert);
    symbolTable.relateToOperator("bitfieldReverse",   EOpBitFieldReverse);
    symbolTable.relateToOperator("bitCount",          EOpBitCount);
    symbolTable.relateToOperator("findLSB",           EOpFindLSB);
    symbolTable.relateToOperator("findMSB",           EOpFindMSB);

    if (PureOperatorBuiltins) {
        symbolTable.relateToOperator("imageSize",               EOpImageQuerySize);
        symbolTable.relateToOperator("imageSamples",            EOpImageQuerySamples);
        symbolTable.relateToOperator("imageLoad",               EOpImageLoad);
        symbolTable.relateToOperator("imageStore",              EOpImageStore);
        symbolTable.relateToOperator("imageAtomicAdd",          EOpImageAtomicAdd);
        symbolTable.relateToOperator("imageAtomicMin",          EOpImageAtomicMin);
        symbolTable.relateToOperator("imageAtomicMax",          EOpImageAtomicMax);
        symbolTable.relateToOperator("imageAtomicAnd",          EOpImageAtomicAnd);
        symbolTable.relateToOperator("imageAtomicOr",           EOpImageAtomicOr);
        symbolTable.relateToOperator("imageAtomicXor",          EOpImageAtomicXor);
        symbolTable.relateToOperator("imageAtomicExchange",     EOpImageAtomicExchange);
        symbolTable.relateToOperator("imageAtomicCompSwap",     EOpImageAtomicCompSwap);
        symbolTable.relateToOperator("imageAtomicLoad",         EOpImageAtomicLoad);
        symbolTable.relateToOperator("imageAtomicStore",        EOpImageAtomicStore);

        symbolTable.relateToOperator("subpassLoad",             EOpSubpassLoad);
        symbolTable.relateToOperator("subpassLoadMS",           EOpSubpassLoadMS);

        symbolTable.relateToOperator("textureSize",             EOpTextureQuerySize);
        symbolTable.relateToOperator("textureQueryLod",         EOpTextureQueryLod);
        symbolTable.relateToOperator("textureQueryLevels",      EOpTextureQueryLevels);
        symbolTable.relateToOperator("textureSamples",          EOpTextureQuerySamples);
        symbolTable.relateToOperator("texture",                 EOpTexture);
        symbolTable.relateToOperator("textureProj",             EOpTextureProj);
        symbolTable.relateToOperator("textureLod",              EOpTextureLod);
        symbolTable.relateToOperator("textureOffset",           EOpTextureOffset);
        symbolTable.relateToOperator("texelFetch",              EOpTextureFetch);
        symbolTable.relateToOperator("texelFetchOffset",        EOpTextureFetchOffset);
        symbolTable.relateToOperator("textureProjOffset",       EOpTextureProjOffset);
        symbolTable.relateToOperator("textureLodOffset",        EOpTextureLodOffset);
        symbolTable.relateToOperator("textureProjLod",          EOpTextureProjLod);
        symbolTable.relateToOperator("textureProjLodOffset",    EOpTextureProjLodOffset);
        symbolTable.relateToOperator("textureGrad",             EOpTextureGrad);
        symbolTable.relateToOperator("textureGradOffset",       EOpTextureGradOffset);
        symbolTable.relateToOperator("textureProjGrad",         EOpTextureProjGrad);
        symbolTable.relateToOperator("textureProjGradOffset",   EOpTextureProjGradOffset);
        symbolTable.relateToOperator("textureGather",           EOpTextureGather);
        symbolTable.relateToOperator("textureGatherOffset",     EOpTextureGatherOffset);
        symbolTable.relateToOperator("textureGatherOffsets",    EOpTextureGatherOffsets);

        symbolTable.relateToOperator("noise1", EOpNoise);
        symbolTable.relateToOperator("noise2", EOpNoise);
        symbolTable.relateToOperator("noise3", EOpNoise);
        symbolTable.relateToOperator("noise4", EOpNoise);

#ifdef NV_EXTENSIONS
        symbolTable.relateToOperator("textureFootprintNV",          EOpImageSampleFootprintNV);
        symbolTable.relateToOperator("textureFootprintClampNV",     EOpImageSampleFootprintClampNV);
        symbolTable.relateToOperator("textureFootprintLodNV",       EOpImageSampleFootprintLodNV);
        symbolTable.relateToOperator("textureFootprintGradNV",      EOpImageSampleFootprintGradNV);
        symbolTable.relateToOperator("textureFootprintGradClampNV", EOpImageSampleFootprintGradClampNV);
#endif

        if (spvVersion.spv == 0 && (IncludeLegacy(version, profile, spvVersion) ||
            (profile == EEsProfile && version == 100))) {
            symbolTable.relateToOperator("ftransform",               EOpFtransform);

            symbolTable.relateToOperator("texture1D",                EOpTexture);
            symbolTable.relateToOperator("texture1DGradARB",         EOpTextureGrad);
            symbolTable.relateToOperator("texture1DProj",            EOpTextureProj);
            symbolTable.relateToOperator("texture1DProjGradARB",     EOpTextureProjGrad);
            symbolTable.relateToOperator("texture1DLod",             EOpTextureLod);
            symbolTable.relateToOperator("texture1DProjLod",         EOpTextureProjLod);

            symbolTable.relateToOperator("texture2DRect",            EOpTexture);
            symbolTable.relateToOperator("texture2DRectProj",        EOpTextureProj);
            symbolTable.relateToOperator("texture2DRectGradARB",     EOpTextureGrad);
            symbolTable.relateToOperator("texture2DRectProjGradARB", EOpTextureProjGrad);
            symbolTable.relateToOperator("shadow2DRect",             EOpTexture);
            symbolTable.relateToOperator("shadow2DRectProj",         EOpTextureProj);
            symbolTable.relateToOperator("shadow2DRectGradARB",      EOpTextureGrad);
            symbolTable.relateToOperator("shadow2DRectProjGradARB",  EOpTextureProjGrad);

            symbolTable.relateToOperator("texture2D",                EOpTexture);
            symbolTable.relateToOperator("texture2DProj",            EOpTextureProj);
            symbolTable.relateToOperator("texture2DGradEXT",         EOpTextureGrad);
            symbolTable.relateToOperator("texture2DGradARB",         EOpTextureGrad);
            symbolTable.relateToOperator("texture2DProjGradEXT",     EOpTextureProjGrad);
            symbolTable.relateToOperator("texture2DProjGradARB",     EOpTextureProjGrad);
            symbolTable.relateToOperator("texture2DLod",             EOpTextureLod);
            symbolTable.relateToOperator("texture2DLodEXT",          EOpTextureLod);
            symbolTable.relateToOperator("texture2DProjLod",         EOpTextureProjLod);
            symbolTable.relateToOperator("texture2DProjLodEXT",      EOpTextureProjLod);

            symbolTable.relateToOperator("texture3D",                EOpTexture);
            symbolTable.relateToOperator("texture3DGradARB",         EOpTextureGrad);
            symbolTable.relateToOperator("texture3DProj",            EOpTextureProj);
            symbolTable.relateToOperator("texture3DProjGradARB",     EOpTextureProjGrad);
            symbolTable.relateToOperator("texture3DLod",             EOpTextureLod);
            symbolTable.relateToOperator("texture3DProjLod",         EOpTextureProjLod);
            symbolTable.relateToOperator("textureCube",              EOpTexture);
            symbolTable.relateToOperator("textureCubeGradEXT",       EOpTextureGrad);
            symbolTable.relateToOperator("textureCubeGradARB",       EOpTextureGrad);
            symbolTable.relateToOperator("textureCubeLod",           EOpTextureLod);
            symbolTable.relateToOperator("textureCubeLodEXT",        EOpTextureLod);
            symbolTable.relateToOperator("shadow1D",                 EOpTexture);
            symbolTable.relateToOperator("shadow1DGradARB",          EOpTextureGrad);
            symbolTable.relateToOperator("shadow2D",                 EOpTexture);
            symbolTable.relateToOperator("shadow2DGradARB",          EOpTextureGrad);
            symbolTable.relateToOperator("shadow1DProj",             EOpTextureProj);
            symbolTable.relateToOperator("shadow2DProj",             EOpTextureProj);
            symbolTable.relateToOperator("shadow1DProjGradARB",      EOpTextureProjGrad);
            symbolTable.relateToOperator("shadow2DProjGradARB",      EOpTextureProjGrad);
            symbolTable.relateToOperator("shadow1DLod",              EOpTextureLod);
            symbolTable.relateToOperator("shadow2DLod",              EOpTextureLod);
            symbolTable.relateToOperator("shadow1DProjLod",          EOpTextureProjLod);
            symbolTable.relateToOperator("shadow2DProjLod",          EOpTextureProjLod);
        }

        if (profile != EEsProfile) {
            symbolTable.relateToOperator("sparseTextureARB",                EOpSparseTexture);
            symbolTable.relateToOperator("sparseTextureLodARB",             EOpSparseTextureLod);
            symbolTable.relateToOperator("sparseTextureOffsetARB",          EOpSparseTextureOffset);
            symbolTable.relateToOperator("sparseTexelFetchARB",             EOpSparseTextureFetch);
            symbolTable.relateToOperator("sparseTexelFetchOffsetARB",       EOpSparseTextureFetchOffset);
            symbolTable.relateToOperator("sparseTextureLodOffsetARB",       EOpSparseTextureLodOffset);
            symbolTable.relateToOperator("sparseTextureGradARB",            EOpSparseTextureGrad);
            symbolTable.relateToOperator("sparseTextureGradOffsetARB",      EOpSparseTextureGradOffset);
            symbolTable.relateToOperator("sparseTextureGatherARB",          EOpSparseTextureGather);
            symbolTable.relateToOperator("sparseTextureGatherOffsetARB",    EOpSparseTextureGatherOffset);
            symbolTable.relateToOperator("sparseTextureGatherOffsetsARB",   EOpSparseTextureGatherOffsets);
            symbolTable.relateToOperator("sparseImageLoadARB",              EOpSparseImageLoad);
            symbolTable.relateToOperator("sparseTexelsResidentARB",         EOpSparseTexelsResident);

            symbolTable.relateToOperator("sparseTextureClampARB",           EOpSparseTextureClamp);
            symbolTable.relateToOperator("sparseTextureOffsetClampARB",     EOpSparseTextureOffsetClamp);
            symbolTable.relateToOperator("sparseTextureGradClampARB",       EOpSparseTextureGradClamp);
            symbolTable.relateToOperator("sparseTextureGradOffsetClampARB", EOpSparseTextureGradOffsetClamp);
            symbolTable.relateToOperator("textureClampARB",                 EOpTextureClamp);
            symbolTable.relateToOperator("textureOffsetClampARB",           EOpTextureOffsetClamp);
            symbolTable.relateToOperator("textureGradClampARB",             EOpTextureGradClamp);
            symbolTable.relateToOperator("textureGradOffsetClampARB",       EOpTextureGradOffsetClamp);

            symbolTable.relateToOperator("ballotARB",                       EOpBallot);
            symbolTable.relateToOperator("readInvocationARB",               EOpReadInvocation);
            symbolTable.relateToOperator("readFirstInvocationARB",          EOpReadFirstInvocation);

            if (version >= 430) {
                symbolTable.relateToOperator("anyInvocationARB",            EOpAnyInvocation);
                symbolTable.relateToOperator("allInvocationsARB",           EOpAllInvocations);
                symbolTable.relateToOperator("allInvocationsEqualARB",      EOpAllInvocationsEqual);
            }
            if (version >= 460) {
                symbolTable.relateToOperator("anyInvocation",               EOpAnyInvocation);
                symbolTable.relateToOperator("allInvocations",              EOpAllInvocations);
                symbolTable.relateToOperator("allInvocationsEqual",         EOpAllInvocationsEqual);
            }
#ifdef AMD_EXTENSIONS
            symbolTable.relateToOperator("minInvocationsAMD",                           EOpMinInvocations);
            symbolTable.relateToOperator("maxInvocationsAMD",                           EOpMaxInvocations);
            symbolTable.relateToOperator("addInvocationsAMD",                           EOpAddInvocations);
            symbolTable.relateToOperator("minInvocationsNonUniformAMD",                 EOpMinInvocationsNonUniform);
            symbolTable.relateToOperator("maxInvocationsNonUniformAMD",                 EOpMaxInvocationsNonUniform);
            symbolTable.relateToOperator("addInvocationsNonUniformAMD",                 EOpAddInvocationsNonUniform);
            symbolTable.relateToOperator("minInvocationsInclusiveScanAMD",              EOpMinInvocationsInclusiveScan);
            symbolTable.relateToOperator("maxInvocationsInclusiveScanAMD",              EOpMaxInvocationsInclusiveScan);
            symbolTable.relateToOperator("addInvocationsInclusiveScanAMD",              EOpAddInvocationsInclusiveScan);
            symbolTable.relateToOperator("minInvocationsInclusiveScanNonUniformAMD",    EOpMinInvocationsInclusiveScanNonUniform);
            symbolTable.relateToOperator("maxInvocationsInclusiveScanNonUniformAMD",    EOpMaxInvocationsInclusiveScanNonUniform);
            symbolTable.relateToOperator("addInvocationsInclusiveScanNonUniformAMD",    EOpAddInvocationsInclusiveScanNonUniform);
            symbolTable.relateToOperator("minInvocationsExclusiveScanAMD",              EOpMinInvocationsExclusiveScan);
            symbolTable.relateToOperator("maxInvocationsExclusiveScanAMD",              EOpMaxInvocationsExclusiveScan);
            symbolTable.relateToOperator("addInvocationsExclusiveScanAMD",              EOpAddInvocationsExclusiveScan);
            symbolTable.relateToOperator("minInvocationsExclusiveScanNonUniformAMD",    EOpMinInvocationsExclusiveScanNonUniform);
            symbolTable.relateToOperator("maxInvocationsExclusiveScanNonUniformAMD",    EOpMaxInvocationsExclusiveScanNonUniform);
            symbolTable.relateToOperator("addInvocationsExclusiveScanNonUniformAMD",    EOpAddInvocationsExclusiveScanNonUniform);
            symbolTable.relateToOperator("swizzleInvocationsAMD",                       EOpSwizzleInvocations);
            symbolTable.relateToOperator("swizzleInvocationsMaskedAMD",                 EOpSwizzleInvocationsMasked);
            symbolTable.relateToOperator("writeInvocationAMD",                          EOpWriteInvocation);
            symbolTable.relateToOperator("mbcntAMD",                                    EOpMbcnt);

            symbolTable.relateToOperator("min3",    EOpMin3);
            symbolTable.relateToOperator("max3",    EOpMax3);
            symbolTable.relateToOperator("mid3",    EOpMid3);

            symbolTable.relateToOperator("cubeFaceIndexAMD",    EOpCubeFaceIndex);
            symbolTable.relateToOperator("cubeFaceCoordAMD",    EOpCubeFaceCoord);
            symbolTable.relateToOperator("timeAMD",             EOpTime);

            symbolTable.relateToOperator("textureGatherLodAMD",                 EOpTextureGatherLod);
            symbolTable.relateToOperator("textureGatherLodOffsetAMD",           EOpTextureGatherLodOffset);
            symbolTable.relateToOperator("textureGatherLodOffsetsAMD",          EOpTextureGatherLodOffsets);
            symbolTable.relateToOperator("sparseTextureGatherLodAMD",           EOpSparseTextureGatherLod);
            symbolTable.relateToOperator("sparseTextureGatherLodOffsetAMD",     EOpSparseTextureGatherLodOffset);
            symbolTable.relateToOperator("sparseTextureGatherLodOffsetsAMD",    EOpSparseTextureGatherLodOffsets);

            symbolTable.relateToOperator("imageLoadLodAMD",                     EOpImageLoadLod);
            symbolTable.relateToOperator("imageStoreLodAMD",                    EOpImageStoreLod);
            symbolTable.relateToOperator("sparseImageLoadLodAMD",               EOpSparseImageLoadLod);

            symbolTable.relateToOperator("fragmentMaskFetchAMD",                EOpFragmentMaskFetch);
            symbolTable.relateToOperator("fragmentFetchAMD",                    EOpFragmentFetch);
#endif
        }

        // GL_KHR_shader_subgroup
        if (spvVersion.vulkan > 0) {
            symbolTable.relateToOperator("subgroupBarrier",                 EOpSubgroupBarrier);
            symbolTable.relateToOperator("subgroupMemoryBarrier",           EOpSubgroupMemoryBarrier);
            symbolTable.relateToOperator("subgroupMemoryBarrierBuffer",     EOpSubgroupMemoryBarrierBuffer);
            symbolTable.relateToOperator("subgroupMemoryBarrierImage",      EOpSubgroupMemoryBarrierImage);
            symbolTable.relateToOperator("subgroupElect",                   EOpSubgroupElect);
            symbolTable.relateToOperator("subgroupAll",                     EOpSubgroupAll);
            symbolTable.relateToOperator("subgroupAny",                     EOpSubgroupAny);
            symbolTable.relateToOperator("subgroupAllEqual",                EOpSubgroupAllEqual);
            symbolTable.relateToOperator("subgroupBroadcast",               EOpSubgroupBroadcast);
            symbolTable.relateToOperator("subgroupBroadcastFirst",          EOpSubgroupBroadcastFirst);
            symbolTable.relateToOperator("subgroupBallot",                  EOpSubgroupBallot);
            symbolTable.relateToOperator("subgroupInverseBallot",           EOpSubgroupInverseBallot);
            symbolTable.relateToOperator("subgroupBallotBitExtract",        EOpSubgroupBallotBitExtract);
            symbolTable.relateToOperator("subgroupBallotBitCount",          EOpSubgroupBallotBitCount);
            symbolTable.relateToOperator("subgroupBallotInclusiveBitCount", EOpSubgroupBallotInclusiveBitCount);
            symbolTable.relateToOperator("subgroupBallotExclusiveBitCount", EOpSubgroupBallotExclusiveBitCount);
            symbolTable.relateToOperator("subgroupBallotFindLSB",           EOpSubgroupBallotFindLSB);
            symbolTable.relateToOperator("subgroupBallotFindMSB",           EOpSubgroupBallotFindMSB);
            symbolTable.relateToOperator("subgroupShuffle",                 EOpSubgroupShuffle);
            symbolTable.relateToOperator("subgroupShuffleXor",              EOpSubgroupShuffleXor);
            symbolTable.relateToOperator("subgroupShuffleUp",               EOpSubgroupShuffleUp);
            symbolTable.relateToOperator("subgroupShuffleDown",             EOpSubgroupShuffleDown);
            symbolTable.relateToOperator("subgroupAdd",                     EOpSubgroupAdd);
            symbolTable.relateToOperator("subgroupMul",                     EOpSubgroupMul);
            symbolTable.relateToOperator("subgroupMin",                     EOpSubgroupMin);
            symbolTable.relateToOperator("subgroupMax",                     EOpSubgroupMax);
            symbolTable.relateToOperator("subgroupAnd",                     EOpSubgroupAnd);
            symbolTable.relateToOperator("subgroupOr",                      EOpSubgroupOr);
            symbolTable.relateToOperator("subgroupXor",                     EOpSubgroupXor);
            symbolTable.relateToOperator("subgroupInclusiveAdd",            EOpSubgroupInclusiveAdd);
            symbolTable.relateToOperator("subgroupInclusiveMul",            EOpSubgroupInclusiveMul);
            symbolTable.relateToOperator("subgroupInclusiveMin",            EOpSubgroupInclusiveMin);
            symbolTable.relateToOperator("subgroupInclusiveMax",            EOpSubgroupInclusiveMax);
            symbolTable.relateToOperator("subgroupInclusiveAnd",            EOpSubgroupInclusiveAnd);
            symbolTable.relateToOperator("subgroupInclusiveOr",             EOpSubgroupInclusiveOr);
            symbolTable.relateToOperator("subgroupInclusiveXor",            EOpSubgroupInclusiveXor);
            symbolTable.relateToOperator("subgroupExclusiveAdd",            EOpSubgroupExclusiveAdd);
            symbolTable.relateToOperator("subgroupExclusiveMul",            EOpSubgroupExclusiveMul);
            symbolTable.relateToOperator("subgroupExclusiveMin",            EOpSubgroupExclusiveMin);
            symbolTable.relateToOperator("subgroupExclusiveMax",            EOpSubgroupExclusiveMax);
            symbolTable.relateToOperator("subgroupExclusiveAnd",            EOpSubgroupExclusiveAnd);
            symbolTable.relateToOperator("subgroupExclusiveOr",             EOpSubgroupExclusiveOr);
            symbolTable.relateToOperator("subgroupExclusiveXor",            EOpSubgroupExclusiveXor);
            symbolTable.relateToOperator("subgroupClusteredAdd",            EOpSubgroupClusteredAdd);
            symbolTable.relateToOperator("subgroupClusteredMul",            EOpSubgroupClusteredMul);
            symbolTable.relateToOperator("subgroupClusteredMin",            EOpSubgroupClusteredMin);
            symbolTable.relateToOperator("subgroupClusteredMax",            EOpSubgroupClusteredMax);
            symbolTable.relateToOperator("subgroupClusteredAnd",            EOpSubgroupClusteredAnd);
            symbolTable.relateToOperator("subgroupClusteredOr",             EOpSubgroupClusteredOr);
            symbolTable.relateToOperator("subgroupClusteredXor",            EOpSubgroupClusteredXor);
            symbolTable.relateToOperator("subgroupQuadBroadcast",           EOpSubgroupQuadBroadcast);
            symbolTable.relateToOperator("subgroupQuadSwapHorizontal",      EOpSubgroupQuadSwapHorizontal);
            symbolTable.relateToOperator("subgroupQuadSwapVertical",        EOpSubgroupQuadSwapVertical);
            symbolTable.relateToOperator("subgroupQuadSwapDiagonal",        EOpSubgroupQuadSwapDiagonal);

#ifdef NV_EXTENSIONS
            symbolTable.relateToOperator("subgroupPartitionNV",                          EOpSubgroupPartition);
            symbolTable.relateToOperator("subgroupPartitionedAddNV",                     EOpSubgroupPartitionedAdd);
            symbolTable.relateToOperator("subgroupPartitionedMulNV",                     EOpSubgroupPartitionedMul);
            symbolTable.relateToOperator("subgroupPartitionedMinNV",                     EOpSubgroupPartitionedMin);
            symbolTable.relateToOperator("subgroupPartitionedMaxNV",                     EOpSubgroupPartitionedMax);
            symbolTable.relateToOperator("subgroupPartitionedAndNV",                     EOpSubgroupPartitionedAnd);
            symbolTable.relateToOperator("subgroupPartitionedOrNV",                      EOpSubgroupPartitionedOr);
            symbolTable.relateToOperator("subgroupPartitionedXorNV",                     EOpSubgroupPartitionedXor);
            symbolTable.relateToOperator("subgroupPartitionedInclusiveAddNV",            EOpSubgroupPartitionedInclusiveAdd);
            symbolTable.relateToOperator("subgroupPartitionedInclusiveMulNV",            EOpSubgroupPartitionedInclusiveMul);
            symbolTable.relateToOperator("subgroupPartitionedInclusiveMinNV",            EOpSubgroupPartitionedInclusiveMin);
            symbolTable.relateToOperator("subgroupPartitionedInclusiveMaxNV",            EOpSubgroupPartitionedInclusiveMax);
            symbolTable.relateToOperator("subgroupPartitionedInclusiveAndNV",            EOpSubgroupPartitionedInclusiveAnd);
            symbolTable.relateToOperator("subgroupPartitionedInclusiveOrNV",             EOpSubgroupPartitionedInclusiveOr);
            symbolTable.relateToOperator("subgroupPartitionedInclusiveXorNV",            EOpSubgroupPartitionedInclusiveXor);
            symbolTable.relateToOperator("subgroupPartitionedExclusiveAddNV",            EOpSubgroupPartitionedExclusiveAdd);
            symbolTable.relateToOperator("subgroupPartitionedExclusiveMulNV",            EOpSubgroupPartitionedExclusiveMul);
            symbolTable.relateToOperator("subgroupPartitionedExclusiveMinNV",            EOpSubgroupPartitionedExclusiveMin);
            symbolTable.relateToOperator("subgroupPartitionedExclusiveMaxNV",            EOpSubgroupPartitionedExclusiveMax);
            symbolTable.relateToOperator("subgroupPartitionedExclusiveAndNV",            EOpSubgroupPartitionedExclusiveAnd);
            symbolTable.relateToOperator("subgroupPartitionedExclusiveOrNV",             EOpSubgroupPartitionedExclusiveOr);
            symbolTable.relateToOperator("subgroupPartitionedExclusiveXorNV",            EOpSubgroupPartitionedExclusiveXor);
#endif
        }

        if (profile == EEsProfile) {
            symbolTable.relateToOperator("shadow2DEXT",              EOpTexture);
            symbolTable.relateToOperator("shadow2DProjEXT",          EOpTextureProj);
        }
    }

    switch(language) {
    case EShLangVertex:
        break;

    case EShLangTessControl:
    case EShLangTessEvaluation:
        break;

    case EShLangGeometry:
        symbolTable.relateToOperator("EmitStreamVertex",   EOpEmitStreamVertex);
        symbolTable.relateToOperator("EndStreamPrimitive", EOpEndStreamPrimitive);
        symbolTable.relateToOperator("EmitVertex",         EOpEmitVertex);
        symbolTable.relateToOperator("EndPrimitive",       EOpEndPrimitive);
        break;

    case EShLangFragment:
        symbolTable.relateToOperator("dFdx",         EOpDPdx);
        symbolTable.relateToOperator("dFdy",         EOpDPdy);
        symbolTable.relateToOperator("fwidth",       EOpFwidth);
        if (profile != EEsProfile && version >= 400) {
            symbolTable.relateToOperator("dFdxFine",     EOpDPdxFine);
            symbolTable.relateToOperator("dFdyFine",     EOpDPdyFine);
            symbolTable.relateToOperator("fwidthFine",   EOpFwidthFine);
            symbolTable.relateToOperator("dFdxCoarse",   EOpDPdxCoarse);
            symbolTable.relateToOperator("dFdyCoarse",   EOpDPdyCoarse);
            symbolTable.relateToOperator("fwidthCoarse", EOpFwidthCoarse);
        }
        symbolTable.relateToOperator("interpolateAtCentroid", EOpInterpolateAtCentroid);
        symbolTable.relateToOperator("interpolateAtSample",   EOpInterpolateAtSample);
        symbolTable.relateToOperator("interpolateAtOffset",   EOpInterpolateAtOffset);

#ifdef AMD_EXTENSIONS
        if (profile != EEsProfile)
            symbolTable.relateToOperator("interpolateAtVertexAMD", EOpInterpolateAtVertex);
#endif
        break;

    case EShLangCompute:
        symbolTable.relateToOperator("memoryBarrierShared",         EOpMemoryBarrierShared);
        symbolTable.relateToOperator("groupMemoryBarrier",          EOpGroupMemoryBarrier);
        symbolTable.relateToOperator("subgroupMemoryBarrierShared", EOpSubgroupMemoryBarrierShared);
#ifdef NV_EXTENSIONS
        if ((profile != EEsProfile && version >= 450) ||
            (profile == EEsProfile && version >= 320)) {
            symbolTable.relateToOperator("dFdx",        EOpDPdx);
            symbolTable.relateToOperator("dFdy",        EOpDPdy);
            symbolTable.relateToOperator("fwidth",      EOpFwidth);
            symbolTable.relateToOperator("dFdxFine",    EOpDPdxFine);
            symbolTable.relateToOperator("dFdyFine",    EOpDPdyFine);
            symbolTable.relateToOperator("fwidthFine",  EOpFwidthFine);
            symbolTable.relateToOperator("dFdxCoarse",  EOpDPdxCoarse);
            symbolTable.relateToOperator("dFdyCoarse",  EOpDPdyCoarse);
            symbolTable.relateToOperator("fwidthCoarse",EOpFwidthCoarse);
        }
#endif
        break;

#ifdef NV_EXTENSIONS
    case EShLangRayGenNV:
    case EShLangClosestHitNV:
    case EShLangMissNV:
        if (profile != EEsProfile && version >= 460)
            symbolTable.relateToOperator("traceNVX", EOpTraceNV);
        break;
    case EShLangIntersectNV:
        if (profile != EEsProfile && version >= 460)
            symbolTable.relateToOperator("reportIntersectionNVX", EOpReportIntersectionNV);
        break;
    case EShLangAnyHitNV:
        if (profile != EEsProfile && version >= 460) {
            symbolTable.relateToOperator("ignoreIntersectionNVX", EOpIgnoreIntersectionNV);
            symbolTable.relateToOperator("terminateRayNVX", EOpTerminateRayNV);
        }
        break;
    case EShLangMeshNV:
<<<<<<< HEAD
        if (profile != EEsProfile && version >= 450) {
=======
        if ((profile != EEsProfile && version >= 450) || (profile == EEsProfile && version >= 320)) {
>>>>>>> 5130ac21
            symbolTable.relateToOperator("writePackedPrimitiveIndices4x8NV", EOpWritePackedPrimitiveIndices4x8NV);
        }
        // fall through
    case EShLangTaskNV:
<<<<<<< HEAD
        if (profile != EEsProfile && version >= 450) {
=======
        if ((profile != EEsProfile && version >= 450) || (profile == EEsProfile && version >= 320)) {
>>>>>>> 5130ac21
            symbolTable.relateToOperator("memoryBarrierShared", EOpMemoryBarrierShared);
            symbolTable.relateToOperator("groupMemoryBarrier", EOpGroupMemoryBarrier);
        }
        break;
#endif

    default:
        assert(false && "Language not supported");
    }
}

//
// Add context-dependent (resource-specific) built-ins not handled by the above.  These
// would be ones that need to be programmatically added because they cannot
// be added by simple text strings.  For these, also
// 1) Map built-in functions to operators, for those that will turn into an operation node
//    instead of remaining a function call.
// 2) Tag extension-related symbols added to their base version with their extensions, so
//    that if an early version has the extension turned off, there is an error reported on use.
//
void TBuiltIns::identifyBuiltIns(int version, EProfile profile, const SpvVersion& spvVersion, EShLanguage language, TSymbolTable& symbolTable, const TBuiltInResource &resources)
{
    if (profile != EEsProfile && version >= 430 && version < 440) {
        symbolTable.setVariableExtensions("gl_MaxTransformFeedbackBuffers", 1, &E_GL_ARB_enhanced_layouts);
        symbolTable.setVariableExtensions("gl_MaxTransformFeedbackInterleavedComponents", 1, &E_GL_ARB_enhanced_layouts);
    }
    if (profile != EEsProfile && version >= 130 && version < 420) {
        symbolTable.setVariableExtensions("gl_MinProgramTexelOffset", 1, &E_GL_ARB_shading_language_420pack);
        symbolTable.setVariableExtensions("gl_MaxProgramTexelOffset", 1, &E_GL_ARB_shading_language_420pack);
    }
    if (profile != EEsProfile && version >= 150 && version < 410)
        symbolTable.setVariableExtensions("gl_MaxViewports", 1, &E_GL_ARB_viewport_array);

    switch(language) {
    case EShLangFragment:
        // Set up gl_FragData based on current array size.
        if (version == 100 || IncludeLegacy(version, profile, spvVersion) || (! ForwardCompatibility && profile != EEsProfile && version < 420)) {
            TPrecisionQualifier pq = profile == EEsProfile ? EpqMedium : EpqNone;
            TType fragData(EbtFloat, EvqFragColor, pq, 4);
            TArraySizes* arraySizes = new TArraySizes;
            arraySizes->addInnerSize(resources.maxDrawBuffers);
            fragData.transferArraySizes(arraySizes);
            symbolTable.insert(*new TVariable(NewPoolTString("gl_FragData"), fragData));
            SpecialQualifier("gl_FragData", EvqFragColor, EbvFragData, symbolTable);
        }
        break;

    case EShLangTessControl:
    case EShLangTessEvaluation:
        // Because of the context-dependent array size (gl_MaxPatchVertices),
        // these variables were added later than the others and need to be mapped now.

        // standard members
        BuiltInVariable("gl_in", "gl_Position",     EbvPosition,     symbolTable);
        BuiltInVariable("gl_in", "gl_PointSize",    EbvPointSize,    symbolTable);
        BuiltInVariable("gl_in", "gl_ClipDistance", EbvClipDistance, symbolTable);
        BuiltInVariable("gl_in", "gl_CullDistance", EbvCullDistance, symbolTable);

        // compatibility members
        BuiltInVariable("gl_in", "gl_ClipVertex",          EbvClipVertex,          symbolTable);
        BuiltInVariable("gl_in", "gl_FrontColor",          EbvFrontColor,          symbolTable);
        BuiltInVariable("gl_in", "gl_BackColor",           EbvBackColor,           symbolTable);
        BuiltInVariable("gl_in", "gl_FrontSecondaryColor", EbvFrontSecondaryColor, symbolTable);
        BuiltInVariable("gl_in", "gl_BackSecondaryColor",  EbvBackSecondaryColor,  symbolTable);
        BuiltInVariable("gl_in", "gl_TexCoord",            EbvTexCoord,            symbolTable);
        BuiltInVariable("gl_in", "gl_FogFragCoord",        EbvFogFragCoord,        symbolTable);
        break;

    default:
        break;
    }
}

} // end namespace glslang<|MERGE_RESOLUTION|>--- conflicted
+++ resolved
@@ -4878,11 +4878,7 @@
             "void barrier();"
             );
 #ifdef NV_EXTENSIONS
-<<<<<<< HEAD
-    if ((profile != EEsProfile && version >= 450) || esBarrier) {
-=======
     if ((profile != EEsProfile && version >= 450) || (profile == EEsProfile && version >= 320)) {
->>>>>>> 5130ac21
         stageBuiltins[EShLangMeshNV].append(
             "void barrier();"
             );
@@ -4907,11 +4903,7 @@
             );
     }
 #ifdef NV_EXTENSIONS
-<<<<<<< HEAD
-    if (profile != EEsProfile && version >= 450) {
-=======
     if ((profile != EEsProfile && version >= 450) || (profile == EEsProfile && version >= 320)) {
->>>>>>> 5130ac21
         stageBuiltins[EShLangMeshNV].append(
             "void memoryBarrierShared();"
             "void groupMemoryBarrier();"
@@ -5102,11 +5094,7 @@
     }
 
     // Builtins for GL_NV_mesh_shader
-<<<<<<< HEAD
-    if (profile != EEsProfile && version >= 450) {
-=======
     if ((profile != EEsProfile && version >= 450) || (profile == EEsProfile && version >= 320)) {
->>>>>>> 5130ac21
         stageBuiltins[EShLangMeshNV].append(
             "void writePackedPrimitiveIndices4x8NV(uint, uint);"
             "\n");   
@@ -5299,11 +5287,7 @@
     //
     //============================================================================
 
-<<<<<<< HEAD
-    if (profile != EEsProfile && version >= 450) {
-=======
     if ((profile != EEsProfile && version >= 450) || (profile == EEsProfile && version >= 320)) {
->>>>>>> 5130ac21
         // per-vertex attributes
         stageBuiltins[EShLangMeshNV].append(
             "out gl_MeshPerVertexNV {"
@@ -5312,13 +5296,8 @@
                 "float gl_ClipDistance[];"
                 "float gl_CullDistance[];"
                 "perviewNV vec4 gl_PositionPerViewNV[];"
-<<<<<<< HEAD
-                "perviewNV float gl_ClipDistancePerViewNV[][8];"
-                "perviewNV float gl_CullDistancePerViewNV[][8];"
-=======
                 "perviewNV float gl_ClipDistancePerViewNV[][];"
                 "perviewNV float gl_CullDistancePerViewNV[][];"
->>>>>>> 5130ac21
             "} gl_MeshVerticesNV[];"
         );
 
@@ -5330,11 +5309,7 @@
                 "int gl_ViewportIndex;"
                 "int gl_ViewportMask[];"
                 "perviewNV int gl_LayerPerViewNV[];"
-<<<<<<< HEAD
-                "perviewNV int gl_ViewportMaskPerViewNV[][1];"
-=======
                 "perviewNV int gl_ViewportMaskPerViewNV[][];"
->>>>>>> 5130ac21
             "} gl_MeshPrimitivesNV[];"
         );
 
@@ -5353,22 +5328,8 @@
             "in highp uvec3 gl_GlobalInvocationID;"
             "in highp uint gl_LocalInvocationIndex;"
 
-<<<<<<< HEAD
-            "in highp int gl_DeviceIndex;"     // GL_EXT_device_group
-            "in int gl_DrawIDARB;"             // GL_ARB_shader_draw_parameters
-
             "\n");
 
-        if (version >= 460) {
-            stageBuiltins[EShLangMeshNV].append(
-                "in int gl_DrawID;"
-            );
-        }
-
-=======
-            "\n");
-
->>>>>>> 5130ac21
         stageBuiltins[EShLangTaskNV].append(
             "out uint gl_TaskCountNV;"
 
@@ -5380,17 +5341,6 @@
             "in highp uvec3 gl_GlobalInvocationID;"
             "in highp uint gl_LocalInvocationIndex;"
 
-<<<<<<< HEAD
-            "in highp int gl_DeviceIndex;"     // GL_EXT_device_group
-            "in int gl_DrawIDARB;"             // GL_ARB_shader_draw_parameters
-
-            "\n");
-
-        if (version >= 460) {
-            stageBuiltins[EShLangTaskNV].append(
-                "in int gl_DrawID;"
-            );
-=======
             "\n");
     }
 
@@ -5413,7 +5363,6 @@
             stageBuiltins[EShLangTaskNV].append(
                 "in int gl_DrawID;"
                 "\n");
->>>>>>> 5130ac21
         }
     }
 #endif
@@ -6155,7 +6104,6 @@
             "highp   in uint  gl_SubgroupID;"
             "\n");
 #endif
-<<<<<<< HEAD
     }
 
 #ifdef NV_EXTENSIONS
@@ -6243,96 +6191,6 @@
         stageBuiltins[EShLangAnyHitNV].append(deviceIndex);
         stageBuiltins[EShLangClosestHitNV].append(deviceIndex);
         stageBuiltins[EShLangMissNV].append(deviceIndex);
-=======
->>>>>>> 5130ac21
-    }
-#endif
-
-#ifdef NV_EXTENSIONS
-    // GL_NV_raytracing
-    if (profile != EEsProfile && version >= 460) {
-
-        const char *constRayFlags =
-            "const uint gl_RayFlagsNoneNVX = 0U;"
-            "const uint gl_RayFlagsOpaqueNVX = 1U;"
-            "const uint gl_RayFlagsNoOpaqueNVX = 2U;"
-            "const uint gl_RayFlagsTerminateOnFirstHitNVX = 4U;"
-            "const uint gl_RayFlagsSkipClosestHitShaderNVX = 8U;"
-            "const uint gl_RayFlagsCullBackFacingTrianglesNVX = 16U;"
-            "const uint gl_RayFlagsCullFrontFacingTrianglesNVX = 32U;"
-            "const uint gl_RayFlagsCullOpaqueNVX = 64U;"
-            "const uint gl_RayFlagsCullNoOpaqueNVX = 128U;"
-            "\n";
-        const char *rayGenDecls =
-            "in    uvec2  gl_LaunchIDNVX;"
-            "in    uvec2  gl_LaunchSizeNVX;"
-            "\n";
-        const char *intersectDecls =
-            "in    uvec2  gl_LaunchIDNVX;"
-            "in    uvec2  gl_LaunchSizeNVX;"
-            "in     int   gl_PrimitiveID;"
-            "in     int   gl_InstanceID;"
-            "in     int   gl_InstanceCustomIndexNVX;"
-            "in    vec3   gl_WorldRayOriginNVX;"
-            "in    vec3   gl_WorldRayDirectionNVX;"
-            "in    vec3   gl_ObjectRayOriginNVX;"
-            "in    vec3   gl_ObjectRayDirectionNVX;"
-            "in    float  gl_RayTminNVX;"
-            "in    float  gl_RayTmaxNVX;"
-            "in    mat4x3 gl_ObjectToWorldNVX;"
-            "in    mat4x3 gl_WorldToObjectNVX;"
-            "\n";
-        const char *hitDecls =
-            "in    uvec2  gl_LaunchIDNVX;"
-            "in    uvec2  gl_LaunchSizeNVX;"
-            "in     int   gl_PrimitiveID;"
-            "in     int   gl_InstanceID;"
-            "in     int   gl_InstanceCustomIndexNVX;"
-            "in    vec3   gl_WorldRayOriginNVX;"
-            "in    vec3   gl_WorldRayDirectionNVX;"
-            "in    vec3   gl_ObjectRayOriginNVX;"
-            "in    vec3   gl_ObjectRayDirectionNVX;"
-            "in    float  gl_RayTminNVX;"
-            "in    float  gl_RayTmaxNVX;"
-            "in    float  gl_HitTNVX;"
-            "in    uint   gl_HitKindNVX;"
-            "in    mat4x3 gl_ObjectToWorldNVX;"
-            "in    mat4x3 gl_WorldToObjectNVX;"
-            "\n";
-        const char *missDecls =
-            "in    uvec2  gl_LaunchIDNVX;"
-            "in    uvec2  gl_LaunchSizeNVX;"
-            "in    vec3   gl_WorldRayOriginNVX;"
-            "in    vec3   gl_WorldRayDirectionNVX;"
-            "in    vec3   gl_ObjectRayOriginNVX;"
-            "in    vec3   gl_ObjectRayDirectionNVX;"
-            "in    float  gl_RayTminNVX;"
-            "in    float  gl_RayTmaxNVX;"
-            "\n";
-
-        stageBuiltins[EShLangRayGenNV].append(rayGenDecls);
-        stageBuiltins[EShLangRayGenNV].append(constRayFlags);
-
-        stageBuiltins[EShLangIntersectNV].append(intersectDecls);
-
-        stageBuiltins[EShLangAnyHitNV].append(hitDecls);
-
-        stageBuiltins[EShLangClosestHitNV].append(hitDecls);
-        stageBuiltins[EShLangClosestHitNV].append(constRayFlags);
-
-        stageBuiltins[EShLangMissNV].append(missDecls);
-        stageBuiltins[EShLangMissNV].append(constRayFlags);
-    }
-    if ((profile != EEsProfile && version >= 140)) {
-        const char *deviceIndex =
-            "in highp int gl_DeviceIndex;"     // GL_EXT_device_group
-            "\n";
-
-        stageBuiltins[EShLangRayGenNV].append(deviceIndex);
-        stageBuiltins[EShLangIntersectNV].append(deviceIndex);
-        stageBuiltins[EShLangAnyHitNV].append(deviceIndex);
-        stageBuiltins[EShLangClosestHitNV].append(deviceIndex);
-        stageBuiltins[EShLangMissNV].append(deviceIndex);
     }
 #endif
 
@@ -7804,11 +7662,7 @@
 
 #ifdef NV_EXTENSIONS
     // SPV_NV_mesh_shader
-<<<<<<< HEAD
-    if (profile != EEsProfile && version >= 450) {
-=======
     if ((profile != EEsProfile && version >= 450) || (profile == EEsProfile && version >= 320)) {
->>>>>>> 5130ac21
         snprintf(builtInConstant, maxSize, "const int gl_MaxMeshOutputVerticesNV = %d;", resources.maxMeshOutputVerticesNV);
         s.append(builtInConstant);
 
@@ -8783,11 +8637,7 @@
         } 
         break;
     case EShLangMeshNV:
-<<<<<<< HEAD
-        if (profile != EEsProfile && version >= 450) {
-=======
         if ((profile != EEsProfile && version >= 450) || (profile == EEsProfile && version >= 320)) {
->>>>>>> 5130ac21
             // Per-vertex builtins
             BuiltInVariable("gl_MeshVerticesNV", "gl_Position",     EbvPosition,     symbolTable);
             BuiltInVariable("gl_MeshVerticesNV", "gl_PointSize",    EbvPointSize,    symbolTable);
@@ -8835,13 +8685,9 @@
             symbolTable.setFunctionExtensions("barrier",                      1, &E_GL_NV_mesh_shader);
             symbolTable.setFunctionExtensions("memoryBarrierShared",          1, &E_GL_NV_mesh_shader);
             symbolTable.setFunctionExtensions("groupMemoryBarrier",           1, &E_GL_NV_mesh_shader);
-<<<<<<< HEAD
-
-=======
         }
 
         if (profile != EEsProfile && version >= 450) {
->>>>>>> 5130ac21
             // GL_EXT_device_group
             symbolTable.setVariableExtensions("gl_DeviceIndex", 1, &E_GL_EXT_device_group);
             BuiltInVariable("gl_DeviceIndex", EbvDeviceIndex, symbolTable);
@@ -8903,11 +8749,7 @@
         break;
 
     case EShLangTaskNV:
-<<<<<<< HEAD
-        if (profile != EEsProfile && version >= 450) {
-=======
         if ((profile != EEsProfile && version >= 450) || (profile == EEsProfile && version >= 320)) {
->>>>>>> 5130ac21
             symbolTable.setVariableExtensions("gl_TaskCountNV",          1, &E_GL_NV_mesh_shader);
             symbolTable.setVariableExtensions("gl_WorkGroupSize",        1, &E_GL_NV_mesh_shader);
             symbolTable.setVariableExtensions("gl_WorkGroupID",          1, &E_GL_NV_mesh_shader);
@@ -8927,13 +8769,9 @@
             symbolTable.setFunctionExtensions("barrier",                   1, &E_GL_NV_mesh_shader);
             symbolTable.setFunctionExtensions("memoryBarrierShared",       1, &E_GL_NV_mesh_shader);
             symbolTable.setFunctionExtensions("groupMemoryBarrier",        1, &E_GL_NV_mesh_shader);
-<<<<<<< HEAD
-
-=======
         }
 
         if (profile != EEsProfile && version >= 450) {
->>>>>>> 5130ac21
             // GL_EXT_device_group
             symbolTable.setVariableExtensions("gl_DeviceIndex", 1, &E_GL_EXT_device_group);
             BuiltInVariable("gl_DeviceIndex", EbvDeviceIndex, symbolTable);
@@ -9549,20 +9387,12 @@
         }
         break;
     case EShLangMeshNV:
-<<<<<<< HEAD
-        if (profile != EEsProfile && version >= 450) {
-=======
         if ((profile != EEsProfile && version >= 450) || (profile == EEsProfile && version >= 320)) {
->>>>>>> 5130ac21
             symbolTable.relateToOperator("writePackedPrimitiveIndices4x8NV", EOpWritePackedPrimitiveIndices4x8NV);
         }
         // fall through
     case EShLangTaskNV:
-<<<<<<< HEAD
-        if (profile != EEsProfile && version >= 450) {
-=======
         if ((profile != EEsProfile && version >= 450) || (profile == EEsProfile && version >= 320)) {
->>>>>>> 5130ac21
             symbolTable.relateToOperator("memoryBarrierShared", EOpMemoryBarrierShared);
             symbolTable.relateToOperator("groupMemoryBarrier", EOpGroupMemoryBarrier);
         }
