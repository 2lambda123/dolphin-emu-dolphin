# Dolphin - A GameCube / Wii / Triforce Emulator

[Homepage](https://dolphin-emu.org/) | [Project Site](https://github.com/dolphin-emu/dolphin) | [Forums](https://forums.dolphin-emu.org/) | [Wiki](https://wiki.dolphin-emu.org/) | [Issue Tracker](https://code.google.com/p/dolphin-emu/issues/list) | [Coding Style](https://github.com/dolphin-emu/dolphin/blob/master/Contributing.md) | [Transifex Page](https://www.transifex.com/projects/p/dolphin-emu/)

Dolphin is an emulator for running GameCube, Wii, and Triforce games on
Windows, Linux, OS X, and recent Android devices. It's licensed under
the terms of the GNU General Public License, version 2 (GPLv2).

Please read the [FAQ](https://dolphin-emu.org/docs/faq/) before using Dolphin.

## System Requirements
* OS
    * Microsoft Windows (Vista or higher).
    * Linux.
    * Apple Mac OS X (10.9 or higher).
    * Unix-like systems other than Linux might work but are not officially supported.
* Processor
    * A CPU with SSE2 support.
    * A modern CPU (3 GHz and Dual Core, not older than 2008) is highly recommended.
* Graphics
    * A reasonably modern graphics card (Direct3D 10.0 / OpenGL 3.0).
    * A graphics card that supports Direct3D 11 / OpenGL 4.4 is recommended.

## Installation on Windows
Use the solution file `Source/dolphin-emu.sln` to build Dolphin on Windows.
Visual Studio 2013 Update 3 is a hard requirement since previous versions don't support
many C++ features that we use. Other compilers might be able to build Dolphin
on Windows but have not been tested and are not recommended to be used.

An installer can be created by using the `Installer_win32.nsi` and
`Installer_x64.nsi` scripts in the Installer directory. This will require the
Nullsoft Scriptable Install System (NSIS) to be installed. Creating an
installer is not necessary to run Dolphin since the Build directory contains
a working Dolphin distribution.

<<<<<<< HEAD
## Oculus Rift
To build with Oculus Rift support, you need the Oculus Rift SDK 0.4.2 or above.
Copy the LibOVR folder from the Oculus Rift SDK into the Externals folder,
and clean and rebuild. The presense or absense of the LibOVR folder changes the
HAVE_OCULUSSDK preprocessor definition.
Currently only the OpenGL renderer works with the Oculus Rift.
Oculus Rift features are not officially supported by the Dolphin team.

## Installation on Linux/OS X
=======
## Installation on Linux and OS X
>>>>>>> 4e9497cd
Dolphin requires [CMake](http://www.cmake.org/) for systems other than Windows. Many libraries are
bundled with Dolphin and used if they're not installed on your system. CMake
will inform you if a bundled library is used or if you need to install any
missing packages yourself.

### Build Steps:
1. `mkdir Build`
2. `cd Build`
3. `cmake ..`
4. `make`

On OS X, an application bundle will be created in `./Binaries`.

On Linux, it's strongly recommended to perform a global installation via `sudo make install`.

## Uninstalling
When Dolphin has been installed with the NSIS installer, you can uninstall
Dolphin like any other Windows application.

Linux users can run `cat install_manifest | xargs -d '\n' rm` from the build directory
to uninstall Dolphin from their system.

OS X users can simply delete Dolphin.app to uninstall it.

Additionally, you'll want to remove the global user directory (see below to
see where it's stored) if you don't plan to reinstall Dolphin.

## Command Line Usage
`Usage: Dolphin [-h] [-d] [-l] [-e <str>] [-b] [-V <str>] [-A <str>]`  

* -h, --help Show this help message  
* -d, --debugger Opens the debugger  
* -l, --logger Opens the logger  
* -e, --exec=<str> Loads the specified file (DOL,ELF,WAD,GCM,ISO)  
* -b, --batch Exit Dolphin with emulator  
* -V, --video_backend=<str> Specify a video backend  
* -A, --audio_emulation=<str> Low level (LLE) or high level (HLE) audio  

Available DSP emulation engines are HLE (High Level Emulation) and
LLE (Low Level Emulation). HLE is fast but often less accurate while LLE is
slow but close to perfect. Note that LLE has two submodes (Interpreter and
Recompiler), which cannot be selected from the command line.

Available video backends are "D3D" (only available on Windows) and
"OGL". There's also "Software Renderer", which uses the CPU for rendering and
is intended for debugging purposes only.

## Sys Files
* `totaldb.dsy`: Database of symbols (for devs only)
* `GC/font_ansi.bin`: font dumps
* `GC/font_sjis.bin`: font dumps
* `GC/dsp_coef.bin`: DSP dumps
* `GC/dsp_rom.bin`: DSP dumps

The DSP dumps included with Dolphin have been written from scratch and do not
contain any copyrighted material. They should work for most purposes, however
some games implement copy protection by checksumming the dumps. You will need
to dump the DSP files from a console and replace the default dumps if you want
to fix those issues.

## Folder Structure
These folders are installed read-only and should not be changed:

* `GameSettings`: per-game default settings database
* `GC`: DSP and font dumps
* `Maps`: symbol tables (dev only)
* `Shaders`: post-processing shaders
* `Themes`: icon themes for GUI
* `Resources`: icons that are theme-agnostic
* `Wii`: default Wii NAND contents

## User Folder Structure
A number of user writeable directories are created for caching purposes or for
allowing the user to edit their contents. On OS X and Linux these folders are
stored in `~/Library/Application Support/Dolphin/` and `~/.dolphin-emu`
respectively. On Windows the user directory is stored in the `My Documents`
folder by default, but there are various way to override this behavior:

* Creating a file called `portable.txt` next to the Dolphin executable will
  store the user directory in a local directory called "User" next to the
  Dolphin executable.
* If the registry string value `LocalUserConfig` exists in
  `HKEY_CURRENT_USER/Software/Dolphin Emulator` and has the value **1**,
  Dolphin will always start in portable mode.
* If the registry string value `UserConfigPath` exists in
  `HKEY_CURRENT_USER/Software/Dolphin Emulator`, the user folders will be
  stored in the directory given by that string. The other two methods will be
  prioritized over this setting.


List of user folders:

* `Cache`: used to cache the ISO list
* `Config`: configuration files
* `Dump`: anything dumped from Dolphin
* `GameConfig`: additional settings to be applied per-game
* `GC`: memory cards and system BIOS
* `Load`: custom textures
* `Logs`: logs, if enabled
* `ScreenShots`: screenshots taken via Dolphin
* `StateSaves`: save states
* `Wii`: Wii NAND contents

## Custom Textures
Custom textures have to be placed in the user directory under
`Load/Textures/[GameID]/`. You can find the Game ID by right-clicking a game
in the ISO list and selecting "ISO Properties".<|MERGE_RESOLUTION|>--- conflicted
+++ resolved
@@ -33,7 +33,6 @@
 installer is not necessary to run Dolphin since the Build directory contains
 a working Dolphin distribution.
 
-<<<<<<< HEAD
 ## Oculus Rift
 To build with Oculus Rift support, you need the Oculus Rift SDK 0.4.2 or above.
 Copy the LibOVR folder from the Oculus Rift SDK into the Externals folder,
@@ -42,10 +41,7 @@
 Currently only the OpenGL renderer works with the Oculus Rift.
 Oculus Rift features are not officially supported by the Dolphin team.
 
-## Installation on Linux/OS X
-=======
 ## Installation on Linux and OS X
->>>>>>> 4e9497cd
 Dolphin requires [CMake](http://www.cmake.org/) for systems other than Windows. Many libraries are
 bundled with Dolphin and used if they're not installed on your system. CMake
 will inform you if a bundled library is used or if you need to install any
